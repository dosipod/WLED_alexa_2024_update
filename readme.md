<p align="center">
  <img src="/images/wled_logo_akemi.png">
  <a href="https://github.com/atuline/WLED/releases"><img src="https://img.shields.io/github/release/Aircoookie/WLED.svg?style=flat-square"></a>
  <a href="https://wled.discourse.group"><img src="https://img.shields.io/discourse/topics?colorB=blue&label=forum&server=https%3A%2F%2Fwled.discourse.group%2F&style=flat-square"></a>
  <a href="https://discord.gg/KuqP7NE"><img src="https://img.shields.io/discord/473448917040758787.svg?colorB=blue&label=discord&style=flat-square"></a>
  <a href="https://github.com/atuline/WLED/wiki"><img src="https://img.shields.io/badge/quick_start-wiki-blue.svg?style=flat-square"></a>
  <a href="https://github.com/Aircoookie/WLED-App"><img src="https://img.shields.io/badge/app-wled-blue.svg?style=flat-square"></a>
  </p>


# Sound Reactive WLED! 🎵

Welcome to our Sound Reactive fork of WLED. In addition to the features of WLED below, we also support:

- Audio input from several sources including MAX4466, MAX9814, MAX9184, INMP401, INMP441 (for ESP32) and line-in.
- Volume reactive visual effects for ESP32 and ESP8266 devices.
- Frequency reactive visual effects for ESP32 devices.
- UDP sound synchronization with transmit for ESP32 and receive for ESP8266 and ESP32 devices.
- 2D visual effects for ESP32 devices.
- Squelch and gain settings for ESP8266 and ESP32 devices for the volume reactive visual effects.
- 2D settings for ESP32 devices.
- Frequency reactive sliders for ESP32 devices.

We currently have 3 active forks for our Sound Reactive WLED. They are:

- [ESP32 standard version (ESP8266 will be deprecated)](https://github.com/atuline/WLED)
- [ESP32 development version (ESP8266 will be deprecated)](https://github.com/atuline/WLED/tree/dev)
- [ESP8266 version](https://github.com/atuline/WLED/tree/ESP8266)

In addition, we have a [Sound Reactive WLED Wiki](https://github.com/atuline/WLED/wiki).

Join Discord to discuss beta testing of our sound reactive fork of WLED:

<a href="https://discord.gg/4CQRmfR"><img src="https://discordapp.com/api/guilds/700041398778331156/widget.png?style=banner2" width="25%"></a>


Join Discord to discuss AirCookie's WLED:

<a href="https://discord.gg/KuqP7NE"><img src="https://discordapp.com/api/guilds/473448917040758787/widget.png?style=banner2" width="25%"></a>



And now onto regular WLED . . .



# Welcome to my project WLED! ✨

A fast and feature-rich implementation of an ESP8266/ESP32 webserver to control NeoPixel (WS2812B, WS2811, SK6812, APA102) LEDs or also SPI based chipsets like the WS2801!

## ⚙️ Features
- WS2812FX library integrated for over 100 special effects
- FastLED noise effects and 50 palettes
- Modern UI with color, effect and segment controls
- Segments to set different effects and colors to parts of the LEDs
- Settings page - configuration over network
- Access Point and station mode - automatic failsafe AP
- Support for RGBW strips
- 16 user presets to save and load colors/effects easily, supports cycling through them.
- Macro functions to automatically execute API calls
- Nightlight function (gradually dims down)
- Full OTA software updatability (HTTP + ArduinoOTA), password protectable
- Configurable analog clock + support for the Cronixie kit by Diamex
- Configurable Auto Brightness limit for safer operation

## 💡 Supported light control interfaces
- WLED app for [Android](https://play.google.com/store/apps/details?id=com.aircoookie.WLED) and [iOS](https://apps.apple.com/us/app/wled/id1475695033)
- JSON and HTTP request APIs
- MQTT
- Blynk IoT
- E1.31, Art-Net and TPM2.net
- [Hyperion](https://github.com/hyperion-project/hyperion.ng)
- UDP realtime
- Alexa voice control (including dimming and color)
- Sync to Philips hue lights
- Adalight (PC ambilight via serial) and TPM2
- Sync color of multiple WLED devices (UDP notifier)
- Infrared remotes (24-key RGB, receiver required)
- Simple timers/schedules (time from NTP, timezones/DST supported)

## 📲 Quick start guide and documentation

See the [wiki](https://github.com/atuline/WLED/wiki)!

DrZzs has made some excellent video guides:
[Introduction, hardware and installation](https://www.youtube.com/watch?v=tXvtxwK3jRk)
[Settings, tips and tricks](https://www.youtube.com/watch?v=6eCE2BpLaUQ)

If you'd rather read, here is a very [detailed step-by-step beginner tutorial](https://tynick.com/blog/11-03-2019/getting-started-with-wled-on-esp8266/) by tynick!

Russian speakers, check out the videos by Room31:
[WLED Firmware Overview: Interface and Settings](https://youtu.be/h7lKsczEI7E)
[ESP8266 based LED controller for WS2812b strip. WLED Firmware + OpenHAB](https://youtu.be/K4ioTt3XvGc)

## 🖼️ Images
<img src="/images/macbook-pro-space-gray-on-the-wooden-table.jpg" width="50%"><img src="/images/walking-with-iphone-x.jpg" width="50%">

## 💾 Compatible LED Strips
Type | Voltage | Comments
|---|---|---|
WS2812B | 5v |
WS2813 | 5v |
SK6812 | 5v | RGBW
APA102 | 5v | C/D
WS2801 | 5v | C/D
LPD8806 | 5v | C/D
TM1814 | 12v | RGBW
WS2811 | 12v | 3-LED segments
WS2815 | 12v |
GS8208 | 12v |

## 🧊 Compatible PC RGB Fans and ARGB accessories
Brand | Model | Comments
|---|---|---|
Corsair | HD120 Fan | Uses WS2812B, data-in only
PCCOOLER | Moonlight 5-pack Fans | Uses WS2812B, includes Data-out connector to keep each fan uniquely addressable if wired in series like traditional LED strips
Any | 5v 3-pin ARGB for PC | Any PC RGB device that supports the 5v 3-pin ARGB motherboard header should work fine with WLED. All the major motherboard vendors support the Corsair HD120 and PCCOOLER fans listed, so we can safely assume any device that supports motherboard ARGB 5V 3-Pin standard will work with WLED.


## ✌️ Other

Licensed under the MIT license
Credits [here](https://github.com/Aircoookie/WLED/wiki/Contributors-&-About)!

Uses Linearicons by Perxis!

Join the Discord server to discuss everything about WLED!

<a href="https://discord.gg/KuqP7NE"><img src="https://discordapp.com/api/guilds/473448917040758787/widget.png?style=banner2" width="25%"></a>

Check out the WLED [Discourse forum](https://wled.discourse.group)!
You can also send me mails to [dev.aircoookie@gmail.com](mailto:dev.aircoookie@gmail.com), but please only do so if you want to talk to me privately.
If WLED really brightens up your every day, you can [![](https://img.shields.io/badge/send%20me%20a%20small%20gift-paypal-blue.svg?style=flat-square)](https://paypal.me/aircoookie)


<<<<<<< HEAD
*Disclaimer:*
If you are prone to photo epileptic seizures, it is not recommended that you use this software.
If you still want to try, **DO NOT** use strobe, lightning or noise modes or high effect-speed settings.
As per the MIT license, I assume no liability for any damage to you or any other person or equipment.
=======
*Disclaimer:*   
If you are sensitive to photosensitive epilepsy it is not recommended that you use this software.  
In case you still want to try, don't use strobe, lighting or noise modes or high effect speed settings.
As per the MIT license, I assume no liability for any damage to you or any other person or equipment.  
>>>>>>> 5d6e214e
<|MERGE_RESOLUTION|>--- conflicted
+++ resolved
@@ -133,14 +133,7 @@
 If WLED really brightens up your every day, you can [![](https://img.shields.io/badge/send%20me%20a%20small%20gift-paypal-blue.svg?style=flat-square)](https://paypal.me/aircoookie)
 
 
-<<<<<<< HEAD
 *Disclaimer:*
-If you are prone to photo epileptic seizures, it is not recommended that you use this software.
-If you still want to try, **DO NOT** use strobe, lightning or noise modes or high effect-speed settings.
+If you are sensitive to photosensitive epilepsy it is not recommended that you use this software.
+In case you still want to try, don't use strobe, lighting or noise modes or high effect speed settings.
 As per the MIT license, I assume no liability for any damage to you or any other person or equipment.
-=======
-*Disclaimer:*   
-If you are sensitive to photosensitive epilepsy it is not recommended that you use this software.  
-In case you still want to try, don't use strobe, lighting or noise modes or high effect speed settings.
-As per the MIT license, I assume no liability for any damage to you or any other person or equipment.  
->>>>>>> 5d6e214e
