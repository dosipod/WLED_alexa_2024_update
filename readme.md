![LED Clock](/ledclock/images/ledclock-logo-github.svg)
<p align="center">
<<<<<<< HEAD
  <a href="https://github.com/imeszaros/ledclock/releases"><img src="https://img.shields.io/github/release/imeszaros/ledclock.svg?style=flat-square"></a>
  <a href="https://raw.githubusercontent.com/imeszaros/ledclock/master/LICENSE"><img src="https://img.shields.io/github/license/imeszaros/ledclock?color=blue&style=flat-square"></a>
=======
  <img src="/images/wled_logo_akemi.png">
  <a href="https://github.com/Aircoookie/WLED/releases"><img src="https://img.shields.io/github/release/Aircoookie/WLED.svg?style=flat-square"></a>
  <a href="https://raw.githubusercontent.com/Aircoookie/WLED/master/LICENSE"><img src="https://img.shields.io/github/license/Aircoookie/wled?color=blue&style=flat-square"></a>
  <a href="https://wled.discourse.group"><img src="https://img.shields.io/discourse/topics?colorB=blue&label=forum&server=https%3A%2F%2Fwled.discourse.group%2F&style=flat-square"></a>
  <a href="https://discord.gg/A2FpqFQaRS"><img src="https://img.shields.io/discord/473448917040758787.svg?colorB=blue&label=discord&style=flat-square"></a>
  <a href="https://kno.wled.ge"><img src="https://img.shields.io/badge/quick_start-wiki-blue.svg?style=flat-square"></a>
>>>>>>> 3847bfc4
  <a href="https://github.com/Aircoookie/WLED-App"><img src="https://img.shields.io/badge/app-wled-blue.svg?style=flat-square"></a>
  <a href="https://www.printables.com/model/189433-wi-fi-connected-led-clock-powered-by-wled"><img src="https://img.shields.io/badge/models-printables-orange.svg?style=flat-square"></a>
  <a href="https://www.thingiverse.com/thing:5365230"><img src="https://img.shields.io/badge/models-thingiverse-blue.svg?style=flat-square"></a>
  <a href="https://ko-fi.com/imeszaros"><img src="https://img.shields.io/badge/support-ko--fi.com-gold"></a>
  <a href="https://imeszaros.github.io/ledclock/"><img src="https://img.shields.io/badge/install-esp%20web%20tools-green"></a>
</p>

# LED Clock

A customizable 7-segment style Wi-Fi connected clock powered by [WLED](https://github.com/Aircoookie/WLED). This repository not only hosts the source code of the firmware but also serves as the documentation of this project providing all necessary files and information to replicate it.

## Overview

The clock has three essential parts: a 3D-printed enclosure, the electronics and the firmware.

**The enclosure** was designed in Fusion 360. 3D printing it requires two kinds of materials, an opaque and a translucent one. The clock is ~40 cm wide, so a 3D printer with a large build area is necessary to print the base platform and bottom plate.

**The electronics** are fairly simple: the heart of the project is an ESP32 chip which drives 58 pieces of WS2812b individually addressable LED chips. The LEDs form four 7-segment displays (each segment has two LEDs) and a separator consisting of two LEDs. An USB interface circuitry is also included for easy firmware upgrades. There's also an ambient light sensor for automatic brightness control, and a small piezo speaker for making some noise.

**The firmware** is powered by the awesome project [WLED](https://github.com/Aircoookie/WLED). It is pre-configured with all the correct parameters, hides all irrelevant settings and features but provides additional functionality specific to this project.

Here are two pictures of the completed project:

![Photo 1](ledclock/images/photo1.jpg)
![Photo 2](ledclock/images/photo2.jpg)


YouTube video:

[![Assembly video](https://img.youtube.com/vi/T4L4ywKFfpU/0.jpg)](https://www.youtube.com/watch?v=T4L4ywKFfpU)

## Features

- Clock function
  - 12 or 24 hour format
  - automatic time synchronization from the internet
- Timer function
- Stopwatch function
  - Lap time recording
- Control interface available on any device with a browser on the same wireless network
- Android, iPhone, iPad applications (provided by the [WLED](https://github.com/Aircoookie/WLED-App) project)
- Configurable display effects and colors
- Automatic brightness control based on ambient light intensity
- Configurable beeps

<<<<<<< HEAD
See a couple of shots from the ui (click to enlarge):
=======
<a href="https://discord.gg/A2FpqFQaRS"><img src="https://discordapp.com/api/guilds/473448917040758787/widget.png?style=banner2" width="25%"></a>
>>>>>>> 3847bfc4

[<img src="https://github.com/imeszaros/ledclock/blob/master/ledclock/images/screenshot-palette.png?raw=true" width="200"/>](ledclock/images/screenshot-palette.png)
[<img src="https://github.com/imeszaros/ledclock/blob/master/ledclock/images/screenshot-clock.png?raw=true" width="200"/>](ledclock/images/screenshot-clock.png)
[<img src="https://github.com/imeszaros/ledclock/blob/master/ledclock/images/screenshot-timer.png?raw=true" width="200"/>](ledclock/images/screenshot-timer.png)
[<img src="https://github.com/imeszaros/ledclock/blob/master/ledclock/images/screenshot-stopwatch.png?raw=true" width="200"/>](ledclock/images/screenshot-stopwatch.png)

## How to use

Please check the [user's guide](/ledclock/users-guide.md) to get an overview of the features and settings. You may also check the [WLED knowledgebase](https://kno.wled.ge/) for further information.

## Would you like to make it?

This repository has all information you need to make this project:

- [CAD plans for the enclosure](/ledclock/models/cad/)
- [3MF files to 3D print it](/ledclock/models/3d-print/)
- [Schematic and PCB design](/ledclock/sch-pcb/)
- [Gerber files for PCB production](/ledclock/gerber/)
- [Bill of materials](/ledclock/bill-of-materials.md)
- [Assembly video](/ledclock/assembly-guide.md)

## Do you like it?

You can buy me a coffee to support my work: https://ko-fi.com/imeszaros

Do you need help? Have you built the clock? Feel free to [contact me](https://github.com/imeszaros).
<|MERGE_RESOLUTION|>--- conflicted
+++ resolved
@@ -1,89 +1,83 @@
-![LED Clock](/ledclock/images/ledclock-logo-github.svg)
 <p align="center">
-<<<<<<< HEAD
-  <a href="https://github.com/imeszaros/ledclock/releases"><img src="https://img.shields.io/github/release/imeszaros/ledclock.svg?style=flat-square"></a>
-  <a href="https://raw.githubusercontent.com/imeszaros/ledclock/master/LICENSE"><img src="https://img.shields.io/github/license/imeszaros/ledclock?color=blue&style=flat-square"></a>
-=======
   <img src="/images/wled_logo_akemi.png">
   <a href="https://github.com/Aircoookie/WLED/releases"><img src="https://img.shields.io/github/release/Aircoookie/WLED.svg?style=flat-square"></a>
   <a href="https://raw.githubusercontent.com/Aircoookie/WLED/master/LICENSE"><img src="https://img.shields.io/github/license/Aircoookie/wled?color=blue&style=flat-square"></a>
   <a href="https://wled.discourse.group"><img src="https://img.shields.io/discourse/topics?colorB=blue&label=forum&server=https%3A%2F%2Fwled.discourse.group%2F&style=flat-square"></a>
   <a href="https://discord.gg/A2FpqFQaRS"><img src="https://img.shields.io/discord/473448917040758787.svg?colorB=blue&label=discord&style=flat-square"></a>
   <a href="https://kno.wled.ge"><img src="https://img.shields.io/badge/quick_start-wiki-blue.svg?style=flat-square"></a>
->>>>>>> 3847bfc4
   <a href="https://github.com/Aircoookie/WLED-App"><img src="https://img.shields.io/badge/app-wled-blue.svg?style=flat-square"></a>
-  <a href="https://www.printables.com/model/189433-wi-fi-connected-led-clock-powered-by-wled"><img src="https://img.shields.io/badge/models-printables-orange.svg?style=flat-square"></a>
-  <a href="https://www.thingiverse.com/thing:5365230"><img src="https://img.shields.io/badge/models-thingiverse-blue.svg?style=flat-square"></a>
-  <a href="https://ko-fi.com/imeszaros"><img src="https://img.shields.io/badge/support-ko--fi.com-gold"></a>
-  <a href="https://imeszaros.github.io/ledclock/"><img src="https://img.shields.io/badge/install-esp%20web%20tools-green"></a>
-</p>
+  <a href="https://gitpod.io/#https://github.com/Aircoookie/WLED"><img src="https://img.shields.io/badge/Gitpod-ready--to--code-blue?style=flat-square&logo=gitpod"></a>
 
-# LED Clock
+  </p>
 
-A customizable 7-segment style Wi-Fi connected clock powered by [WLED](https://github.com/Aircoookie/WLED). This repository not only hosts the source code of the firmware but also serves as the documentation of this project providing all necessary files and information to replicate it.
+# Welcome to my project WLED! ✨
 
-## Overview
+A fast and feature-rich implementation of an ESP8266/ESP32 webserver to control NeoPixel (WS2812B, WS2811, SK6812) LEDs or also SPI based chipsets like the WS2801 and APA102!
 
-The clock has three essential parts: a 3D-printed enclosure, the electronics and the firmware.
+## ⚙️ Features
+- WS2812FX library with more than 100 special effects  
+- FastLED noise effects and 50 palettes  
+- Modern UI with color, effect and segment controls  
+- Segments to set different effects and colors to user defined parts of the LED string  
+- Settings page - configuration via the network  
+- Access Point and station mode - automatic failsafe AP  
+- Up to 10 LED outputs per instance
+- Support for RGBW strips  
+- Up to 250 user presets to save and load colors/effects easily, supports cycling through them.  
+- Presets can be used to automatically execute API calls  
+- Nightlight function (gradually dims down)  
+- Full OTA software updatability (HTTP + ArduinoOTA), password protectable  
+- Configurable analog clock (Cronixie, 7-segment and EleksTube IPS clock support via usermods) 
+- Configurable Auto Brightness limit for safe operation  
+- Filesystem-based config for easier backup of presets and settings  
 
-**The enclosure** was designed in Fusion 360. 3D printing it requires two kinds of materials, an opaque and a translucent one. The clock is ~40 cm wide, so a 3D printer with a large build area is necessary to print the base platform and bottom plate.
+## 💡 Supported light control interfaces
+- WLED app for [Android](https://play.google.com/store/apps/details?id=com.aircoookie.WLED) and [iOS](https://apps.apple.com/us/app/wled/id1475695033)
+- JSON and HTTP request APIs  
+- MQTT   
+- E1.31, Art-Net, DDP and TPM2.net
+- [diyHue](https://github.com/diyhue/diyHue) (Wled is supported by diyHue, including Hue Sync Entertainment under udp. Thanks to [Gregory Mallios](https://github.com/gmallios))
+- [Hyperion](https://github.com/hyperion-project/hyperion.ng)
+- UDP realtime  
+- Alexa voice control (including dimming and color)  
+- Sync to Philips hue lights  
+- Adalight (PC ambilight via serial) and TPM2  
+- Sync color of multiple WLED devices (UDP notifier)  
+- Infrared remotes (24-key RGB, receiver required)  
+- Simple timers/schedules (time from NTP, timezones/DST supported)  
 
-**The electronics** are fairly simple: the heart of the project is an ESP32 chip which drives 58 pieces of WS2812b individually addressable LED chips. The LEDs form four 7-segment displays (each segment has two LEDs) and a separator consisting of two LEDs. An USB interface circuitry is also included for easy firmware upgrades. There's also an ambient light sensor for automatic brightness control, and a small piezo speaker for making some noise.
+## 📲 Quick start guide and documentation
 
-**The firmware** is powered by the awesome project [WLED](https://github.com/Aircoookie/WLED). It is pre-configured with all the correct parameters, hides all irrelevant settings and features but provides additional functionality specific to this project.
+See the [documentation on our official site](https://kno.wled.ge)!
 
-Here are two pictures of the completed project:
+[On this page](https://kno.wled.ge/basics/tutorials/) you can find excellent tutorials and tools to help you get your new project up and running!
 
-![Photo 1](ledclock/images/photo1.jpg)
-![Photo 2](ledclock/images/photo2.jpg)
+## 🖼️ User interface
+<img src="/images/macbook-pro-space-gray-on-the-wooden-table.jpg" width="50%"><img src="/images/walking-with-iphone-x.jpg" width="50%">
+
+## 💾 Compatible hardware
+
+See [here](https://kno.wled.ge/basics/compatible-hardware)!
+
+## ✌️ Other
+
+Licensed under the MIT license  
+Credits [here](https://kno.wled.ge/about/contributors/)!
+
+Join the Discord server to discuss everything about WLED!
+
+<a href="https://discord.gg/A2FpqFQaRS"><img src="https://discordapp.com/api/guilds/473448917040758787/widget.png?style=banner2" width="25%"></a>
+
+Check out the WLED [Discourse forum](https://wled.discourse.group)!  
+
+You can also send me mails to [dev.aircoookie@gmail.com](mailto:dev.aircoookie@gmail.com), but please, only do so if you want to talk to me privately.  
+
+If WLED really brightens up your day, you can [![](https://img.shields.io/badge/send%20me%20a%20small%20gift-paypal-blue.svg?style=flat-square)](https://paypal.me/aircoookie)
 
 
-YouTube video:
+*Disclaimer:*   
 
-[![Assembly video](https://img.youtube.com/vi/T4L4ywKFfpU/0.jpg)](https://www.youtube.com/watch?v=T4L4ywKFfpU)
+If you are prone to photosensitive epilepsy, we recommended you do **not** use this software.  
+If you still want to try, don't use strobe, lighting or noise modes or high effect speed settings.
 
-## Features
-
-- Clock function
-  - 12 or 24 hour format
-  - automatic time synchronization from the internet
-- Timer function
-- Stopwatch function
-  - Lap time recording
-- Control interface available on any device with a browser on the same wireless network
-- Android, iPhone, iPad applications (provided by the [WLED](https://github.com/Aircoookie/WLED-App) project)
-- Configurable display effects and colors
-- Automatic brightness control based on ambient light intensity
-- Configurable beeps
-
-<<<<<<< HEAD
-See a couple of shots from the ui (click to enlarge):
-=======
-<a href="https://discord.gg/A2FpqFQaRS"><img src="https://discordapp.com/api/guilds/473448917040758787/widget.png?style=banner2" width="25%"></a>
->>>>>>> 3847bfc4
-
-[<img src="https://github.com/imeszaros/ledclock/blob/master/ledclock/images/screenshot-palette.png?raw=true" width="200"/>](ledclock/images/screenshot-palette.png)
-[<img src="https://github.com/imeszaros/ledclock/blob/master/ledclock/images/screenshot-clock.png?raw=true" width="200"/>](ledclock/images/screenshot-clock.png)
-[<img src="https://github.com/imeszaros/ledclock/blob/master/ledclock/images/screenshot-timer.png?raw=true" width="200"/>](ledclock/images/screenshot-timer.png)
-[<img src="https://github.com/imeszaros/ledclock/blob/master/ledclock/images/screenshot-stopwatch.png?raw=true" width="200"/>](ledclock/images/screenshot-stopwatch.png)
-
-## How to use
-
-Please check the [user's guide](/ledclock/users-guide.md) to get an overview of the features and settings. You may also check the [WLED knowledgebase](https://kno.wled.ge/) for further information.
-
-## Would you like to make it?
-
-This repository has all information you need to make this project:
-
-- [CAD plans for the enclosure](/ledclock/models/cad/)
-- [3MF files to 3D print it](/ledclock/models/3d-print/)
-- [Schematic and PCB design](/ledclock/sch-pcb/)
-- [Gerber files for PCB production](/ledclock/gerber/)
-- [Bill of materials](/ledclock/bill-of-materials.md)
-- [Assembly video](/ledclock/assembly-guide.md)
-
-## Do you like it?
-
-You can buy me a coffee to support my work: https://ko-fi.com/imeszaros
-
-Do you need help? Have you built the clock? Feel free to [contact me](https://github.com/imeszaros).
+As per the MIT license, I assume no liability for any damage to you or any other person or equipment.  
