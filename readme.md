--- conflicted
+++ resolved
@@ -28,28 +28,19 @@
 - [ESP8266 version](https://github.com/atuline/WLED/tree/ESP8266)
 
 In addition, we have a [Sound Reactive WLED Wiki](https://github.com/atuline/WLED/wiki).
-<<<<<<< HEAD
 
 Join Discord to discuss beta testing of our sound reactive fork of WLED:
 
 <a href="https://discord.gg/xH3uJp"><img src="https://discordapp.com/api/guilds/700041398778331156/widget.png?style=banner2" width="25%"></a>
 
 
-=======
-
-Join Discord to discuss beta testing of our sound reactive fork of WLED:
-
-<a href="https://discord.gg/xH3uJp"><img src="https://discordapp.com/api/guilds/700041398778331156/widget.png?style=banner2" width="25%"></a>
-
-
->>>>>>> 9175fe45
 Join Discord to discuss AirCookie's WLED:
 
 <a href="https://discord.gg/KuqP7NE"><img src="https://discordapp.com/api/guilds/473448917040758787/widget.png?style=banner2" width="25%"></a>
 
 
 
-And now onto regular WLED . . . 
+And now onto regular WLED . . .
 
 
 
