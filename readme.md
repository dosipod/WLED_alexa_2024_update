--- conflicted
+++ resolved
@@ -31,13 +31,12 @@
 - Configurable Auto Brightness limit for safer operation
 
 ## 💡 Supported light control interfaces
-<<<<<<< HEAD
-- WLED app for Android and iOS
+- WLED app for [Android](https://play.google.com/store/apps/details?id=com.aircoookie.WLED) and [iOS](https://apps.apple.com/us/app/wled/id1475695033)
 - JSON and HTTP request APIs
 - MQTT
 - Blynk IoT
 - E1.31
-- Hyperion
+- [Hyperion](https://github.com/hyperion-project/hyperion.ng)
 - UDP realtime
 - Alexa voice control (including dimming and color)
 - Sync to Philips hue lights
@@ -45,21 +44,6 @@
 - Sync color of multiple WLED devices (UDP notifier)
 - Infrared remotes (24-key RGB, receiver required)
 - Simple timers/schedules (time from NTP, timezones/DST supported)
-=======
-- WLED app for [Android](https://play.google.com/store/apps/details?id=com.aircoookie.WLED) and [iOS](https://apps.apple.com/us/app/wled/id1475695033)
-- JSON and HTTP request APIs  
-- MQTT  
-- Blynk IoT  
-- E1.31  
-- [Hyperion](https://github.com/hyperion-project/hyperion.ng)
-- UDP realtime  
-- Alexa voice control (including dimming and color)  
-- Sync to Philips hue lights  
-- Adalight (PC ambilight via serial)  
-- Sync color of multiple WLED devices (UDP notifier)  
-- Infrared remotes (24-key RGB, receiver required)  
-- Simple timers/schedules (time from NTP, timezones/DST supported)  
->>>>>>> 5a4b7199
 
 ## 📲 Quick start guide and documentation
 
