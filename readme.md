<p align="center">
  <img src="/images/wled_logo_akemi.png">
  <a href="https://github.com/atuline/WLED/releases"><img src="https://img.shields.io/github/release/Aircoookie/WLED.svg?style=flat-square"></a>
  <a href="https://raw.githubusercontent.com/Aircoookie/WLED/master/LICENSE"><img src="https://img.shields.io/github/license/Aircoookie/wled?color=blue&style=flat-square"></a>
  <a href="https://wled.discourse.group"><img src="https://img.shields.io/discourse/topics?colorB=blue&label=forum&server=https%3A%2F%2Fwled.discourse.group%2F&style=flat-square"></a>
  <a href="https://discord.gg/KuqP7NE"><img src="https://img.shields.io/discord/473448917040758787.svg?colorB=blue&label=discord&style=flat-square"></a>
  <a href="https://github.com/atuline/WLED/wiki"><img src="https://img.shields.io/badge/quick_start-wiki-blue.svg?style=flat-square"></a>
  <a href="https://github.com/Aircoookie/WLED-App"><img src="https://img.shields.io/badge/app-wled-blue.svg?style=flat-square"></a>
  <a href="https://gitpod.io/#https://github.com/atuline/WLED"><img src="https://img.shields.io/badge/Gitpod-ready--to--code-blue?style=flat-square&logo=gitpod"></a>

  </p>

# Sound Reactive WLED! 🎵

Welcome to our Sound Reactive fork of WLED. In addition to the features of WLED below, we also support:

- Audio input from several sources including MAX4466, MAX9814, MAX9184, INMP401, INMP441 (for ESP32) and line-in.
- Volume reactive visual effects for ESP32 and ESP8266 devices.
- Frequency reactive visual effects for ESP32 devices.
- UDP sound synchronization with transmit for ESP32 and receive for ESP8266 and ESP32 devices.
- 2D visual effects for ESP32 devices.
- Squelch and gain settings for ESP8266 and ESP32 devices for the volume reactive visual effects.
- 2D settings for ESP32 devices.
- Frequency reactive sliders for ESP32 devices.

We currently have 3 active forks for our Sound Reactive WLED. They are:

- [ESP32 standard version (ESP8266 will be deprecated)](https://github.com/atuline/WLED)
- [ESP32 development version (ESP8266 will be deprecated)](https://github.com/atuline/WLED/tree/dev)
- [ESP8266 version](https://github.com/atuline/WLED/tree/ESP8266)

In addition, we have a [Sound Reactive WLED Wiki](https://github.com/atuline/WLED/wiki).

Join Discord to discuss beta testing of our sound reactive fork of WLED:

<a href="https://discord.gg/4CQRmfR"><img src="https://discordapp.com/api/guilds/700041398778331156/widget.png?style=banner2" width="25%"></a>


Join Discord to discuss AirCookie's WLED:

<a href="https://discord.gg/KuqP7NE"><img src="https://discordapp.com/api/guilds/473448917040758787/widget.png?style=banner2" width="25%"></a>



And now onto regular WLED . . .



# Welcome to my project WLED! ✨

A fast and feature-rich implementation of an ESP8266/ESP32 webserver to control NeoPixel (WS2812B, WS2811, SK6812) LEDs or also SPI based chipsets like the WS2801 and APA102!

## ⚙️ Features
<<<<<<< HEAD
- WS2812FX library integrated for over 100 special effects
- FastLED noise effects and 50 palettes
- Modern UI with color, effect and segment controls
- Segments to set different effects and colors to parts of the LEDs
- Settings page - configuration over network
- Access Point and station mode - automatic failsafe AP
- Support for RGBW strips
- Up to 250 user presets to save and load colors/effects easily, supports cycling through them.
- Presets can be used to automatically execute API calls
- Nightlight function (gradually dims down)
- Full OTA software updatability (HTTP + ArduinoOTA), password protectable
- Configurable analog clock + support for the Cronixie kit by Diamex
- Configurable Auto Brightness limit for safer operation
- Filesystem-based config for easier backup of presets and settings
=======
- WS2812FX library integrated for over 100 special effects  
- FastLED noise effects and 50 palettes  
- Modern UI with color, effect and segment controls  
- Segments to set different effects and colors to parts of the LEDs  
- Settings page - configuration over network  
- Access Point and station mode - automatic failsafe AP  
- Up to 10 LED outputs per instance
- Support for RGBW strips  
- Up to 250 user presets to save and load colors/effects easily, supports cycling through them.  
- Presets can be used to automatically execute API calls  
- Nightlight function (gradually dims down)  
- Full OTA software updatability (HTTP + ArduinoOTA), password protectable  
- Configurable analog clock + support for the Cronixie kit by Diamex  
- Configurable Auto Brightness limit for safer operation  
- Filesystem-based config for easier backup of presets and settings  
>>>>>>> ecdc0a38

## 💡 Supported light control interfaces
- WLED app for [Android](https://play.google.com/store/apps/details?id=com.aircoookie.WLED) and [iOS](https://apps.apple.com/us/app/wled/id1475695033)
- JSON and HTTP request APIs
- MQTT
- Blynk IoT
- E1.31, Art-Net, DDP and TPM2.net
- [Hyperion](https://github.com/hyperion-project/hyperion.ng)
- UDP realtime
- Alexa voice control (including dimming and color)
- Sync to Philips hue lights
- Adalight (PC ambilight via serial) and TPM2
- Sync color of multiple WLED devices (UDP notifier)
- Infrared remotes (24-key RGB, receiver required)
- Simple timers/schedules (time from NTP, timezones/DST supported)

## 📲 Quick start guide and documentation

See the [wiki](https://github.com/atuline/WLED/wiki)!

[On this page](https://github.com/Aircoookie/WLED/wiki/Learning-the-ropes) you can find excellent tutorials made by the community and helpful tools to help you get your new lamp up and running!

## 🖼️ Images
<img src="/images/macbook-pro-space-gray-on-the-wooden-table.jpg" width="50%"><img src="/images/walking-with-iphone-x.jpg" width="50%">

## 💾 Compatible LED Strips
Type | Voltage | Comments
|---|---|---|
WS2812B | 5v |
WS2813 | 5v |
SK6812 | 5v | RGBW
APA102 | 5v | C/D
WS2801 | 5v | C/D
LPD8806 | 5v | C/D
TM1814 | 12v | RGBW
WS2811 | 12v | 3-LED segments
WS2815 | 12v |
GS8208 | 12v |
Analog/non-addressable | any | Requires additional circuitry

## 🧊 Compatible PC RGB Fans and ARGB accessories
Brand | Model | Comments
|---|---|---|
Corsair | HD120 Fan | Uses WS2812B, data-in only
PCCOOLER | Moonlight 5-pack Fans | Uses WS2812B, includes Data-out connector to keep each fan uniquely addressable if wired in series like traditional LED strips
Any | 5v 3-pin ARGB for PC | Any PC RGB device that supports the 5v 3-pin ARGB motherboard header should work fine with WLED. All the major motherboard vendors support the Corsair HD120 and PCCOOLER fans listed, so we can safely assume any device that supports motherboard ARGB 5V 3-Pin standard will work with WLED.


## ✌️ Other

Licensed under the MIT license
Credits [here](https://github.com/Aircoookie/WLED/wiki/Contributors-&-About)!

Uses Linearicons by Perxis!

Join the Discord server to discuss everything about WLED!

<a href="https://discord.gg/KuqP7NE"><img src="https://discordapp.com/api/guilds/473448917040758787/widget.png?style=banner2" width="25%"></a>

Check out the WLED [Discourse forum](https://wled.discourse.group)!
You can also send me mails to [dev.aircoookie@gmail.com](mailto:dev.aircoookie@gmail.com), but please only do so if you want to talk to me privately.
If WLED really brightens up your every day, you can [![](https://img.shields.io/badge/send%20me%20a%20small%20gift-paypal-blue.svg?style=flat-square)](https://paypal.me/aircoookie)


*Disclaimer:*
If you are sensitive to photosensitive epilepsy it is not recommended that you use this software.
In case you still want to try, don't use strobe, lighting or noise modes or high effect speed settings.
As per the MIT license, I assume no liability for any damage to you or any other person or equipment.
<|MERGE_RESOLUTION|>--- conflicted
+++ resolved
@@ -51,13 +51,13 @@
 A fast and feature-rich implementation of an ESP8266/ESP32 webserver to control NeoPixel (WS2812B, WS2811, SK6812) LEDs or also SPI based chipsets like the WS2801 and APA102!
 
 ## ⚙️ Features
-<<<<<<< HEAD
 - WS2812FX library integrated for over 100 special effects
 - FastLED noise effects and 50 palettes
 - Modern UI with color, effect and segment controls
 - Segments to set different effects and colors to parts of the LEDs
 - Settings page - configuration over network
 - Access Point and station mode - automatic failsafe AP
+- Up to 10 LED outputs per instance
 - Support for RGBW strips
 - Up to 250 user presets to save and load colors/effects easily, supports cycling through them.
 - Presets can be used to automatically execute API calls
@@ -66,23 +66,6 @@
 - Configurable analog clock + support for the Cronixie kit by Diamex
 - Configurable Auto Brightness limit for safer operation
 - Filesystem-based config for easier backup of presets and settings
-=======
-- WS2812FX library integrated for over 100 special effects  
-- FastLED noise effects and 50 palettes  
-- Modern UI with color, effect and segment controls  
-- Segments to set different effects and colors to parts of the LEDs  
-- Settings page - configuration over network  
-- Access Point and station mode - automatic failsafe AP  
-- Up to 10 LED outputs per instance
-- Support for RGBW strips  
-- Up to 250 user presets to save and load colors/effects easily, supports cycling through them.  
-- Presets can be used to automatically execute API calls  
-- Nightlight function (gradually dims down)  
-- Full OTA software updatability (HTTP + ArduinoOTA), password protectable  
-- Configurable analog clock + support for the Cronixie kit by Diamex  
-- Configurable Auto Brightness limit for safer operation  
-- Filesystem-based config for easier backup of presets and settings  
->>>>>>> ecdc0a38
 
 ## 💡 Supported light control interfaces
 - WLED app for [Android](https://play.google.com/store/apps/details?id=com.aircoookie.WLED) and [iOS](https://apps.apple.com/us/app/wled/id1475695033)
