--- conflicted
+++ resolved
@@ -16,16 +16,12 @@
 # ------------------------------------------------------------------------------
 
 # Travis CI binaries (comment this out when building for single board)
-<<<<<<< HEAD
-; default_envs = esp32dev
-=======
-default_envs = travis_esp8266, esp01, esp01_1m_ota, travis_esp32
->>>>>>> 696e438d
+; default_envs = travis_esp8266, esp01, esp01_1m_ota, travis_esp32
 
 # Release binaries
 ; default_envs = nodemcuv2, esp01, esp01_1m_ota, esp01_1m_full, esp32dev, custom_WS2801, custom_APA102, custom_LEDPIN_16, custom_LEDPIN_4, custom32_LEDPIN_16
 
-# WLED sound-reactive
+# WLED sound-reactive binaries
 default_envs = soundReactive_esp32dev, soundReactive_nodemcuv2, soundReactive_LEDPIN_4
 
 # Single binaries (uncomment your board)
@@ -81,11 +77,8 @@
 arduino_core_git = https://github.com/platformio/platform-espressif8266#feature/stage
 
 # Platform to use for ESP8266
-<<<<<<< HEAD
-=======
 platform_wled_default = ${common.arduino_core_2_7_1}
 # We use 2.7.0+ on analog boards because of PWM flicker fix
->>>>>>> 696e438d
 platform_latest = ${common.arduino_core_2_7_1}
 
 # ------------------------------------------------------------------------------
@@ -142,13 +135,8 @@
   -D WLED_ENABLE_DMX
   -D WLED_ENABLE_MQTT
 
-<<<<<<< HEAD
 ldscript_512k = eagle.flash.512k.ld   ;for older versions change this to eagle.flash.512k0.ld
 ldscript_1m0m = eagle.flash.1m.ld     ;for older versions change this to eagle.flash.1m0.ld
-=======
-ldscript_512k = eagle.flash.512k.ld   ;for older versions change this to eagle.flash.512k0.ld 
-ldscript_1m0m = eagle.flash.1m.ld     ;for older versions change this to eagle.flash.1m0.ld 
->>>>>>> 696e438d
 ldscript_2m1m = eagle.flash.2m1m.ld
 ldscript_4m1m = eagle.flash.4m1m.ld
 ldscript_4m3m = eagle.flash.4m3m.ld
@@ -206,13 +194,8 @@
 board = esp01
 platform = ${common.platform_wled_default}
 board_build.ldscript = ${common.ldscript_512k}
-<<<<<<< HEAD
 build_flags = ${common.build_flags_esp8266} -D WLED_DISABLE_OTA -D WLED_DISABLE_ALEXA -D WLED_DISABLE_BLYNK
-   -D WLED_DISABLE_CRONIXIE -D WLED_DISABLE_HUESYNC -D WLED_DISABLE_INFRARED
-=======
-build_flags = ${common.build_flags_esp8266} -D WLED_DISABLE_OTA -D WLED_DISABLE_ALEXA -D WLED_DISABLE_BLYNK 
    -D WLED_DISABLE_CRONIXIE -D WLED_DISABLE_HUESYNC -D WLED_DISABLE_INFRARED -D WLED_DISABLE_MQTT
->>>>>>> 696e438d
 
 [env:esp01_1m_ota]
 board = esp01_1m
@@ -234,13 +217,8 @@
 
 [env:d1_mini]
 board = d1_mini
-<<<<<<< HEAD
-platform = ${common.platform_latest}
-upload_speed = 921500
-=======
 platform = ${common.platform_wled_default}
 upload_speed = 921600
->>>>>>> 696e438d
 board_build.ldscript = ${common.ldscript_4m1m}
 build_flags = ${common.build_flags_esp8266}
 
@@ -286,11 +264,7 @@
 board = d1_mini
 platform = ${common.platform_latest}
 board_build.ldscript = ${common.ldscript_4m1m}
-<<<<<<< HEAD
 build_flags = ${common.build_flags_esp8266} -D WLED_USE_ANALOG_LEDS -D WLED_USE_SHOJO_PCB -D WLED_ENABLE_5CH_LEDS
-=======
-build_flags = ${common.build_flags_esp8266} -D WLED_USE_ANALOG_LEDS -D WLED_USE_SHOJO_PCB -D WLED_ENABLE_5CH_LEDS 
->>>>>>> 696e438d
 
 # ------------------------------------------------------------------------------
 # DEVELOPMENT BOARDS
@@ -320,7 +294,7 @@
 board = esp32dev
 platform = espressif32@1.11.2
 build_flags = ${common.build_flags_esp32} -D WLED_DISABLE_ALEXA -D WLED_DISABLE_BLYNK -D WLED_DISABLE_CRONIXIE
-  -D WLED_DISABLE_HUESYNC -D WLED_DISABLE_INFRARED
+  -D WLED_DISABLE_HUESYNC -D WLED_DISABLE_INFRARED -D WLED_DISABLE_MQTT
 lib_ignore =
   ESPAsyncTCP
   ESPAsyncUDP
@@ -330,14 +304,14 @@
 platform = ${common.platform_latest}
 board_build.ldscript = ${common.ldscript_4m1m}
 build_flags = ${common.build_flags_esp8266} -D WLED_DISABLE_ALEXA -D WLED_DISABLE_BLYNK -D WLED_DISABLE_CRONIXIE
-  -D WLED_DISABLE_HUESYNC -D WLED_DISABLE_INFRARED
+  -D WLED_DISABLE_HUESYNC -D WLED_DISABLE_INFRARED -D WLED_DISABLE_MQTT
 
 [env:soundReactive_LEDPIN_4]
 board = d1_mini
 platform = ${common.platform_latest}
 board_build.ldscript = ${common.ldscript_4m1m}
 build_flags = ${common.build_flags_esp8266} -D LEDPIN=4 -D IRPIN=5 -D WLED_DISABLE_ALEXA -D WLED_DISABLE_BLYNK
-  -D WLED_DISABLE_CRONIXIE -D WLED_DISABLE_HUESYNC -D WLED_DISABLE_INFRARED
+  -D WLED_DISABLE_CRONIXIE -D WLED_DISABLE_HUESYNC -D WLED_DISABLE_INFRARED -D WLED_DISABLE_MQTT
 
 # ------------------------------------------------------------------------------
 # custom board configurations
@@ -389,13 +363,7 @@
 [env:m5atom]
 board = esp32dev
 build_flags = ${common.build_flags_esp32} -D LEDPIN=27 -D BTNPIN=39
-<<<<<<< HEAD
-lib_ignore =
-	ESPAsyncTCP
-	ESPAsyncUDP
-platform = espressif32@1.11.2
-=======
-lib_ignore = 
+lib_ignore =
 	ESPAsyncTCP
 	ESPAsyncUDP
 platform = espressif32@1.11.2
@@ -412,5 +380,4 @@
 [env:travis_esp32]
 extends = env:esp32dev
 build_type = debug
-build_flags = ${common.build_flags_esp32} ${common.debug_flags} ${common.build_flags_all_features}
->>>>>>> 696e438d
+build_flags = ${common.build_flags_esp32} ${common.debug_flags} ${common.build_flags_all_features}