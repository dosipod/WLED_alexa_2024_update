--- conflicted
+++ resolved
@@ -200,16 +200,9 @@
 lib_deps = 
   ${env.lib_deps}
   #https://github.com/lorol/LITTLEFS.git
-<<<<<<< HEAD
-  ESPAsyncTCP @ 1.2.0
-  ESPAsyncUDP
-  #makuna/NeoPixelBus @ 2.6.7 # 2.6.5/2.6.6 and newer do not compile on ESP core < 3.0.0
-  makuna/NeoPixelBus @ 2.6.9 # 2.6.5/2.6.6 and newer do not compile on ESP core < 3.0.0
-=======
   ESPAsyncTCP @ 1.2.2
   ESPAsyncUDP
   makuna/NeoPixelBus @ 2.6.9
->>>>>>> 522e7525
 
 [esp32]
 #platform = https://github.com/tasmota/platform-espressif32/releases/download/v2.0.2.3/platform-espressif32-2.0.2.3.zip
