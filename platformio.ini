--- conflicted
+++ resolved
@@ -41,8 +41,10 @@
 
 default_envs = 
   esp32_4MB_max  ; recommended default
+  esp32_4MB_max_debug
   esp32_4MB_all
   esp32_16MB_max
+  esp32_16MB_max_debug
   esp32_16MB_all
   esp8266_4MB_min
   esp8266_4MB_max
@@ -353,26 +355,15 @@
 build_flags = ${common.build_flags_esp8266} -D WLED_RELEASE_NAME=ESP02
 lib_deps = ${esp8266.lib_deps}
 
-<<<<<<< HEAD
-; WLEDMM see below
+;WLEDMM: see below
 ; [env:esp01_1m_full]
 ; board = esp01_1m
 ; platform = ${common.platform_wled_default}
 ; platform_packages = ${common.platform_packages}
 ; board_build.ldscript = ${common.ldscript_1m128k}
 ; build_unflags = ${common.build_unflags}
-; build_flags = ${common.build_flags_esp8266} -D WLED_RELEASE_NAME=ESP01 -D WLED_DISABLE_OTA -D WLED_DISABLE_BLYNK
+; build_flags = ${common.build_flags_esp8266} -D WLED_RELEASE_NAME=ESP01 -D WLED_DISABLE_OTA
 ; lib_deps = ${esp8266.lib_deps}
-=======
-[env:esp01_1m_full]
-board = esp01_1m
-platform = ${common.platform_wled_default}
-platform_packages = ${common.platform_packages}
-board_build.ldscript = ${common.ldscript_1m128k}
-build_unflags = ${common.build_unflags}
-build_flags = ${common.build_flags_esp8266} -D WLED_RELEASE_NAME=ESP01 -D WLED_DISABLE_OTA
-lib_deps = ${esp8266.lib_deps}
->>>>>>> 0d3debf9
 
 [env:esp07]
 board = esp07
@@ -845,7 +836,6 @@
 board_build.partitions = ${esp32.default_partitions}
 board_build.f_flash = 80000000L ; use full 80MHz speed for flash (default = 40Mhz) 
 board_build.flash_mode = dio ; (dio = dual i/o; more compatible than qio = quad i/o)
-; monitor_filters = esp32_exception_decoder ; used to show crash details
 
 ;common default for all max environments
 [esp32_4MB_max_base]
@@ -922,6 +912,13 @@
   -D WLED_RELEASE_NAME=esp32_4MB_max
   ; RAM:   [==        ]  24.4% (used 79804 bytes from 327680 bytes)
   ; Flash: [========= ]  88.7% (used 1394813 bytes from 1572864 bytes)
+
+[env:esp32_4MB_max_debug]
+extends = esp32_4MB_max_base
+build_flags = ${esp32_4MB_max_base.build_flags}
+  -D WLED_RELEASE_NAME=esp32_4MB_max_debug
+  -D WLED_DEBUG
+monitor_filters = esp32_exception_decoder
 
 [env:esp32_4MB_all]
 extends = esp32_4MB_all_base
@@ -939,6 +936,15 @@
   ; RAM:   [==        ]  24.4% (used 79916 bytes from 327680 bytes)
   ; Flash: [=======   ]  67.0% (used 1405701 bytes from 2097152 bytes)
 ;lib_ignore = IRremoteESP8266 ; use with WLED_DISABLE_INFRARED for faster compilation
+
+[env:esp32_16MB_max_debug]
+extends = esp32_4MB_max_base
+build_flags = ${esp32_4MB_max_base.build_flags}
+  -D WLED_RELEASE_NAME=esp32_16MB_max_debug
+  -D WLED_DEBUG
+board = ${Board_ESP32_16MB.board}
+board_build.partitions = ${Board_ESP32_16MB.board_build.partitions}
+monitor_filters = esp32_exception_decoder
 
 [env:esp32_16MB_all]
 extends = esp32_4MB_all_base
@@ -1368,7 +1374,6 @@
 board_build.partitions = ${Board_ESP32_16MB.board_build.partitions}
 ; RAM:   [==        ]  24.4% (used 80044 bytes from 327680 bytes)
 ; Flash: [=======   ]  67.9% (used 1424185 bytes from 2097152 bytes)
-monitor_filters = esp32_exception_decoder ; used to show crash details
 
 [env:wemos_shield_esp32_16MB_SPM1423_max]
 extends = wemos_shield_esp32_4MB_max_base
@@ -1378,7 +1383,6 @@
 board_build.partitions = ${Board_ESP32_16MB.board_build.partitions}
 ; RAM:   [==        ]  24.4% (used 79820 bytes from 327680 bytes)
 ; Flash: [========= ]  88.6% (used 1393421 bytes from 1572864 bytes)
-monitor_filters = esp32_exception_decoder ; used to show crash details
 
 [env:wemos_shield_esp32_16MB_SPM1423_all]
 extends = wemos_shield_esp32_4MB_all_base
@@ -1388,7 +1392,6 @@
 board_build.partitions = ${Board_ESP32_16MB.board_build.partitions}
 ; RAM:   [==        ]  24.4% (used 79820 bytes from 327680 bytes)
 ; Flash: [========= ]  88.6% (used 1393421 bytes from 1572864 bytes)
-monitor_filters = esp32_exception_decoder ; used to show crash details
 
 [env:wemos_shield_esp32_16MB_LineIn_max]
 extends = wemos_shield_esp32_4MB_max_base
