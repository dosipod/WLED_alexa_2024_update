--- conflicted
+++ resolved
@@ -213,10 +213,7 @@
   -DARDUINO_ARCH_ESP32
   -DCONFIG_LITTLEFS_FOR_IDF_3_2
   -DARDUINO_ARCH_ESP32S2
-<<<<<<< HEAD
-=======
   -DCONFIG_IDF_TARGET_ESP32S2
->>>>>>> e04b9656
 
 lib_deps =
   ${env.lib_deps}
