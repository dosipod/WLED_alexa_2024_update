; PlatformIO Project Configuration File
; Please visit documentation: https://docs.platformio.org/page/projectconf.html

[platformio]
# ------------------------------------------------------------------------------
# ENVIRONMENTS
#
# Please uncomment one of the lines below to select your board(s)
# ------------------------------------------------------------------------------

# Travis CI binaries (comment this out with a ';' when building for your own board)
;default_envs = travis_esp8266, travis_esp32

# Release binaries
default_envs = nodemcuv2, esp01_1m_full, esp32dev, esp32_eth

# Single binaries (uncomment your board)
; default_envs = elekstube_ips
; default_envs = nodemcuv2
; default_envs = esp01_1m_full
; default_envs = esp07
; default_envs = d1_mini
; default_envs = heltec_wifi_kit_8
; default_envs = h803wf
; default_envs = d1_mini_debug
; default_envs = d1_mini_ota
; default_envs = esp32dev
; default_envs = esp8285_4CH_MagicHome
; default_envs = esp8285_4CH_H801
; default_envs = esp8285_5CH_H801
; default_envs = d1_mini_5CH_Shojo_PCB
; default_envs = wemos_shield_esp32
; default_envs = m5atom
; default_envs = esp32_eth

src_dir  = ./wled00
data_dir = ./wled00/data
build_cache_dir = ~/.buildcache
extra_configs =
  platformio_override.ini

[common]
# ------------------------------------------------------------------------------
# PLATFORM:
#   !! DO NOT confuse platformio's ESP8266 development platform with Arduino core for ESP8266
#
#   arduino core 2.6.3 = platformIO 2.3.2
#   arduino core 2.7.0 = platformIO 2.5.0
# ------------------------------------------------------------------------------
arduino_core_2_6_3 = espressif8266@2.3.3
arduino_core_2_7_4 = espressif8266@2.6.2
arduino_core_3_0_0 = espressif8266@3.0.0

# Development platforms
arduino_core_develop = https://github.com/platformio/platform-espressif8266#develop
arduino_core_git = https://github.com/platformio/platform-espressif8266#feature/stage

# Platform to use for ESP8266
platform_wled_default = ${common.arduino_core_2_7_4}
# We use 2.7.4.7 for all, includes PWM flicker fix and Wstring optimization
platform_packages = tasmota/framework-arduinoespressif8266 @ 3.20704.7
                    platformio/toolchain-xtensa @ ~2.40802.200502
                    platformio/tool-esptool @ ~1.413.0
                    platformio/tool-esptoolpy @ ~1.30000.0

# ------------------------------------------------------------------------------
# FLAGS: DEBUG
#
# ------------------------------------------------------------------------------
debug_flags = -D DEBUG=1 -D WLED_DEBUG -DDEBUG_ESP_WIFI -DDEBUG_ESP_HTTP_CLIENT -DDEBUG_ESP_HTTP_UPDATE -DDEBUG_ESP_HTTP_SERVER -DDEBUG_ESP_UPDATER -DDEBUG_ESP_OTA -DDEBUG_TLS_MEM
#if needed (for memleaks etc) also add; -DDEBUG_ESP_OOM -include "umm_malloc/umm_malloc_cfg.h"
#-DDEBUG_ESP_CORE is not working right now

# ------------------------------------------------------------------------------
# FLAGS: ldscript (available ldscripts at https://github.com/esp8266/Arduino/tree/master/tools/sdk/ld)
#    ldscript_1m0m (1024 KB) =  999 KB sketch, 4 KB eeprom,      no spiffs, 16 KB reserved
#    ldscript_2m1m (2048 KB) = 1019 KB sketch, 4 KB eeprom, 1004 KB spiffs, 16 KB reserved
#    ldscript_4m1m (4096 KB) = 1019 KB sketch, 4 KB eeprom, 1002 KB spiffs, 16 KB reserved, 2048 KB empty/ota?
#    ldscript_4m3m (4096 KB) = 1019 KB sketch, 4 KB eeprom, 3040 KB spiffs, 16 KB reserved
#
# Available lwIP variants (macros):
#    -DPIO_FRAMEWORK_ARDUINO_LWIP_HIGHER_BANDWIDTH  = v1.4 Higher Bandwidth (default)
#    -DPIO_FRAMEWORK_ARDUINO_LWIP2_LOW_MEMORY       = v2 Lower Memory
#    -DPIO_FRAMEWORK_ARDUINO_LWIP2_HIGHER_BANDWIDTH = v2 Higher Bandwidth
#    -DPIO_FRAMEWORK_ARDUINO_LWIP2_HIGHER_BANDWIDTH_LOW_FLASH
#
# BearSSL performance:
#  When building with -DSECURE_CLIENT=SECURE_CLIENT_BEARSSL, please add `board_build.f_cpu = 160000000` to the environment configuration
#
# BearSSL ciphers:
#   When building on core >= 2.5, you can add the build flag -DBEARSSL_SSL_BASIC in order to build BearSSL with a limited set of ciphers:
#     TLS_RSA_WITH_AES_128_CBC_SHA256 / AES128-SHA256
#     TLS_RSA_WITH_AES_256_CBC_SHA256 / AES256-SHA256
#     TLS_RSA_WITH_AES_128_CBC_SHA / AES128-SHA
#     TLS_RSA_WITH_AES_256_CBC_SHA / AES256-SHA
#  This reduces the OTA size with ~45KB, so it's especially useful on low memory boards (512k/1m).
# ------------------------------------------------------------------------------
build_flags =
  -DMQTT_MAX_PACKET_SIZE=1024
  -DSECURE_CLIENT=SECURE_CLIENT_BEARSSL
  -DBEARSSL_SSL_BASIC
  -D CORE_DEBUG_LEVEL=0
  -D NDEBUG
  #build_flags for the IRremoteESP8266 library (enabled decoders have to appear here)
  -D _IR_ENABLE_DEFAULT_=false
  -D DECODE_HASH=true
  -D DECODE_NEC=true
  -D DECODE_SONY=true
  -D DECODE_SAMSUNG=true
  -D DECODE_LG=true
  -DWLED_USE_MY_CONFIG
  ; -D USERMOD_SENSORSTOMQTT

build_unflags =

# enables all features for travis CI
build_flags_all_features =
  -D WLED_ENABLE_ADALIGHT
  -D WLED_ENABLE_DMX
  -D WLED_ENABLE_MQTT
  -D WLED_ENABLE_WEBSOCKETS

build_flags_esp8266 = ${common.build_flags}  ${esp8266.build_flags}
build_flags_esp32   = ${common.build_flags}  ${esp32.build_flags}

ldscript_1m128k = eagle.flash.1m128.ld
ldscript_2m512k = eagle.flash.2m512.ld
ldscript_2m1m = eagle.flash.2m1m.ld
ldscript_4m1m = eagle.flash.4m1m.ld

[scripts_defaults]
extra_scripts =
  pre:pio-scripts/set_version.py
  post:pio-scripts/output_bins.py
  post:pio-scripts/strip-floats.py
  pre:pio-scripts/user_config_copy.py

# ------------------------------------------------------------------------------
# COMMON SETTINGS:
# ------------------------------------------------------------------------------
[env]
framework = arduino
board_build.flash_mode = dout
monitor_speed = 115200
# slow upload speed (comment this out with a ';' when building for development use)
upload_speed = 115200
# fast upload speed (remove ';' when building for development use)
; upload_speed = 921600

# ------------------------------------------------------------------------------
# LIBRARIES: required dependencies
#   Please note that we don't always use the latest version of a library.
#
#   The following libraries have been included (and some of them changd) in the source:
#     ArduinoJson@5.13.5, Blynk@0.5.4(changed), E131@1.0.0(changed), Time@1.5, Timezone@1.2.1
# ------------------------------------------------------------------------------
lib_compat_mode = strict
lib_deps =
    fastled/FastLED @ 3.4.0
    IRremoteESP8266 @ 2.7.18
    https://github.com/lorol/LITTLEFS.git
    https://github.com/Aircoookie/ESPAsyncWebServer.git @ ~2.0.2
  #For use of the TTGO T-Display ESP32 Module with integrated TFT display uncomment the following line
    #TFT_eSPI
  #For use SSD1306 OLED display uncomment following
    U8g2@~2.28.8
  #For Dallas sensor uncomment following 2 lines
    #OneWire@~2.3.5
    #milesburton/DallasTemperature@^3.9.0
  #For BME280 sensor uncomment following
    #BME280@~3.0.0
    ; adafruit/Adafruit BMP280 Library @ 2.1.0
    ; adafruit/Adafruit CCS811 Library @ 1.0.4
    ; adafruit/Adafruit Si7021 Library @ 1.4.0

extra_scripts             = ${scripts_defaults.extra_scripts}

[esp8266]
build_flags =
  -DESP8266
  -DFP_IN_IROM
  ;-Wno-deprecated-declarations
  ;-Wno-register
; NONOSDK22x_190703 = 2.2.2-dev(38a443e)
  -DPIO_FRAMEWORK_ARDUINO_ESPRESSIF_SDK22x_190703
; lwIP 2 - Higher Bandwidth no Features
;  -DPIO_FRAMEWORK_ARDUINO_LWIP2_HIGHER_BANDWIDTH_LOW_FLASH
; lwIP 1.4 - Higher Bandwidth (Aircoookie has)
   -DPIO_FRAMEWORK_ARDUINO_LWIP_HIGHER_BANDWIDTH
; VTABLES in Flash
  -DVTABLES_IN_FLASH
; restrict to minimal mime-types
  -DMIMETYPE_MINIMAL

lib_deps = 
  ${env.lib_deps}
  # ESPAsyncTCP @ 1.2.0
  ESPAsyncUDP
<<<<<<< HEAD
  makuna/NeoPixelBus @ 2.6.7 # 2.6.5/2.6.6 do not compile on ESP core < 3.0.0
=======
  makuna/NeoPixelBus @ 2.6.7 # 2.6.5/2.6.6 and newer do not compile on ESP core < 3.0.0
>>>>>>> 3eb1fe0e

[esp32]
build_flags = -g
  -DARDUINO_ARCH_ESP32
  -DCONFIG_LITTLEFS_FOR_IDF_3_2

lib_deps =
  ${env.lib_deps}
  makuna/NeoPixelBus @ 2.6.7
  AsyncTCP @ 1.0.3

[esp32s2]
build_flags = -g
  -DARDUINO_ARCH_ESP32
  -DCONFIG_LITTLEFS_FOR_IDF_3_2
  -DARDUINO_ARCH_ESP32S2
  -DCONFIG_IDF_TARGET_ESP32S2

lib_deps =
  ${env.lib_deps}
  makuna/NeoPixelBus @ 2.6.7
  AsyncTCP @ 1.0.3

# ------------------------------------------------------------------------------
# WLED BUILDS
# ------------------------------------------------------------------------------

[env:nodemcuv2]
board = nodemcuv2
platform = ${common.platform_wled_default}
platform_packages = ${common.platform_packages}
board_build.ldscript = ${common.ldscript_4m1m}
build_unflags = ${common.build_unflags}
build_flags = ${common.build_flags_esp8266} -D WLED_RELEASE_NAME=ESP8266
lib_deps = ${esp8266.lib_deps}

[env:esp01_1m_full]
board = esp01_1m
platform = ${common.platform_wled_default}
platform_packages = ${common.platform_packages}
board_build.ldscript = ${common.ldscript_1m128k}
build_unflags = ${common.build_unflags}
build_flags = ${common.build_flags_esp8266} -D WLED_RELEASE_NAME=ESP01 -D WLED_DISABLE_OTA
lib_deps = ${esp8266.lib_deps}

[env:esp07]
board = esp07
platform = ${common.platform_wled_default}
platform_packages = ${common.platform_packages}
board_build.ldscript = ${common.ldscript_4m1m}
build_unflags = ${common.build_unflags}
build_flags = ${common.build_flags_esp8266}
lib_deps = ${esp8266.lib_deps}

[env:d1_mini]
board = d1_mini
platform = ${common.platform_wled_default}
platform_packages = ${common.platform_packages}
upload_speed = 921600
board_build.ldscript = ${common.ldscript_4m1m}
build_unflags = ${common.build_unflags}
build_flags = ${common.build_flags_esp8266}
lib_deps = ${esp8266.lib_deps}
monitor_filters = esp8266_exception_decoder

[env:heltec_wifi_kit_8]
board = d1_mini
platform = ${common.platform_wled_default}
platform_packages = ${common.platform_packages}
board_build.ldscript = ${common.ldscript_4m1m}
build_unflags = ${common.build_unflags}
build_flags = ${common.build_flags_esp8266}
lib_deps = ${esp8266.lib_deps}

[env:h803wf]
board = d1_mini
platform = ${common.platform_wled_default}
platform_packages = ${common.platform_packages}
board_build.ldscript = ${common.ldscript_4m1m}
build_unflags = ${common.build_unflags}
build_flags = ${common.build_flags_esp8266} -D LEDPIN=1 -D WLED_DISABLE_INFRARED
lib_deps = ${esp8266.lib_deps}

[env:esp32dev]
board = esp32dev
platform = espressif32@2.0
build_unflags = ${common.build_unflags}
build_flags = ${common.build_flags_esp32} -D WLED_RELEASE_NAME=ESP32 #-D WLED_DISABLE_BROWNOUT_DET
lib_deps = ${esp32.lib_deps}

[env:esp32_eth]
board = esp32-poe
platform = espressif32@2.0
upload_speed = 921600
build_unflags = ${common.build_unflags}
build_flags = ${common.build_flags_esp32} -D WLED_RELEASE_NAME=ESP32_Ethernet -D RLYPIN=-1 -D WLED_USE_ETHERNET -D BTNPIN=-1
lib_deps = ${esp32.lib_deps}

[env:esp32s2_saola]
board = esp32dev
board_build.mcu = esp32s2
platform = espressif32
platform_packages =
    toolchain-xtensa32s2
    framework-arduinoespressif32 @ https://github.com/espressif/arduino-esp32.git#2.0.0-alpha1
framework = arduino
board_build.partitions = tools/WLED_ESP32_4MB_1MB_FS.csv
upload_speed = 460800
build_unflags = ${common.build_unflags}
lib_deps = ${esp32s2.lib_deps}

[env:esp8285_4CH_MagicHome]
board = esp8285
platform = ${common.platform_wled_default}
platform_packages = ${common.platform_packages}
board_build.ldscript = ${common.ldscript_1m128k}
build_unflags = ${common.build_unflags}
build_flags = ${common.build_flags_esp8266} -D WLED_DISABLE_OTA
lib_deps = ${esp8266.lib_deps}

[env:esp8285_4CH_H801]
board = esp8285
platform = ${common.platform_wled_default}
platform_packages = ${common.platform_packages}
board_build.ldscript = ${common.ldscript_1m128k}
build_unflags = ${common.build_unflags}
build_flags = ${common.build_flags_esp8266} -D WLED_DISABLE_OTA
lib_deps = ${esp8266.lib_deps}

[env:esp8285_5CH_H801]
board = esp8285
platform = ${common.platform_wled_default}
platform_packages = ${common.platform_packages}
board_build.ldscript = ${common.ldscript_1m128k}
build_unflags = ${common.build_unflags}
build_flags = ${common.build_flags_esp8266} -D WLED_DISABLE_OTA
lib_deps = ${esp8266.lib_deps}

[env:d1_mini_5CH_Shojo_PCB]
board = d1_mini
platform = ${common.platform_wled_default}
platform_packages = ${common.platform_packages}
board_build.ldscript = ${common.ldscript_4m1m}
build_unflags = ${common.build_unflags}
build_flags = ${common.build_flags_esp8266} -D WLED_USE_SHOJO_PCB
lib_deps = ${esp8266.lib_deps}

# ------------------------------------------------------------------------------
# DEVELOPMENT BOARDS
# ------------------------------------------------------------------------------

[env:d1_mini_debug]
board = d1_mini
build_type = debug
platform = ${common.platform_wled_default}
platform_packages = ${common.platform_packages}
board_build.ldscript = ${common.ldscript_4m1m}
build_unflags = ${common.build_unflags}
build_flags = ${common.build_flags_esp8266} ${common.debug_flags}
lib_deps = ${esp8266.lib_deps}

[env:d1_mini_ota]
board = d1_mini
upload_protocol = espota
# exchange for your WLED IP
upload_port = "10.10.1.27"
platform = ${common.platform_wled_default}
platform_packages = ${common.platform_packages}
board_build.ldscript = ${common.ldscript_4m1m}
build_unflags = ${common.build_unflags}
build_flags = ${common.build_flags_esp8266}
lib_deps = ${esp8266.lib_deps}

[env:anavi_miracle_controller]
board = d1_mini
platform = ${common.platform_wled_default}
platform_packages = ${common.platform_packages}
board_build.ldscript = ${common.ldscript_4m1m}
build_unflags = ${common.build_unflags}
build_flags = ${common.build_flags_esp8266} -D LEDPIN=12 -D IRPIN=-1 -D RLYPIN=2
lib_deps = ${esp8266.lib_deps}

# ------------------------------------------------------------------------------
# custom board configurations
# ------------------------------------------------------------------------------

[env:wemos_shield_esp32]
board = esp32dev
platform = espressif32@3.2
upload_speed = 460800
build_unflags = ${common.build_unflags}
build_flags = ${common.build_flags_esp32}
  -D LEDPIN=16
  -D RLYPIN=19
  -D BTNPIN=17
  -D IRPIN=18
  -D UWLED_USE_MY_CONFIG
  -D USERMOD_DALLASTEMPERATURE
  -D USERMOD_FOUR_LINE_DISPLAY
  -D TEMPERATURE_PIN=23
lib_deps = ${esp32.lib_deps}
  OneWire@~2.3.5
  U8g2@~2.28.11

[env:m5atom]
board = esp32dev
build_unflags = ${common.build_unflags}
build_flags = ${common.build_flags_esp32} -D LEDPIN=27 -D BTNPIN=39
lib_deps = ${esp32.lib_deps}
platform = espressif32@3.2

[env:sp501e]
board = esp_wroom_02
platform = ${common.platform_wled_default}
board_build.ldscript = ${common.ldscript_2m512k}
build_flags = ${common.build_flags_esp8266} -D LEDPIN=3 -D BTNPIN=1
lib_deps = ${esp8266.lib_deps}

# ------------------------------------------------------------------------------
# travis test board configurations
# ------------------------------------------------------------------------------

[env:travis_esp8266]
extends = env:d1_mini
build_type = debug
build_unflags = ${common.build_unflags}
build_flags = ${common.build_flags_esp8266} ${common.debug_flags} ${common.build_flags_all_features}

[env:travis_esp32]
extends = env:esp32dev
; build_type = debug
build_unflags = ${common.build_unflags}
build_flags = ${common.build_flags_esp32} ${common.debug_flags} ${common.build_flags_all_features}

# ------------------------------------------------------------------------------
# codm pixel controller board configurations
# codm-controller-0.6 can also be used for the TYWE3S controller
# ------------------------------------------------------------------------------

[env:codm-controller-0.6]
board = esp_wroom_02
platform = ${common.platform_wled_default}
platform_packages = ${common.platform_packages}
board_build.ldscript = ${common.ldscript_2m512k}
build_unflags = ${common.build_unflags}
build_flags = ${common.build_flags_esp8266}
lib_deps = ${esp8266.lib_deps}

[env:codm-controller-0.6-rev2]
board = esp_wroom_02
platform = ${common.platform_wled_default}
platform_packages = ${common.platform_packages}
board_build.ldscript = ${common.ldscript_4m1m}
build_unflags = ${common.build_unflags}
build_flags = ${common.build_flags_esp8266}
lib_deps = ${esp8266.lib_deps}

# ------------------------------------------------------------------------------
# EleksTube-IPS
# ------------------------------------------------------------------------------
[env:elekstube_ips]
board = esp32dev
platform = espressif32@3.2
upload_speed = 921600
build_flags = ${common.build_flags_esp32} -D WLED_DISABLE_BROWNOUT_DET -D WLED_DISABLE_INFRARED
  -D USERMOD_RTC
  -D USERMOD_ELEKSTUBE_IPS
  -D LEDPIN=12
  -D RLYPIN=27
  -D BTNPIN=34
  -D WLED_DISABLE_INFRARED
  -D DEFAULT_LED_COUNT=6
  # Display config
  -D ST7789_DRIVER
  -D TFT_WIDTH=135
  -D TFT_HEIGHT=240
  -D CGRAM_OFFSET
  -D TFT_SDA_READ
  -D TFT_MOSI=23
  -D TFT_SCLK=18
  -D TFT_DC=25
  -D TFT_RST=26
  -D SPI_FREQUENCY=40000000
  -D USER_SETUP_LOADED
monitor_filters = esp32_exception_decoder
lib_deps = ${esp32.lib_deps} TFT_eSPI<|MERGE_RESOLUTION|>--- conflicted
+++ resolved
@@ -196,11 +196,7 @@
   ${env.lib_deps}
   # ESPAsyncTCP @ 1.2.0
   ESPAsyncUDP
-<<<<<<< HEAD
-  makuna/NeoPixelBus @ 2.6.7 # 2.6.5/2.6.6 do not compile on ESP core < 3.0.0
-=======
   makuna/NeoPixelBus @ 2.6.7 # 2.6.5/2.6.6 and newer do not compile on ESP core < 3.0.0
->>>>>>> 3eb1fe0e
 
 [esp32]
 build_flags = -g
