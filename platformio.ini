; PlatformIO Project Configuration File
; Please visit documentation: https://docs.platformio.org/page/projectconf.html

[platformio]
# ------------------------------------------------------------------------------
# ENVIRONMENTS
#
# Please uncomment one of the lines below to select your board(s)
# (use `platformio_override.ini` when building for your own board; see `platformio_override.ini.sample` for an example)
# ------------------------------------------------------------------------------

# CI binaries
; default_envs = nodemcuv2, esp8266_2m, esp01_1m_full, esp32dev, esp32_eth # ESP32 variant builds are temporarily excluded from CI due to toolchain issues on the GitHub Actions Linux environment
default_envs = nodemcuv2, esp8266_2m, esp01_1m_full, esp32dev, esp32_eth, esp32dev_audioreactive, lolin_s2_mini, esp32c3dev, esp32s3dev_8MB, esp32s3dev_8MB_PSRAM_opi

# Release binaries
; default_envs = nodemcuv2, esp8266_2m, esp01_1m_full, esp32dev, esp32_eth, lolin_s2_mini, esp32c3dev, esp32s3dev_8MB

# Build everything
; default_envs = esp32dev, esp8285_4CH_MagicHome, codm-controller-0_6-rev2, codm-controller-0_6, esp32s2_saola, d1_mini_5CH_Shojo_PCB, d1_mini, sp501e, nodemcuv2, esp32_eth, anavi_miracle_controller, esp07, esp01_1m_full, m5atom, h803wf, d1_mini_ota, heltec_wifi_kit_8, esp8285_H801, d1_mini_debug, wemos_shield_esp32, elekstube_ips

# Single binaries (uncomment your board)
; default_envs = elekstube_ips
; default_envs = nodemcuv2
; default_envs = esp8266_2m
; default_envs = esp01_1m_full
; default_envs = esp07
; default_envs = d1_mini
; default_envs = heltec_wifi_kit_8
; default_envs = h803wf
; default_envs = d1_mini_debug
; default_envs = d1_mini_ota
; default_envs = esp32dev
; default_envs = esp8285_4CH_MagicHome
; default_envs = esp8285_H801
; default_envs = d1_mini_5CH_Shojo_PCB
; default_envs = wemos_shield_esp32
; default_envs = m5atom
; default_envs = esp32_eth
; default_envs = esp32dev_qio80
; default_envs = esp32_eth_ota1mapp
; default_envs = esp32s2_saola
; default_envs = esp32c3dev
; default_envs = lolin_s2_mini
<<<<<<< HEAD
; default_envs = arduino_nano_esp32
=======
; default_envs = esp32s3dev_16MB_PSRAM_opi
>>>>>>> 24b60a25

src_dir  = ./wled00
data_dir = ./wled00/data
build_cache_dir = ~/.buildcache
extra_configs =
  platformio_override.ini

[common]
# ------------------------------------------------------------------------------
# PLATFORM:
#   !! DO NOT confuse platformio's ESP8266 development platform with Arduino core for ESP8266
#
#   arduino core 2.6.3 = platformIO 2.3.2
#   arduino core 2.7.0 = platformIO 2.5.0
# ------------------------------------------------------------------------------
arduino_core_2_6_3 = espressif8266@2.3.3
arduino_core_2_7_4 = espressif8266@2.6.2
arduino_core_3_0_0 = espressif8266@3.0.0
arduino_core_3_2_0 = espressif8266@3.2.0
arduino_core_4_1_0 = espressif8266@4.1.0
arduino_core_3_1_2 = espressif8266@4.2.0

# Development platforms
arduino_core_develop = https://github.com/platformio/platform-espressif8266#develop
arduino_core_git = https://github.com/platformio/platform-espressif8266#feature/stage

# Platform to use for ESP8266
platform_wled_default = ${common.arduino_core_3_1_2}
# We use 2.7.4.7 for all, includes PWM flicker fix and Wstring optimization
#platform_packages = tasmota/framework-arduinoespressif8266 @ 3.20704.7
platform_packages = platformio/framework-arduinoespressif8266
                    platformio/toolchain-xtensa @ ~2.100300.220621 #2.40802.200502
                    platformio/tool-esptool #@ ~1.413.0
                    platformio/tool-esptoolpy #@ ~1.30000.0

## previous platform for 8266, in case of problems with the new one
## you'll need  makuna/NeoPixelBus@ 2.6.9 for arduino_core_3_2_0, which does not support Ucs890x
;; platform_wled_default = ${common.arduino_core_3_2_0}
;; platform_packages = tasmota/framework-arduinoespressif8266 @ 3.20704.7
;;                    platformio/toolchain-xtensa @ ~2.40802.200502
;;                    platformio/tool-esptool @ ~1.413.0
;;                    platformio/tool-esptoolpy @ ~1.30000.0

# ------------------------------------------------------------------------------
# FLAGS: DEBUG
# esp8266 : see https://docs.platformio.org/en/latest/platforms/espressif8266.html#debug-level
# esp32   : see https://docs.platformio.org/en/latest/platforms/espressif32.html#debug-level
# ------------------------------------------------------------------------------
debug_flags = -D DEBUG=1 -D WLED_DEBUG
  -DDEBUG_ESP_WIFI -DDEBUG_ESP_HTTP_CLIENT -DDEBUG_ESP_HTTP_UPDATE -DDEBUG_ESP_HTTP_SERVER -DDEBUG_ESP_UPDATER -DDEBUG_ESP_OTA -DDEBUG_TLS_MEM ;; for esp8266
  # if needed (for memleaks etc) also add; -DDEBUG_ESP_OOM -include "umm_malloc/umm_malloc_cfg.h"
  # -DDEBUG_ESP_CORE is not working right now

# ------------------------------------------------------------------------------
# FLAGS: ldscript (available ldscripts at https://github.com/esp8266/Arduino/tree/master/tools/sdk/ld)
#    ldscript_2m1m (2048 KB) = 1019 KB sketch, 4 KB eeprom, 1004 KB spiffs, 16 KB reserved
#    ldscript_4m1m (4096 KB) = 1019 KB sketch, 4 KB eeprom, 1002 KB spiffs, 16 KB reserved, 2048 KB empty/ota?
#
# Available lwIP variants (macros):
#    -DPIO_FRAMEWORK_ARDUINO_LWIP_HIGHER_BANDWIDTH  = v1.4 Higher Bandwidth (default)
#    -DPIO_FRAMEWORK_ARDUINO_LWIP2_LOW_MEMORY       = v2 Lower Memory
#    -DPIO_FRAMEWORK_ARDUINO_LWIP2_HIGHER_BANDWIDTH = v2 Higher Bandwidth
#    -DPIO_FRAMEWORK_ARDUINO_LWIP2_HIGHER_BANDWIDTH_LOW_FLASH
#
# BearSSL performance:
#  When building with -DSECURE_CLIENT=SECURE_CLIENT_BEARSSL, please add `board_build.f_cpu = 160000000` to the environment configuration
#
# BearSSL ciphers:
#   When building on core >= 2.5, you can add the build flag -DBEARSSL_SSL_BASIC in order to build BearSSL with a limited set of ciphers:
#     TLS_RSA_WITH_AES_128_CBC_SHA256 / AES128-SHA256
#     TLS_RSA_WITH_AES_256_CBC_SHA256 / AES256-SHA256
#     TLS_RSA_WITH_AES_128_CBC_SHA / AES128-SHA
#     TLS_RSA_WITH_AES_256_CBC_SHA / AES256-SHA
#  This reduces the OTA size with ~45KB, so it's especially useful on low memory boards (512k/1m).
# ------------------------------------------------------------------------------
build_flags =
  -Wno-attributes
  -DMQTT_MAX_PACKET_SIZE=1024
  -DSECURE_CLIENT=SECURE_CLIENT_BEARSSL
  -DBEARSSL_SSL_BASIC
  -D CORE_DEBUG_LEVEL=0
  -D NDEBUG
  -Wno-attributes ;; silence warnings about unknown attribute 'maybe_unused' in NeoPixelBus
  #build_flags for the IRremoteESP8266 library (enabled decoders have to appear here)
  -D _IR_ENABLE_DEFAULT_=false
  -D DECODE_HASH=true
  -D DECODE_NEC=true
  -D DECODE_SONY=true
  -D DECODE_SAMSUNG=true
  -D DECODE_LG=true
  ;-Dregister= # remove warnings in C++17 due to use of deprecated register keyword by the FastLED library ;; warning: this breaks framework code on ESP32-C3 and ESP32-S2
  -DWLED_USE_MY_CONFIG
  ; -D USERMOD_SENSORSTOMQTT
  #For ADS1115 sensor uncomment following
  ; -D USERMOD_ADS1115

build_unflags =

build_flags_esp8266 = ${common.build_flags}  ${esp8266.build_flags}
build_flags_esp32   = ${common.build_flags}  ${esp32.build_flags}
build_flags_esp32_V4= ${common.build_flags}  ${esp32_idf_V4.build_flags}

ldscript_1m128k = eagle.flash.1m128.ld
ldscript_2m512k = eagle.flash.2m512.ld
ldscript_2m1m = eagle.flash.2m1m.ld
ldscript_4m1m = eagle.flash.4m1m.ld

[scripts_defaults]
extra_scripts =
  pre:pio-scripts/set_version.py
  post:pio-scripts/output_bins.py
  post:pio-scripts/strip-floats.py
  pre:pio-scripts/user_config_copy.py

# ------------------------------------------------------------------------------
# COMMON SETTINGS:
# ------------------------------------------------------------------------------
[env]
framework = arduino
board_build.flash_mode = dout
monitor_speed = 115200
# slow upload speed (comment this out with a ';' when building for development use)
upload_speed = 115200
# fast upload speed (remove ';' when building for development use)
; upload_speed = 921600

# ------------------------------------------------------------------------------
# LIBRARIES: required dependencies
#   Please note that we don't always use the latest version of a library.
#
#   The following libraries have been included (and some of them changed) in the source:
#     ArduinoJson@5.13.5, E131@1.0.0(changed), Time@1.5, Timezone@1.2.1
# ------------------------------------------------------------------------------
lib_compat_mode = strict
lib_deps =
    fastled/FastLED @ 3.6.0
    IRremoteESP8266 @ 2.8.2
    makuna/NeoPixelBus @ 2.7.5
    https://github.com/Aircoookie/ESPAsyncWebServer.git @ ~2.0.7
  #For use of the TTGO T-Display ESP32 Module with integrated TFT display uncomment the following line
    #TFT_eSPI
  #For compatible OLED display uncomment following
    #U8g2 #@ ~2.33.15
  #For Dallas sensor uncomment following
    #OneWire @ ~2.3.7
  #For BME280 sensor uncomment following
    #BME280 @ ~3.0.0
    ; adafruit/Adafruit BMP280 Library @ 2.1.0
    ; adafruit/Adafruit CCS811 Library @ 1.0.4
    ; adafruit/Adafruit Si7021 Library @ 1.4.0
  #For ADS1115 sensor uncomment following
    ; adafruit/Adafruit BusIO @ 1.13.2
    ; adafruit/Adafruit ADS1X15 @ 2.4.0

extra_scripts = ${scripts_defaults.extra_scripts}

[esp8266]
build_flags =
  -DESP8266
  -DFP_IN_IROM
  ;-Wno-deprecated-declarations
  ;-Wno-register  ;; leaves some warnings when compiling C files: command-line option '-Wno-register' is valid for C++/ObjC++ but not for C
  ;-Dregister= # remove warnings in C++17 due to use of deprecated register keyword by the FastLED library ;; warning: this can be dangerous
  -Wno-misleading-indentation
  ; NONOSDK22x_190703 = 2.2.2-dev(38a443e)
  -DPIO_FRAMEWORK_ARDUINO_ESPRESSIF_SDK22x_190703
  ; lwIP 2 - Higher Bandwidth no Features
  ;  -DPIO_FRAMEWORK_ARDUINO_LWIP2_HIGHER_BANDWIDTH_LOW_FLASH
  ; lwIP 1.4 - Higher Bandwidth (Aircoookie has)
  -DPIO_FRAMEWORK_ARDUINO_LWIP_HIGHER_BANDWIDTH
  ; VTABLES in Flash
  -DVTABLES_IN_FLASH
  ; restrict to minimal mime-types
  -DMIMETYPE_MINIMAL
  ; other special-purpose framework flags (see https://docs.platformio.org/en/latest/platforms/espressif8266.html)
  -D PIO_FRAMEWORK_ARDUINO_MMU_CACHE16_IRAM48 ;; in case of linker errors like "section `.text1' will not fit in region `iram1_0_seg'"
  ; -D PIO_FRAMEWORK_ARDUINO_MMU_CACHE16_IRAM48_SECHEAP_SHARED ;; (experimental) adds some extra heap, but may cause slowdown

lib_deps =
  #https://github.com/lorol/LITTLEFS.git
  ESPAsyncTCP @ 1.2.2
  ESPAsyncUDP
  ${env.lib_deps}

[esp32]
#platform = https://github.com/tasmota/platform-espressif32/releases/download/v2.0.2.3/platform-espressif32-2.0.2.3.zip
platform = espressif32@3.5.0
platform_packages = framework-arduinoespressif32 @ https://github.com/Aircoookie/arduino-esp32.git#1.0.6.4
build_flags = -g
  -DARDUINO_ARCH_ESP32
  #-DCONFIG_LITTLEFS_FOR_IDF_3_2
  -D CONFIG_ASYNC_TCP_USE_WDT=0
  #use LITTLEFS library by lorol in ESP32 core 1.x.x instead of built-in in 2.x.x
  -D LOROL_LITTLEFS
  ; -DARDUINO_USB_CDC_ON_BOOT=0 ;; this flag is mandatory for "classic ESP32" when building with arduino-esp32 >=2.0.3
default_partitions = tools/WLED_ESP32_4MB_1MB_FS.csv
lib_deps =
  https://github.com/lorol/LITTLEFS.git
  https://github.com/pbolduc/AsyncTCP.git @ 1.2.0
  ${env.lib_deps}
# additional build flags for audioreactive
AR_build_flags = -D USERMOD_AUDIOREACTIVE -D UM_AUDIOREACTIVE_USE_NEW_FFT
AR_lib_deps = https://github.com/kosme/arduinoFFT#develop @ ^1.9.2

[esp32_idf_V4]
;; experimental build environment for ESP32 using ESP-IDF 4.4.x / arduino-esp32 v2.0.5
;; very similar to the normal ESP32 flags, but omitting Lorol LittleFS, as littlefs is included in the new framework already.
;;
;; please note that you can NOT update existing ESP32 installs with a "V4" build. Also updating by OTA will not work properly.
;; You need to completely erase your device (esptool erase_flash) first, then install the "V4" build from VSCode+platformio.
platform = espressif32@5.3.0
platform_packages =
build_flags = -g
  -Wshadow=compatible-local ;; emit warning in case a local variable "shadows" another local one
  -DARDUINO_ARCH_ESP32 -DESP32
  #-DCONFIG_LITTLEFS_FOR_IDF_3_2
  -D CONFIG_ASYNC_TCP_USE_WDT=0
  -DARDUINO_USB_CDC_ON_BOOT=0 ;; this flag is mandatory for "classic ESP32" when building with arduino-esp32 >=2.0.3
default_partitions = tools/WLED_ESP32_4MB_1MB_FS.csv
lib_deps =
  https://github.com/pbolduc/AsyncTCP.git @ 1.2.0
  ${env.lib_deps}

[esp32s2]
;; generic definitions for all ESP32-S2 boards
platform = espressif32@5.3.0
platform_packages =
build_flags = -g
  -DARDUINO_ARCH_ESP32
  -DARDUINO_ARCH_ESP32S2
  -DCONFIG_IDF_TARGET_ESP32S2=1
  -D CONFIG_ASYNC_TCP_USE_WDT=0
  -DARDUINO_USB_MSC_ON_BOOT=0 -DARDUINO_USB_DFU_ON_BOOT=0
  -DCO
  -DARDUINO_USB_MODE=0 ;; this flag is mandatory for ESP32-S2 !
  ;; please make sure that the following flags are properly set (to 0 or 1) by your board.json, or included in your custom platformio_override.ini entry:
  ;; ARDUINO_USB_CDC_ON_BOOT

lib_deps =
  https://github.com/pbolduc/AsyncTCP.git @ 1.2.0
  ${env.lib_deps}

[esp32c3]
;; generic definitions for all ESP32-C3 boards
platform = espressif32@5.3.0
platform_packages =
build_flags = -g
  -DARDUINO_ARCH_ESP32
  -DARDUINO_ARCH_ESP32C3
  -DCONFIG_IDF_TARGET_ESP32C3=1
  -D CONFIG_ASYNC_TCP_USE_WDT=0
  -DCO
  -DARDUINO_USB_MODE=1 ;; this flag is mandatory for ESP32-C3
  ;; please make sure that the following flags are properly set (to 0 or 1) by your board.json, or included in your custom platformio_override.ini entry:
  ;; ARDUINO_USB_CDC_ON_BOOT

lib_deps =
  https://github.com/pbolduc/AsyncTCP.git @ 1.2.0
  ${env.lib_deps}

[esp32s3]
;; generic definitions for all ESP32-S3 boards
platform = espressif32@5.3.0
platform_packages =
build_flags = -g
  -DESP32
  -DARDUINO_ARCH_ESP32
  -DARDUINO_ARCH_ESP32S3
  -DCONFIG_IDF_TARGET_ESP32S3=1
  -D CONFIG_ASYNC_TCP_USE_WDT=0
  -DARDUINO_USB_MSC_ON_BOOT=0 -DARDUINO_DFU_ON_BOOT=0
  -DCO
  ;; please make sure that the following flags are properly set (to 0 or 1) by your board.json, or included in your custom platformio_override.ini entry:
  ;; ARDUINO_USB_MODE, ARDUINO_USB_CDC_ON_BOOT

lib_deps =
  https://github.com/pbolduc/AsyncTCP.git @ 1.2.0
  ${env.lib_deps}


# ------------------------------------------------------------------------------
# WLED BUILDS
# ------------------------------------------------------------------------------

[env:nodemcuv2]
board = nodemcuv2
platform = ${common.platform_wled_default}
platform_packages = ${common.platform_packages}
board_build.ldscript = ${common.ldscript_4m1m}
build_unflags = ${common.build_unflags}
build_flags = ${common.build_flags_esp8266} -D WLED_RELEASE_NAME=ESP8266 #-DWLED_DISABLE_2D
lib_deps = ${esp8266.lib_deps}
monitor_filters = esp8266_exception_decoder

[env:esp8266_2m]
board = esp_wroom_02
platform = ${common.platform_wled_default}
platform_packages = ${common.platform_packages}
board_build.ldscript = ${common.ldscript_2m512k}
build_unflags = ${common.build_unflags}
build_flags = ${common.build_flags_esp8266} -D WLED_RELEASE_NAME=ESP02
lib_deps = ${esp8266.lib_deps}

[env:esp01_1m_full]
board = esp01_1m
platform = ${common.platform_wled_default}
platform_packages = ${common.platform_packages}
board_build.ldscript = ${common.ldscript_1m128k}
build_unflags = ${common.build_unflags}
build_flags = ${common.build_flags_esp8266} -D WLED_RELEASE_NAME=ESP01 -D WLED_DISABLE_OTA
  ; -D WLED_USE_UNREAL_MATH ;; may cause wrong sunset/sunrise times, but saves 7064 bytes FLASH and 975 bytes RAM
lib_deps = ${esp8266.lib_deps}

[env:esp07]
board = esp07
platform = ${common.platform_wled_default}
platform_packages = ${common.platform_packages}
board_build.ldscript = ${common.ldscript_4m1m}
build_unflags = ${common.build_unflags}
build_flags = ${common.build_flags_esp8266}
lib_deps = ${esp8266.lib_deps}

[env:d1_mini]
board = d1_mini
platform = ${common.platform_wled_default}
platform_packages = ${common.platform_packages}
upload_speed = 921600
board_build.ldscript = ${common.ldscript_4m1m}
build_unflags = ${common.build_unflags}
build_flags = ${common.build_flags_esp8266}
lib_deps = ${esp8266.lib_deps}
monitor_filters = esp8266_exception_decoder

[env:heltec_wifi_kit_8]
board = d1_mini
platform = ${common.platform_wled_default}
platform_packages = ${common.platform_packages}
board_build.ldscript = ${common.ldscript_4m1m}
build_unflags = ${common.build_unflags}
build_flags = ${common.build_flags_esp8266}
lib_deps = ${esp8266.lib_deps}

[env:h803wf]
board = d1_mini
platform = ${common.platform_wled_default}
platform_packages = ${common.platform_packages}
board_build.ldscript = ${common.ldscript_4m1m}
build_unflags = ${common.build_unflags}
build_flags = ${common.build_flags_esp8266} -D LEDPIN=1 -D WLED_DISABLE_INFRARED
lib_deps = ${esp8266.lib_deps}

[env:esp32dev]
board = esp32dev
platform = ${esp32.platform}
platform_packages = ${esp32.platform_packages}
build_unflags = ${common.build_unflags}
build_flags = ${common.build_flags_esp32} -D WLED_RELEASE_NAME=ESP32 #-D WLED_DISABLE_BROWNOUT_DET
lib_deps = ${esp32.lib_deps}
monitor_filters = esp32_exception_decoder
board_build.partitions = ${esp32.default_partitions}

[env:esp32dev_audioreactive]
board = esp32dev
platform = ${esp32.platform}
platform_packages = ${esp32.platform_packages}
build_unflags = ${common.build_unflags}
build_flags = ${common.build_flags_esp32} -D WLED_RELEASE_NAME=ESP32_audioreactive #-D WLED_DISABLE_BROWNOUT_DET
  ${esp32.AR_build_flags}
lib_deps = ${esp32.lib_deps}
  ${esp32.AR_lib_deps}
monitor_filters = esp32_exception_decoder
board_build.partitions = ${esp32.default_partitions}
; board_build.f_flash = 80000000L
; board_build.flash_mode = dio

[env:esp32dev_qio80]
board = esp32dev
platform = ${esp32.platform}
platform_packages = ${esp32.platform_packages}
build_unflags = ${common.build_unflags}
build_flags = ${common.build_flags_esp32} -D WLED_RELEASE_NAME=ESP32_qio80 #-D WLED_DISABLE_BROWNOUT_DET
lib_deps = ${esp32.lib_deps}
monitor_filters = esp32_exception_decoder
board_build.partitions = ${esp32.default_partitions}
board_build.f_flash = 80000000L
board_build.flash_mode = qio

[env:esp32dev_V4_dio80]
;; experimental ESP32 env using ESP-IDF V4.4.x
;; Warning: this build environment is not stable!!
;; please erase your device before installing.
board = esp32dev
platform = ${esp32_idf_V4.platform}
platform_packages = ${esp32_idf_V4.platform_packages}
build_unflags = ${common.build_unflags}
build_flags = ${common.build_flags}  ${esp32_idf_V4.build_flags} -D WLED_RELEASE_NAME=ESP32_V4_qio80 #-D WLED_DISABLE_BROWNOUT_DET
lib_deps = ${esp32_idf_V4.lib_deps}
monitor_filters = esp32_exception_decoder
board_build.partitions = ${esp32_idf_V4.default_partitions}
board_build.f_flash = 80000000L
board_build.flash_mode = dio

[env:esp32_eth]
board = esp32-poe
platform = ${esp32.platform}
platform_packages = ${esp32.platform_packages}
upload_speed = 921600
build_unflags = ${common.build_unflags}
build_flags = ${common.build_flags_esp32} -D WLED_RELEASE_NAME=ESP32_Ethernet -D RLYPIN=-1 -D WLED_USE_ETHERNET -D BTNPIN=-1
  -D WLED_DISABLE_ESPNOW ;; ESP-NOW requires wifi, may crash with ethernet only
lib_deps = ${esp32.lib_deps}
board_build.partitions = ${esp32.default_partitions}

[env:esp32s2_saola]
board = esp32-s2-saola-1
platform = https://github.com/tasmota/platform-espressif32/releases/download/v2.0.2.2/platform-tasmota-espressif32-2.0.2.zip
platform_packages =
framework = arduino
board_build.partitions = tools/WLED_ESP32_4MB_1MB_FS.csv
board_build.flash_mode = qio
upload_speed = 460800
build_unflags = ${common.build_unflags}
build_flags = ${common.build_flags} ${esp32s2.build_flags} #-D WLED_RELEASE_NAME=S2_saola
  ;-DLOLIN_WIFI_FIX ;; try this in case Wifi does not work
  -DARDUINO_USB_CDC_ON_BOOT=1
lib_deps = ${esp32s2.lib_deps}

[env:esp32c3dev]
extends = esp32c3
platform = ${esp32c3.platform}
platform_packages = ${esp32c3.platform_packages}
framework = arduino
board = esp32-c3-devkitm-1
board_build.partitions = tools/WLED_ESP32_4MB_1MB_FS.csv
build_flags = ${common.build_flags} ${esp32c3.build_flags} -D WLED_RELEASE_NAME=ESP32-C3
  -D WLED_WATCHDOG_TIMEOUT=0
  -DLOLIN_WIFI_FIX ; seems to work much better with this
  -DARDUINO_USB_CDC_ON_BOOT=1 ;; for virtual CDC USB
  ;-DARDUINO_USB_CDC_ON_BOOT=0   ;; for serial-to-USB chip
upload_speed = 460800
build_unflags = ${common.build_unflags}
lib_deps = ${esp32c3.lib_deps}

[env:esp32s3dev_8MB]
;; ESP32-S3-DevKitC-1 development board, with 8MB FLASH, no PSRAM (flash_mode: qio)
board = esp32-s3-devkitc-1
platform = ${esp32s3.platform}
platform_packages = ${esp32s3.platform_packages}
upload_speed = 921600 ; or  460800
build_unflags = ${common.build_unflags}
build_flags = ${common.build_flags} ${esp32s3.build_flags} -D WLED_RELEASE_NAME=ESP32-S3_8MB
  -D CONFIG_LITTLEFS_FOR_IDF_3_2 -D WLED_WATCHDOG_TIMEOUT=0
  -D ARDUINO_USB_CDC_ON_BOOT=0  ;; -D ARDUINO_USB_MODE=1 ;; for boards with serial-to-USB chip
  ;-D ARDUINO_USB_CDC_ON_BOOT=1 ;; -D ARDUINO_USB_MODE=1 ;; for boards with USB-OTG connector only (USBCDC or "TinyUSB")
  ;-D WLED_DEBUG
lib_deps = ${esp32s3.lib_deps}
board_build.partitions = tools/WLED_ESP32_8MB.csv
board_build.f_flash = 80000000L
board_build.flash_mode = qio
; board_build.flash_mode = dio   ;; try this if you have problems at startup
monitor_filters = esp32_exception_decoder

[env:esp32s3dev_8MB_PSRAM_opi]
;; ESP32-S3 development board, with 8MB FLASH and >= 8MB PSRAM (memory_type: qio_opi)
board = esp32-s3-devkitc-1 ;; generic dev board; the next line adds PSRAM support
board_build.arduino.memory_type = qio_opi     ;; use with PSRAM: 8MB or 16MB
platform = ${esp32s3.platform}
platform_packages = ${esp32s3.platform_packages}
upload_speed = 921600
build_unflags = ${common.build_unflags}
build_flags = ${common.build_flags} ${esp32s3.build_flags}
  -D CONFIG_LITTLEFS_FOR_IDF_3_2 -D WLED_WATCHDOG_TIMEOUT=0
  ;-D ARDUINO_USB_CDC_ON_BOOT=0  ;; -D ARDUINO_USB_MODE=1 ;; for boards with serial-to-USB chip
  -D ARDUINO_USB_CDC_ON_BOOT=1 -D ARDUINO_USB_MODE=1      ;; for boards with USB-OTG connector only (USBCDC or "TinyUSB")
  ; -D WLED_RELEASE_NAME=ESP32-S3_PSRAM
  -D WLED_USE_PSRAM -DBOARD_HAS_PSRAM ; tells WLED that PSRAM shall be used
lib_deps = ${esp32s3.lib_deps}
board_build.partitions = tools/WLED_ESP32_8MB.csv
board_build.f_flash = 80000000L
board_build.flash_mode = qio
monitor_filters = esp32_exception_decoder

[env:esp32s3dev_16MB_PSRAM_opi]
extends = env:esp32s3dev_8MB_PSRAM_opi
board_build.partitions = tools/WLED_ESP32_16MB.csv
board_upload.flash_size = 16MB

[env:esp32s3dev_8MB_PSRAM_qspi]
;; ESP32-TinyS3 development board, with 8MB FLASH and PSRAM (memory_type: qio_qspi)
extends = env:esp32s3dev_8MB_PSRAM_opi
;board = um_tinys3 ;    -> needs workaround from https://github.com/Aircoookie/WLED/pull/2905#issuecomment-1328049860
board = esp32-s3-devkitc-1 ;; generic dev board; the next line adds PSRAM support
board_build.arduino.memory_type = qio_qspi ;; use with PSRAM: 2MB or  4MB

[env:esp8285_4CH_MagicHome]
board = esp8285
platform = ${common.platform_wled_default}
platform_packages = ${common.platform_packages}
board_build.ldscript = ${common.ldscript_1m128k}
build_unflags = ${common.build_unflags}
build_flags = ${common.build_flags_esp8266} -D WLED_DISABLE_OTA
lib_deps = ${esp8266.lib_deps}

[env:esp8285_H801]
board = esp8285
platform = ${common.platform_wled_default}
platform_packages = ${common.platform_packages}
board_build.ldscript = ${common.ldscript_1m128k}
build_unflags = ${common.build_unflags}
build_flags = ${common.build_flags_esp8266} -D WLED_DISABLE_OTA
lib_deps = ${esp8266.lib_deps}

[env:d1_mini_5CH_Shojo_PCB]
board = d1_mini
platform = ${common.platform_wled_default}
platform_packages = ${common.platform_packages}
board_build.ldscript = ${common.ldscript_4m1m}
build_unflags = ${common.build_unflags}
build_flags = ${common.build_flags_esp8266} -D WLED_USE_SHOJO_PCB
lib_deps = ${esp8266.lib_deps}

# ------------------------------------------------------------------------------
# DEVELOPMENT BOARDS
# ------------------------------------------------------------------------------

[env:d1_mini_debug]
board = d1_mini
build_type = debug
platform = ${common.platform_wled_default}
platform_packages = ${common.platform_packages}
board_build.ldscript = ${common.ldscript_4m1m}
build_unflags = ${common.build_unflags}
build_flags = ${common.build_flags_esp8266} ${common.debug_flags}
lib_deps = ${esp8266.lib_deps}

[env:d1_mini_ota]
board = d1_mini
upload_protocol = espota
# exchange for your WLED IP
upload_port = "10.10.1.27"
platform = ${common.platform_wled_default}
platform_packages = ${common.platform_packages}
board_build.ldscript = ${common.ldscript_4m1m}
build_unflags = ${common.build_unflags}
build_flags = ${common.build_flags_esp8266}
lib_deps = ${esp8266.lib_deps}

[env:anavi_miracle_controller]
board = d1_mini
platform = ${common.platform_wled_default}
platform_packages = ${common.platform_packages}
board_build.ldscript = ${common.ldscript_4m1m}
build_unflags = ${common.build_unflags}
build_flags = ${common.build_flags_esp8266} -D LEDPIN=12 -D IRPIN=-1 -D RLYPIN=2
lib_deps = ${esp8266.lib_deps}

[env:lolin_s2_mini]
platform = ${esp32s2.platform}
platform_packages = ${esp32s2.platform_packages}
board = lolin_s2_mini
board_build.partitions = tools/WLED_ESP32_4MB_1MB_FS.csv
build_unflags = ${common.build_unflags} #-DARDUINO_USB_CDC_ON_BOOT=1
build_flags = ${common.build_flags} ${esp32s2.build_flags} -D WLED_RELEASE_NAME=ESP32-S2
  -DBOARD_HAS_PSRAM
  -DARDUINO_USB_CDC_ON_BOOT=1 # try disabling and enabling unflag above in case of board-specific issues, will disable Serial
  -DARDUINO_USB_MSC_ON_BOOT=0
  -DARDUINO_USB_DFU_ON_BOOT=0
  -DLOLIN_WIFI_FIX ; seems to work much better with this
  -D WLED_USE_PSRAM
  ; -D WLED_USE_UNREAL_MATH ;; may cause wrong sunset/sunrise times, but saves 6792 bytes FLASH
  -D WLED_WATCHDOG_TIMEOUT=0
  -D CONFIG_ASYNC_TCP_USE_WDT=0
  -D LEDPIN=16
  -D BTNPIN=18
  -D RLYPIN=9
  -D IRPIN=7
  -D HW_PIN_SCL=35
  -D HW_PIN_SDA=33
  -D HW_PIN_CLOCKSPI=7
  -D HW_PIN_DATASPI=11
  -D HW_PIN_MISOSPI=9
;  -D STATUSLED=15
lib_deps = ${esp32s2.lib_deps}

# ------------------------------------------------------------------------------
# custom board configurations
# ------------------------------------------------------------------------------

[env:esp32c3dev_2MB]
;; for ESP32-C3 boards with 2MB flash (instead of 4MB).
;; this board need a specific partition file. OTA not possible.
extends = esp32c3
platform = ${esp32c3.platform}
platform_packages = ${esp32c3.platform_packages}
board = esp32-c3-devkitm-1
build_flags = ${common.build_flags} ${esp32c3.build_flags} #-D WLED_RELEASE_NAME=ESP32-C3
  -D WLED_WATCHDOG_TIMEOUT=0
  -D WLED_DISABLE_OTA
  ; -DARDUINO_USB_CDC_ON_BOOT=1 ;; for virtual CDC USB
  -DARDUINO_USB_CDC_ON_BOOT=0   ;; for serial-to-USB chip
build_unflags = ${common.build_unflags}
upload_speed = 115200
lib_deps = ${esp32c3.lib_deps}
board_build.partitions = tools/WLED_ESP32_2MB_noOTA.csv
board_build.flash_mode = dio
board_upload.flash_size = 2MB
board_upload.maximum_size = 2097152

[env:wemos_shield_esp32]
board = esp32dev
platform = ${esp32.platform}
platform_packages = ${esp32.platform_packages}
upload_speed = 460800
build_unflags = ${common.build_unflags}
build_flags = ${common.build_flags_esp32}
  -D LEDPIN=16
  -D RLYPIN=19
  -D BTNPIN=17
  -D IRPIN=18
  -U WLED_USE_MY_CONFIG
  -D USERMOD_DALLASTEMPERATURE
  -D USERMOD_FOUR_LINE_DISPLAY
  -D TEMPERATURE_PIN=23
  -D USE_ALT_DISPlAY ; new versions of USERMOD_FOUR_LINE_DISPLAY and USERMOD_ROTARY_ENCODER_UI
  -D USERMOD_AUDIOREACTIVE
lib_deps = ${esp32.lib_deps}
  OneWire@~2.3.5
  olikraus/U8g2 @ ^2.28.8
  https://github.com/blazoncek/arduinoFFT.git
board_build.partitions = ${esp32.default_partitions}

[env:m5atom]
board = esp32dev
build_unflags = ${common.build_unflags}
build_flags = ${common.build_flags_esp32} -D LEDPIN=27 -D BTNPIN=39
lib_deps = ${esp32.lib_deps}
platform = ${esp32.platform}
platform_packages = ${esp32.platform_packages}
board_build.partitions = ${esp32.default_partitions}

[env:sp501e]
board = esp_wroom_02
platform = ${common.platform_wled_default}
board_build.ldscript = ${common.ldscript_2m512k}
build_flags = ${common.build_flags_esp8266} -D LEDPIN=3 -D BTNPIN=1
lib_deps = ${esp8266.lib_deps}

[env:sp511e]
board = esp_wroom_02
platform = ${common.platform_wled_default}
board_build.ldscript = ${common.ldscript_2m512k}
build_flags = ${common.build_flags_esp8266} -D LEDPIN=3 -D BTNPIN=2 -D IRPIN=5 -D WLED_MAX_BUTTONS=3
lib_deps = ${esp8266.lib_deps}

[env:Athom_RGBCW]        ;7w and 5w(GU10) bulbs
board = esp8285
platform = ${common.platform_wled_default}
platform_packages = ${common.platform_packages}
board_build.ldscript = ${common.ldscript_2m512k}
build_unflags = ${common.build_unflags}
build_flags = ${common.build_flags_esp8266} -D WLED_RELEASE_NAME=ESP8266 -D BTNPIN=-1 -D RLYPIN=-1 -D DATA_PINS=4,12,14,13,5
                                            -D DEFAULT_LED_TYPE=TYPE_ANALOG_5CH -D WLED_DISABLE_INFRARED -D WLED_MAX_CCT_BLEND=0
lib_deps = ${esp8266.lib_deps}


[env:Athom_15w_RGBCW]        ;15w bulb
board = esp8285
platform = ${common.platform_wled_default}
platform_packages = ${common.platform_packages}
board_build.ldscript = ${common.ldscript_2m512k}
build_unflags = ${common.build_unflags}
build_flags = ${common.build_flags_esp8266} -D WLED_RELEASE_NAME=ESP8266 -D BTNPIN=-1 -D RLYPIN=-1 -D DATA_PINS=4,12,14,5,13
                                            -D DEFAULT_LED_TYPE=TYPE_ANALOG_5CH -D WLED_DISABLE_INFRARED -D WLED_MAX_CCT_BLEND=0 -D WLED_USE_IC_CCT
lib_deps = ${esp8266.lib_deps}


[env:Athom_3Pin_Controller]        ;small controller with only data
board = esp8285
platform = ${common.platform_wled_default}
platform_packages = ${common.platform_packages}
board_build.ldscript = ${common.ldscript_2m512k}
build_unflags = ${common.build_unflags}
build_flags = ${common.build_flags_esp8266} -D WLED_RELEASE_NAME=ESP8266 -D BTNPIN=0 -D RLYPIN=-1 -D LEDPIN=1 -D WLED_DISABLE_INFRARED
lib_deps = ${esp8266.lib_deps}


[env:Athom_4Pin_Controller]       ; With clock and data interface
board = esp8285
platform = ${common.platform_wled_default}
platform_packages = ${common.platform_packages}
board_build.ldscript = ${common.ldscript_2m512k}
build_unflags = ${common.build_unflags}
build_flags = ${common.build_flags_esp8266} -D WLED_RELEASE_NAME=ESP8266 -D BTNPIN=0 -D RLYPIN=12 -D LEDPIN=1 -D WLED_DISABLE_INFRARED
lib_deps = ${esp8266.lib_deps}


[env:Athom_5Pin_Controller]      ;Analog light strip controller
board = esp8285
platform = ${common.platform_wled_default}
platform_packages = ${common.platform_packages}
board_build.ldscript = ${common.ldscript_2m512k}
build_unflags = ${common.build_unflags}
build_flags = ${common.build_flags_esp8266} -D WLED_RELEASE_NAME=ESP8266 -D BTNPIN=0 -D RLYPIN=-1 DATA_PINS=4,12,14,13 -D WLED_DISABLE_INFRARED
lib_deps = ${esp8266.lib_deps}


[env:MY9291]
board = esp01_1m
platform = ${common.platform_wled_default}
platform_packages = ${common.platform_packages}
board_build.ldscript = ${common.ldscript_1m128k}
build_unflags = ${common.build_unflags}
build_flags = ${common.build_flags_esp8266} -D WLED_RELEASE_NAME=ESP01 -D WLED_DISABLE_OTA -D USERMOD_MY9291
lib_deps = ${esp8266.lib_deps}

# ------------------------------------------------------------------------------
# codm pixel controller board configurations
# codm-controller-0_6 can also be used for the TYWE3S controller
# ------------------------------------------------------------------------------

[env:codm-controller-0_6]
board = esp_wroom_02
platform = ${common.platform_wled_default}
platform_packages = ${common.platform_packages}
board_build.ldscript = ${common.ldscript_2m512k}
build_unflags = ${common.build_unflags}
build_flags = ${common.build_flags_esp8266}
lib_deps = ${esp8266.lib_deps}

[env:codm-controller-0_6-rev2]
board = esp_wroom_02
platform = ${common.platform_wled_default}
platform_packages = ${common.platform_packages}
board_build.ldscript = ${common.ldscript_4m1m}
build_unflags = ${common.build_unflags}
build_flags = ${common.build_flags_esp8266}
lib_deps = ${esp8266.lib_deps}

# ------------------------------------------------------------------------------
# EleksTube-IPS
# ------------------------------------------------------------------------------
[env:elekstube_ips]
board = esp32dev
platform = ${esp32.platform}
platform_packages = ${esp32.platform_packages}
upload_speed = 921600
build_flags = ${common.build_flags_esp32} -D WLED_DISABLE_BROWNOUT_DET -D WLED_DISABLE_INFRARED
  -D USERMOD_RTC
  -D USERMOD_ELEKSTUBE_IPS
  -D LEDPIN=12
  -D RLYPIN=27
  -D BTNPIN=34
  -D DEFAULT_LED_COUNT=6
  # Display config
  -D ST7789_DRIVER
  -D TFT_WIDTH=135
  -D TFT_HEIGHT=240
  -D CGRAM_OFFSET
  -D TFT_SDA_READ
  -D TFT_MOSI=23
  -D TFT_SCLK=18
  -D TFT_DC=25
  -D TFT_RST=26
  -D SPI_FREQUENCY=40000000
  -D USER_SETUP_LOADED
monitor_filters = esp32_exception_decoder
lib_deps =
  ${esp32.lib_deps}
  TFT_eSPI @ ^2.3.70
board_build.partitions = ${esp32.default_partitions}

# ------------------------------------------------------------------------------
# Arduino(R) Nano ESP32
# ------------------------------------------------------------------------------
[env:arduino_nano_esp32]
platform = espressif32@ ~6.4.0
platform_packages =
board = arduino_nano_esp32
upload_protocol = dfu
board_build.partitions = tools/WLED_ESP32_16MB.csv
board_build.flash_mode = qio
build_unflags = ${common.build_unflags}
build_flags = ${common.build_flags} ${esp32s3.build_flags}
  -D WLED_WATCHDOG_TIMEOUT=0
  -D ARDUINO_USB_CDC_ON_BOOT=0  ;; -D ARDUINO_USB_MODE=1 ;; for boards with serial-to-USB chip
  ;-D ARDUINO_USB_CDC_ON_BOOT=1 -D ARDUINO_USB_MODE=1      ;; for boards with USB-OTG connector only (USBCDC or "TinyUSB")
  ; -D WLED_RELEASE_NAME=ESP32-S3_PSRAM
  -D WLED_USE_PSRAM -DBOARD_HAS_PSRAM ; tells WLED that PSRAM shall be used
lib_deps = ${esp32s3.lib_deps}<|MERGE_RESOLUTION|>--- conflicted
+++ resolved
@@ -42,11 +42,8 @@
 ; default_envs = esp32s2_saola
 ; default_envs = esp32c3dev
 ; default_envs = lolin_s2_mini
-<<<<<<< HEAD
 ; default_envs = arduino_nano_esp32
-=======
 ; default_envs = esp32s3dev_16MB_PSRAM_opi
->>>>>>> 24b60a25
 
 src_dir  = ./wled00
 data_dir = ./wled00/data
