; PlatformIO Project Configuration File
; Please visit documentation: https://docs.platformio.org/page/projectconf.html

[platformio]
# ------------------------------------------------------------------------------
# ENVIRONMENTS
#
# Please uncomment one of the lines below to select your board(s)
# ------------------------------------------------------------------------------

# Travis CI binaries (use `platformio_override.ini` when building for your own board; see `platformio_override.ini.sample` for an example)
; default_envs = travis_esp8266, travis_esp32

# Release binaries
; default_envs = nodemcuv2, esp8266_2m, esp01_1m_full, esp32dev, esp32_eth, esp32s2_saola, esp32c3dev, esp32s3dev_8MB

# Build everything
; default_envs = esp32dev, esp8285_4CH_MagicHome, codm-controller-0.6-rev2, codm-controller-0.6, esp32s2_saola, d1_mini_5CH_Shojo_PCB, d1_mini, sp501e, travis_esp8266, travis_esp32, nodemcuv2, esp32_eth, anavi_miracle_controller, esp07, esp01_1m_full, m5atom, h803wf, d1_mini_ota, heltec_wifi_kit_8, esp8285_H801, d1_mini_debug, wemos_shield_esp32, elekstube_ips

# Single binaries (uncomment your board)
; default_envs = elekstube_ips
; default_envs = nodemcuv2
; default_envs = esp8266_2m
; default_envs = esp01_1m_full
; default_envs = esp07
; default_envs = d1_mini
; default_envs = heltec_wifi_kit_8
; default_envs = h803wf
; default_envs = d1_mini_debug
; default_envs = d1_mini_ota
; default_envs = esp32dev
; default_envs = esp8285_4CH_MagicHome
; default_envs = esp8285_H801
; default_envs = d1_mini_5CH_Shojo_PCB
; default_envs = esp32mdev
default_envs = esp32mdevmax
; default_envs = esp32mdev_PSRAM
; default_envs = esp32s3-mdev
; default_envs = esp8266mdev
; default_envs = wemos_shield_esp32
; default_envs = m5atom
; default_envs = esp32_eth
; default_envs = esp32dev_qio80
; default_envs = esp32_eth_ota1mapp
; default_envs = esp32s2_saola

src_dir  = ./wled00
data_dir = ./wled00/data
build_cache_dir = ~/.buildcache
extra_configs =
  platformio_override.ini

[common]
# ------------------------------------------------------------------------------
# PLATFORM:
#   !! DO NOT confuse platformio's ESP8266 development platform with Arduino core for ESP8266
#
#   arduino core 2.6.3 = platformIO 2.3.2
#   arduino core 2.7.0 = platformIO 2.5.0
# ------------------------------------------------------------------------------
arduino_core_2_6_3 = espressif8266@2.3.3
arduino_core_2_7_4 = espressif8266@2.6.2
arduino_core_3_0_0 = espressif8266@3.0.0
arduino_core_3_2_0 = espressif8266@3.2.0

# Development platforms
arduino_core_develop = https://github.com/platformio/platform-espressif8266#develop
arduino_core_git = https://github.com/platformio/platform-espressif8266#feature/stage

# Platform to use for ESP8266
platform_wled_default = ${common.arduino_core_3_2_0}
# We use 2.7.4.7 for all, includes PWM flicker fix and Wstring optimization
platform_packages = tasmota/framework-arduinoespressif8266 @ 3.20704.7
                    platformio/toolchain-xtensa @ ~2.40802.200502
                    platformio/tool-esptool @ ~1.413.0
                    platformio/tool-esptoolpy @ ~1.30000.0

# ------------------------------------------------------------------------------
# FLAGS: DEBUG
#
# ------------------------------------------------------------------------------
debug_flags = -D DEBUG=1 -D WLED_DEBUG -DDEBUG_ESP_WIFI -DDEBUG_ESP_HTTP_CLIENT -DDEBUG_ESP_HTTP_UPDATE -DDEBUG_ESP_HTTP_SERVER -DDEBUG_ESP_UPDATER -DDEBUG_ESP_OTA -DDEBUG_TLS_MEM
#if needed (for memleaks etc) also add; -DDEBUG_ESP_OOM -include "umm_malloc/umm_malloc_cfg.h"
#-DDEBUG_ESP_CORE is not working right now

# ------------------------------------------------------------------------------
# FLAGS: ldscript (available ldscripts at https://github.com/esp8266/Arduino/tree/master/tools/sdk/ld)
#    ldscript_2m1m (2048 KB) = 1019 KB sketch, 4 KB eeprom, 1004 KB spiffs, 16 KB reserved
#    ldscript_4m1m (4096 KB) = 1019 KB sketch, 4 KB eeprom, 1002 KB spiffs, 16 KB reserved, 2048 KB empty/ota?
#
# Available lwIP variants (macros):
#    -DPIO_FRAMEWORK_ARDUINO_LWIP_HIGHER_BANDWIDTH  = v1.4 Higher Bandwidth (default)
#    -DPIO_FRAMEWORK_ARDUINO_LWIP2_LOW_MEMORY       = v2 Lower Memory
#    -DPIO_FRAMEWORK_ARDUINO_LWIP2_HIGHER_BANDWIDTH = v2 Higher Bandwidth
#    -DPIO_FRAMEWORK_ARDUINO_LWIP2_HIGHER_BANDWIDTH_LOW_FLASH
#
# BearSSL performance:
#  When building with -DSECURE_CLIENT=SECURE_CLIENT_BEARSSL, please add `board_build.f_cpu = 160000000` to the environment configuration
#
# BearSSL ciphers:
#   When building on core >= 2.5, you can add the build flag -DBEARSSL_SSL_BASIC in order to build BearSSL with a limited set of ciphers:
#     TLS_RSA_WITH_AES_128_CBC_SHA256 / AES128-SHA256
#     TLS_RSA_WITH_AES_256_CBC_SHA256 / AES256-SHA256
#     TLS_RSA_WITH_AES_128_CBC_SHA / AES128-SHA
#     TLS_RSA_WITH_AES_256_CBC_SHA / AES256-SHA
#  This reduces the OTA size with ~45KB, so it's especially useful on low memory boards (512k/1m).
# ------------------------------------------------------------------------------
build_flags =
  -DMQTT_MAX_PACKET_SIZE=1024
  -DSECURE_CLIENT=SECURE_CLIENT_BEARSSL
  -DBEARSSL_SSL_BASIC
  -D CORE_DEBUG_LEVEL=0
  -D NDEBUG
  #build_flags for the IRremoteESP8266 library (enabled decoders have to appear here)
  -D _IR_ENABLE_DEFAULT_=false
  -D DECODE_HASH=true
  -D DECODE_NEC=true
  -D DECODE_SONY=true
  -D DECODE_SAMSUNG=true
  -D DECODE_LG=true
  -DWLED_USE_MY_CONFIG
  ; -D USERMOD_SENSORSTOMQTT

build_unflags =

# enables all features for travis CI
build_flags_all_features =
  -D WLED_ENABLE_ADALIGHT
  -D WLED_ENABLE_DMX
  -D WLED_ENABLE_MQTT
  -D WLED_ENABLE_WEBSOCKETS

build_flags_esp8266 = ${common.build_flags}  ${esp8266.build_flags}
build_flags_esp32   = ${common.build_flags}  ${esp32.build_flags}

ldscript_1m128k = eagle.flash.1m128.ld
ldscript_2m512k = eagle.flash.2m512.ld
ldscript_2m1m = eagle.flash.2m1m.ld
ldscript_4m1m = eagle.flash.4m1m.ld

[scripts_defaults]
extra_scripts =
  pre:pio-scripts/set_version.py
  post:pio-scripts/output_bins.py
  post:pio-scripts/strip-floats.py
  pre:pio-scripts/user_config_copy.py

# ------------------------------------------------------------------------------
# COMMON SETTINGS:
# ------------------------------------------------------------------------------
[env]
framework = arduino
board_build.flash_mode = dout
monitor_speed = 115200
# slow upload speed (comment this out with a ';' when building for development use)
upload_speed = 115200
# fast upload speed (remove ';' when building for development use)
; upload_speed = 921600

# ------------------------------------------------------------------------------
# LIBRARIES: required dependencies
#   Please note that we don't always use the latest version of a library.
#
#   The following libraries have been included (and some of them changd) in the source:
#     ArduinoJson@5.13.5, Blynk@0.5.4(changed), E131@1.0.0(changed), Time@1.5, Timezone@1.2.1
# ------------------------------------------------------------------------------
lib_compat_mode = strict
lib_deps =
    fastled/FastLED @ 3.5.0
    IRremoteESP8266 @ 2.8.2
<<<<<<< HEAD
    https://github.com/Aircoookie/ESPAsyncWebServer.git @ ~2.0.6
=======
    https://github.com/Aircoookie/ESPAsyncWebServer.git @ ~2.0.7
>>>>>>> 4fb44d98
  #For use of the TTGO T-Display ESP32 Module with integrated TFT display uncomment the following line
    #TFT_eSPI
  #For use SSD1306 OLED display uncomment following
    #U8g2@~2.28.8
    #U8g2@~2.32.10
  #For Dallas sensor uncomment following 2 lines
    #OneWire@~2.3.5
    #milesburton/DallasTemperature@^3.9.0
  #For BME280 sensor uncomment following
    #BME280@~3.0.0
    ; adafruit/Adafruit BMP280 Library @ 2.1.0
    ; adafruit/Adafruit CCS811 Library @ 1.0.4
    ; adafruit/Adafruit Si7021 Library @ 1.4.0

extra_scripts = ${scripts_defaults.extra_scripts}

[esp8266]
build_flags =
  -DESP8266
  -DFP_IN_IROM
  ;-Wno-deprecated-declarations
  ;-Wno-register
	;-Wno-misleading-indentation
; NONOSDK22x_190703 = 2.2.2-dev(38a443e)
  -DPIO_FRAMEWORK_ARDUINO_ESPRESSIF_SDK22x_190703
; lwIP 2 - Higher Bandwidth no Features
;  -DPIO_FRAMEWORK_ARDUINO_LWIP2_HIGHER_BANDWIDTH_LOW_FLASH
; lwIP 1.4 - Higher Bandwidth (Aircoookie has)
   -DPIO_FRAMEWORK_ARDUINO_LWIP_HIGHER_BANDWIDTH
; VTABLES in Flash
  -DVTABLES_IN_FLASH
; restrict to minimal mime-types
  -DMIMETYPE_MINIMAL

lib_deps = 
  ${env.lib_deps}
  #https://github.com/lorol/LITTLEFS.git
  ESPAsyncTCP @ 1.2.2
  ESPAsyncUDP
  makuna/NeoPixelBus @ 2.6.9

[esp32]
#platform = https://github.com/tasmota/platform-espressif32/releases/download/v2.0.2.3/platform-espressif32-2.0.2.3.zip
platform = espressif32@3.5.0

platform_packages = framework-arduinoespressif32 @ https://github.com/Aircoookie/arduino-esp32.git#1.0.6.4

build_flags = -g
  -DARDUINO_ARCH_ESP32
  #-DCONFIG_LITTLEFS_FOR_IDF_3_2
  -D CONFIG_ASYNC_TCP_USE_WDT=0
#use LITTLEFS library by lorol in ESP32 core 1.x.x instead of built-in in 2.x.x
  -D LOROL_LITTLEFS

default_partitions = tools/WLED_ESP32_4MB_1MB_FS.csv

lib_deps =
  ${env.lib_deps}
  ; https://github.com/lorol/LITTLEFS.git
  ; WLEDSR specific: use patched version of lorol LittleFS
  https://github.com/softhack007/LITTLEFS-threadsafe.git#master
  makuna/NeoPixelBus @ 2.6.9
  https://github.com/pbolduc/AsyncTCP.git @ 1.2.0

;; ** For compiling with latest Frameworks (IDF4.4.x and arduino-esp32 v2.0.x) **
;;; standard platform
platformV4 = espressif32@ ~5.1.1
platformV4_packages = platformio/framework-arduinoespressif32@ ~3.20004.220825
;;; tasmota platform
;platformV4 = https://github.com/tasmota/platform-espressif32/releases/download/v2.0.5.1/platform-espressif32-2.0.5.1.zip
;platformV4_packages =
;;; V4.4.x build flags (without LOROL_LITTLEFS)
build_flagsV4 = -g
  -DARDUINO_ARCH_ESP32
  -DCONFIG_LITTLEFS_FOR_IDF_3_2
  -D CONFIG_ASYNC_TCP_USE_WDT=0
;;; V4.4.x libraries (without LOROL_LITTLEFS; with newer NeoPixelBus)
lib_depsV4 =
  ${env.lib_deps}
  https://github.com/Makuna/NeoPixelBus.git#master @ 2.7.0  ;; NPB 2.6.9 tends to crash whith IDF V4.4.3 -> use latest NeoPixelBus dev version instead
  https://github.com/pbolduc/AsyncTCP.git @ 1.2.0

[esp32s2]
build_flags = -g
  -DARDUINO_ARCH_ESP32
  -DARDUINO_ARCH_ESP32S2
  -DCONFIG_IDF_TARGET_ESP32S2
  -D CONFIG_ASYNC_TCP_USE_WDT=0
  -DCO

lib_deps =
  ${env.lib_deps}
  makuna/NeoPixelBus @ 2.6.9
  https://github.com/pbolduc/AsyncTCP.git @ 1.2.0

[esp32c3]
build_flags = -g
  -DARDUINO_ARCH_ESP32
  -DARDUINO_ARCH_ESP32C3
  -DCONFIG_IDF_TARGET_ESP32C3
  -D CONFIG_ASYNC_TCP_USE_WDT=0
  -DCO

lib_deps =
  ${env.lib_deps}
  makuna/NeoPixelBus @ 2.6.9
  https://github.com/pbolduc/AsyncTCP.git @ 1.2.0

[esp32s3]
;; generic definitions for all ESP32-S3 boards
build_flags = -g
  -DESP32
  -DARDUINO_ARCH_ESP32
  -DARDUINO_ARCH_ESP32S3
  -DCONFIG_IDF_TARGET_ESP32S3
  -D CONFIG_ASYNC_TCP_USE_WDT=0
  -DCO

lib_deps =
  ${env.lib_deps}
  ;; currently we need the latest NeoPixelBus dev version, because it contains important bugfixes for -S3
  https://github.com/Makuna/NeoPixelBus.git#master @ 2.7.0
  https://github.com/pbolduc/AsyncTCP.git @ 1.2.0


# ------------------------------------------------------------------------------
# WLED BUILDS
# ------------------------------------------------------------------------------

[env:nodemcuv2]
board = nodemcuv2
platform = ${common.platform_wled_default}
platform_packages = ${common.platform_packages}
board_build.ldscript = ${common.ldscript_4m1m}
build_unflags = ${common.build_unflags}
build_flags = ${common.build_flags_esp8266} -D WLED_RELEASE_NAME=ESP8266
lib_deps = ${esp8266.lib_deps}
monitor_filters = esp8266_exception_decoder

[env:esp8266_2m]
board = esp_wroom_02
platform = ${common.platform_wled_default}
platform_packages = ${common.platform_packages}
board_build.ldscript = ${common.ldscript_2m512k}
build_unflags = ${common.build_unflags}
build_flags = ${common.build_flags_esp8266} -D WLED_RELEASE_NAME=ESP02
lib_deps = ${esp8266.lib_deps}

[env:esp01_1m_full]
board = esp01_1m
platform = ${common.platform_wled_default}
platform_packages = ${common.platform_packages}
board_build.ldscript = ${common.ldscript_1m128k}
build_unflags = ${common.build_unflags}
build_flags = ${common.build_flags_esp8266} -D WLED_RELEASE_NAME=ESP01 -D WLED_DISABLE_OTA
lib_deps = ${esp8266.lib_deps}

[env:esp07]
board = esp07
platform = ${common.platform_wled_default}
platform_packages = ${common.platform_packages}
board_build.ldscript = ${common.ldscript_4m1m}
build_unflags = ${common.build_unflags}
build_flags = ${common.build_flags_esp8266}
lib_deps = ${esp8266.lib_deps}

[env:d1_mini]
board = d1_mini
platform = ${common.platform_wled_default}
platform_packages = ${common.platform_packages}
upload_speed = 921600
board_build.ldscript = ${common.ldscript_4m1m}
build_unflags = ${common.build_unflags}
build_flags = ${common.build_flags_esp8266}
lib_deps = ${esp8266.lib_deps}
monitor_filters = esp8266_exception_decoder

[env:heltec_wifi_kit_8]
board = d1_mini
platform = ${common.platform_wled_default}
platform_packages = ${common.platform_packages}
board_build.ldscript = ${common.ldscript_4m1m}
build_unflags = ${common.build_unflags}
build_flags = ${common.build_flags_esp8266}
lib_deps = ${esp8266.lib_deps}

[env:h803wf]
board = d1_mini
platform = ${common.platform_wled_default}
platform_packages = ${common.platform_packages}
board_build.ldscript = ${common.ldscript_4m1m}
build_unflags = ${common.build_unflags}
build_flags = ${common.build_flags_esp8266} -D LEDPIN=1 -D WLED_DISABLE_INFRARED
lib_deps = ${esp8266.lib_deps}

[env:esp32dev]
board = esp32dev
platform = ${esp32.platform}
platform_packages = ${esp32.platform_packages}
build_unflags = ${common.build_unflags}
build_flags = ${common.build_flags_esp32} -D WLED_RELEASE_NAME=ESP32 #-D WLED_DISABLE_BLYNK #-D WLED_DISABLE_BROWNOUT_DET
lib_deps = ${esp32.lib_deps}
monitor_filters = esp32_exception_decoder
board_build.partitions = ${esp32.default_partitions}

[env:esp32dev_qio80]
board = esp32dev
platform = ${esp32.platform}
platform_packages = ${esp32.platform_packages}
build_unflags = ${common.build_unflags}
build_flags = ${common.build_flags_esp32} -D WLED_RELEASE_NAME=ESP32_qio80 #-D WLED_DISABLE_BLYNK #-D WLED_DISABLE_BROWNOUT_DET
lib_deps = ${esp32.lib_deps}
monitor_filters = esp32_exception_decoder
board_build.partitions = ${esp32.default_partitions}
board_build.f_flash = 80000000L
board_build.flash_mode = qio

[env:esp32_eth]
board = esp32-poe
platform = ${esp32.platform}
platform_packages = ${esp32.platform_packages}
upload_speed = 921600
build_unflags = ${common.build_unflags}
build_flags = ${common.build_flags_esp32} -D WLED_RELEASE_NAME=ESP32_Ethernet -D RLYPIN=-1 -D WLED_USE_ETHERNET -D BTNPIN=-1 -D WLED_DISABLE_BLYNK
lib_deps = ${esp32.lib_deps}
board_build.partitions = ${esp32.default_partitions}

[env:esp32s2_saola]
board = esp32-s2-saola-1
;platform = https://github.com/tasmota/platform-espressif32/releases/download/v2.0.2.2/platform-tasmota-espressif32-2.0.2.zip
;platform_packages =
platform = ${esp32.platformV4}
platform_packages = ${esp32.platformV4_packages}
board_build.partitions = tools/WLED_ESP32_4MB_1MB_FS.csv
board_build.flash_mode = qio
upload_speed = 460800
build_unflags = ${common.build_unflags}
lib_deps = ${esp32s2.lib_deps}

[env:esp32c3dev]
board = esp32-c3-devkitm-1
;platform = https://github.com/tasmota/platform-espressif32/releases/download/v2.0.2.2/platform-tasmota-espressif32-2.0.2.zip
;platform_packages =
platform = ${esp32.platformV4}
platform_packages = ${esp32.platformV4_packages}
build_flags =  ${common.build_flags} ${esp32c3.build_flags} 
  -D CONFIG_LITTLEFS_FOR_IDF_3_2 -D WLED_WATCHDOG_TIMEOUT=0
board_build.partitions = tools/WLED_ESP32_4MB_1MB_FS.csv
upload_speed = 460800
build_unflags = ${common.build_unflags}
lib_deps = ${esp32c3.lib_deps}

[env:esp32s3dev_8MB]
;; ESP32-S3-DevKitC-1 development board, with 8MB FLASH, no PSRAM
board = esp32-s3-devkitc-1
platform = espressif32@5.1.1
platform_packages = platformio/framework-arduinoespressif32@3.20004.220825
upload_speed = 921600
build_unflags = ${common.build_unflags}
build_flags =  ${common.build_flags} ${esp32s3.build_flags} -D CONFIG_LITTLEFS_FOR_IDF_3_2 -D WLED_WATCHDOG_TIMEOUT=0 -D ARDUINO_USB_MODE=1 -D ARDUINO_USB_CDC_ON_BOOT=0 -D ARDUINO_USB_MSC_ON_BOOT=0
lib_deps = ${esp32s3.lib_deps}
board_build.partitions = tools/WLED_ESP32_8MB.csv
board_build.f_flash = 80000000L
board_build.flash_mode = qio
monitor_filters = esp32_exception_decoder

[env:esp8285_4CH_MagicHome]
board = esp8285
platform = ${common.platform_wled_default}
platform_packages = ${common.platform_packages}
board_build.ldscript = ${common.ldscript_1m128k}
build_unflags = ${common.build_unflags}
build_flags = ${common.build_flags_esp8266} -D WLED_DISABLE_OTA
lib_deps = ${esp8266.lib_deps}

[env:esp8285_H801]
board = esp8285
platform = ${common.platform_wled_default}
platform_packages = ${common.platform_packages}
board_build.ldscript = ${common.ldscript_1m128k}
build_unflags = ${common.build_unflags}
build_flags = ${common.build_flags_esp8266} -D WLED_DISABLE_OTA
lib_deps = ${esp8266.lib_deps}

[env:d1_mini_5CH_Shojo_PCB]
board = d1_mini
platform = ${common.platform_wled_default}
platform_packages = ${common.platform_packages}
board_build.ldscript = ${common.ldscript_4m1m}
build_unflags = ${common.build_unflags}
build_flags = ${common.build_flags_esp8266} -D WLED_USE_SHOJO_PCB
lib_deps = ${esp8266.lib_deps}

# ------------------------------------------------------------------------------
# DEVELOPMENT BOARDS
# ------------------------------------------------------------------------------

[env:d1_mini_debug]
board = d1_mini
build_type = debug
platform = ${common.platform_wled_default}
platform_packages = ${common.platform_packages}
board_build.ldscript = ${common.ldscript_4m1m}
build_unflags = ${common.build_unflags}
build_flags = ${common.build_flags_esp8266} ${common.debug_flags}
lib_deps = ${esp8266.lib_deps}

[env:d1_mini_ota]
board = d1_mini
upload_protocol = espota
# exchange for your WLED IP
upload_port = "10.10.1.27"
platform = ${common.platform_wled_default}
platform_packages = ${common.platform_packages}
board_build.ldscript = ${common.ldscript_4m1m}
build_unflags = ${common.build_unflags}
build_flags = ${common.build_flags_esp8266}
lib_deps = ${esp8266.lib_deps}

[env:anavi_miracle_controller]
board = d1_mini
platform = ${common.platform_wled_default}
platform_packages = ${common.platform_packages}
board_build.ldscript = ${common.ldscript_4m1m}
build_unflags = ${common.build_unflags}
build_flags = ${common.build_flags_esp8266} -D LEDPIN=12 -D IRPIN=-1 -D RLYPIN=2
lib_deps = ${esp8266.lib_deps}

[env:lolin_s2_mini]
platform = espressif32@5.1.1
board = lolin_s2_mini
board_build.partitions = tools/WLED_ESP32_4MB_1MB_FS.csv
build_unflags = ${common.build_unflags}
build_flags = ${common.build_flags} ${esp32s2.build_flags} #-D WLED_RELEASE_NAME=LolinS2
  -DBOARD_HAS_PSRAM
  -D ARDUINO_USB_CDC_ON_BOOT
  -D WLED_USE_PSRAM
  -D WLED_WATCHDOG_TIMEOUT=0
  -D CONFIG_ASYNC_TCP_USE_WDT=0
  -D LEDPIN=16
  -D BTNPIN=18
  -D RLYPIN=9
  -D IRPIN=7
  -D HW_PIN_SCL=35
  -D HW_PIN_SDA=33
  -D HW_PIN_CLOCKSPI=7
  -D HW_PIN_DATASPI=11
  -D HW_PIN_MISOSPI=9
;  -D STATUSLED=15
lib_deps = ${esp32s2.lib_deps}

# ------------------------------------------------------------------------------
# MoonModules configs
# ------------------------------------------------------------------------------

[env:esp32mdev]
board = esp32dev
platform = ${esp32.platform}
upload_speed = 460800 ; or 921600
platform_packages = ${esp32.platform_packages}
build_unflags = ${common.build_unflags}

build_flags = ${common.build_flags_esp32}
  -D WLED_RELEASE_NAME=ESP32 #-D WLED_DISABLE_BLYNK #-D WLED_DISABLE_BROWNOUT_DET
  -D ABL_MILLIAMPS_DEFAULT=1500 ; 850 not enough for 1024 leds
  -D WLED_USE_MY_CONFIG
  -D USERMOD_AUDIOREACTIVE
  -D UM_AUDIOREACTIVE_USE_NEW_FFT
  -D USERMOD_CUSTOMEFFECTS
  ; -D WLED_DEBUG
  ; -D SR_DEBUG
lib_deps = ${esp32.lib_deps}
  https://github.com/kosme/arduinoFFT#develop @ 1.9.2
; monitor_filters = esp32_exception_decoder
board_build.partitions = ${esp32.default_partitions}
board_build.f_flash = 80000000L
board_build.flash_mode = dio

[env:esp32mdevmax]
board = esp32dev       ;; standard ESP32 with 4MB Flash
;board = esp32_twilord ;; "TwilightLord" ESP32 with 16MB Flash
platform = ${esp32.platform}
upload_speed = 460800 ; or 921600
platform_packages = ${esp32.platform_packages}
build_unflags = ${common.build_unflags}
build_flags = ${common.build_flags_esp32}
  -D WLED_RELEASE_NAME=ESP32 ; This will be included in the firmware.bin filename
  -D WLED_DISABLE_BLYNK ; BLYNK is only provided for backwards compatibility (no new users accepted)
  ;-D WLED_DISABLE_BROWNOUT_DET ; enable if you get "brownout detected" errors at startup 
  -D ABL_MILLIAMPS_DEFAULT=1500 ; 850 not enough for 1024 leds
  -D WLED_MAX_USERMODS=8 ; default only 4-6
  -D ARDUINO_USB_CDC_ON_BOOT=0 ; needed for arduino-esp32 >=2.0.4
  -D WLED_USE_MY_CONFIG ; include custom my_config.h
  -D USERMOD_AUDIOREACTIVE
  -D UM_AUDIOREACTIVE_USE_NEW_FFT ; use latest (upstream) FFTLib, instead of older library midified by blazoncek. Slightly faster, more accurate, needs 2KB RAM extra   
  ; -D USERMOD_DALLASTEMPERATURE
  ; -D USE_ALT_DISPlAY ; new versions of USERMOD_FOUR_LINE_DISPLAY and USERMOD_ROTARY_ENCODER_UI
  ; -D USERMOD_FOUR_LINE_DISPLAY
  ; -D USERMOD_ROTARY_ENCODER_UI
  ; -D USERMOD_AUTO_SAVE
  -D USERMOD_CUSTOMEFFECTS ; WLEDSR usermod
  -D USERMOD_WEATHER ; WLEDSR usermod
  -D USERMOD_MPU6050_IMU ; gyro/accelero for USERMOD_GAMES (ONLY WORKS IF USERMOD_FOUR_LINE_DISPLAY NOT INCLUDED - I2C SHARING BUG)
  -D USERMOD_GAMES ; WLEDSR usermod
  ; -D WLED_DEBUG ; lots of generic debug messages
  ; -D SR_DEBUG ; some extra debug messages from audioreactive
lib_deps = ${esp32.lib_deps}
  ; OneWire@~2.3.5 ; used for USERMOD_FOUR_LINE_DISPLAY and USERMOD_DALLASTEMPERATURE
  ; olikraus/U8g2 @ ^2.28.8 ; used for USERMOD_FOUR_LINE_DISPLAY 
  https://github.com/kosme/arduinoFFT#develop @ 1.9.2 ; used for USERMOD_AUDIOREACTIVE
  ElectronicCats/MPU6050 @ 0.6.0 ; used for USERMOD_MPU6050_IMU
; monitor_filters = esp32_exception_decoder ; used to show crash details
board_build.partitions = ${esp32.default_partitions}
; board_build.partitions = tools/WLED_ESP32_16MB.csv ; for esp32_twilord with 16MB flash
; board_build.partitions = tools/WLED_ESP32-wrover_4MB.csv
board_build.f_flash = 80000000L ; use full 80MHz speed for flash (default = 40Mhz) 
board_build.flash_mode = dio ; (dio = dual i/o; more compatible than qio = quad i/o)

[env:esp8266mdev]
extends = env:d1_mini
upload_speed = 460800 ;115200
build_flags = ${common.build_flags_esp8266}
  -D WLED_DEBUG
  -D WLED_DISABLE_ALEXA
  -D WLED_DISABLE_BLYNK
  -D WLED_DISABLE_HUESYNC
  ; -D WLED_DISABLE_2D
  ; -D WLED_DISABLE_AUDIO
  ; -D USERMOD_AUDIOREACTIVE
  -UWLED_USE_MY_CONFIG
; monitor_filters = esp8266_exception_decoder

# ------------------------------------------------------------------------------
# MoonModules configs for IDF V4.4.x
# ------------------------------------------------------------------------------

;; experiemtal environment for boards with PSRAM. 
;; Warning: the build-in LittleFS seems to be "slightly different" from Lorol LittleFS. 
;; When upgrading to the new framework, it might be necessary to first do a chip erase (make sure you have a backup of cfg.json and presets.json)
;; also SpiffsEditor (Async Webserver) has known problems in IDF4.4.x
[env:esp32mdev_PSRAM]
board = lolin_d32_pro
;board = esp32cam
; platform = ${esp32.platform}
; platform_packages = ${esp32.platform_packages}
platform = ${esp32.platformV4}
platform_packages = ${esp32.platformV4_packages}

upload_speed = 460800 ; or 921600
build_unflags = ${common.build_unflags}
;build_flags =  ${common.build_flags} ${esp32.build_flags} 
build_flags =  ${common.build_flags} ${esp32.build_flagsV4} 
  -D WLED_RELEASE_NAME=ESP32 -D WLED_WATCHDOG_TIMEOUT=0 #-D WLED_DISABLE_BLYNK #-D WLED_DISABLE_BROWNOUT_DET
  -D ARDUINO_USB_CDC_ON_BOOT=0 ; needed for arduino-esp32 >=2.0.4; avoids errors on startup
  -D WLED_USE_PSRAM 
  -D ABL_MILLIAMPS_DEFAULT=1500 ; 850 not enough for 1024 leds
  -D WLED_USE_MY_CONFIG
  -D USERMOD_CUSTOMEFFECTS
  -D USERMOD_AUDIOREACTIVE
  -D UM_AUDIOREACTIVE_USE_NEW_FFT
  ; -D WLED_DEBUG
  ; -D SR_DEBUG

;lib_deps = ${esp32.lib_deps}
lib_deps = ${esp32.lib_depsV4}
  https://github.com/kosme/arduinoFFT#develop @ 1.9.2

monitor_filters = esp32_exception_decoder
board_build.partitions = ${esp32.default_partitions}
board_build.f_flash = 80000000L
board_build.flash_mode = dio

[env:esp32S3mdev]
board = esp32-s3-devkitc-1
platform = ${esp32.platformV4}
platform_packages = ${esp32.platformV4_packages}

upload_speed = 460800 ; or 921600
build_unflags = ${common.build_unflags}
build_flags =  ${common.build_flags} ${esp32s3.build_flags} -D WLED_RELEASE_NAME=ESP32S3 #-D WLED_DISABLE_BLYNK #-D WLED_DISABLE_BROWNOUT_DET
  -D ARDUINO_USB_MODE=1 -D ARDUINO_USB_CDC_ON_BOOT=0 -D ARDUINO_USB_MSC_ON_BOOT=0 -D ARDUINO_USB_DFU_ON_BOOT=0
  -D WLED_WATCHDOG_TIMEOUT=0 
  -D ABL_MILLIAMPS_DEFAULT=1500 ; 850 not enough for 1024 leds
  -D LEDPIN=4
  -D STATUSLED=39
  -D BTNPIN=-1
  -D RLYPIN=-1
  -D IRPIN=-1
  -D HW_PIN_SDA=40
  -D HW_PIN_SCL=41
  -D WLED_USE_MY_CONFIG
  -D USERMOD_CUSTOMEFFECTS
  ;; for audioreactive usermod
  -D USERMOD_AUDIOREACTIVE
  -D UM_AUDIOREACTIVE_USE_NEW_FFT
  -D AUDIOPIN=-1
  -D I2S_SDPIN=16
  -D I2S_CKPIN=17  
  -D I2S_WSPIN=47
  -D ES7243_SDAPIN=8
  -D ES7243_SCLPIN=18

lib_deps = ${esp32s3.lib_deps}
  ;; for audioreactive usermod  
  https://github.com/kosme/arduinoFFT#develop @ 1.9.2

board_build.partitions = tools/WLED_ESP32_8MB.csv
; board_build.flash_mode = dio
board_build.flash_mode = qio
board_build.f_flash = 80000000L
; board_build.f_flash = 120000000L
monitor_filters = esp32_exception_decoder

# ------------------------------------------------------------------------------
# custom board configurations
# ------------------------------------------------------------------------------

[env:wemos_shield_esp32]
board = esp32dev
platform = espressif32@3.2
upload_speed = 460800 ; or 921600
build_unflags = ${common.build_unflags}
build_flags = ${common.build_flags_esp32}
  -D ABL_MILLIAMPS_DEFAULT=1500 ; 850 not enough for 1024 leds
  -D WLED_MAX_USERMODS=8
  -D LEDPIN=16
  -D RLYPIN=19
  -D BTNPIN=17
  -D IRPIN=18
  -D UWLED_USE_MY_CONFIG
  -D USERMOD_CUSTOMEFFECTS
  -D USERMOD_AUDIOREACTIVE -D AUDIOPIN=-1 -D DMTYPE=1 -D I2S_SDPIN=32 -D I2S_WSPIN=15 -D I2S_CKPIN=14
  -D UM_AUDIOREACTIVE_USE_NEW_FFT
  -D USERMOD_DALLASTEMPERATURE -D TEMPERATURE_PIN=23
  -D USE_ALT_DISPlAY
  -D USERMOD_FOUR_LINE_DISPLAY -D FLD_PIN_SCL=22 -D FLD_PIN_SDA=21
  -D USERMOD_ROTARY_ENCODER_UI ; -D ENCODER_DT_PIN=18 -D ENCODER_CLK_PIN=5 -D ENCODER_SW_PIN=19  
  -D USERMOD_AUTO_SAVE
  -D USERMOD_WEATHER
  -D USERMOD_GAMES
  ; -D WLED_DEBUG
lib_deps = ${esp32.lib_deps}
  OneWire@~2.3.5
  olikraus/U8g2 @ ^2.28.8
  https://github.com/kosme/arduinoFFT#develop @ 1.9.2
board_build.partitions = ${esp32.default_partitions}
; board_build.partitions = tools/WLED_ESP32_16MB.csv

[env:m5atom]
board = esp32dev
build_unflags = ${common.build_unflags}
build_flags = ${common.build_flags_esp32} -D LEDPIN=27 -D BTNPIN=39
lib_deps = ${esp32.lib_deps}
platform = espressif32@3.2
board_build.partitions = ${esp32.default_partitions}

[env:sp501e]
board = esp_wroom_02
platform = ${common.platform_wled_default}
board_build.ldscript = ${common.ldscript_2m512k}
build_flags = ${common.build_flags_esp8266} -D LEDPIN=3 -D BTNPIN=1
lib_deps = ${esp8266.lib_deps}

[env:sp511e]
board = esp_wroom_02
platform = ${common.platform_wled_default}
board_build.ldscript = ${common.ldscript_2m512k}
build_flags = ${common.build_flags_esp8266} -D LEDPIN=3 -D BTNPIN=2 -D IRPIN=5 -D WLED_MAX_BUTTONS=3
lib_deps = ${esp8266.lib_deps}

[env:athom7w]
board = esp_wroom_02
platform = ${common.platform_wled_default}
board_build.ldscript = ${common.ldscript_2m512k}
build_flags = ${common.build_flags_esp8266} -D WLED_MAX_CCT_BLEND=0 -D BTNPIN=-1 -D IRPIN=-1 -D WLED_DISABLE_INFRARED
lib_deps = ${esp8266.lib_deps}

[env:athom15w]
board = esp_wroom_02
platform = ${common.platform_wled_default}
board_build.ldscript = ${common.ldscript_2m512k}
build_flags = ${common.build_flags_esp8266} -D WLED_USE_IC_CCT -D BTNPIN=-1 -D IRPIN=-1 -D WLED_DISABLE_INFRARED
lib_deps = ${esp8266.lib_deps}

[env:MY9291]
board = esp01_1m
platform = ${common.platform_wled_default}
platform_packages = ${common.platform_packages}
board_build.ldscript = ${common.ldscript_1m128k}
build_unflags = ${common.build_unflags}
build_flags = ${common.build_flags_esp8266} -D WLED_RELEASE_NAME=ESP01 -D WLED_DISABLE_OTA -D USERMOD_MY9291
lib_deps = ${esp8266.lib_deps}

# ------------------------------------------------------------------------------
# travis test board configurations
# ------------------------------------------------------------------------------

[env:travis_esp8266]
extends = env:d1_mini
build_type = debug
build_unflags = ${common.build_unflags}
build_flags = ${common.build_flags_esp8266} ${common.debug_flags} ${common.build_flags_all_features}

[env:travis_esp32]
extends = env:esp32dev
; build_type = debug
build_unflags = ${common.build_unflags}
build_flags = ${common.build_flags_esp32} ${common.debug_flags} ${common.build_flags_all_features}

# ------------------------------------------------------------------------------
# codm pixel controller board configurations
# codm-controller-0.6 can also be used for the TYWE3S controller
# ------------------------------------------------------------------------------

[env:codm-controller-0.6]
board = esp_wroom_02
platform = ${common.platform_wled_default}
platform_packages = ${common.platform_packages}
board_build.ldscript = ${common.ldscript_2m512k}
build_unflags = ${common.build_unflags}
build_flags = ${common.build_flags_esp8266}
lib_deps = ${esp8266.lib_deps}

[env:codm-controller-0.6-rev2]
board = esp_wroom_02
platform = ${common.platform_wled_default}
platform_packages = ${common.platform_packages}
board_build.ldscript = ${common.ldscript_4m1m}
build_unflags = ${common.build_unflags}
build_flags = ${common.build_flags_esp8266}
lib_deps = ${esp8266.lib_deps}

# ------------------------------------------------------------------------------
# EleksTube-IPS
# ------------------------------------------------------------------------------
[env:elekstube_ips]
board = esp32dev
platform = espressif32@3.2
upload_speed = 921600
build_flags = ${common.build_flags_esp32} -D WLED_DISABLE_BROWNOUT_DET -D WLED_DISABLE_INFRARED
  -D USERMOD_RTC
  -D USERMOD_ELEKSTUBE_IPS
  -D LEDPIN=12
  -D RLYPIN=27
  -D BTNPIN=34
  -D WLED_DISABLE_BLYNK
  -D DEFAULT_LED_COUNT=6
  # Display config
  -D ST7789_DRIVER
  -D TFT_WIDTH=135
  -D TFT_HEIGHT=240
  -D CGRAM_OFFSET
  -D TFT_SDA_READ
  -D TFT_MOSI=23
  -D TFT_SCLK=18
  -D TFT_DC=25
  -D TFT_RST=26
  -D SPI_FREQUENCY=40000000
  -D USER_SETUP_LOADED
monitor_filters = esp32_exception_decoder
lib_deps =
  ${esp32.lib_deps}
  TFT_eSPI @ ^2.3.70
board_build.partitions = ${esp32.default_partitions}<|MERGE_RESOLUTION|>--- conflicted
+++ resolved
@@ -168,11 +168,7 @@
 lib_deps =
     fastled/FastLED @ 3.5.0
     IRremoteESP8266 @ 2.8.2
-<<<<<<< HEAD
-    https://github.com/Aircoookie/ESPAsyncWebServer.git @ ~2.0.6
-=======
     https://github.com/Aircoookie/ESPAsyncWebServer.git @ ~2.0.7
->>>>>>> 4fb44d98
   #For use of the TTGO T-Display ESP32 Module with integrated TFT display uncomment the following line
     #TFT_eSPI
   #For use SSD1306 OLED display uncomment following
