; PlatformIO Project Configuration File
; Please visit documentation: https://docs.platformio.org/page/projectconf.html

[platformio]
src_dir  = ./wled00
data_dir = ./wled00/data
<<<<<<< HEAD
;lib_extra_dirs = ./wled00/src
lib_dir = ./wled00/src
; Please uncomment one of the 5 lines below to select your board
env_default = esp32dev
; env_default = esp01
; env_default = esp01_1m
; env_default = esp07
; env_default = d1_mini
; env_default = esp32dev
; env_default = esp8285_4CH_MagicHome
; env_default = esp8285_4CH_H801
; env_default = esp8285_5CH_H801
=======
lib_dir  = ./wled00/src
build_cache_dir = ~/.buildcache
extra_configs = 
  platformio_override.ini
>>>>>>> f4f5d6e5

# ------------------------------------------------------------------------------
# ENVIRONMENTS
#
# Please uncomment one of the lines below to select your board(s)
# ------------------------------------------------------------------------------

# Travis CI binaries
default_envs = d1_mini, esp01, esp01_1m_ota, esp32dev

# Release binaries follow
; default_envs = nodemcuv2, esp01, esp01_1m_ota, esp01_1m_full, esp32dev, custom_WS2801, custom_APA102, custom_LEDPIN_16, custom_LEDPIN_4, custom32_LEDPIN_16

# Single binaries 
; default_envs = nodemcuv2
; default_envs = esp01
; default_envs = esp01_1m_ota
; default_envs = esp01_1m_full
; default_envs = esp07
; default_envs = d1_mini
; default_envs = heltec_wifi_kit_8
; default_envs = d1_mini_debug
; default_envs = esp32dev
; default_envs = esp8285_4CH_MagicHome
; default_envs = esp8285_4CH_H801
; default_envs = esp8285_5CH_H801

[common]
# ------------------------------------------------------------------------------
# PLATFORM:
#   !! DO NOT confuse platformio's ESP8266 development platform with Arduino core for ESP8266
#
#   arduino core 2.3.0 = platformIO 1.5.0
#   arduino core 2.4.0 = platformIO 1.6.0
#   arduino core 2.4.1 = platformIO 1.7.3
#   arduino core 2.4.2 = platformIO 1.8.0
#   arduino core 2.5.0 = platformIO 2.0.4
#   arduino core 2.5.1 = platformIO 2.1.1
#   arduino core 2.5.2 = platformIO 2.2.3
#   arduino core 2.6.1 = platformIO 2.3.0
#   arduino core 2.6.2 = platformIO 2.3.1
#   arduino core 2.6.3 = platformIO 2.3.2
# ------------------------------------------------------------------------------
arduino_core_2_3_0 = espressif8266@1.5.0
arduino_core_2_4_0 = espressif8266@1.6.0
arduino_core_2_4_1 = espressif8266@1.7.3
arduino_core_2_4_2 = espressif8266@1.8.0
arduino_core_2_5_0 = espressif8266@2.0.4
arduino_core_2_5_1 = espressif8266@2.1.1
arduino_core_2_5_2 = espressif8266@2.2.3
arduino_core_2_6_1 = espressif8266@2.3.0
arduino_core_2_6_2 = espressif8266@2.3.1
arduino_core_2_6_3 = espressif8266@2.3.3

# Development platforms
arduino_core_develop = https://github.com/platformio/platform-espressif8266#develop
arduino_core_git = https://github.com/platformio/platform-espressif8266#feature/stage

platform        = ${common.arduino_core_2_4_2}
platform_latest = ${common.arduino_core_2_6_3}

# ------------------------------------------------------------------------------
# FLAGS: DEBUG
#
# ------------------------------------------------------------------------------
debug_flags = -D DEBUG=1 -D WLED_DEBUG -DDEBUG_ESP_WIFI -DDEBUG_ESP_HTTP_CLIENT -DDEBUG_ESP_HTTP_UPDATE -DDEBUG_ESP_HTTP_SERVER -DDEBUG_ESP_UPDATER -DDEBUG_ESP_OTA -DDEBUG_TLS_MEM
#if needed (for memleaks etc) also add; -DDEBUG_ESP_OOM -include "umm_malloc/umm_malloc_cfg.h"
#-DDEBUG_ESP_CORE is not working right now 

# ------------------------------------------------------------------------------
# FLAGS: ldscript
#    ldscript_512k ( 512 KB) =  487 KB sketch, 4 KB eeprom,      no spiffs, 16 KB reserved
#    ldscript_1m0m (1024 KB) =  999 KB sketch, 4 KB eeprom,      no spiffs, 16 KB reserved
#    ldscript_2m1m (2048 KB) = 1019 KB sketch, 4 KB eeprom, 1004 KB spiffs, 16 KB reserved
#    ldscript_4m1m (4096 KB) = 1019 KB sketch, 4 KB eeprom, 1002 KB spiffs, 16 KB reserved, 2048 KB empty/ota?
#    ldscript_4m3m (4096 KB) = 1019 KB sketch, 4 KB eeprom, 3040 KB spiffs, 16 KB reserved
#
# Available lwIP variants (macros):
#    -DPIO_FRAMEWORK_ARDUINO_LWIP_HIGHER_BANDWIDTH  = v1.4 Higher Bandwidth (default)
#    -DPIO_FRAMEWORK_ARDUINO_LWIP2_LOW_MEMORY       = v2 Lower Memory
#    -DPIO_FRAMEWORK_ARDUINO_LWIP2_HIGHER_BANDWIDTH = v2 Higher Bandwidth
#
# BearSSL performance:
#  When building with -DSECURE_CLIENT=SECURE_CLIENT_BEARSSL, please add `board_build.f_cpu = 160000000` to the environment configuration
#
# BearSSL ciphers:
#   When building on core >= 2.5, you can add the build flag -DBEARSSL_SSL_BASIC in order to build BearSSL with a limited set of ciphers:
#     TLS_RSA_WITH_AES_128_CBC_SHA256 / AES128-SHA256
#     TLS_RSA_WITH_AES_256_CBC_SHA256 / AES256-SHA256
#     TLS_RSA_WITH_AES_128_CBC_SHA / AES128-SHA
#     TLS_RSA_WITH_AES_256_CBC_SHA / AES256-SHA
#  This reduces the OTA size with ~45KB, so it's especially useful on low memory boards (512k/1m).
# ------------------------------------------------------------------------------
build_flags = -g -w -DMQTT_MAX_PACKET_SIZE=1024 -DPIO_FRAMEWORK_ARDUINO_LWIP_HIGHER_BANDWIDTH 
  -DSECURE_CLIENT=SECURE_CLIENT_BEARSSL -DBEARSSL_SSL_BASIC
  #build_flags for the IRremoteESP8266 library (enabled decoders have to appear here)
  -D _IR_ENABLE_DEFAULT_=false 
  -D DECODE_HASH=true 
  -D DECODE_NEC=true
  -D DECODE_SONY=true 
  -D DECODE_SAMSUNG=true
  -D DECODE_LG=true
  
build_flags_esp8266 = ${common.build_flags} -DESP8266
build_flags_esp32   = ${common.build_flags} -DARDUINO_ARCH_ESP32

ldscript_512k = eagle.flash.512k.ld   ;for older versions change this to eagle.flash.512k0.ld 
ldscript_1m0m = eagle.flash.1m.ld     ;for older versions change this to eagle.flash.1m0.ld 
ldscript_2m1m = eagle.flash.2m1m.ld
ldscript_4m1m = eagle.flash.4m1m.ld
ldscript_4m3m = eagle.flash.4m3m.ld

shared_libdeps_dir = ./wled00/src

# ------------------------------------------------------------------------------
# COMMON SETTINGS:
# ------------------------------------------------------------------------------
[env]
framework = arduino
board_build.flash_mode = dout
monitor_speed = 115200
upload_speed = 115200
lib_extra_dirs =
    ${common.shared_libdeps_dir}

# ------------------------------------------------------------------------------
# LIBRARIES: required dependencies
#   Please note that we don't always use the latest version of a library.
#
#   The following libraries have been included (and some of them changd) in the source:
#     ArduinoJson@5.13.5, Blynk@0.5.4(changed), E131@1.0.0(changed), Time@1.5, Timezone@1.2.1
# ------------------------------------------------------------------------------
lib_compat_mode = strict
lib_deps =
    FastLED@3.3.2
    NeoPixelBus@2.5.7
    ESPAsyncTCP@1.2.0
    ESPAsyncUDP@697c75a025
    AsyncTCP@1.0.3
    Esp Async WebServer@1.2.0
    IRremoteESP8266@2.7.3
  #For use SSD1306 OLED display uncomment following
    #U8g2@~2.27.2
  #For Dallas sensor uncomment following 2 lines
    DallasTemperature@~3.8.0
    OneWire@~2.3.5
lib_ignore =
    AsyncTCP

# ------------------------------------------------------------------------------
# WLED BUILDS
# ------------------------------------------------------------------------------

[env:nodemcuv2]
board = nodemcuv2
platform = ${common.platform_latest}
board_build.ldscript = ${common.ldscript_4m1m}
build_flags = ${common.build_flags_esp8266}

[env:esp01]
board = esp01
platform = ${common.platform_latest}
board_build.ldscript = ${common.ldscript_512k}
build_flags = ${common.build_flags_esp8266} -D WLED_DISABLE_OTA -D WLED_DISABLE_ALEXA -D WLED_DISABLE_BLYNK 
   -D WLED_DISABLE_HUESYNC -D WLED_DISABLE_INFRARED

[env:esp01_1m_ota]
board = esp01_1m
platform = ${common.platform_latest}
board_build.ldscript = ${common.ldscript_1m0m}
build_flags = ${common.build_flags_esp8266} -D WLED_DISABLE_ALEXA -D WLED_DISABLE_BLYNK -D WLED_DISABLE_HUESYNC -D WLED_DISABLE_INFRARED

[env:esp01_1m_full]
board = esp01_1m
platform = ${common.platform_latest}
board_build.ldscript = ${common.ldscript_1m0m}
build_flags = ${common.build_flags_esp8266} -D WLED_DISABLE_OTA

[env:esp07]
board = esp07
platform = ${common.platform_latest}
board_build.ldscript = ${common.ldscript_4m1m}
build_flags = ${common.build_flags_esp8266} 

[env:d1_mini]
board = d1_mini
platform = ${common.platform_latest}
board_build.ldscript = ${common.ldscript_4m1m}
build_flags = ${common.build_flags_esp8266} 

[env:heltec_wifi_kit_8]
board = d1_mini
platform = ${common.platform_latest}
board_build.ldscript = ${common.ldscript_4m1m}
build_flags = ${common.build_flags_esp8266}

[env:esp32dev]
board = esp32dev
platform = espressif32@1.11.2
build_flags = ${common.build_flags_esp32} 
lib_ignore =
  ESPAsyncTCP
  ESPAsyncUDP

[env:esp8285_4CH_MagicHome]
board = esp8285
platform = ${common.platform_latest}
board_build.ldscript = ${common.ldscript_1m0m}
build_flags = ${common.build_flags_esp8266} -D WLED_DISABLE_HUESYNC -D WLED_USE_ANALOG_LEDS

[env:esp8285_4CH_H801]
board = esp8285
platform = ${common.platform_latest}
board_build.ldscript = ${common.ldscript_1m0m}
build_flags = ${common.build_flags_esp8266} -D WLED_DISABLE_HUESYNC -D WLED_USE_ANALOG_LEDS -D WLED_USE_H801

[env:esp8285_5CH_H801]
board = esp8285
platform = ${common.platform_latest}
board_build.ldscript = ${common.ldscript_1m0m}
build_flags = ${common.build_flags_esp8266} -D WLED_DISABLE_HUESYNC -D WLED_USE_ANALOG_LEDS -D WLED_USE_H801 -D WLED_ENABLE_5CH_LEDS 

# ------------------------------------------------------------------------------
# DEVELOPMENT BOARDS
# ------------------------------------------------------------------------------

[env:d1_mini_debug]
board = d1_mini
build_type = debug
platform = ${common.platform_latest}
board_build.ldscript = ${common.ldscript_4m1m}
build_flags = ${common.build_flags_esp8266} ${common.debug_flags}

# ------------------------------------------------------------------------------
# custom board configurations
# ------------------------------------------------------------------------------

[env:custom_LEDPIN_4]
board = d1_mini
platform = ${common.platform_latest}
board_build.ldscript = ${common.ldscript_4m1m}
build_flags = ${common.build_flags_esp8266} -D LEDPIN=4 -D IRPIN=5

[env:custom_LEDPIN_16]
board = d1_mini
platform = ${common.platform_latest}
board_build.ldscript = ${common.ldscript_4m1m}
build_flags = ${common.build_flags_esp8266} -D LEDPIN=16 

[env:custom_APA102]
board = d1_mini
platform = ${common.platform_latest}
board_build.ldscript = ${common.ldscript_4m1m}
build_flags = ${common.build_flags_esp8266} -D USE_APA102

[env:custom_WS2801]
board = d1_mini
platform = ${common.platform_latest}
board_build.ldscript = ${common.ldscript_4m1m}
build_flags = ${common.build_flags_esp8266} -D USE_WS2801

[env:custom32_LEDPIN_16]
board = esp32dev
platform = espressif32@1.11.2
build_flags = ${common.build_flags_esp32} -D LEDPIN=16 
lib_ignore =
  ESPAsyncTCP
  ESPAsyncUDP<|MERGE_RESOLUTION|>--- conflicted
+++ resolved
@@ -4,9 +4,11 @@
 [platformio]
 src_dir  = ./wled00
 data_dir = ./wled00/data
-<<<<<<< HEAD
 ;lib_extra_dirs = ./wled00/src
-lib_dir = ./wled00/src
+lib_dir  = ./wled00/src
+build_cache_dir = ~/.buildcache
+extra_configs = 
+  platformio_override.ini
 ; Please uncomment one of the 5 lines below to select your board
 env_default = esp32dev
 ; env_default = esp01
@@ -17,12 +19,6 @@
 ; env_default = esp8285_4CH_MagicHome
 ; env_default = esp8285_4CH_H801
 ; env_default = esp8285_5CH_H801
-=======
-lib_dir  = ./wled00/src
-build_cache_dir = ~/.buildcache
-extra_configs = 
-  platformio_override.ini
->>>>>>> f4f5d6e5
 
 # ------------------------------------------------------------------------------
 # ENVIRONMENTS
