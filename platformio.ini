--- conflicted
+++ resolved
@@ -10,11 +10,7 @@
 # ------------------------------------------------------------------------------
 
 # Release / CI binaries
-<<<<<<< HEAD
-; default_envs = nodemcuv2, esp8266_2m, esp01_1m_full, esp32dev, esp32_eth, esp32s2_saola, esp32c3
-=======
-default_envs = nodemcuv2, esp8266_2m, esp01_1m_full, esp32dev, esp32_eth, esp32s2_saola, esp32c3, esp32s3dev_8MB
->>>>>>> 8619e8fc
+; default_envs = nodemcuv2, esp8266_2m, esp01_1m_full, esp32dev, esp32_eth, esp32s2_saola, esp32c3, esp32s3dev_8MB
 
 # Build everything
 ; default_envs = esp32dev, esp8285_4CH_MagicHome, codm-controller-0.6-rev2, codm-controller-0.6, esp32s2_saola, d1_mini_5CH_Shojo_PCB, d1_mini, sp501e, nodemcuv2, esp32_eth, anavi_miracle_controller, esp07, esp01_1m_full, m5atom, h803wf, d1_mini_ota, heltec_wifi_kit_8, esp8285_H801, d1_mini_debug, wemos_shield_esp32, elekstube_ips
@@ -135,11 +131,7 @@
   -D DECODE_SONY=true
   -D DECODE_SAMSUNG=true
   -D DECODE_LG=true
-<<<<<<< HEAD
-  ;-Dregister= # remove warnings in C++17 due to use of deprecated register keyword by the FastLED library
-=======
   ; -Dregister= # remove warnings in C++17 due to use of deprecated register keyword by the FastLED library
->>>>>>> 8619e8fc
   -DWLED_USE_MY_CONFIG
   ; -D USERMOD_SENSORSTOMQTT
   #For ADS1115 sensor uncomment following
@@ -451,7 +443,6 @@
 [env:esp32s3dev_8MB]
 ;; ESP32-S3-DevKitC-1 development board, with 8MB FLASH, no PSRAM (flash_mode: qio)
 board = esp32-s3-devkitc-1
-<<<<<<< HEAD
 ;platform = espressif32@5.1.1
 ;platform_packages = platformio/framework-arduinoespressif32@3.20004.220825
 platform = ${esp32.platformV4}
@@ -463,17 +454,6 @@
   -D WLED_USE_MY_CONFIG
   -D USERMOD_AUDIOREACTIVE
   -D USERMOD_CUSTOMEFFECTS
-=======
-platform = espressif32@5.1.1
-platform_packages =
-upload_speed = 921600 ; or  460800
-build_unflags = ${common.build_unflags}
-build_flags =  ${common.build_flags} ${esp32s3.build_flags} 
-  -D CONFIG_LITTLEFS_FOR_IDF_3_2 -D WLED_WATCHDOG_TIMEOUT=0
-  -D ARDUINO_USB_CDC_ON_BOOT=0 -D ARDUINO_USB_MSC_ON_BOOT=0 -D ARDUINO_DFU_ON_BOOT=0 -D ARDUINO_USB_MODE=1 ;; for boards with serial-to-USB chip
-  ;-D ARDUINO_USB_CDC_ON_BOOT=1 -D ARDUINO_USB_MSC_ON_BOOT=0 -D ARDUINO_DFU_ON_BOOT=0 ; -D ARDUINO_USB_MODE=0 ;; for boards with USB-OTG connector only (USBCDC or "TinyUSB")
-  ;-D WLED_DEBUG
->>>>>>> 8619e8fc
 lib_deps = ${esp32s3.lib_deps}
   https://github.com/blazoncek/arduinoFFT.git
 board_build.partitions = tools/WLED_ESP32_8MB.csv
