--- conflicted
+++ resolved
@@ -140,15 +140,10 @@
   -D WLED_ENABLE_MQTT
   -D WLED_ENABLE_WEBSOCKETS
 
-<<<<<<< HEAD
 ldscript_512k = eagle.flash.512k.ld   ;for older versions change this to eagle.flash.512k0.ld
 ldscript_1m0m = eagle.flash.1m.ld     ;for older versions change this to eagle.flash.1m0.ld
-=======
-ldscript_512k = eagle.flash.512k.ld   ;for older versions change this to eagle.flash.512k0.ld 
-ldscript_1m0m = eagle.flash.1m.ld     ;for older versions change this to eagle.flash.1m0.ld 
 ldscript_1m128k = eagle.flash.1m128.ld
 ldscript_2m512k = eagle.flash.2m512.ld
->>>>>>> b697df35
 ldscript_2m1m = eagle.flash.2m1m.ld
 ldscript_4m1m = eagle.flash.4m1m.ld
 ldscript_4m3m = eagle.flash.4m3m.ld
@@ -181,15 +176,11 @@
     ESPAsyncUDP
     AsyncTCP@1.0.3
     IRremoteESP8266@2.7.3
-<<<<<<< HEAD
-    arduinoFFT@1.5.5
-
-  #For use of the TTGO T-Display ESP32 Module with integrated TFT display uncomment the following line
-=======
     https://github.com/lorol/LITTLEFS.git
     https://github.com/Aircoookie/ESPAsyncWebServer.git@~2.0.0
-  #For use of the TTGO T-Display ESP32 Module with integrated TFT display uncomment the following line  
->>>>>>> b697df35
+    arduinoFFT@1.5.5
+
+  #For use of the TTGO T-Display ESP32 Module with integrated TFT display uncomment the following line
     #TFT_eSPI
   #For use SSD1306 OLED display uncomment following
     #U8g2@~2.27.2
@@ -244,12 +235,8 @@
 platform = ${common.platform_wled_default}
 upload_speed = 921600
 board_build.ldscript = ${common.ldscript_4m1m}
-<<<<<<< HEAD
-build_flags = ${common.build_flags_esp8266}
-=======
-build_flags = ${common.build_flags_esp8266} 
+build_flags = ${common.build_flags_esp8266}
 monitor_filters = esp8266_exception_decoder
->>>>>>> b697df35
 
 [env:heltec_wifi_kit_8]
 board = d1_mini
