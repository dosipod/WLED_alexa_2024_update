--- conflicted
+++ resolved
@@ -766,12 +766,6 @@
 
 lib_deps_min =
   https://github.com/kosme/arduinoFFT#develop @ 1.9.2 ; used for USERMOD_AUDIOREACTIVE
-<<<<<<< HEAD
-  https://github.com/netmindz/es8388arduino.git @ 0.0.1 ; used for USERMOD_AUDIOREACTIVE ES8388 source
-
-; monitor_filters = esp32_exception_decoder ; used to show crash details
-=======
->>>>>>> da3acc46
 
 build_flags_max = 
   -D WLED_MAX_USERMODS=25 ; default only 4-6, also for _all configs takes 25 pointers in memory
