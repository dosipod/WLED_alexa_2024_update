; PlatformIO Project Configuration File
; Please visit documentation: https://docs.platformio.org/page/projectconf.html

[platformio]
# ------------------------------------------------------------------------------
# ENVIRONMENTS
#
# Please uncomment one of the lines below to select your board(s)
# (use `platformio_override.ini` when building for your own board; see `platformio_override.ini.sample` for an example)
# ------------------------------------------------------------------------------

# Release / CI binaries
default_envs = nodemcuv2, esp8266_2m, esp01_1m_full, esp32dev, esp32_eth, esp32s2_saola, lolin_s2_mini, esp32c3dev, esp32s3dev_8MB

# Build everything
; default_envs = esp32dev, esp8285_4CH_MagicHome, codm-controller-0.6-rev2, codm-controller-0.6, esp32s2_saola, d1_mini_5CH_Shojo_PCB, d1_mini, sp501e, nodemcuv2, esp32_eth, anavi_miracle_controller, esp07, esp01_1m_full, m5atom, h803wf, d1_mini_ota, heltec_wifi_kit_8, esp8285_H801, d1_mini_debug, wemos_shield_esp32, elekstube_ips

# Single binaries (uncomment your board)
; default_envs = elekstube_ips
; default_envs = nodemcuv2
; default_envs = esp8266_2m
; default_envs = esp01_1m_full
; default_envs = esp07
; default_envs = d1_mini
; default_envs = heltec_wifi_kit_8
; default_envs = h803wf
; default_envs = d1_mini_debug
; default_envs = d1_mini_ota
; default_envs = esp32dev
; default_envs = esp8285_4CH_MagicHome
; default_envs = esp8285_H801
; default_envs = d1_mini_5CH_Shojo_PCB
; default_envs = wemos_shield_esp32
; default_envs = m5atom
; default_envs = esp32_eth
; default_envs = esp32dev_qio80
; default_envs = esp32_eth_ota1mapp
; default_envs = esp32s2_saola

src_dir  = ./wled00
data_dir = ./wled00/data
build_cache_dir = ~/.buildcache
extra_configs =
  platformio_override.ini

[common]
# ------------------------------------------------------------------------------
# PLATFORM:
#   !! DO NOT confuse platformio's ESP8266 development platform with Arduino core for ESP8266
#
#   arduino core 2.6.3 = platformIO 2.3.2
#   arduino core 2.7.0 = platformIO 2.5.0
# ------------------------------------------------------------------------------
arduino_core_2_6_3 = espressif8266@2.3.3
arduino_core_2_7_4 = espressif8266@2.6.2
arduino_core_3_0_0 = espressif8266@3.0.0
arduino_core_3_2_0 = espressif8266@3.2.0
arduino_core_4_1_0 = espressif8266@4.1.0

# Development platforms
arduino_core_develop = https://github.com/platformio/platform-espressif8266#develop
arduino_core_git = https://github.com/platformio/platform-espressif8266#feature/stage

# Platform to use for ESP8266
platform_wled_default = ${common.arduino_core_4_1_0}
# We use 2.7.4.7 for all, includes PWM flicker fix and Wstring optimization
#platform_packages = tasmota/framework-arduinoespressif8266 @ 3.20704.7
platform_packages = platformio/framework-arduinoespressif8266
<<<<<<< HEAD
                    platformio/toolchain-xtensa #@ ~2.40802.200502
=======
                    platformio/toolchain-xtensa @ ~2.100300.220621 #2.40802.200502
>>>>>>> 51f38e0a
                    platformio/tool-esptool #@ ~1.413.0
                    platformio/tool-esptoolpy #@ ~1.30000.0

# ------------------------------------------------------------------------------
# FLAGS: DEBUG
#
# ------------------------------------------------------------------------------
debug_flags = -D DEBUG=1 -D WLED_DEBUG -DDEBUG_ESP_WIFI -DDEBUG_ESP_HTTP_CLIENT -DDEBUG_ESP_HTTP_UPDATE -DDEBUG_ESP_HTTP_SERVER -DDEBUG_ESP_UPDATER -DDEBUG_ESP_OTA -DDEBUG_TLS_MEM
#if needed (for memleaks etc) also add; -DDEBUG_ESP_OOM -include "umm_malloc/umm_malloc_cfg.h"
#-DDEBUG_ESP_CORE is not working right now

# ------------------------------------------------------------------------------
# FLAGS: ldscript (available ldscripts at https://github.com/esp8266/Arduino/tree/master/tools/sdk/ld)
#    ldscript_2m1m (2048 KB) = 1019 KB sketch, 4 KB eeprom, 1004 KB spiffs, 16 KB reserved
#    ldscript_4m1m (4096 KB) = 1019 KB sketch, 4 KB eeprom, 1002 KB spiffs, 16 KB reserved, 2048 KB empty/ota?
#
# Available lwIP variants (macros):
#    -DPIO_FRAMEWORK_ARDUINO_LWIP_HIGHER_BANDWIDTH  = v1.4 Higher Bandwidth (default)
#    -DPIO_FRAMEWORK_ARDUINO_LWIP2_LOW_MEMORY       = v2 Lower Memory
#    -DPIO_FRAMEWORK_ARDUINO_LWIP2_HIGHER_BANDWIDTH = v2 Higher Bandwidth
#    -DPIO_FRAMEWORK_ARDUINO_LWIP2_HIGHER_BANDWIDTH_LOW_FLASH
#
# BearSSL performance:
#  When building with -DSECURE_CLIENT=SECURE_CLIENT_BEARSSL, please add `board_build.f_cpu = 160000000` to the environment configuration
#
# BearSSL ciphers:
#   When building on core >= 2.5, you can add the build flag -DBEARSSL_SSL_BASIC in order to build BearSSL with a limited set of ciphers:
#     TLS_RSA_WITH_AES_128_CBC_SHA256 / AES128-SHA256
#     TLS_RSA_WITH_AES_256_CBC_SHA256 / AES256-SHA256
#     TLS_RSA_WITH_AES_128_CBC_SHA / AES128-SHA
#     TLS_RSA_WITH_AES_256_CBC_SHA / AES256-SHA
#  This reduces the OTA size with ~45KB, so it's especially useful on low memory boards (512k/1m).
# ------------------------------------------------------------------------------
build_flags =
  -Wno-attributes
  -DMQTT_MAX_PACKET_SIZE=1024
  -DSECURE_CLIENT=SECURE_CLIENT_BEARSSL
  -DBEARSSL_SSL_BASIC
  -D CORE_DEBUG_LEVEL=0
  -D NDEBUG
  -Wno-attributes ;; silence warnings about unknown attribute 'maybe_unused' in NeopixelBus
  #build_flags for the IRremoteESP8266 library (enabled decoders have to appear here)
  -D _IR_ENABLE_DEFAULT_=false
  -D DECODE_HASH=true
  -D DECODE_NEC=true
  -D DECODE_SONY=true
  -D DECODE_SAMSUNG=true
  -D DECODE_LG=true
  ;-Dregister= # remove warnings in C++17 due to use of deprecated register keyword by the FastLED library ;; warning: this breaks framework code on ESP32-C3 and ESP32-S2
  -DWLED_USE_MY_CONFIG
  ; -D USERMOD_SENSORSTOMQTT
  #For ADS1115 sensor uncomment following
  ; -D USERMOD_ADS1115

build_unflags =

build_flags_esp8266 = ${common.build_flags}  ${esp8266.build_flags}
build_flags_esp32   = ${common.build_flags}  ${esp32.build_flags}
build_flags_esp32_V4= ${common.build_flags}  ${esp32_idf_V4.build_flags}

ldscript_1m128k = eagle.flash.1m128.ld
ldscript_2m512k = eagle.flash.2m512.ld
ldscript_2m1m = eagle.flash.2m1m.ld
ldscript_4m1m = eagle.flash.4m1m.ld

[scripts_defaults]
extra_scripts =
  pre:pio-scripts/set_version.py
  post:pio-scripts/output_bins.py
  post:pio-scripts/strip-floats.py
  pre:pio-scripts/user_config_copy.py

# ------------------------------------------------------------------------------
# COMMON SETTINGS:
# ------------------------------------------------------------------------------
[env]
framework = arduino
board_build.flash_mode = dout
monitor_speed = 115200
# slow upload speed (comment this out with a ';' when building for development use)
upload_speed = 115200
# fast upload speed (remove ';' when building for development use)
; upload_speed = 921600

# ------------------------------------------------------------------------------
# LIBRARIES: required dependencies
#   Please note that we don't always use the latest version of a library.
#
#   The following libraries have been included (and some of them changd) in the source:
#     ArduinoJson@5.13.5, E131@1.0.0(changed), Time@1.5, Timezone@1.2.1
# ------------------------------------------------------------------------------
lib_compat_mode = strict
lib_deps =
    fastled/FastLED @ 3.5.0
    IRremoteESP8266 @ 2.8.2
    https://github.com/Aircoookie/ESPAsyncWebServer.git @ ~2.0.7
  #For use of the TTGO T-Display ESP32 Module with integrated TFT display uncomment the following line
    #TFT_eSPI
  #For use SSD1306 OLED display uncomment following
    #U8g2@~2.28.8
    #U8g2@~2.32.10
  #For Dallas sensor uncomment following 2 lines
    #OneWire@~2.3.5
    #milesburton/DallasTemperature@^3.9.0
  #For BME280 sensor uncomment following
    #BME280@~3.0.0
    ; adafruit/Adafruit BMP280 Library @ 2.1.0
    ; adafruit/Adafruit CCS811 Library @ 1.0.4
    ; adafruit/Adafruit Si7021 Library @ 1.4.0
  #For ADS1115 sensor uncomment following
    ; adafruit/Adafruit BusIO @ 1.13.2
    ; adafruit/Adafruit ADS1X15 @ 2.4.0

extra_scripts = ${scripts_defaults.extra_scripts}

[esp8266]
build_flags =
  -DESP8266
  -DFP_IN_IROM
  ;-Wno-deprecated-declarations
<<<<<<< HEAD
  -Wno-register
=======
  -Wno-register  ;; leaves some warnings when compiling C files: command-line option '-Wno-register' is valid for C++/ObjC++ but not for C
  ;-Dregister= # remove warnings in C++17 due to use of deprecated register keyword by the FastLED library ;; warning: this can be dangerous
>>>>>>> 51f38e0a
	-Wno-misleading-indentation
; NONOSDK22x_190703 = 2.2.2-dev(38a443e)
  -DPIO_FRAMEWORK_ARDUINO_ESPRESSIF_SDK22x_190703
; lwIP 2 - Higher Bandwidth no Features
;  -DPIO_FRAMEWORK_ARDUINO_LWIP2_HIGHER_BANDWIDTH_LOW_FLASH
; lwIP 1.4 - Higher Bandwidth (Aircoookie has)
   -DPIO_FRAMEWORK_ARDUINO_LWIP_HIGHER_BANDWIDTH
; VTABLES in Flash
  -DVTABLES_IN_FLASH
; restrict to minimal mime-types
  -DMIMETYPE_MINIMAL

lib_deps = 
  ${env.lib_deps}
  #https://github.com/lorol/LITTLEFS.git
  ESPAsyncTCP @ 1.2.2
  ESPAsyncUDP
  makuna/NeoPixelBus @ 2.7.3

[esp32]
#platform = https://github.com/tasmota/platform-espressif32/releases/download/v2.0.2.3/platform-espressif32-2.0.2.3.zip
platform = espressif32@3.5.0

platform_packages = framework-arduinoespressif32 @ https://github.com/Aircoookie/arduino-esp32.git#1.0.6.4

build_flags = -g
  -DARDUINO_ARCH_ESP32
  #-DCONFIG_LITTLEFS_FOR_IDF_3_2
  -D CONFIG_ASYNC_TCP_USE_WDT=0
  #use LITTLEFS library by lorol in ESP32 core 1.x.x instead of built-in in 2.x.x
  -D LOROL_LITTLEFS
  ; -DARDUINO_USB_CDC_ON_BOOT=0 ;; this flag is mandatory for "classic ESP32" when builing with arduino-esp32 >=2.0.3

default_partitions = tools/WLED_ESP32_4MB_1MB_FS.csv

lib_deps =
  ${env.lib_deps}
  https://github.com/lorol/LITTLEFS.git
  makuna/NeoPixelBus @ 2.7.3
  https://github.com/pbolduc/AsyncTCP.git @ 1.2.0


[esp32_idf_V4]
;; experimental buildenv for ESP32 using ESP-IDF 4.4.x / arduino-esp32 v2.0.5
;; very similar to the normal ESP32 flags, but omitting Lorol LittleFS, as littlefs is included in the new framework already.
;;
;; please note that you can NOT update existing ESP32 installs with a "V4" build. Also updating by OTA will not work properly.
;; You need to completely erasse your device (esptool erase_flash) first, then install the "V4" build from VSCode+platformio.
platform = espressif32@5.2.0
platform_packages = 
build_flags = -g
  -DARDUINO_ARCH_ESP32 -DESP32
  #-DCONFIG_LITTLEFS_FOR_IDF_3_2
  -D CONFIG_ASYNC_TCP_USE_WDT=0
  -DARDUINO_USB_CDC_ON_BOOT=0 ;; this flag is mandatory for "classic ESP32" when builing with arduino-esp32 >=2.0.3
default_partitions = tools/WLED_ESP32_4MB_1MB_FS.csv
lib_deps =
  ${env.lib_deps}
  makuna/NeoPixelBus @ 2.7.3
  https://github.com/pbolduc/AsyncTCP.git @ 1.2.0

[esp32s2]
;; generic definitions for all ESP32-S2 boards
platform = espressif32@5.2.0
platform_packages = 
build_flags = -g
  -DARDUINO_ARCH_ESP32
  -DARDUINO_ARCH_ESP32S2
  -DCONFIG_IDF_TARGET_ESP32S2=1
  -D CONFIG_ASYNC_TCP_USE_WDT=0
  -DARDUINO_USB_MSC_ON_BOOT=0 -DARDUINO_USB_DFU_ON_BOOT=0
  -DCO
  -DARDUINO_USB_MODE=0 ;; this flag is mandatory for ESP32-S2 !
  ;; please make sure that the following flags are properly set (to 0 or 1) by your board.json, or included in your custom platformio_override.ini entry:
  ;; ARDUINO_USB_CDC_ON_BOOT

lib_deps =
  ${env.lib_deps}
  makuna/NeoPixelBus @ 2.7.3
  https://github.com/pbolduc/AsyncTCP.git @ 1.2.0

[esp32c3]
;; generic definitions for all ESP32-C3 boards
platform = espressif32@5.2.0
platform_packages = 
build_flags = -g
  -DARDUINO_ARCH_ESP32
  -DARDUINO_ARCH_ESP32C3
  -DCONFIG_IDF_TARGET_ESP32C3=1
  -D CONFIG_ASYNC_TCP_USE_WDT=0
  -DCO
  -DARDUINO_USB_MODE=1 ;; this flag is mandatory for ESP32-C3
  ;; please make sure that the following flags are properly set (to 0 or 1) by your board.json, or included in your custom platformio_override.ini entry:
  ;; ARDUINO_USB_CDC_ON_BOOT

lib_deps =
  ${env.lib_deps}
  makuna/NeoPixelBus @ 2.7.3
  https://github.com/pbolduc/AsyncTCP.git @ 1.2.0

[esp32s3]
;; generic definitions for all ESP32-S3 boards
platform = espressif32@5.2.0
platform_packages = 
build_flags = -g
  -DESP32
  -DARDUINO_ARCH_ESP32
  -DARDUINO_ARCH_ESP32S3
  -DCONFIG_IDF_TARGET_ESP32S3=1
  -D CONFIG_ASYNC_TCP_USE_WDT=0
  -DARDUINO_USB_MSC_ON_BOOT=0 -DARDUINO_DFU_ON_BOOT=0
  -DCO
  ;; please make sure that the following flags are properly set (to 0 or 1) by your board.json, or included in your custom platformio_override.ini entry:
  ;; ARDUINO_USB_MODE, ARDUINO_USB_CDC_ON_BOOT

lib_deps =
  ${env.lib_deps}
  ;; NeoPixelBus 2.7.1 is the first that has official support for ESP32-S3
  makuna/NeoPixelBus @ ~2.7.3
  https://github.com/pbolduc/AsyncTCP.git @ 1.2.0


# ------------------------------------------------------------------------------
# WLED BUILDS
# ------------------------------------------------------------------------------

[env:nodemcuv2]
board = nodemcuv2
platform = ${common.platform_wled_default}
platform_packages = ${common.platform_packages}
board_build.ldscript = ${common.ldscript_4m1m}
build_unflags = ${common.build_unflags}
build_flags = ${common.build_flags_esp8266} -D WLED_RELEASE_NAME=ESP8266 #-DWLED_DISABLE_2D
lib_deps = ${esp8266.lib_deps}
monitor_filters = esp8266_exception_decoder

[env:esp8266_2m]
board = esp_wroom_02
platform = ${common.platform_wled_default}
platform_packages = ${common.platform_packages}
board_build.ldscript = ${common.ldscript_2m512k}
build_unflags = ${common.build_unflags}
build_flags = ${common.build_flags_esp8266} -D WLED_RELEASE_NAME=ESP02
lib_deps = ${esp8266.lib_deps}

[env:esp01_1m_full]
board = esp01_1m
platform = ${common.platform_wled_default}
platform_packages = ${common.platform_packages}
board_build.ldscript = ${common.ldscript_1m128k}
build_unflags = ${common.build_unflags}
build_flags = ${common.build_flags_esp8266} -D WLED_RELEASE_NAME=ESP01 -D WLED_DISABLE_OTA
lib_deps = ${esp8266.lib_deps}

[env:esp07]
board = esp07
platform = ${common.platform_wled_default}
platform_packages = ${common.platform_packages}
board_build.ldscript = ${common.ldscript_4m1m}
build_unflags = ${common.build_unflags}
build_flags = ${common.build_flags_esp8266}
lib_deps = ${esp8266.lib_deps}

[env:d1_mini]
board = d1_mini
platform = ${common.platform_wled_default}
platform_packages = ${common.platform_packages}
upload_speed = 921600
board_build.ldscript = ${common.ldscript_4m1m}
build_unflags = ${common.build_unflags}
build_flags = ${common.build_flags_esp8266}
lib_deps = ${esp8266.lib_deps}
monitor_filters = esp8266_exception_decoder

[env:heltec_wifi_kit_8]
board = d1_mini
platform = ${common.platform_wled_default}
platform_packages = ${common.platform_packages}
board_build.ldscript = ${common.ldscript_4m1m}
build_unflags = ${common.build_unflags}
build_flags = ${common.build_flags_esp8266}
lib_deps = ${esp8266.lib_deps}

[env:h803wf]
board = d1_mini
platform = ${common.platform_wled_default}
platform_packages = ${common.platform_packages}
board_build.ldscript = ${common.ldscript_4m1m}
build_unflags = ${common.build_unflags}
build_flags = ${common.build_flags_esp8266} -D LEDPIN=1 -D WLED_DISABLE_INFRARED
lib_deps = ${esp8266.lib_deps}

[env:esp32dev]
board = esp32dev
platform = ${esp32.platform}
platform_packages = ${esp32.platform_packages}
build_unflags = ${common.build_unflags}
build_flags = ${common.build_flags_esp32} -D WLED_RELEASE_NAME=ESP32 #-D WLED_DISABLE_BROWNOUT_DET
lib_deps = ${esp32.lib_deps}
monitor_filters = esp32_exception_decoder
board_build.partitions = ${esp32.default_partitions}

[env:esp32dev_qio80]
board = esp32dev
platform = ${esp32.platform}
platform_packages = ${esp32.platform_packages}
build_unflags = ${common.build_unflags}
build_flags = ${common.build_flags_esp32} -D WLED_RELEASE_NAME=ESP32_qio80 #-D WLED_DISABLE_BROWNOUT_DET
lib_deps = ${esp32.lib_deps}
monitor_filters = esp32_exception_decoder
board_build.partitions = ${esp32.default_partitions}
board_build.f_flash = 80000000L
board_build.flash_mode = qio

[env:esp32dev_V4_qio80]
;; experimental ESP32 env using ESP-IDF V4.4.x 
;; Warning: this build environment is not stable!!
;; please erase your device before installing.
board = esp32dev
platform = ${esp32_idf_V4.platform}
platform_packages = ${esp32_idf_V4.platform_packages}
build_unflags = ${common.build_unflags}
build_flags = ${common.build_flags}  ${esp32_idf_V4.build_flags} -D WLED_RELEASE_NAME=ESP32_V4_qio80 #-D WLED_DISABLE_BROWNOUT_DET
lib_deps = ${esp32_idf_V4.lib_deps}
monitor_filters = esp32_exception_decoder
board_build.partitions = ${esp32_idf_V4.default_partitions}
board_build.f_flash = 80000000L
board_build.flash_mode = dio

[env:esp32_eth]
board = esp32-poe
platform = ${esp32.platform}
platform_packages = ${esp32.platform_packages}
upload_speed = 921600
build_unflags = ${common.build_unflags}
build_flags = ${common.build_flags_esp32} -D WLED_RELEASE_NAME=ESP32_Ethernet -D RLYPIN=-1 -D WLED_USE_ETHERNET -D BTNPIN=-1
lib_deps = ${esp32.lib_deps}
board_build.partitions = ${esp32.default_partitions}

[env:esp32s2_saola]
board = esp32-s2-saola-1
platform = https://github.com/tasmota/platform-espressif32/releases/download/v2.0.2.2/platform-tasmota-espressif32-2.0.2.zip
platform_packages =
framework = arduino
board_build.partitions = tools/WLED_ESP32_4MB_1MB_FS.csv
board_build.flash_mode = qio
upload_speed = 460800
build_unflags = ${common.build_unflags}
build_flags = ${common.build_flags} ${esp32s2.build_flags} #-D WLED_RELEASE_NAME=S2_saola
  -DARDUINO_USB_CDC_ON_BOOT=1
lib_deps = ${esp32s2.lib_deps}

[env:esp32c3dev]
extends = esp32c3
platform = ${esp32c3.platform}
platform_packages = ${esp32c3.platform_packages}
framework = arduino
board = esp32-c3-devkitm-1
board_build.partitions = tools/WLED_ESP32_4MB_1MB_FS.csv
build_flags = ${common.build_flags} ${esp32c3.build_flags} #-D WLED_RELEASE_NAME=ESP32-C3
  -D WLED_WATCHDOG_TIMEOUT=0
  ; -DARDUINO_USB_CDC_ON_BOOT=1 ;; for virtual CDC USB
  -DARDUINO_USB_CDC_ON_BOOT=0   ;; for serial-to-USB chip
upload_speed = 460800
build_unflags = ${common.build_unflags}
lib_deps = ${esp32c3.lib_deps}

[env:esp32s3dev_8MB]
;; ESP32-S3-DevKitC-1 development board, with 8MB FLASH, no PSRAM (flash_mode: qio)
board = esp32-s3-devkitc-1
platform = ${esp32s3.platform}
platform_packages = ${esp32s3.platform_packages}
upload_speed = 921600 ; or  460800
build_unflags = ${common.build_unflags}
build_flags =  ${common.build_flags} ${esp32s3.build_flags} 
  -D CONFIG_LITTLEFS_FOR_IDF_3_2 -D WLED_WATCHDOG_TIMEOUT=0
  -D ARDUINO_USB_CDC_ON_BOOT=0  ;; -D ARDUINO_USB_MODE=1 ;; for boards with serial-to-USB chip
  ;-D ARDUINO_USB_CDC_ON_BOOT=1 ;; -D ARDUINO_USB_MODE=0 ;; for boards with USB-OTG connector only (USBCDC or "TinyUSB")
  ;-D WLED_DEBUG
lib_deps = ${esp32s3.lib_deps}
board_build.partitions = tools/WLED_ESP32_8MB.csv
board_build.f_flash = 80000000L
board_build.flash_mode = qio
; board_build.flash_mode = dio   ;; try this if you have problems at startup
monitor_filters = esp32_exception_decoder

[env:esp32s3dev_8MB_PSRAM]
;; ESP32-TinyS3 development board, with 8MB FLASH and 8MB PSRAM (memory_type: qio_opi, qio_qspi, or opi_opi)
;board = um_tinys3 ;    -> needs workaround from https://github.com/Aircoookie/WLED/pull/2905#issuecomment-1328049860
;board = esp32s3box   ; -> error: 'esp32_adc2gpio' was not declared in this scope
board = esp32-s3-devkitc-1 ; -> compiles, but does not support PSRAM
platform = ${esp32s3.platform}
platform_packages = ${esp32s3.platform_packages}
upload_speed = 921600
build_unflags = ${common.build_unflags}
build_flags =  ${common.build_flags} ${esp32s3.build_flags} 
  -D CONFIG_LITTLEFS_FOR_IDF_3_2 -D WLED_WATCHDOG_TIMEOUT=0
  ;-D ARDUINO_USB_CDC_ON_BOOT=0 ;; -D ARDUINO_USB_MODE=1 ;; for boards with serial-to-USB chip
  -D ARDUINO_USB_CDC_ON_BOOT=1  ;; -D ARDUINO_USB_MODE=0 ;; for boards with USB-OTG connector only (USBCDC or "TinyUSB")
  ; -D WLED_RELEASE_NAME=ESP32-S3_PSRAM
  -D WLED_USE_PSRAM -DBOARD_HAS_PSRAM ; tells WLED that PSRAM shall be used
lib_deps = ${esp32s3.lib_deps}
board_build.partitions = tools/WLED_ESP32_8MB.csv
board_build.f_flash = 80000000L
board_build.flash_mode = qio
monitor_filters = esp32_exception_decoder

[env:esp8285_4CH_MagicHome]
board = esp8285
platform = ${common.platform_wled_default}
platform_packages = ${common.platform_packages}
board_build.ldscript = ${common.ldscript_1m128k}
build_unflags = ${common.build_unflags}
build_flags = ${common.build_flags_esp8266} -D WLED_DISABLE_OTA
lib_deps = ${esp8266.lib_deps}

[env:esp8285_H801]
board = esp8285
platform = ${common.platform_wled_default}
platform_packages = ${common.platform_packages}
board_build.ldscript = ${common.ldscript_1m128k}
build_unflags = ${common.build_unflags}
build_flags = ${common.build_flags_esp8266} -D WLED_DISABLE_OTA
lib_deps = ${esp8266.lib_deps}

[env:d1_mini_5CH_Shojo_PCB]
board = d1_mini
platform = ${common.platform_wled_default}
platform_packages = ${common.platform_packages}
board_build.ldscript = ${common.ldscript_4m1m}
build_unflags = ${common.build_unflags}
build_flags = ${common.build_flags_esp8266} -D WLED_USE_SHOJO_PCB
lib_deps = ${esp8266.lib_deps}

# ------------------------------------------------------------------------------
# DEVELOPMENT BOARDS
# ------------------------------------------------------------------------------

[env:d1_mini_debug]
board = d1_mini
build_type = debug
platform = ${common.platform_wled_default}
platform_packages = ${common.platform_packages}
board_build.ldscript = ${common.ldscript_4m1m}
build_unflags = ${common.build_unflags}
build_flags = ${common.build_flags_esp8266} ${common.debug_flags}
lib_deps = ${esp8266.lib_deps}

[env:d1_mini_ota]
board = d1_mini
upload_protocol = espota
# exchange for your WLED IP
upload_port = "10.10.1.27"
platform = ${common.platform_wled_default}
platform_packages = ${common.platform_packages}
board_build.ldscript = ${common.ldscript_4m1m}
build_unflags = ${common.build_unflags}
build_flags = ${common.build_flags_esp8266}
lib_deps = ${esp8266.lib_deps}

[env:anavi_miracle_controller]
board = d1_mini
platform = ${common.platform_wled_default}
platform_packages = ${common.platform_packages}
board_build.ldscript = ${common.ldscript_4m1m}
build_unflags = ${common.build_unflags}
build_flags = ${common.build_flags_esp8266} -D LEDPIN=12 -D IRPIN=-1 -D RLYPIN=2
lib_deps = ${esp8266.lib_deps}

[env:lolin_s2_mini]
platform = ${esp32s2.platform}
platform_packages = ${esp32s2.platform_packages}
board = lolin_s2_mini
board_build.partitions = tools/WLED_ESP32_4MB_1MB_FS.csv
build_unflags = ${common.build_unflags} -DARDUINO_USB_CDC_ON_BOOT=1
build_flags = ${common.build_flags} ${esp32s2.build_flags} #-D WLED_RELEASE_NAME=LolinS2
  -DBOARD_HAS_PSRAM
  -DARDUINO_USB_CDC_ON_BOOT=0
  -D WLED_USE_PSRAM
  -D WLED_WATCHDOG_TIMEOUT=0
  -D CONFIG_ASYNC_TCP_USE_WDT=0
  -D LEDPIN=16
  -D BTNPIN=18
  -D RLYPIN=9
  -D IRPIN=7
  -D HW_PIN_SCL=35
  -D HW_PIN_SDA=33
  -D HW_PIN_CLOCKSPI=7
  -D HW_PIN_DATASPI=11
  -D HW_PIN_MISOSPI=9
;  -D STATUSLED=15
lib_deps = ${esp32s2.lib_deps}

# ------------------------------------------------------------------------------
# custom board configurations
# ------------------------------------------------------------------------------

[env:esp32c3dev_2MB]
;; for ESP32-C3 boards with 2MB flash (instead of 4MB).
;; this board need a specific partition file. OTA not possible.
extends = esp32c3
platform = ${esp32c3.platform}
platform_packages = ${esp32c3.platform_packages}
board = esp32-c3-devkitm-1
build_flags = ${common.build_flags} ${esp32c3.build_flags} #-D WLED_RELEASE_NAME=ESP32-C3
  -D WLED_WATCHDOG_TIMEOUT=0
  -D WLED_DISABLE_OTA
  ; -DARDUINO_USB_CDC_ON_BOOT=1 ;; for virtual CDC USB
  -DARDUINO_USB_CDC_ON_BOOT=0   ;; for serial-to-USB chip
build_unflags = ${common.build_unflags}
upload_speed = 115200
lib_deps = ${esp32c3.lib_deps}
board_build.partitions = tools/WLED_ESP32_2MB_noOTA.csv
board_build.flash_mode = dio

[env:wemos_shield_esp32]
board = esp32dev
platform = espressif32@3.2
upload_speed = 460800
build_unflags = ${common.build_unflags}
build_flags = ${common.build_flags_esp32}
  -D LEDPIN=16
  -D RLYPIN=19
  -D BTNPIN=17
  -D IRPIN=18
  -D UWLED_USE_MY_CONFIG
  -D USERMOD_DALLASTEMPERATURE
  -D USERMOD_FOUR_LINE_DISPLAY
  -D TEMPERATURE_PIN=23
  -D USE_ALT_DISPlAY ; new versions of USERMOD_FOUR_LINE_DISPLAY and USERMOD_ROTARY_ENCODER_UI
  -D USERMOD_AUDIOREACTIVE
lib_deps = ${esp32.lib_deps}
  OneWire@~2.3.5
  olikraus/U8g2 @ ^2.28.8
  https://github.com/blazoncek/arduinoFFT.git
board_build.partitions = ${esp32.default_partitions}

[env:m5atom]
board = esp32dev
build_unflags = ${common.build_unflags}
build_flags = ${common.build_flags_esp32} -D LEDPIN=27 -D BTNPIN=39
lib_deps = ${esp32.lib_deps}
platform = espressif32@3.2
board_build.partitions = ${esp32.default_partitions}

[env:sp501e]
board = esp_wroom_02
platform = ${common.platform_wled_default}
board_build.ldscript = ${common.ldscript_2m512k}
build_flags = ${common.build_flags_esp8266} -D LEDPIN=3 -D BTNPIN=1
lib_deps = ${esp8266.lib_deps}

[env:sp511e]
board = esp_wroom_02
platform = ${common.platform_wled_default}
board_build.ldscript = ${common.ldscript_2m512k}
build_flags = ${common.build_flags_esp8266} -D LEDPIN=3 -D BTNPIN=2 -D IRPIN=5 -D WLED_MAX_BUTTONS=3
lib_deps = ${esp8266.lib_deps}

[env:Athom_RGBCW]        ;7w and 5w(GU10) bulbs
board = esp8285
platform = ${common.platform_wled_default}
platform_packages = ${common.platform_packages}
board_build.ldscript = ${common.ldscript_2m512k}
build_unflags = ${common.build_unflags}
build_flags = ${common.build_flags_esp8266} -D WLED_RELEASE_NAME=ESP8266 -D BTNPIN=-1 -D RLYPIN=-1 -D DATA_PINS=4,12,14,13,5
                                            -D DEFAULT_LED_TYPE=TYPE_ANALOG_5CH -D WLED_DISABLE_INFRARED -D WLED_MAX_CCT_BLEND=0
lib_deps = ${esp8266.lib_deps}


[env:Athom_15w_RGBCW]        ;15w bulb
board = esp8285
platform = ${common.platform_wled_default}
platform_packages = ${common.platform_packages}
board_build.ldscript = ${common.ldscript_2m512k}
build_unflags = ${common.build_unflags}
build_flags = ${common.build_flags_esp8266} -D WLED_RELEASE_NAME=ESP8266 -D BTNPIN=-1 -D RLYPIN=-1 -D DATA_PINS=4,12,14,5,13
                                            -D DEFAULT_LED_TYPE=TYPE_ANALOG_5CH -D WLED_DISABLE_INFRARED -D WLED_MAX_CCT_BLEND=0 -D WLED_USE_IC_CCT
lib_deps = ${esp8266.lib_deps}


[env:Athom_3Pin_Controller]        ;small controller with only data
board = esp8285
platform = ${common.platform_wled_default}
platform_packages = ${common.platform_packages}
board_build.ldscript = ${common.ldscript_2m512k}
build_unflags = ${common.build_unflags}
build_flags = ${common.build_flags_esp8266} -D WLED_RELEASE_NAME=ESP8266 -D BTNPIN=0 -D RLYPIN=-1 -D LEDPIN=1 -D WLED_DISABLE_INFRARED
lib_deps = ${esp8266.lib_deps}


[env:Athom_4Pin_Controller]       ; With clock and data interface
board = esp8285
platform = ${common.platform_wled_default}
platform_packages = ${common.platform_packages}
board_build.ldscript = ${common.ldscript_2m512k}
build_unflags = ${common.build_unflags}
build_flags = ${common.build_flags_esp8266} -D WLED_RELEASE_NAME=ESP8266 -D BTNPIN=0 -D RLYPIN=12 -D LEDPIN=1 -D WLED_DISABLE_INFRARED
lib_deps = ${esp8266.lib_deps}


[env:Athom_5Pin_Controller]      ;Analog light strip controller
board = esp8285
platform = ${common.platform_wled_default}
platform_packages = ${common.platform_packages}
board_build.ldscript = ${common.ldscript_2m512k}
build_unflags = ${common.build_unflags}
build_flags = ${common.build_flags_esp8266} -D WLED_RELEASE_NAME=ESP8266 -D BTNPIN=0 -D RLYPIN=-1 DATA_PINS=4,12,14,13 -D WLED_DISABLE_INFRARED
lib_deps = ${esp8266.lib_deps}


[env:MY9291]
board = esp01_1m
platform = ${common.platform_wled_default}
platform_packages = ${common.platform_packages}
board_build.ldscript = ${common.ldscript_1m128k}
build_unflags = ${common.build_unflags}
build_flags = ${common.build_flags_esp8266} -D WLED_RELEASE_NAME=ESP01 -D WLED_DISABLE_OTA -D USERMOD_MY9291
lib_deps = ${esp8266.lib_deps}

# ------------------------------------------------------------------------------
# codm pixel controller board configurations
# codm-controller-0.6 can also be used for the TYWE3S controller
# ------------------------------------------------------------------------------

[env:codm-controller-0.6]
board = esp_wroom_02
platform = ${common.platform_wled_default}
platform_packages = ${common.platform_packages}
board_build.ldscript = ${common.ldscript_2m512k}
build_unflags = ${common.build_unflags}
build_flags = ${common.build_flags_esp8266}
lib_deps = ${esp8266.lib_deps}

[env:codm-controller-0.6-rev2]
board = esp_wroom_02
platform = ${common.platform_wled_default}
platform_packages = ${common.platform_packages}
board_build.ldscript = ${common.ldscript_4m1m}
build_unflags = ${common.build_unflags}
build_flags = ${common.build_flags_esp8266}
lib_deps = ${esp8266.lib_deps}

# ------------------------------------------------------------------------------
# EleksTube-IPS
# ------------------------------------------------------------------------------
[env:elekstube_ips]
board = esp32dev
platform = espressif32@3.2
upload_speed = 921600
build_flags = ${common.build_flags_esp32} -D WLED_DISABLE_BROWNOUT_DET -D WLED_DISABLE_INFRARED
  -D USERMOD_RTC
  -D USERMOD_ELEKSTUBE_IPS
  -D LEDPIN=12
  -D RLYPIN=27
  -D BTNPIN=34
  -D DEFAULT_LED_COUNT=6
  # Display config
  -D ST7789_DRIVER
  -D TFT_WIDTH=135
  -D TFT_HEIGHT=240
  -D CGRAM_OFFSET
  -D TFT_SDA_READ
  -D TFT_MOSI=23
  -D TFT_SCLK=18
  -D TFT_DC=25
  -D TFT_RST=26
  -D SPI_FREQUENCY=40000000
  -D USER_SETUP_LOADED
monitor_filters = esp32_exception_decoder
lib_deps =
  ${esp32.lib_deps}
  TFT_eSPI @ ^2.3.70
board_build.partitions = ${esp32.default_partitions}<|MERGE_RESOLUTION|>--- conflicted
+++ resolved
@@ -66,11 +66,7 @@
 # We use 2.7.4.7 for all, includes PWM flicker fix and Wstring optimization
 #platform_packages = tasmota/framework-arduinoespressif8266 @ 3.20704.7
 platform_packages = platformio/framework-arduinoespressif8266
-<<<<<<< HEAD
-                    platformio/toolchain-xtensa #@ ~2.40802.200502
-=======
                     platformio/toolchain-xtensa @ ~2.100300.220621 #2.40802.200502
->>>>>>> 51f38e0a
                     platformio/tool-esptool #@ ~1.413.0
                     platformio/tool-esptoolpy #@ ~1.30000.0
 
@@ -191,12 +187,7 @@
   -DESP8266
   -DFP_IN_IROM
   ;-Wno-deprecated-declarations
-<<<<<<< HEAD
-  -Wno-register
-=======
   -Wno-register  ;; leaves some warnings when compiling C files: command-line option '-Wno-register' is valid for C++/ObjC++ but not for C
-  ;-Dregister= # remove warnings in C++17 due to use of deprecated register keyword by the FastLED library ;; warning: this can be dangerous
->>>>>>> 51f38e0a
 	-Wno-misleading-indentation
 ; NONOSDK22x_190703 = 2.2.2-dev(38a443e)
   -DPIO_FRAMEWORK_ARDUINO_ESPRESSIF_SDK22x_190703
