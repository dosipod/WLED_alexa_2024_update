; PlatformIO Project Configuration File
; Please visit documentation: https://docs.platformio.org/page/projectconf.html

[platformio]
# ------------------------------------------------------------------------------
# ENVIRONMENTS
#
# Please uncomment one of the lines below to select your board(s)
# ------------------------------------------------------------------------------

# Travis CI binaries (comment this out with a ';' when building for your own board)
; default_envs = travis_esp8266, travis_esp32

# Release binaries
; default_envs = nodemcuv2, esp01_1m_full, esp32dev, custom_WS2801, custom_APA102, custom_LEDPIN_16, custom_LEDPIN_4, custom_LEDPIN_3, custom32_LEDPIN_16, custom32_APA102

# WLED sound-reactive binaries
default_envs = soundReactive_esp32dev, soundReactive_esp32_LEDPIN_16

# Single binaries (uncomment your board)
; default_envs = nodemcuv2
; default_envs = esp01
; default_envs = esp01_1m_ota
; default_envs = esp01_1m_full
; default_envs = esp07
; default_envs = d1_mini
; default_envs = heltec_wifi_kit_8
; default_envs = h803wf
; default_envs = d1_mini_debug
; default_envs = d1_mini_ota
; default_envs = esp32dev
; default_envs = esp8285_4CH_MagicHome
; default_envs = esp8285_4CH_H801
; default_envs = esp8285_5CH_H801
; default_envs = d1_mini_5CH_Shojo_PCB
; default_envs = wemos_shield_esp32
; default_envs = m5atom
; default_envs = esp32_poe

src_dir  = ./wled00
data_dir = ./wled00/data
build_cache_dir = ~/.buildcache
extra_configs =
  platformio_override.ini

[common]
# ------------------------------------------------------------------------------
# PLATFORM:
#   !! DO NOT confuse platformio's ESP8266 development platform with Arduino core for ESP8266
#
#   arduino core 2.6.3 = platformIO 2.3.2
#   arduino core 2.7.0 = platformIO 2.5.0
# ------------------------------------------------------------------------------
arduino_core_2_6_3 = espressif8266@2.3.3
arduino_core_2_7_4 = espressif8266@2.6.2

# Development platforms
arduino_core_develop = https://github.com/platformio/platform-espressif8266#develop
arduino_core_git = https://github.com/platformio/platform-espressif8266#feature/stage

# Platform to use for ESP8266
platform_wled_default = ${common.arduino_core_2_7_4}
# We use 2.7.4.7 for all, includes PWM flicker fix and Wstring optimization
platform_packages = tasmota/framework-arduinoespressif8266 @ 3.20704.7
                    platformio/toolchain-xtensa @ ~2.40802.200502
                    platformio/tool-esptool @ ~1.413.0
                    platformio/tool-esptoolpy @ ~1.30000.0

# ------------------------------------------------------------------------------
# FLAGS: DEBUG
#
# ------------------------------------------------------------------------------
debug_flags = -D DEBUG=1 -D WLED_DEBUG -DDEBUG_ESP_WIFI -DDEBUG_ESP_HTTP_CLIENT -DDEBUG_ESP_HTTP_UPDATE -DDEBUG_ESP_HTTP_SERVER -DDEBUG_ESP_UPDATER -DDEBUG_ESP_OTA -DDEBUG_TLS_MEM
#if needed (for memleaks etc) also add; -DDEBUG_ESP_OOM -include "umm_malloc/umm_malloc_cfg.h"
#-DDEBUG_ESP_CORE is not working right now

# ------------------------------------------------------------------------------
# FLAGS: ldscript (available ldscripts at https://github.com/esp8266/Arduino/tree/master/tools/sdk/ld)
#    ldscript_512k ( 512 KB) =  487 KB sketch, 4 KB eeprom,      no spiffs, 16 KB reserved
#    ldscript_1m0m (1024 KB) =  999 KB sketch, 4 KB eeprom,      no spiffs, 16 KB reserved
#    ldscript_2m1m (2048 KB) = 1019 KB sketch, 4 KB eeprom, 1004 KB spiffs, 16 KB reserved
#    ldscript_4m1m (4096 KB) = 1019 KB sketch, 4 KB eeprom, 1002 KB spiffs, 16 KB reserved, 2048 KB empty/ota?
#    ldscript_4m3m (4096 KB) = 1019 KB sketch, 4 KB eeprom, 3040 KB spiffs, 16 KB reserved
#
# Available lwIP variants (macros):
#    -DPIO_FRAMEWORK_ARDUINO_LWIP_HIGHER_BANDWIDTH  = v1.4 Higher Bandwidth (default)
#    -DPIO_FRAMEWORK_ARDUINO_LWIP2_LOW_MEMORY       = v2 Lower Memory
#    -DPIO_FRAMEWORK_ARDUINO_LWIP2_HIGHER_BANDWIDTH = v2 Higher Bandwidth
#    -DPIO_FRAMEWORK_ARDUINO_LWIP2_HIGHER_BANDWIDTH_LOW_FLASH
#
# BearSSL performance:
#  When building with -DSECURE_CLIENT=SECURE_CLIENT_BEARSSL, please add `board_build.f_cpu = 160000000` to the environment configuration
#
# BearSSL ciphers:
#   When building on core >= 2.5, you can add the build flag -DBEARSSL_SSL_BASIC in order to build BearSSL with a limited set of ciphers:
#     TLS_RSA_WITH_AES_128_CBC_SHA256 / AES128-SHA256
#     TLS_RSA_WITH_AES_256_CBC_SHA256 / AES256-SHA256
#     TLS_RSA_WITH_AES_128_CBC_SHA / AES128-SHA
#     TLS_RSA_WITH_AES_256_CBC_SHA / AES256-SHA
#  This reduces the OTA size with ~45KB, so it's especially useful on low memory boards (512k/1m).
# ------------------------------------------------------------------------------
build_flags =
  -Wno-switch
  -Wno-deprecated-declarations
  -Wno-write-strings
  -Wno-unused-variable
  -Wno-unused-value
  -Wno-sign-compare
  -Wno-unused-but-set-variable
  -Wno-return-type
  -Wno-sequence-point
  -Wno-narrowing
<<<<<<< HEAD
  -Wno-reorder
=======
>>>>>>> aab2e455
  -DMQTT_MAX_PACKET_SIZE=1024
  -DSECURE_CLIENT=SECURE_CLIENT_BEARSSL
  -DBEARSSL_SSL_BASIC
  -D CORE_DEBUG_LEVEL=0
  -D NDEBUG
  #build_flags for the IRremoteESP8266 library (enabled decoders have to appear here)
  -D _IR_ENABLE_DEFAULT_=false
  -D DECODE_HASH=true
  -D DECODE_NEC=true
  -D DECODE_SONY=true
  -D DECODE_SAMSUNG=true
  -D DECODE_LG=true
  -DWLED_USE_MY_CONFIG

build_unflags =
  -Wall
  -Wreorder
  -Wdeprecated-declarations

# enables all features for travis CI
build_flags_all_features =
  -D WLED_USE_ANALOG_LED
  -D WLED_USE_H801
  -D WLED_ENABLE_5CH_LEDS
  -D WLED_ENABLE_ADALIGHT
  -D WLED_ENABLE_DMX
  -D WLED_ENABLE_MQTT
  -D WLED_ENABLE_WEBSOCKETS

build_flags_esp8266 = ${common.build_flags}  ${esp8266.build_flags}
build_flags_esp32   = ${common.build_flags}  ${esp32.build_flags}

ldscript_512k = eagle.flash.512k.ld   ;for older versions change this to eagle.flash.512k0.ld
ldscript_1m0m = eagle.flash.1m.ld     ;for older versions change this to eagle.flash.1m0.ld
ldscript_1m128k = eagle.flash.1m128.ld
ldscript_2m512k = eagle.flash.2m512.ld
ldscript_2m1m = eagle.flash.2m1m.ld
ldscript_4m1m = eagle.flash.4m1m.ld

[esp8266]
build_flags =
  -DESP8266
  -DFP_IN_IROM
; NONOSDK22x_190703 = 2.2.2-dev(38a443e)
  -DPIO_FRAMEWORK_ARDUINO_ESPRESSIF_SDK22x_190703
; lwIP 2 - Higher Bandwidth no Features
;  -DPIO_FRAMEWORK_ARDUINO_LWIP2_HIGHER_BANDWIDTH_LOW_FLASH
; lwIP 1.4 - Higher Bandwidth (Aircoookie has)
   -DPIO_FRAMEWORK_ARDUINO_LWIP_HIGHER_BANDWIDTH
; VTABLES in Flash
  -DVTABLES_IN_FLASH
; restrict to minimal mime-types
  -DMIMETYPE_MINIMAL

[esp32]
build_flags = -w -g
  -DARDUINO_ARCH_ESP32
  -DCONFIG_LITTLEFS_FOR_IDF_3_2


[scripts_defaults]
extra_scripts             = pio/name-firmware.py
                            pio/gzip-firmware.py
                            pio/strip-floats.py
                            pio/user_config_copy.py

# ------------------------------------------------------------------------------
# COMMON SETTINGS:
# ------------------------------------------------------------------------------
[env]
framework = arduino
board_build.flash_mode = dout
monitor_speed = 115200
upload_speed = 115200

# ------------------------------------------------------------------------------
# LIBRARIES: required dependencies
#   Please note that we don't always use the latest version of a library.
#
#   The following libraries have been included (and some of them changd) in the source:
#     ArduinoJson@5.13.5, Blynk@0.5.4(changed), E131@1.0.0(changed), Time@1.5, Timezone@1.2.1
# ------------------------------------------------------------------------------
lib_compat_mode = strict
lib_deps =
    fastled/FastLED @ 3.3.2
    NeoPixelBus @ 2.6.0
    ESPAsyncTCP @ 1.2.0
    ESPAsyncUDP
    AsyncTCP @ 1.0.3
    IRremoteESP8266 @ 2.7.3
    https://github.com/lorol/LITTLEFS.git
<<<<<<< HEAD
    https://github.com/Aircoookie/ESPAsyncWebServer.git@~2.0.0
    arduinoFFT@1.5.6

=======
    https://github.com/Aircoookie/ESPAsyncWebServer.git @ ~2.0.0
>>>>>>> aab2e455
  #For use of the TTGO T-Display ESP32 Module with integrated TFT display uncomment the following line
    #TFT_eSPI
  #For use SSD1306 OLED display uncomment following
    #U8g2@~2.27.2
  #For Dallas sensor uncomment following 2 lines
    #OneWire@~2.3.5
    #milesburton/DallasTemperature@^3.9.0
  #For BME280 sensor uncomment following
    #BME280@~3.0.0
lib_ignore =
    AsyncTCP

extra_scripts             = ${scripts_defaults.extra_scripts}

# ------------------------------------------------------------------------------
# WLED BUILDS
# ------------------------------------------------------------------------------

[env:nodemcuv2]
board = nodemcuv2
platform = ${common.platform_wled_default}
platform_packages = ${common.platform_packages}
board_build.ldscript = ${common.ldscript_4m1m}
build_unflags = ${common.build_unflags}
build_flags = ${common.build_flags_esp8266}

# Unsupported environment due to insufficient flash
[env:esp01]
board = esp01
platform = ${common.platform_wled_default}
platform_packages = ${common.platform_packages}
board_build.ldscript = ${common.ldscript_512k}
build_unflags = ${common.build_unflags}
build_flags = ${common.build_flags_esp8266} -D WLED_DISABLE_OTA -D WLED_DISABLE_ALEXA -D WLED_DISABLE_BLYNK
   -D WLED_DISABLE_CRONIXIE -D WLED_DISABLE_HUESYNC -D WLED_DISABLE_INFRARED -D WLED_DISABLE_MQTT -D WLED_DISABLE_WEBSOCKETS

# Unsupported environment due to insufficient flash
[env:esp01_1m_ota]
board = esp01_1m
platform = ${common.platform_wled_default}
platform_packages = ${common.platform_packages}
board_build.ldscript = ${common.ldscript_1m0m}
build_unflags = ${common.build_unflags}
build_flags = ${common.build_flags_esp8266} -D WLED_DISABLE_ALEXA -D WLED_DISABLE_BLYNK -D WLED_DISABLE_CRONIXIE
    -D WLED_DISABLE_HUESYNC -D WLED_DISABLE_INFRARED -D WLED_DISABLE_MQTT -D WLED_DISABLE_WEBSOCKETS

[env:esp01_1m_full]
board = esp01_1m
platform = ${common.platform_wled_default}
platform_packages = ${common.platform_packages}
board_build.ldscript = ${common.ldscript_1m128k}
build_unflags = ${common.build_unflags}
build_flags = ${common.build_flags_esp8266} -D WLED_DISABLE_OTA

[env:esp07]
board = esp07
platform = ${common.platform_wled_default}
platform_packages = ${common.platform_packages}
board_build.ldscript = ${common.ldscript_4m1m}
build_unflags = ${common.build_unflags}
build_flags = ${common.build_flags_esp8266}

[env:d1_mini]
board = d1_mini
platform = ${common.platform_wled_default}
platform_packages = ${common.platform_packages}
upload_speed = 921600
board_build.ldscript = ${common.ldscript_4m1m}
build_unflags = ${common.build_unflags}
build_flags = ${common.build_flags_esp8266}
monitor_filters = esp8266_exception_decoder

[env:heltec_wifi_kit_8]
board = d1_mini
platform = ${common.platform_wled_default}
platform_packages = ${common.platform_packages}
board_build.ldscript = ${common.ldscript_4m1m}
build_unflags = ${common.build_unflags}
build_flags = ${common.build_flags_esp8266}

[env:h803wf]
board = d1_mini
platform = ${common.platform_wled_default}
platform_packages = ${common.platform_packages}
board_build.ldscript = ${common.ldscript_4m1m}
build_unflags = ${common.build_unflags}
build_flags = ${common.build_flags_esp8266} -D LEDPIN=1 -D WLED_DISABLE_INFRARED

[env:esp32dev]
board = esp32dev
platform = espressif32@2.0
build_unflags = ${common.build_unflags}
build_flags = ${common.build_flags_esp32}
<<<<<<< HEAD
upload_speed = 460800
lib_ignore =
  ESPAsyncTCP
  ESPAsyncUDP

[env:elementv2]
board = esp32dev
platform = espressif32@2.0
build_flags = ${common.build_flags_esp32} -D LEDPIN=33 -D BTNPIN=22 -D MIC_PIN=32
upload_speed = 460800
=======
>>>>>>> aab2e455
lib_ignore =
  ESPAsyncTCP
  ESPAsyncUDP

[env:esp32_poe]
board = esp32-poe
platform = espressif32@2.0
upload_speed = 921600
build_unflags = ${common.build_unflags}
build_flags = ${common.build_flags_esp32} -D RLYPIN=-1 -D WLED_USE_ETHERNET
lib_ignore =
  ESPAsyncTCP
  ESPAsyncUDP

[env:esp8285_4CH_MagicHome]
board = esp8285
platform = ${common.platform_wled_default}
platform_packages = ${common.platform_packages}
board_build.ldscript = ${common.ldscript_1m128k}
build_unflags = ${common.build_unflags}
build_flags = ${common.build_flags_esp8266} -D WLED_DISABLE_OTA -D WLED_USE_ANALOG_LEDS

[env:esp8285_4CH_H801]
board = esp8285
platform = ${common.platform_wled_default}
platform_packages = ${common.platform_packages}
board_build.ldscript = ${common.ldscript_1m128k}
build_unflags = ${common.build_unflags}
build_flags = ${common.build_flags_esp8266} -D WLED_DISABLE_OTA -D WLED_USE_ANALOG_LEDS -D WLED_USE_H801

[env:esp8285_5CH_H801]
board = esp8285
platform = ${common.platform_wled_default}
platform_packages = ${common.platform_packages}
board_build.ldscript = ${common.ldscript_1m128k}
build_unflags = ${common.build_unflags}
build_flags = ${common.build_flags_esp8266} -D WLED_DISABLE_OTA -D WLED_USE_ANALOG_LEDS -D WLED_USE_H801 -D WLED_ENABLE_5CH_LEDS

[env:d1_mini_5CH_Shojo_PCB]
board = d1_mini
platform = ${common.platform_wled_default}
platform_packages = ${common.platform_packages}
board_build.ldscript = ${common.ldscript_4m1m}
build_unflags = ${common.build_unflags}
build_flags = ${common.build_flags_esp8266} -D WLED_USE_ANALOG_LEDS -D WLED_USE_SHOJO_PCB -D WLED_ENABLE_5CH_LEDS

# ------------------------------------------------------------------------------
# DEVELOPMENT BOARDS
# ------------------------------------------------------------------------------

[env:d1_mini_debug]
board = d1_mini
build_type = debug
platform = ${common.platform_wled_default}
platform_packages = ${common.platform_packages}
board_build.ldscript = ${common.ldscript_4m1m}
build_unflags = ${common.build_unflags}
build_flags = ${common.build_flags_esp8266} ${common.debug_flags}

[env:d1_mini_ota]
board = d1_mini
upload_protocol = espota
# exchange for your WLED IP
upload_port = "10.10.1.27"
platform = ${common.platform_wled_default}
platform_packages = ${common.platform_packages}
board_build.ldscript = ${common.ldscript_4m1m}
build_unflags = ${common.build_unflags}
build_flags = ${common.build_flags_esp8266}
<<<<<<< HEAD
# ------------------------------------------------------------------------------
# sound reactive board configurations
# ------------------------------------------------------------------------------

[env:soundReactive_esp32dev]
board = esp32dev
platform = espressif32@2.0
upload_port = /dev/cu.SLAB_USBtoUART
upload_speed = 460800
monitor_port = /dev/cu.SLAB_USBtoUART
build_unflags = ${common.build_unflags}
build_flags = ${common.build_flags_esp32} -D WLED_DISABLE_MQTT
lib_ignore =
  ESPAsyncTCP
  ESPAsyncUDP

[env:soundReactive_esp32_LEDPIN_16]
board = esp32dev
platform = espressif32@2.0
build_unflags = ${common.build_unflags}
build_flags = ${common.build_flags_esp32} -D LEDPIN=16 -D WLED_DISABLE_MQTT
lib_ignore =
  ESPAsyncTCP
  ESPAsyncUDP
=======
>>>>>>> aab2e455

# ------------------------------------------------------------------------------
# custom board configurations
# ------------------------------------------------------------------------------

[env:custom_LEDPIN_4]
board = d1_mini
platform = ${common.platform_wled_default}
platform_packages = ${common.platform_packages}
board_build.ldscript = ${common.ldscript_4m1m}
build_unflags = ${common.build_unflags}
build_flags = ${common.build_flags_esp8266} -D LEDPIN=4 -D IRPIN=5

[env:custom_LEDPIN_16]
board = d1_mini
platform = ${common.platform_wled_default}
platform_packages = ${common.platform_packages}
board_build.ldscript = ${common.ldscript_4m1m}
build_unflags = ${common.build_unflags}
build_flags = ${common.build_flags_esp8266} -D LEDPIN=16


[env:custom_LEDPIN_3]
board = d1_mini
platform = ${common.platform_wled_default}
platform_packages = ${common.platform_packages}
board_build.ldscript = ${common.ldscript_4m1m}
build_unflags = ${common.build_unflags}
build_flags = ${common.build_flags_esp8266} -D LEDPIN=3

[env:custom_APA102]
board = d1_mini
platform = ${common.platform_wled_default}
platform_packages = ${common.platform_packages}
board_build.ldscript = ${common.ldscript_4m1m}
build_unflags = ${common.build_unflags}
build_flags = ${common.build_flags_esp8266} -D USE_APA102

[env:custom_WS2801]
board = d1_mini
platform = ${common.platform_wled_default}
platform_packages = ${common.platform_packages}
board_build.ldscript = ${common.ldscript_4m1m}
build_unflags = ${common.build_unflags}
build_flags = ${common.build_flags_esp8266} -D USE_WS2801

[env:custom32_LEDPIN_16]
board = esp32dev
platform = espressif32@2.0
build_unflags = ${common.build_unflags}
build_flags = ${common.build_flags_esp32} -D LEDPIN=16 -D RLYPIN=19
lib_ignore =
  ESPAsyncTCP
  ESPAsyncUDP

[env:custom32_APA102]
board = esp32dev
platform = espressif32@2.0
build_unflags = ${common.build_unflags}
build_flags = ${common.build_flags_esp32} -D USE_APA102
lib_ignore =
  ESPAsyncTCP
  ESPAsyncUDP

[env:custom32_TOUCHPIN_T0]
board = esp32dev
platform = espressif32@2.0
build_unflags = ${common.build_unflags}
build_flags = ${common.build_flags_esp32} -D TOUCHPIN=T0
lib_ignore =
  ESPAsyncTCP
  ESPAsyncUDP

[env:wemos_shield_esp32]
board = esp32dev
platform = espressif32@2.0
upload_port = /dev/cu.SLAB_USBtoUART
monitor_port = /dev/cu.SLAB_USBtoUART
upload_speed = 460800
build_unflags = ${common.build_unflags}
build_flags = ${common.build_flags_esp32} -D LEDPIN=16 -D RLYPIN=19 -D BTNPIN=17
lib_ignore =
  ESPAsyncTCP
  ESPAsyncUDP

[env:m5atom]
board = esp32dev
build_unflags = ${common.build_unflags}
build_flags = ${common.build_flags_esp32} -D LEDPIN=27 -D BTNPIN=39
lib_ignore =
	ESPAsyncTCP
	ESPAsyncUDP
platform = espressif32@2.0

[env:sp501e]
board = esp_wroom_02
platform = ${common.platform_wled_default}
board_build.ldscript = ${common.ldscript_2m512k}
build_flags = ${common.build_flags_esp8266} -D LEDPIN=3 -D BTNPIN=1

# ------------------------------------------------------------------------------
# travis test board configurations
# ------------------------------------------------------------------------------

[env:travis_esp8266]
extends = env:d1_mini
build_type = debug
build_unflags = ${common.build_unflags}
build_flags = ${common.build_flags_esp8266} ${common.debug_flags} ${common.build_flags_all_features}

[env:travis_esp32]
extends = env:esp32dev
; build_type = debug
build_unflags = ${common.build_unflags}
build_flags = ${common.build_flags_esp32} ${common.debug_flags} ${common.build_flags_all_features}

# ------------------------------------------------------------------------------
# codm pixel controller board configurations
# ------------------------------------------------------------------------------

[env:codm-controller-0.4]
board = esp_wroom_02
platform = ${common.platform_wled_default}
platform_packages = ${common.platform_packages}
board_build.ldscript = ${common.ldscript_2m512k}
build_unflags = ${common.build_unflags}
build_flags = ${common.build_flags_esp8266} -D LEDPIN=3

[env:codm-controller-0.4-WS2801]
board = esp_wroom_02
platform = ${common.platform_wled_default}
platform_packages = ${common.platform_packages}
board_build.ldscript = ${common.ldscript_2m512k}
build_unflags = ${common.build_unflags}
build_flags = ${common.build_flags_esp8266} -D USE_WS2801 -D CLKPIN=13 -D DATAPIN=3

[env:codm-controller-0.4-APA102]
board = esp_wroom_02
platform = ${common.platform_wled_default}
platform_packages = ${common.platform_packages}
board_build.ldscript = ${common.ldscript_2m512k}
build_unflags = ${common.build_unflags}
build_flags = ${common.build_flags_esp8266} -D USE_APA102 -D CLKPIN=13 -D DATAPIN=3

[env:codm-controller-0.5]
board = esp_wroom_02
platform = ${common.platform_wled_default}
platform_packages = ${common.platform_packages}
board_build.ldscript = ${common.ldscript_2m512k}
build_unflags = ${common.build_unflags}
build_flags = ${common.build_flags_esp8266}

[env:codm-controller-0.5-WS2801]
board = esp_wroom_02
platform = ${common.platform_wled_default}
platform_packages = ${common.platform_packages}
board_build.ldscript = ${common.ldscript_2m512k}
build_unflags = ${common.build_unflags}
build_flags = ${common.build_flags_esp8266} -D USE_WS2801 #-D CLKPIN=0 -D DATAPIN=2

[env:codm-controller-0.5-APA102]
board = esp_wroom_02
platform = ${common.platform_wled_default}
platform_packages = ${common.platform_packages}
board_build.ldscript = ${common.ldscript_2m512k}
build_unflags = ${common.build_unflags}
build_flags = ${common.build_flags_esp8266} -D USE_APA102 #-D CLKPIN=0 -D DATAPIN=2<|MERGE_RESOLUTION|>--- conflicted
+++ resolved
@@ -110,10 +110,6 @@
   -Wno-return-type
   -Wno-sequence-point
   -Wno-narrowing
-<<<<<<< HEAD
-  -Wno-reorder
-=======
->>>>>>> aab2e455
   -DMQTT_MAX_PACKET_SIZE=1024
   -DSECURE_CLIENT=SECURE_CLIENT_BEARSSL
   -DBEARSSL_SSL_BASIC
@@ -205,13 +201,9 @@
     AsyncTCP @ 1.0.3
     IRremoteESP8266 @ 2.7.3
     https://github.com/lorol/LITTLEFS.git
-<<<<<<< HEAD
     https://github.com/Aircoookie/ESPAsyncWebServer.git@~2.0.0
     arduinoFFT@1.5.6
 
-=======
-    https://github.com/Aircoookie/ESPAsyncWebServer.git @ ~2.0.0
->>>>>>> aab2e455
   #For use of the TTGO T-Display ESP32 Module with integrated TFT display uncomment the following line
     #TFT_eSPI
   #For use SSD1306 OLED display uncomment following
@@ -305,7 +297,6 @@
 platform = espressif32@2.0
 build_unflags = ${common.build_unflags}
 build_flags = ${common.build_flags_esp32}
-<<<<<<< HEAD
 upload_speed = 460800
 lib_ignore =
   ESPAsyncTCP
@@ -316,8 +307,6 @@
 platform = espressif32@2.0
 build_flags = ${common.build_flags_esp32} -D LEDPIN=33 -D BTNPIN=22 -D MIC_PIN=32
 upload_speed = 460800
-=======
->>>>>>> aab2e455
 lib_ignore =
   ESPAsyncTCP
   ESPAsyncUDP
@@ -387,7 +376,6 @@
 board_build.ldscript = ${common.ldscript_4m1m}
 build_unflags = ${common.build_unflags}
 build_flags = ${common.build_flags_esp8266}
-<<<<<<< HEAD
 # ------------------------------------------------------------------------------
 # sound reactive board configurations
 # ------------------------------------------------------------------------------
@@ -412,8 +400,6 @@
 lib_ignore =
   ESPAsyncTCP
   ESPAsyncUDP
-=======
->>>>>>> aab2e455
 
 # ------------------------------------------------------------------------------
 # custom board configurations
