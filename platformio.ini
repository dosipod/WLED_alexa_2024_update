--- conflicted
+++ resolved
@@ -179,21 +179,14 @@
 # ------------------------------------------------------------------------------
 lib_compat_mode = strict
 lib_deps =
-<<<<<<< HEAD
-    fastled/FastLED @ 3.4.0
-    IRremoteESP8266 @ 2.7.18
-    wasm3/Wasm3 @ 0.5.0
-    https://github.com/lorol/LITTLEFS.git
-    https://github.com/Aircoookie/ESPAsyncWebServer.git @ ~2.0.2
-=======
     fastled/FastLED @ 3.6.0
     IRremoteESP8266 @ 2.8.2
     makuna/NeoPixelBus @ 2.7.5
     https://github.com/Aircoookie/ESPAsyncWebServer.git @ ~2.0.7
+    wasm3/Wasm3 @ 0.5.0 # custom effect runtime
   # ESP-NOW library (includes mandatory QuickDebug library)
     ; gmag11/QuickESPNow @ 0.6.2
     https://github.com/blazoncek/QuickESPNow.git#optional-debug
->>>>>>> 5dd8f0a0
   #For use of the TTGO T-Display ESP32 Module with integrated TFT display uncomment the following line
     #TFT_eSPI
   #For compatible OLED display uncomment following
