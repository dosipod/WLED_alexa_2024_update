--- conflicted
+++ resolved
@@ -1,10 +1,6 @@
 {
   "name": "wled",
-<<<<<<< HEAD
-  "version": "0.12.2-bl4",
-=======
-  "version": "0.13.0-b0",
->>>>>>> 20096089
+  "version": "0.13.0-bl0",
   "description": "Tools for WLED project",
   "main": "tools/cdata.js",
   "directories": {
