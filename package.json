{
  "name": "wled",
<<<<<<< HEAD
  "version": "0.14.0-bl0",
=======
  "version": "0.13.2",
>>>>>>> 8176f114
  "description": "Tools for WLED project",
  "main": "tools/cdata.js",
  "directories": {
    "lib": "lib",
    "test": "test"
  },
  "scripts": {
    "build": "node tools/cdata.js",
    "dev": "nodemon -e js,html,htm,css,png,jpg,gif,ico,js -w tools/ -w wled00/data/ -x node tools/cdata.js"
  },
  "repository": {
    "type": "git",
    "url": "git+https://github.com/Aircoookie/WLED.git"
  },
  "author": "",
  "license": "ISC",
  "bugs": {
    "url": "https://github.com/Aircoookie/WLED/issues"
  },
  "homepage": "https://github.com/Aircoookie/WLED#readme",
  "dependencies": {
    "clean-css": "^4.2.3",
    "html-minifier-terser": "^5.1.1",
    "inliner": "^1.13.1",
    "nodemon": "^2.0.4",
    "zlib": "^1.0.5"
  }
}<|MERGE_RESOLUTION|>--- conflicted
+++ resolved
@@ -1,10 +1,6 @@
 {
   "name": "wled",
-<<<<<<< HEAD
-  "version": "0.14.0-bl0",
-=======
-  "version": "0.13.2",
->>>>>>> 8176f114
+  "version": "0.14.0-b0",
   "description": "Tools for WLED project",
   "main": "tools/cdata.js",
   "directories": {
