--- conflicted
+++ resolved
@@ -2,8 +2,6 @@
 
 ### Development versions after 0.11.1 release
 
-<<<<<<< HEAD
-=======
 #### Build 2103090
 
 -   Added Auto Node discovery (PR #1683)
@@ -35,7 +33,6 @@
 -   Added Tetrix mode (PR #1729)
 -   Added memory check on Bus creation
 
->>>>>>> 3460f9d9
 #### Build 2102050
 
 -   Version bump to 0.12.0-a0 "Hikari"
@@ -107,7 +104,7 @@
 
 -   Added Preset ID quick display option (PR #1462)
 -   Fixed LEDs not turning on when using gamma correct brightness and LEDPIN 2 (default)
--   Fixed notifier applying main segment to selected segments on notification with FX/Col disabled 
+-   Fixed notifier applying main segment to selected segments on notification with FX/Col disabled
 
 #### Build 2012130
 
@@ -183,7 +180,7 @@
 -   Added HEX color receiving to JSON API with `"col":["RRGGBBWW"]` format
 -   Moved Kelvin color receiving in JSON API from `"col":[[val]]` to `"col":[val]` format
     _Notice:_ This is technically a breaking change. Since no release was made since the introduction and the Kelvin property was not previously documented in the wiki,
-    impact should be minimal. 
+    impact should be minimal.
 -   BTNPIN can now be disabled by setting to -1 (fixes #1237)
 
 #### Build 2011180
@@ -259,7 +256,7 @@
 #### Build 2010020
 
 -   Fixed interaction of `T` and `NL` HTTP API commands (#1214)
--   Fixed an issue where Sunrise mode nightlight does not activate if toggled on simultaneously 
+-   Fixed an issue where Sunrise mode nightlight does not activate if toggled on simultaneously
 
 #### Build 2009291
 
