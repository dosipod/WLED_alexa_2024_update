--- conflicted
+++ resolved
@@ -1,8 +1,5 @@
-## LED Clock changelog
-
-<<<<<<< HEAD
-### LED Clock release 1.2.0
-=======
+## WLED changelog
+
 #### Build 2312230
 -   Version bump: 0.14.1-b2
 -   Fix for Pixel Magic button
@@ -12,22 +9,1267 @@
 #### Build 2312180
 -   Bugfixes (#3593, #3490, #3573, #3517, #3561, #3555, #3541, #3536, #3515, #3522, #3533, #3508)
 -   Various other internal cleanups and optimisations
->>>>>>> 5ebc345e
-
--   Upgraded to WLED 0.13.3
--   Concentric effect added
-
-### LED Clock release 1.1.0
-
--   Fixed swapped dot positions
--   Vortex effect added
--   Minor adjustments of CAD models and 3D-print settings
--   ESP Web Tools based [firmware installer](https://imeszaros.github.io/ledclock/)
-
-### LED Clock release 1.0.1
-
--   Fixed bug of playing "time change" beeps on NTP and API time synchronization.
-
-### LED Clock release 1.0.0
-
--   Initial release+
+#### Build 2311160
+-   Version bump: 0.14.1-b1
+-   Bugfixes (#3526, #3502, #3496, #3484, #3487, #3445, #3466, #3296, #3382, #3312)
+-   New feature: Sort presets by ID
+-   New usermod: LDR sensor (#3490 by @JeffWDH)
+-   Effect: Twinklefox & Tinklecat metadata fix
+-   Effect: separate #HH and #MM for Scrolling Text (#3480)
+-   SSDR usermod enhancements (#3368)
+-   PWM fan usermod enhancements (#3414)
+
+#### Build 2310010, build 2310130
+-   Release of WLED version 0.14.0 "Hoshi"
+-   Bugfixes for #3400, #3403, #3405
+-   minor HTML optimizations
+-   audioreactive: bugfix for UDP sound sync (partly initialized packets)
+
+#### Build 2309240
+-   Release of WLED beta version 0.14.0-b6 "Hoshi"
+-   Effect bugfixes and improvements (Meteor, Meteor Smooth, Scrolling Text)
+-   audioreactive: bugfixes for ES8388 and ES7243 init; minor improvements for analog inputs
+
+#### Build 2309100
+-   Release of WLED beta version 0.14.0-b5 "Hoshi"
+-   New standard esp32 build with audioreactive
+-   Effect blending bugfixes, and minor optimizations
+
+#### Build 2309050
+-   Effect blending (#3311) (finally effect transitions!)
+    *WARNING*: May not work well with ESP8266, with plenty of segments or usermods (low RAM condition)!!!
+-   Added receive and send sync groups to JSON API (#3317) (you can change sync groups using preset)
+-   Internal temperature usermod (#3246)
+-   MQTT server and topic length overrides (#3354) (new build flags)
+-   Animated Staircase usermod enhancement (#3348) (on/off toggle/relay control)
+-   Added local time info to Info page (#3351)
+-   New effect: Rolling Balls (a.k.a. linear bounce) (#1039)
+-   Various bug fixes and enhancements.
+
+#### Build 2308110
+-   Release of WLED beta version 0.14.0-b4 "Hoshi"
+-   Reset effect data immediately upon mode change
+
+#### Build 2308030
+-   Improved random palette handling and blending
+-   Soap bugfix
+-   Fix ESP-NOW crash with AP mode Always
+
+#### Build 2307180
+-   Bus-level global buffering (#3280)
+-   Removed per-segment LED buffer (SEGMENT.leds)
+-   various fixes and improvements (ESP variants platform 5.3.0, effect optimizations, /json/cfg pin allocation)
+
+#### Build 2307130
+-   larger `oappend()` stack buffer (3.5k) for ESP32
+-   Preset cycle bugfix (#3262)
+-   Rotary encoder ALT fix for large LED count (#3276)
+-   effect updates (2D Plasmaball), `blur()` speedup
+-   On/Off toggle from nodes view (may show unknown device type on older versions) (#3291)
+-   various fixes and improvements (ABL, crashes when changing presets with different segments)
+
+#### Build 2306270
+-   ESP-NOW remote support (#3237)
+-   Pixel Magic tool (display pixel art) (#3249)
+-   Websocket (peek) fallback when connection cannot be established, WS retries (#3267)
+-   Add WiFi network scan RPC command to Improv Serial (#3271)
+-   Longer (custom option available) segment name for ESP32
+-   various fixes and improvements
+
+#### Build 2306210
+-   0.14.0-b3 release
+-   respect global I2C in all usermods (no local initialization of I2C bus)
+-   Multi relay usermod compile-time enabled option (-D MULTI_RELAY_ENABLED=true|false)
+
+#### Build 2306180
+-   Added client-side option for applying effect defaults from metadata
+-   Improved ESP8266 stability by reducing WebSocket response resends
+-   Updated ESP8266 core to 3.1.2
+
+#### Build 2306141
+-   Lissajous improvements
+-   Scrolling Text improvements (leading 0)
+
+#### Build 2306140
+-   Add settings PIN (un)locking to JSON post API
+
+#### Build 2306130
+-   Bumped version to 0.14-b3 (beta 3)
+-   added pin dropdowns in LED preferences (not for LED pins) and usermods
+-   introduced (unused ATM) NeoGammaWLEDMethod class
+-   Reverse proxy support
+-   PCF8754 support for Rotary encoder (requires wiring INT pin to ESP GPIO)
+-   Rely on global I2C pins for usermods (breaking change)
+-   various fixes and enhancements
+
+#### Build 2306020
+-   Support for segment sets (PR #3171)
+-   Reduce sound simulation modes to 2 to facilitate segment sets
+-   Trigger button immediately on press if all configured presets are the same (PR #3226)
+-   Changes for allowing Alexa to change light color to White when auto-calculating from RGB (PR #3211)
+
+#### Build 2305280
+-   DDP protocol update (#3193)
+-   added PCF8574 I2C port expander support for Multi relay usermod
+-   MQTT multipacket (fragmented) message fix
+-   added option to retain MQTT brightness and color messages
+-   new ethernet board: @srg74 Ethernet Shield
+-   new 2D effects: Soap (#3184) & Octopus & Waving cell (credit @St3P40 https://github.com/80Stepko08)
+-   various fixes and enhancements
+
+#### Build 2305090
+-   new ethernet board: @Wladi ABC! WLED Eth
+-   Battery usermod voltage calculation (#3116)
+-   custom palette editor (#3164)
+-   improvements in Dancing Shadows and Tartan effects
+-   UCS389x support
+-   switched to NeoPixelBus 2.7.5 (replaced NeoPixelBrightnessBus with NeoPixelBusLg)
+-   SPI bus clock selection (for LEDs) (#3173)
+-   DMX mode preset fix (#3134)
+-   iOS fix for scroll (#3182)
+-   Wordclock "Norddeutsch" fix (#3161)
+-   various fixes and enhancements
+
+#### Build 2304090
+-   updated Arduino ESP8266 core to 4.1.0 (newer compiler)
+-   updated NeoPixelBus to 2.7.3 (with support for UCS890x chipset)
+-   better support for ESP32-C3, ESP32-S2 and ESP32-S3 (Arduino ESP32 core 5.2.0)
+-   iPad/tablet with 1024 pixels width in landscape orientation PC mode support (#3153)
+-   fix for Pixel Art Converter (#3155)
+
+#### Build 2303240
+-   Peek scaling of large 2D matrices
+-   Added 0D (1 pixel) metadata for effects & enhance 0D (analog strip) UI handling
+-   Added ability to disable ADAlight (-D WLED_DISABLE_ADALIGHT)
+-   Fixed APA102 output on Ethernet enabled controllers
+-   Added ArtNet virtual/network output (#3121)
+-   Klipper usermod (#3106)
+-   Remove DST from CST timezone
+-   various fixes and enhancements
+
+#### Build 2302180
+
+-   Removed Blynk support (servers shut down on 31st Dec 2022)
+-   Added `ledgap.json` to complement ledmaps for 2D matrices
+-   Added support for white addressable strips (#3073)
+-   Ability to use SHT temperature usermod with PWM fan usermod
+-   Added `onStateChange()` callback to usermods (#3081)
+-   Refactored `bus_manager` [internal]
+-   Dual 1D & 2D mode (add 1D strip after the matrix)
+-   Removed 1D -> 2D mapping for individual pixel control
+-   effect tweak: Fireworks 1D
+-   various bugfixes
+
+#### Build 2301240
+
+-   Version bump to v0.14.0-b2 "Hoshi"
+-   PixelArt converter (convert any image to pixel art and display it on a matrix) (PR #3042)
+-   various effect updates and optimisations
+    -   added Overlay option to some effects (allows overlapping segments)
+    -   added gradient text on Scrolling Text
+    -   added #DDMM, #MMDD & #HHMM date and time options for Scrolling Text effect (PR #2990)
+    -   deprecated: Dynamic Smooth, Dissolve Rnd, Solid Glitter
+    -   optimised & enhanced loading of default values
+    -   new effect: Distortion Waves (2D)
+    -   2D support for Ripple effect
+    -   slower minimum speed for Railway effect
+-   DMX effect mode & segment controls (PR #2891)
+-   Optimisations for conditional compiles (further reduction of code size)
+-   better UX with effect sliders (PR #3012)
+-   enhanced support for ESP32 variants: C3, S2 & S3
+-   usermod enhancements (PIR, Temperature, Battery (PR #2975), Analog Clock (PR #2993))
+-   new usermod SHT (PR #2963)
+-   2D matrix set up with gaps or irregular panels (breaking change!) (PR #2892)
+-   palette blending/transitions
+-   random palette smooth changes
+-   hex color notations in custom palettes
+-   allow more virtual buses
+-   plethora of bugfixes
+
+### WLED release 0.14.0-b1
+
+#### Build 2212222
+
+-   Version bump to v0.14.0-b1 "Hoshi"
+-   2D matrix support (including mapping 1D effects to 2D and 2D peek)
+-   [internal] completely rewritten Segment & WS2812FX handling code
+-   [internal] ability to add custom effects via usermods
+-   [internal] set of 2D drawing functions
+-   transitions on every segment (including ESP8266)
+-   enhanced old and new 2D effects (metadata: default values)
+-   custom palettes (up to 10; upload palette0.json, palette1.json, ...)
+-   custom effect sliders and options, quick filters
+-   global I2C and SPI GPIO allocation (for usermods)
+-   usermod settings page enhancements (dropdown & info)
+-   asynchronous preset loading (and added "pd" JSON API call for direct preset apply)
+-   new usermod Boblight (PR #2917)
+-   new usermod PWM Outputs (PR #2912)
+-   new usermod Audioreactive
+-   new usermod Word Clock Matrix (PR #2743)
+-   new usermod Ping Pong Clock (PR #2746)
+-   new usermod ADS1115 (PR #2752)
+-   new usermod Analog Clock (PR #2736)
+-   various usermod enhancements and updates
+-   allow disabling pull-up resistors on buttons
+-   SD card support (PR #2877)
+-   enhanced HTTP API to support custom effect sliders & options (X1, X2, X3, M1, M2, M3)
+-   multiple UDP sync message retries (PR #2830)
+-   network debug printer (PR #2870)
+-   automatic UI PC mode on large displays
+-   removed support for upgrading from pre-0.10 (EEPROM)
+-   support for setting GPIO level when LEDs are off (RMT idle level, ESP32 only) (PR #2478)
+-   Pakistan time-zone (PKT)
+-   ArtPoll support
+-   TM1829 LED support
+-   experimental support for ESP32 S2, S3 and C3
+-   general improvements and bugfixes
+
+### WLED release 0.13.3
+
+-   Version bump to v0.13.3 "Toki"
+-   Disable ESP watchdog by default (fixes flickering and boot issues on a fresh install)
+-   Added support for LPD6803
+
+### WLED release 0.13.2
+
+#### Build 2208140
+
+-   Version bump to v0.13.2 "Toki"
+-   Added option to receive live data on the main segment only (PR #2601)
+-   Enable ESP watchdog by default (PR #2657)
+-   Fixed race condition when saving bus config
+-   Better potentiometer filtering (PR #2693)
+-   More suitable DMX libraries (PR #2652)
+-   Fixed outgoing serial TPM2 message length (PR #2628)
+-   Fixed next universe overflow and Art-Net DMX start address (PR #2607)
+-   Fixed relative segment brightness (PR #2665)
+
+### Builds between releases 0.13.1 and 0.13.2
+
+#### Build 2203191
+
+-   Fixed sunrise/set calculation (once again)
+
+#### Build 2203190
+
+-   Fixed `/json/cfg` unable to set busses (#2589)
+-   Fixed Peek with odd LED counts > 255 (#2586)
+
+#### Build 2203160
+
+-   Version bump to v0.13.2-a0 "Toki"
+-   Add ability to skip up to 255 LEDs
+-   Dependency version bumps
+
+### WLED release 0.13.1
+
+#### Build 2203150
+
+-   Version bump to v0.13.1 "Toki"
+-   Fix persistent preset bug, preventing save of new presets
+
+### WLED release 0.13.0
+
+#### Build 2203142
+
+-   Release of WLED v0.13.0 "Toki"
+-   Reduce APA102 hardware SPI frequency to 5Mhz
+-   Remove `persistent` parameter in `savePreset()`
+
+### Builds between releases 0.12.0 and 0.13.0
+
+#### Build 2203140
+
+-   Added factory reset by pressing button 0 for >10 seconds
+-   Added ability to set presets from DMX Effect mode
+-   Simplified label hiding JS in user interface
+-   Fixed JSON `{"live":true}` indefinite realtime mode
+
+#### Build 2203080
+
+-   Disabled auto white mode in segments with no RGB bus
+-   Fixed hostname string not 0-terminated 
+-   Fixed Popcorn mode not lighting first LED on pop
+
+#### Build 2203060
+
+-   Dynamic hiding of unused color controls in UI (PR #2567)
+-   Removed native Cronixie support and added Cronixie usermod
+-   Fixed disabled timed preset expanding calendar
+-   Fixed Color Order setting shown for analog busses
+-   Fixed incorrect operator (#2566)
+
+#### Build 2203011
+
+-   IR rewrite (PR #2561), supports CCT
+-   Added locate button to Time settings
+-   CSS fixes and adjustments
+-   Consistent Tab indentation in index JS and CSS
+-   Added initial contribution style guideline
+
+#### Build 2202222
+
+-   Version bump to 0.13.0-b7 "Toki"
+-   Fixed HTTP API commands not applying to all selected segments in some conditions
+-   Blynk support is not compiled in by default on ESP32 builds
+
+#### Build 2202210
+
+-   Fixed HTTP API commands not applying to all selected segments if called from JSON
+-   Improved Stream effects, no longer rely on LED state and won't fade out at low brightness
+
+#### Build 2202200
+
+-   Added `info.leds.seglc` per-segment light capability info (PR #2552)
+-   Fixed `info.leds.rgbw` behavior
+-   Segment bounds sync (PR #2547)
+-   WebSockets auto reconnection and error handling
+-   Disable relay pin by default (PR #2531)
+-   Various fixes (ESP32 touch pin 33, floats, PR #2530, #2534, #2538)
+-   Deprecated `info.leds.cct`, `info.leds.wv` and `info.leds.rgbw`
+-   Deprecated `/url` endpoint
+
+#### Build 2202030
+
+-   Switched to binary format for WebSockets peek (PR #2516)
+-   Playlist bugfix
+-   Added `extractModeName()` utility function
+-   Added serial out (PR #2517)
+-   Added configurable baud rate
+
+#### Build 2201260
+
+-   Initial ESP32-C3 and ESP32-S2 support (PRs #2452, #2454, #2502)
+-   Full segment sync (PR #2427)
+-   Allow overriding of color order by ranges (PR #2463) 
+-   Added white channel to Peek
+
+#### Build 2112080
+
+-   Version bump to 0.13.0-b6 "Toki"
+-   Added "ESP02" (ESP8266 with 2M of flash) to PIO/release binaries
+
+#### Build 2112070
+
+-   Added new effect "Fairy", replacing "Police All"
+-   Added new effect "Fairytwinkle", replacing "Two Areas"
+-   Static single JSON buffer (performance and stability improvement) (PR #2336)
+
+#### Build 2112030
+
+-   Fixed ESP32 crash on Colortwinkles brightness change
+-   Fixed setting picker to black resetting hue and saturation
+-   Fixed auto white mode not saved to config
+
+#### Build 2111300
+
+-   Added CCT and white balance correction support (PR #2285)
+-   Unified UI slider style
+-   Added LED settings config template upload
+
+#### Build 2111220
+
+-   Fixed preset cycle not working from preset called by UI
+-   Reintroduced permanent min. and max. cycle bounds
+
+#### Build 2111190
+
+-   Changed default ESP32 LED pin from 16 to 2
+-   Renamed "Running 2" to "Chase 2"
+-   Renamed "Tri Chase" to "Chase 3"
+
+#### Build 2111170
+
+-   Version bump to 0.13.0-b5 "Toki"
+-   Improv Serial support (PR #2334)
+-   Button improvements (PR #2284)
+-   Added two time zones (PR #2264, 2311)
+-   JSON in/decrementing support for brightness and presets
+-   Fixed no gamma correction for JSON individual LED control
+-   Preset cycle bugfix
+-   Removed ledCount
+-   LED settings buffer bugfix
+-   Network pin conflict bugfix
+-   Changed default ESP32 partition layout to 4M, 1M FS
+
+#### Build 2110110
+
+-   Version bump to 0.13.0-b4 "Toki"
+-   Added option for bus refresh if off (PR #2259)
+-   New auto segment logic
+-   Fixed current calculations for virtual or non-linear configs (PR #2262)
+
+#### Build 2110060
+
+-   Added virtual network DDP busses (PR #2245)
+-   Allow playlist as end preset in playlist
+-   Improved bus start field UX
+-   Pin reservations improvements (PR #2214)
+
+#### Build 2109220
+
+-   Version bump to 0.13.0-b3 "Toki"
+-   Added segment names (PR #2184)
+-   Improved Police and other effects (PR #2184)
+-   Reverted PR #1902 (Live color correction - will be implemented as usermod) (PR #2175)
+-   Added transitions for segment on/off
+-   Improved number of sparks/stars in Fireworks effect with low number of segments
+-   Fixed segment name edit pencil disappearing with request
+-   Fixed color transition active even if the segment is off
+-   Disallowed file upload with OTA lock active
+-   Fixed analog invert option missing (PR #2219)
+
+#### Build 2109100
+
+-   Added an auto create segments per bus setting
+-   Added 15 new palettes from SR branch (PR #2134)
+-   Fixed segment runtime not reset on FX change via HTTP API
+-   Changed AsyncTCP dependency to pbolduc fork v1.2.0
+
+#### Build 2108250
+
+-   Added Sync groups (PR #2150)
+-   Added JSON API over Serial support
+-   Live color correction (PR #1902)
+
+#### Build 2108180
+
+-   Fixed JSON IR remote not working with codes greater than 0xFFFFFF (fixes #2135)
+-   Fixed transition 0 edge case
+
+#### Build 2108170
+
+-   Added application level pong websockets reply (#2139)
+-   Use AsyncTCP 1.0.3 as it mitigates the flickering issue from 0.13.0-b2
+-   Fixed transition manually updated in preset overridden by field value
+
+#### Build 2108050
+
+-   Fixed undesirable color transition from Orange to boot preset color on first boot
+-   Removed misleading Delete button on new playlist with one entry
+-   Updated NeoPixelBus to 2.6.7 and AsyncTCP to 1.1.1
+
+#### Build 2107230
+
+-   Added skinning (extra custom CSS) (PR #2084)
+-   Added presets/config backup/restore (PR #2084)
+-   Added option for using length instead of Stop LED in UI (PR #2048)
+-   Added custom `holidays.json` holiday list (PR #2048)
+
+#### Build 2107100
+
+-   Version bump to 0.13.0-b2 "Toki"
+-   Accept hex color strings in individual LED API
+-   Fixed transition property not applying unless power/bri/color changed next
+-   Moved transition field below segments (temporarily)
+-   Reduced unneeded websockets pushes
+
+#### Build 2107091
+
+-   Fixed presets using wrong call mode (e.g. causing buttons to send UDP under direct change type)
+-   Increased hue buffer
+-   Renamed `NOTIFIER_CALL_MODE_` to `CALL_MODE_`
+
+#### Build 2107090
+
+-   Busses extend total configured LEDs if required
+-   Fixed extra button pins defaulting to 0 on first boot
+
+#### Build 2107080
+
+-   Made Peek use the main websocket connection instead of opening a second one
+-   Temperature usermod fix (from @blazoncek's dev branch)
+
+#### Build 2107070
+
+-   More robust initial resource loading in UI
+-   Added `getJsonValue()` for usermod config parsing (PR #2061)
+-   Fixed preset saving over websocket
+-   Alpha ESP32 S2 support (filesystem does not work) (PR #2067)
+
+#### Build 2107042
+
+-   Updated ArduinoJson to 6.18.1
+-   Improved Twinkleup effect
+-   Fixed preset immediately deselecting when set via HTTP API `PL=`
+
+#### Build 2107041
+
+-   Restored support for "PL=~" mistakenly removed in 2106300
+-   JSON IR improvements
+
+#### Build 2107040
+
+-   Playlist entries are now more compact
+-   Added the possibility to enter negative numbers for segment offset
+
+#### Build 2107021
+
+-   Added WebSockets support to UI
+
+#### Build 2107020
+
+-   Send websockets on every state change
+-   Improved Aurora effect
+
+#### Build 2107011
+
+-   Added MQTT button feedback option (PR #2011)
+
+#### Build 2107010
+
+-   Added JSON IR codes (PR #1941)
+-   Adjusted the width of WiFi and LED settings input fields
+-   Fixed a minor visual issue with slider trail not reaching thumb on low values
+
+#### Build 2106302
+
+-   Fixed settings page broken by using "%" in input fields
+
+#### Build 2106301
+
+-   Fixed a problem with disabled buttons reverting to pin 0 causing conflict
+
+#### Build 2106300
+
+-   Version bump to 0.13.0-b0 "Toki"
+-   BREAKING: Removed preset cycle (use playlists)
+-   BREAKING: Removed `nl.fade`, `leds.pin` and `ccnf` from JSON API
+-   Added playlist editor UI
+-   Reordered segment UI and added offset field
+-   Raised maximum MQTT password length to 64 (closes #1373)
+
+#### Build 2106290
+
+-   Added Offset to segments, allows shifting the LED considered first within a segment
+-   Added `of` property to seg object in JSON API to set offset
+-   Usermod settings improvements (PR #2043, PR #2045)
+
+#### Build 2106250
+
+-   Fixed preset only disabling on second effect/color change
+
+#### Build 2106241
+
+-   BREAKING: Added ability for usermods to force a config save if config incomplete. `readFromConfig()` needs to return a `bool` to indicate if the config is complete
+-   Updated usermods implementing `readFromConfig()`
+-   Auto-create segments based on configured busses
+
+#### Build 2106200
+
+-   Added 2 Ethernet boards and split Ethernet configs into separate file
+
+#### Build 2106180
+
+-   Fixed DOS on Chrome tab restore causing reboot
+
+#### Build 2106170
+
+-   Optimized JSON buffer usage (pre-serialized color arrays)
+
+#### Build 2106140
+
+-   Updated main logo
+-   Reduced flash usage by 0.8kB by using 8-bit instead of 32-bit PNGs for welcome and 404 pages
+-   Added a check to stop Alexa reporting an error if state set by macro differs from the expected state
+
+#### Build 2106100
+
+-   Added support for multiple buttons with various types (PR #1977)
+-   Fixed infinite playlists (PR #2020)
+-   Added `r` to playlist object, allows for shuffle regardless of the `repeat` value
+-   Improved accuracy of NTP time sync
+-   Added possibility for WLED UDP sync to sync system time
+-   Improved UDP sync accuracy, if both sender and receiver are NTP synced
+-   Fixed a cache issue with restored tabs
+-   Cache CORS request
+-   Disable WiFi sleep by default on ESP32
+
+#### Build 2105230
+
+-   No longer retain MQTT `/v` topic to alleviate storage loads on MQTT broker
+-   Fixed Sunrise calculation (atan_t approx. used outside of value range)
+
+#### Build 2105200
+
+-   Fixed WS281x output on ESP32
+-   Fixed potential out-of-bounds write in MQTT
+-   Fixed IR pin not changeable if IR disabled
+-   Fixed XML API <wv> containing -1 on Manual only RGBW mode (see #888, #1783)
+
+#### Build 2105171
+
+-   Always copy MQTT payloads to prevent non-0-terminated strings
+-   Updated ArduinoJson to 6.18.0
+-   Added experimental support for `{"on":"t"}` to toggle on/off state via JSON
+
+#### Build 2105120
+
+-   Fixed possibility of non-0-terminated MQTT payloads
+-   Fixed two warnings regarding integer comparison
+
+#### Build 2105112
+
+-   Usermod settings page no usermods message
+-   Lowered min speed for Drip effect
+
+#### Build 2105111
+
+-   Fixed various Codacy code style and logic issues
+
+#### Build 2105110
+
+-   Added Usermod settings page and configurable usermods (PR #1951)
+-   Added experimental `/json/cfg` endpoint for changing settings from JSON (see #1944, not part of official API)
+
+#### Build 2105070
+
+-   Fixed not turning on after pressing "Off" on IR remote twice (#1950)
+-   Fixed OTA update file selection from Android app (TODO: file type verification in JS, since android can't deal with accept='.bin' attribute)
+
+#### Build 2104220
+
+-   Version bump to 0.12.1-b1 "Hikari"
+-   Release and build script improvements (PR #1844)
+
+#### Build 2104211
+
+-   Replace default TV simulator effect with the version that saves 18k of flash and appears visually identical
+
+#### Build 2104210
+
+-   Added `tb` to JSON state, allowing setting the timebase (set tb=0 to start e.g. wipe effect from the beginning). Receive only.
+-   Slightly raised Solid mode refresh rate to work with LEDs (TM1814) that require refresh rates of at least 2fps
+-   Added sunrise and sunset calculation to the backup JSON time source
+
+#### Build 2104151
+
+-   `NUM_STRIPS` no longer required with compile-time strip defaults
+-   Further optimizations in wled_math.h
+
+#### Build 2104150
+
+-   Added ability to add multiple busses as compile time defaults using the esp32_multistrip usermod define syntax
+
+#### Build 2104141
+
+-   Reduced memory usage by 540b by switching to a different trigonometric approximation
+
+#### Build 2104140
+
+-   Added dynamic location-based Sunrise/Sunset macros (PR #1889)
+-   Improved seasonal background handling (PR #1890)
+-   Fixed instance discovery not working if MQTT not compiled in
+-   Fixed Button, IR, Relay pin not assigned by default (resolves #1891)
+
+#### Build 2104120
+
+-   Added switch support (button macro is switch closing action, long press macro switch opening)
+-   Replaced Circus effect with new Running Dual effect (Circus is Tricolor Chase with Red/White/Black)
+-   Fixed ledmap with multiple segments (PR #1864)
+
+#### Build 2104030
+
+-   Fixed ESP32 crash on Drip effect with reversed segment (#1854)
+-   Added flag `WLED_DISABLE_BROWNOUT_DET` to disable ESP32 brownout detector (off by default)
+
+### WLED release 0.12.0
+
+#### Build 2104020
+
+-   Allow clearing button/IR/relay pin on platforms that don't support negative numbers
+-   Removed AUX pin
+-   Hid some easter eggs, only to be found at easter
+
+### Development versions between 0.11.1 and 0.12.0 releases
+
+#### Build 2103310
+
+-   Version bump to 0.12.0 "Hikari"
+-   Fixed LED settings submission in iOS app
+
+#### Build 2103300
+
+-   Version bump to 0.12.0-b5 "Hikari"
+-   Update to core espressif32@3.2
+-   Fixed IR pin not configurable
+
+#### Build 2103290
+
+-   Version bump to 0.12.0-b4 "Hikari"
+-   Experimental use of espressif32@3.1.1
+-   Fixed RGBW mode disabled after LED settings saved
+-   Fixed infrared support not compiled in if IRPIN is not defined
+
+#### Build 2103230
+
+-   Fixed current estimation
+
+#### Build 2103220
+
+-   Version bump to 0.12.0-b2 "Hikari"
+-   Worked around an issue causing a critical decrease in framerate (wled.cpp l.240 block)
+-   Bump to Espalexa v2.7.0, fixing discovery
+
+#### Build 2103210
+
+-   Version bump to 0.12.0-b1 "Hikari"
+-   More colors visible on Palette preview
+-   Fixed chevron icon not included
+-   Fixed color order override
+-   Cleanup
+
+#### Build 2103200
+
+-   Version bump to 0.12.0-b0 "Hikari"
+-   Added palette preview and search (PR #1637)
+-   Added Reverse checkbox for PWM busses - reverses logic level for on
+-   Fixed various problems with the Playlist feature (PR #1724)
+-   Replaced "Layer" icon with "i" icon for Info button
+-   Chunchun effect more fitting for various segment lengths (PR #1804)
+-   Removed global reverse (in favor of individual bus reverse)
+-   Removed some unused icons from UI icon font
+
+#### Build 2103130
+
+-   Added options for Auto Node discovery
+-   Optimized strings (no string both F() and raw)
+
+#### Build 2103090
+
+-   Added Auto Node discovery (PR #1683)
+-   Added tooltips to quick color selectors for accessibility
+
+#### Build 2103060
+
+-   Auto start field population in bus config
+
+#### Build 2103050
+
+-   Fixed incorrect over-memory indication in LED settings on ESP32
+
+#### Build 2103041
+
+-   Added destructor for BusPwm (fixes #1789)
+
+#### Build 2103040
+
+-   Fixed relay mode inverted when upgrading from 0.11.0
+-   Fixed no more than 2 pins per bus configurable in UI
+-   Changed to non-linear IR brightness steps (PR #1742)
+-   Fixed various warnings (PR #1744)
+-   Added UDP DNRGBW Mode (PR #1704)
+-   Added dynamic LED mapping with ledmap.json file (PR #1738)
+-   Added support for QuinLED-ESP32-Ethernet board
+-   Added support for WESP32 ethernet board (PR #1764)
+-   Added Caching for main UI (PR #1704)
+-   Added Tetrix mode (PR #1729)
+-   Removed Merry Christmas mode (use "Chase 2" - called Running 2 before 0.13.0)
+-   Added memory check on Bus creation
+
+#### Build 2102050
+
+-   Version bump to 0.12.0-a0 "Hikari"
+-   Added FPS indication in info
+-   Bumped max outputs from 7 to 10 busses for ESP32
+
+#### Build 2101310
+
+-   First alpha configurable multipin
+
+#### Build 2101130
+
+-   Added color transitions for all segments and slots and for segment brightness
+-   Fixed bug that prevented setting a boot preset higher than 25
+
+#### Build 2101040
+
+-   Replaced Red & Blue effect with Aurora effect (PR #1589)
+-   Fixed HTTP changing segments uncommanded (#1618)
+-   Updated copyright year and contributor page link
+
+#### Build 2012311
+
+-   Fixed Countdown mode
+
+#### Build 2012310
+
+-   (Hopefully actually) fixed display of usermod values in info screen
+
+#### Build 2012240
+
+-   Fixed display of usermod values in info screen
+-   4 more effects now use FRAMETIME
+-   Remove unsupported environments from platformio.ini
+
+#### Build 2012210
+
+-   Split index.htm in separate CSS + JS files (PR #1542)
+-   Minify UI HTML, saving >1.5kB flash
+-   Fixed JShint warnings
+
+#### Build 2012180
+
+-   Boot brightness 0 will now use the brightness from preset
+-   Add iOS scrolling momentum (from PR #1528)
+
+### WLED release 0.11.1
+
+#### Build 2012180
+
+-   Release of WLED 0.11.1 "Mirai"
+-   Fixed AP hide not saving (fixes #1520)
+-   Fixed MQTT password re-transmitted to HTML
+-   Hide Update buttons while uploading, accept .bin
+-   Make sure AP password is at least 8 characters long
+
+### Development versions after 0.11.0 release
+
+#### Build 2012160
+
+-   Bump Espalexa to 2.5.0, fixing discovery (PR Espalexa/#152, originally PR #1497)
+
+#### Build 2012150
+
+-   Added Blends FX (PR #1491)
+-   Fixed an issue that made it impossible to deactivate timed presets
+
+#### Build 2012140
+
+-   Added Preset ID quick display option (PR #1462)
+-   Fixed LEDs not turning on when using gamma correct brightness and LEDPIN 2 (default)
+-   Fixed notifier applying main segment to selected segments on notification with FX/Col disabled 
+
+#### Build 2012130
+
+-   Fixed RGBW mode not saved between reboots (fixes #1457)
+-   Added brightness scaling in palette function for default (PR #1484)
+
+#### Build 2012101
+
+-   Fixed preset cycle default duration rounded down to nearest 10sec interval (#1458)
+-   Enabled E1.31/DDP/Art-Net in AP mode
+
+#### Build 2012100
+
+-   Fixed multi-segment preset cycle
+-   Fixed EEPROM (pre-0.11 settings) not cleared on factory reset
+-   Fixed an issue with intermittent crashes on FX change (PR #1465)
+-   Added function to know if strip is updating (PR #1466)
+-   Fixed using colorwheel sliding the UI (PR #1459)
+-   Fixed analog clock settings not saving (PR #1448)
+-   Added Temperature palette (PR #1430)
+-   Added Candy cane FX (PR #1445)
+
+#### Build 2012020
+
+-   UDP `parsePacket()` with sync disabled (#1390)
+-   Added Multi RGBW DMX mode (PR #1383)
+
+#### Build 2012010
+
+-   Fixed compilation for analog (PWM) LEDs
+
+### WLED version 0.11.0
+
+#### Build 2011290
+
+-   Release of WLED 0.11.0 "Mirai"
+-   Workaround for weird empty %f Espalexa issue
+-   Fixed crash on saving preset with HTTP API `PS`
+-   Improved performance for color changes in non-main segment
+
+#### Build 2011270
+
+-   Added tooltips for speed and intensity sliders (PR #1378)
+-   Moved color order to NpbWrapper.h
+-   Added compile time define to override the color order for a specific range
+
+#### Build 2011260
+
+-   Add `live` property to state, allowing toggling of realtime (not incl. in state resp.)
+-   PIO environment changes
+
+#### Build 2011230
+
+-   Version bump to 0.11.0 "Mirai"
+-   Improved preset name sorting
+-   Fixed Preset cycle not working beyond preset 16
+
+### Development versions between 0.10.2 and 0.11.0 releases
+
+#### Build 2011220
+
+-   Fixed invalid save when modifying preset before refresh (might be related to #1361)
+-   Fixed brightness factor ignored on realtime timeout (fixes #1363)
+-   Fixed Phase and Chase effects with LED counts >256 (PR #1366)
+
+#### Build 2011210
+
+-   Fixed Brightness slider beneath color wheel not working (fixes #1360)
+-   Fixed invalid UI state after saving modified preset
+
+#### Build 2011200
+
+-   Added HEX color receiving to JSON API with `"col":["RRGGBBWW"]` format
+-   Moved Kelvin color receiving in JSON API from `"col":[[val]]` to `"col":[val]` format
+    _Notice:_ This is technically a breaking change. Since no release was made since the introduction and the Kelvin property was not previously documented in the wiki,
+    impact should be minimal. 
+-   BTNPIN can now be disabled by setting to -1 (fixes #1237)
+
+#### Build 2011180
+
+-   Platformio.ini updates and streamlining (PR #1266)
+-   my_config.h custom compile settings system (not yet used for much, adapted from PR #1266)
+-   Added Hawaii timezone (HST)
+-   Linebreak after 5 quick select buttons
+
+#### Build 2011154
+
+-   Fixed RGBW saved incorrectly
+-   Fixed pmt caching requesting /presets.json too often
+-   Fixed deEEP not copying the first segment of EEPROM preset 16
+
+#### Build 2011153
+
+-   Fixed an ESP32 end-of-file issue
+-   Fixed strip.isRgbw not read from cfg.json
+
+#### Build 2011152
+
+-   Version bump to 0.11.0p "Mirai"
+-   Increased max. num of segments to 12 (ESP8266) / 16 (ESP32)
+-   Up to 250 presets stored in the `presets.json` file in filesystem
+-   Complete overhaul of the Presets UI tab
+-   Updated iro.js to v5 (fixes black color wheel)
+-   Added white temperature slider to color wheel
+-   Add JSON settings serialization/deserialization to cfg.json and wsec.json
+-   Added deEEP to convert the EEPROM settings and presets to files
+-   Playlist support - JSON only for now
+-   New v2 usermod methods `addToConfig()` and `readFromConfig()` (see EXAMPLE_v2 for doc)
+-   Added Ethernet support for ESP32 (PR #1316)
+-   IP addresses are now handled by the `Network` class
+-   New `esp32_poe` PIO environment
+-   Use EspAsyncWebserver Aircoookie fork v.2.0.0 (hiding wsec.json)
+-   Removed `WLED_DISABLE_FILESYSTEM` and `WLED_ENABLE_FS_SERVING` defines as they are now required
+-   Added pin manager
+-   UI performance improvements (no drop shadows)
+-   More explanatory error messages in UI
+-   Improved candle brightness
+-   Return remaining nightlight time `nl.rem` in JSON API (PR #1302)
+-   UI sends timestamp with every command, allowing for timed presets without using NTP
+-   Added gamma calculation (yet unused)
+-   Added LED type definitions to const.h (yet unused)
+-   Added nicer 404 page
+-   Removed `NP` and `MS=` macro HTTP API commands
+-   Removed macros from Time settings
+
+#### Build 2011120
+
+-   Added the ability for the /api MQTT topic to receive JSON API payloads
+
+#### Build 2011040
+
+-   Inverted Rain direction (fixes #1147)
+
+#### Build 2011010
+
+-   Re-added previous C9 palette
+-   Renamed new C9 palette
+
+#### Build 2010290
+
+-   Colorful effect now supports palettes
+-   Added C9 2 palette (#1291)
+-   Improved C9 palette brightness by 12%
+-   Disable onboard LED if LEDs are off (PR #1245)
+-   Added optional status LED (PR #1264)
+-   Realtime max. brightness now honors brightness factor (fixes #1271)
+-   Updated ArduinoJSON to 6.17.0
+
+#### Build 2010020
+
+-   Fixed interaction of `T` and `NL` HTTP API commands (#1214)
+-   Fixed an issue where Sunrise mode nightlight does not activate if toggled on simultaneously 
+
+#### Build 2009291
+
+-   Fixed MQTT bootloop (no F() macro, #1199)
+
+#### Build 2009290
+
+-   Added basic DDP protocol support
+-   Added Washing Machine effect (PR #1208)
+
+#### Build 2009260
+
+-   Added Loxone parser (PR #1185)
+-   Added support for kelvin input via `K=` HTTP and `"col":[[val]]` JSON API calls
+    _Notice:_ `"col":[[val]]` removed in build 2011200, use `"col":[val]`
+-   Added supplementary UDP socket (#1205)
+-   TMP2.net receivable by default
+-   UDP sockets accept HTTP and JSON API commands
+-   Fixed missing timezones (#1201)
+
+#### Build 2009202
+
+-   Fixed LPD8806 compilation
+
+#### Build 2009201
+
+-   Added support for preset cycle toggling using CY=2
+-   Added ESP32 touch pin support (#1190)
+-   Fixed modem sleep on ESP8266 (#1184)
+
+#### Build 2009200
+
+-   Increased available heap memory by 4kB
+-   Use F() macro for the majority of strings
+-   Restructure timezone code
+-   Restructured settings saved code
+-   Updated ArduinoJSON to 6.16.1
+
+#### Build 2009170
+
+-   New WLED logo on Welcome screen (#1164)
+-   Fixed 170th pixel dark in E1.31
+
+#### Build 2009100
+
+-   Fixed sunrise mode not reinitializing
+-   Fixed passwords not clearable
+
+#### Build 2009070
+
+-   New Segments are now initialized with default speed and intensity
+
+#### Build 2009030
+
+-   Fixed bootloop if mDNS is used on builds without OTA support
+
+### WLED version 0.10.2
+
+#### Build 2008310
+
+-   Added new logo
+-   Maximum GZIP compression (#1126)
+-   Enable WebSockets by default
+
+### Development versions between 0.10.0 and 0.10.2 releases
+
+#### Build 2008300
+
+-   Added new UI customization options to UI settings
+-   Added Dancing Shadows effect (#1108)
+-   Preset cycle is now paused if lights turned off or nightlight active
+-   Removed `esp01` and `esp01_ota` envs from travis build (need too much flash)
+
+#### Build 2008290
+
+-   Added individual LED control support to JSON API
+-   Added internal Segment Freeze/Pause option
+
+#### Build 2008250
+
+-   Made `platformio_override.ini` example easier to use by including the `default_envs` property
+-   FastLED uses `now` as timer, so effects using e.g. `beatsin88()` will sync correctly
+-   Extended the speed range of Pacifica effect
+-   Improved TPM2.net receiving (#1100)
+-   Fixed exception on empty MQTT payload (#1101)
+
+#### Build 2008200
+
+-   Added segment mirroring to web UI
+-   Fixed segment mirroring when in reverse mode
+
+#### Build 2008140
+
+-   Removed verbose live mode info from `<ds>` in HTTP API response
+
+#### Build 2008100
+
+-   Fixed Auto White mode setting (fixes #1088)
+
+#### Build 2008070
+
+-   Added segment mirroring (`mi` property) (#1017)
+-   Fixed DMX settings page not displayed (#1070)
+-   Fixed ArtNet multi universe and improve code style (#1076)
+-   Renamed global var `local` to `localTime` (#1078)
+
+#### Build 2007190
+
+-   Fixed hostname containing illegal characters (#1035)
+
+#### Build 2006251
+
+-   Added `SV=2` to HTTP API, allow selecting single segment only
+
+#### Build 2006250
+
+-   Fix Alexa not turning off white channel (fixes #1012)
+
+#### Build 2006220
+
+-   Added Sunrise nightlight mode
+-   Added Chunchun effect
+-   Added `LO` (live override) command to HTTP API
+-   Added `mode` to `nl` object of JSON state API, deprecating `fade`
+-   Added light color scheme support to web UI (click sun next to brightness slider)
+-   Added option to hide labels in web UI (click flame icon next to intensity slider)
+-   Added hex color input (click palette icon next to palette select) (resolves #506)
+-   Added support for RGB sliders (need to set in localstorage)
+-   Added support for custom background color or image (need to set in localstorage)
+-   Added option to hide bottom tab bar in PC mode (need to set in localstorage)
+-   Fixed transition lag with multiple segments (fixes #985)
+-   Changed Nightlight wording (resolves #940)
+
+#### Build 2006060
+
+-   Added five effects by Andrew Tuline (Phased, Phased Noise, Sine, Noise Pal and Twinkleup)
+-   Added two new effects by Aircoookie (Sunrise and Flow)
+-   Added US-style sequence to traffic light effect
+-   Merged pull request #964 adding 9 key IR remote
+
+#### Build 2005280
+
+-   Added v2 usermod API
+-   Added v2 example usermod `usermod_v2_example` in the usermods folder as prelimary documentation
+-   Added DS18B20 Temperature usermod with Info page support
+-   Disabled MQTT on ESP01 build to make room in flash
+
+#### Build 2005230
+
+-   Fixed TPM2
+
+#### Build 2005220
+
+-   Added TPM2.NET protocol support (need to set WLED broadcast UDP port to 65506)
+-   Added TPM2 protocol support via Serial
+-   Support up to 6553 seconds preset cycle durations (backend, NOT yet in UI)
+-   Merged pull request #591 fixing WS2801 color order
+-   Merged pull request #858 adding fully featured travis builds
+-   Merged pull request #862 adding DMX proxy feature
+
+#### Build 2005100
+
+-   Update to Espalexa v2.4.6 (+1.6kB free heap memory)
+-   Added `m5atom` PlatformIO environment
+
+#### Build 2005090
+
+-   Default to ESP8266 Arduino core v2.7.1 in PlatformIO
+-   Fixed Preset Slot 16 always indicating as empty (#891)
+-   Disabled Alexa emulation by default (causes bootloop for some users)
+-   Added BWLT11 and SHOJO_PCB defines to NpbWrapper
+-   Merged pull request #898 adding Solid Glitter effect
+
+### WLED version 0.10.0
+
+#### Build 2005030
+
+-   DMX Single RGW and Single DRGB modes now support an additional white channel
+-   Improved palettes derived from set colors and changed their names
+
+### Development versions between 0.9.1 and 0.10.0 release
+
+#### Build 2005020
+
+-   Added ACST and ACST/ACDT timezones
+
+#### Build 2005010
+
+-   Added module info page to web UI
+-   Added realtime override functionality to web UI
+-   Added individual segment power and brightness to web UI
+-   Added feature to one-click select single segment only by tapping segment name
+-   Removed palette jumping to default if color is changed
+
+#### Build 2004300
+
+-   Added realtime override option and `lor` JSON property
+-   Added `lm` (live mode) and `lip` (live IP) properties to info in JSON API
+-   Added reset commands to APIs
+-   Added `json/si`, returning state and info, but no FX or Palette lists
+-   Added rollover detection to millis(). Can track uptimes longer than 49 days
+-   Attempted to fix Wifi issues with Unifi brand APs
+
+#### Build 2004230
+
+-   Added brightness and power for individual segments
+-   Added `on` and `bri` properties to Segment object in JSON API
+-   Added `C3` an `SB` commands to HTTP get API
+-   Merged pull request #865 for 5CH_Shojo_PCB environment
+
+#### Build 2004220
+
+-   Added Candle Multi effect
+-   Added Palette capability to Pacifica effect
+
+#### Build 2004190
+
+-   Added TM1814 type LED defines
+
+#### Build 2004120
+
+-   Added Art-Net support
+-   Added OTA platform to platformio.ini
+
+#### Build 2004100
+
+-   Fixed DMX output compilation
+-   Added DMX start LED setting
+
+#### Build 2004061
+
+-   Fixed RBG and BGR getPixelColor (#825)
+-   Improved formatting
+
+#### Build 2004060
+
+-   Consolidated global variables in wled.h
+
+#### Build 2003300
+
+-   Major change of project structure from .ino to .cpp and func_declare.h
+
+#### Build 2003262
+
+-   Fixed compilation for Analog LEDs
+-   Fixed sync settings network port fields too small
+
+#### Build 2003261
+
+-   Fixed live preview not displaying whole light if over 255 LEDs
+
+#### Build 2003251
+
+-   Added Pacifica effect (tentative, doesn't yet support other colors)
+-   Added Atlantica palette
+-   Fixed ESP32 build of Espalexa
+
+#### Build 2003222
+
+-   Fixed Alexa Whites on non-RGBW lights (bump Espalexa to 2.4.5)
+
+#### Build 2003221
+
+-   Moved Cronixie driver from FX library to drawOverlay handler
+
+#### Build 2003211
+
+-   Added custom mapping compile define to FX_fcn.h
+-   Merged pull request #784 by @TravisDean: Fixed initialization bug when toggling skip first
+-   Added link to youtube videos by Room31 to readme
+
+#### Build 2003141
+
+-   Fixed color of main segment returned in JSON API during transition not being target color (closes #765)
+-   Fixed arlsLock() being called after pixels set in E1.31 (closes #772)
+-   Fixed HTTP API calls not having an effect if no segment selected (now applies to main segment)
+
+#### Build 2003121
+
+-   Created changelog.md - make tracking changes to code easier
+-   Merged pull request #766 by @pille: Fix E1.31 out-of sequence detection
