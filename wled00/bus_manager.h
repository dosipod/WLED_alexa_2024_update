--- conflicted
+++ resolved
@@ -208,16 +208,11 @@
 
   void cleanup() {
     PolyBus::cleanup(_busPtr, _iType);
-    pinManager.deallocatePin(_pins[0]);
-    pinManager.deallocatePin(_pins[1]);
     _iType = I_NONE;
     _valid = false;
     _busPtr = nullptr;
-<<<<<<< HEAD
-=======
     pinManager.deallocatePin(_pins[1], PinOwner::BusDigital);
     pinManager.deallocatePin(_pins[0], PinOwner::BusDigital);
->>>>>>> dbc67e07
   }
 
   ~BusDigital() {
@@ -344,17 +339,13 @@
   void deallocatePins() {
     uint8_t numPins = NUM_PWM_PINS(_type);
     for (uint8_t i = 0; i < numPins; i++) {
-      pinManager.deallocatePin(_pins[i]);
+      pinManager.deallocatePin(_pins[i], PinOwner::BusPwm);
       if (!pinManager.isPinOk(_pins[i])) continue;
       #ifdef ESP8266
       digitalWrite(_pins[i], LOW); //turn off PWM interrupt
       #else
       if (_ledcStart < 16) ledcDetachPin(_pins[i]);
       #endif
-<<<<<<< HEAD
-=======
-      pinManager.deallocatePin(_pins[i], PinOwner::BusPwm);
->>>>>>> dbc67e07
     }
     #ifdef ARDUINO_ARCH_ESP32
     pinManager.deallocateLedc(_ledcStart, numPins);
