--- conflicted
+++ resolved
@@ -130,11 +130,7 @@
   strcpy(mqttStatusTopic, mqttDeviceTopic);
   strcat(mqttStatusTopic, "/status");
   mqtt->setWill(mqttStatusTopic, 0, true, "offline");
-<<<<<<< HEAD
-  mqtt->setKeepAlive(MQTT_KEEP_ALIVE_TIME);
-=======
   mqtt->setKeepAlive(60);
->>>>>>> fc537038
   mqtt->connect();
   return true;
 }
