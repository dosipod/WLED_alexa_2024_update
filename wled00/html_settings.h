--- conflicted
+++ resolved
@@ -180,7 +180,7 @@
 <html><head><meta name="viewport" content="width=500"><meta charset="utf-8"><title>DMX Settings</title><script>
 function GCH(num) {
   d=document;
-  
+
   d.getElementById('dmxchannels').innerHTML += "";
   for (i=0;i<num;i++) {
     d.getElementById('dmxchannels').innerHTML += "<span id=CH" + (i+1) + "s >Channel " + (i+1) + ": <select name=CH" + (i+1) + " id=\"CH" + (i+1) + "\"><option value=0>Set to 0</option><option value=1>Red</option><option value=2>Green</option><option value=3>Blue</option><option value=4>White</option><option value=5>Shutter (Brightness)</option><option value=6>Set to 255</option></select></span><br />\n";
@@ -199,7 +199,7 @@
     if (i>=numCh) {
       d.getElementById("CH"+(i+1) + "s").style.opacity = "0.5";
       d.getElementById("CH"+(i+1)).disabled = true;
-      
+
     } else {
       d.getElementById("CH"+(i+1) + "s").style.opacity = "1";
       d.getElementById("CH"+(i+1)).disabled = false;
@@ -276,16 +276,6 @@
 </select><br>
 <a href=https://github.com/Aircoookie/WLED/wiki/Infrared-Control target=_blank>IR info</a>
 <h3>WLED Broadcast</h3>
-<<<<<<< HEAD
-UDP Port: <input name="UP" type="number" min="1" max="65535" class="d5" required><br>
-Receive <input type="checkbox" name="RB">Brightness, <input type="checkbox" name="RC">Color, and <input type="checkbox" name="RX">Effects<br>
-Send notifications on direct change: <input type="checkbox" name="SD"><br>
-Send notifications on button press: <input type="checkbox" name="SB"><br>
-Send Alexa notifications: <input type="checkbox" name="SA"><br>
-Send Philips Hue change notifications: <input type="checkbox" name="SH"><br>
-Send Macro notifications: <input type="checkbox" name="SM"><br>
-Send notifications twice: <input type="checkbox" name="S2">
-=======
 UDP Port: <input name=UP type=number min=1 max=65535 class=d5 required><br>
 Receive <input type=checkbox name=RB>Brightness, <input type=checkbox name=RC>Color, and <input type=checkbox name=RX>Effects<br>
 Send notifications on direct change: <input type=checkbox name=SD><br>
@@ -294,7 +284,6 @@
 Send Philips Hue change notifications: <input type=checkbox name=SH><br>
 Send Macro notifications: <input type=checkbox name=SM><br>
 Send notifications twice: <input type=checkbox name=S2>
->>>>>>> b1828963
 <h3>Realtime</h3>
 Receive UDP realtime: <input type=checkbox name=RD><br><br>
 <i>Network DMX input</i><br>
@@ -335,26 +324,14 @@
 Device Auth token: <input name=BK maxlength=33><br>
 <i>Clear the token field to disable. </i><a href=https://github.com/Aircoookie/WLED/wiki/Blynk target=_blank>Setup info</a>
 <h3>MQTT</h3>
-<<<<<<< HEAD
-Enable MQTT: <input type="checkbox" name="MQ"><br>
-Broker: <input name="MS" maxlength="32">
-Port: <input name="MQPORT" type="number" min="1" max="65535" class="d5"><br>
-=======
 Enable MQTT: <input type=checkbox name=MQ><br>
 Broker: <input name=MS maxlength=32>
 Port: <input name=MQPORT type=number min=1 max=65535 class=d5><br>
->>>>>>> b1828963
 <b>The MQTT credentials are sent over an unsecured connection.<br>
 Never use the MQTT password for another service!</b><br>
-Username: <input name=MQUSER maxlength=40><br>
-Password: <input type=password input name=MQPASS maxlength=40><br>
-Client ID: <input name=MQCID maxlength=40><br>
-Device Topic: <input name=MD maxlength=32><br>
-Group Topic: <input name=MG maxlength=32><br>
 <i>Reboot required to apply changes. </i><a href=https://github.com/Aircoookie/WLED/wiki/MQTT target=_blank>MQTT info</a>
 <h3>Philips Hue</h3>
 <i>You can find the bridge IP and the light number in the 'About' section of the hue app.</i><br>
-Poll Hue light <input name=HL type=number min=1 max=99> every <input name=HI type=number min=100 max=65000> ms: <input type=checkbox name=HP><br>
 Then, receive <input type=checkbox name=HO> On/Off, <input type=checkbox name=HB> Brightness, and <input type=checkbox name=HC> Color<br>
 Hue Bridge IP:<br>
 <input name=H0 type=number min=0 max=255> .
