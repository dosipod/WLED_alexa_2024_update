--- conflicted
+++ resolved
@@ -96,11 +96,8 @@
 #define USERMOD_ID_ANALOG_CLOCK          33     //Usermod "Analog_Clock.h"
 #define USERMOD_ID_PING_PONG_CLOCK       34     //Usermod "usermod_v2_ping_pong_clock.h"
 #define USERMOD_ID_ADS1115               35     //Usermod "usermod_ads1115.h"
-<<<<<<< HEAD
 #define USERMOD_ID_PLAYBACK_RECORDINGS   36     //Usermod "usermod_playback_recordings.h"
-=======
 #define USERMOD_ID_SD_CARD               37     //Usermod "usermod_sd_card.h"
->>>>>>> f104fb05
 
 //Access point behavior
 #define AP_BEHAVIOR_BOOT_NO_CONN          0     //Open AP when no connection after boot
