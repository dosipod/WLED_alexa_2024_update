--- conflicted
+++ resolved
@@ -10,12 +10,8 @@
 #define GRADIENT_PALETTE_COUNT 58
 
 //Defaults
-<<<<<<< HEAD
-#define DEFAULT_CLIENT_SSID "Wi-Fi-SSID"
-=======
 #define DEFAULT_CLIENT_SSID "Wi-Fi SSID"
 #define DEFAULT_AP_SSID     "LED Clock AP"
->>>>>>> 9b440790
 #define DEFAULT_AP_PASS     ""
 #define DEFAULT_OTA_PASS    "wledota"
 
@@ -141,8 +137,6 @@
 
 #define USERMOD_ID_LEDCLOCK              99
 
-#define USERMOD_ID_LEDCLOCK              99
-
 //Access point behavior
 #define AP_BEHAVIOR_BOOT_NO_CONN          0     //Open AP when no connection after boot
 #define AP_BEHAVIOR_NO_CONN               1     //Open when no connection (either after boot or if connection is lost)
