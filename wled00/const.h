#ifndef WLED_CONST_H
#define WLED_CONST_H

/*
 * Readability defines and their associated numerical values + compile-time constants
 */

#define GRADIENT_PALETTE_COUNT 60 //WLEDMM netmindz ar palette +2

//Defaults
#define DEFAULT_CLIENT_SSID "Your_Network"
#define DEFAULT_AP_SSID     "WLED-AP"
#define DEFAULT_AP_PASS     "wled1234"
#define DEFAULT_OTA_PASS    "wledota"

//increase if you need more
#ifndef WLED_MAX_USERMODS
  #ifdef ESP8266
    #define WLED_MAX_USERMODS 4
  #else
    #define WLED_MAX_USERMODS 6
  #endif
#endif

#ifndef WLED_MAX_BUSSES
  #ifdef ESP8266
    #define WLED_MAX_BUSSES 3
    #define WLED_MIN_VIRTUAL_BUSSES 2
  #else
    #if defined(CONFIG_IDF_TARGET_ESP32C3)    // 2 RMT, 6 LEDC, only has 1 I2S but NPB does not support it ATM
      #define WLED_MAX_BUSSES 3               // will allow 2 digital & 1 analog (or the other way around)
      #define WLED_MIN_VIRTUAL_BUSSES 3
    #elif defined(CONFIG_IDF_TARGET_ESP32S2)  // 4 RMT, 8 LEDC, only has 1 I2S bus, supported in NPB
      #if defined(USERMOD_AUDIOREACTIVE)      // requested by @softhack007 https://github.com/blazoncek/WLED/issues/33
        #define WLED_MAX_BUSSES 6             // will allow 4 digital & 2 analog
        #define WLED_MIN_VIRTUAL_BUSSES 4
      #else
        #define WLED_MAX_BUSSES 7             // will allow 5 digital & 2 analog
        #define WLED_MIN_VIRTUAL_BUSSES 3
      #endif
    #elif defined(CONFIG_IDF_TARGET_ESP32S3)  // 4 RMT, 8 LEDC, has 2 I2S but NPB does not support them ATM
      #define WLED_MAX_BUSSES 6               // will allow 4 digital & 2 analog
      #define WLED_MIN_VIRTUAL_BUSSES 4
    #else
      #if defined(USERMOD_AUDIOREACTIVE)      // requested by @softhack007 https://github.com/blazoncek/WLED/issues/33
        #define WLED_MAX_BUSSES 8
        #define WLED_MIN_VIRTUAL_BUSSES 2
      #else
        #define WLED_MAX_BUSSES 10
        #define WLED_MIN_VIRTUAL_BUSSES 0
      #endif
    #endif
  #endif
#else
  #ifdef ESP8266
    #if WLED_MAX_BUSES > 5
      #error Maximum number of buses is 5.
    #endif
    #define WLED_MIN_VIRTUAL_BUSSES (5-WLED_MAX_BUSSES)
  #else
    #if WLED_MAX_BUSES > 10
      #error Maximum number of buses is 10.
    #endif
    #define WLED_MIN_VIRTUAL_BUSSES (10-WLED_MAX_BUSSES)
  #endif
#endif

#ifndef WLED_MAX_BUTTONS
  #ifdef ESP8266
    #define WLED_MAX_BUTTONS 2
  #else
    #define WLED_MAX_BUTTONS 4
  #endif
#endif

#ifdef ESP8266
#define WLED_MAX_COLOR_ORDER_MAPPINGS 5
#else
#define WLED_MAX_COLOR_ORDER_MAPPINGS 10
#endif

//Usermod IDs
#define USERMOD_ID_RESERVED               0     //Unused. Might indicate no usermod present
#define USERMOD_ID_UNSPECIFIED            1     //Default value for a general user mod that does not specify a custom ID
#define USERMOD_ID_EXAMPLE                2     //Usermod "usermod_v2_example.h"
#define USERMOD_ID_TEMPERATURE            3     //Usermod "usermod_temperature.h"
#define USERMOD_ID_FIXNETSERVICES         4     //Usermod "usermod_Fix_unreachable_netservices.h"
#define USERMOD_ID_PIRSWITCH              5     //Usermod "usermod_PIR_sensor_switch.h"
#define USERMOD_ID_IMU                    6     //Usermod "usermod_mpu6050_imu.h"
#define USERMOD_ID_FOUR_LINE_DISP         7     //Usermod "usermod_v2_four_line_display.h
#define USERMOD_ID_ROTARY_ENC_UI          8     //Usermod "usermod_v2_rotary_encoder_ui.h"
#define USERMOD_ID_AUTO_SAVE              9     //Usermod "usermod_v2_auto_save.h"
#define USERMOD_ID_DHT                   10     //Usermod "usermod_dht.h"
#define USERMOD_ID_MODE_SORT             11     //Usermod "usermod_v2_mode_sort.h"
#define USERMOD_ID_VL53L0X               12     //Usermod "usermod_vl53l0x_gestures.h"
#define USERMOD_ID_MULTI_RELAY           13     //Usermod "usermod_multi_relay.h"
#define USERMOD_ID_ANIMATED_STAIRCASE    14     //Usermod "Animated_Staircase.h"
#define USERMOD_ID_RTC                   15     //Usermod "usermod_rtc.h"
#define USERMOD_ID_ELEKSTUBE_IPS         16     //Usermod "usermod_elekstube_ips.h"
#define USERMOD_ID_SN_PHOTORESISTOR      17     //Usermod "usermod_sn_photoresistor.h"
#define USERMOD_ID_BATTERY               18     //Usermod "usermod_v2_battery.h"
#define USERMOD_ID_PWM_FAN               19     //Usermod "usermod_PWM_fan.h"
#define USERMOD_ID_BH1750                20     //Usermod "usermod_bh1750.h"
#define USERMOD_ID_SEVEN_SEGMENT_DISPLAY 21     //Usermod "usermod_v2_seven_segment_display.h"
#define USERMOD_RGB_ROTARY_ENCODER       22     //Usermod "rgb-rotary-encoder.h"
#define USERMOD_ID_QUINLED_AN_PENTA      23     //Usermod "quinled-an-penta.h"
#define USERMOD_ID_SSDR                  24     //Usermod "usermod_v2_seven_segment_display_reloaded.h"
#define USERMOD_ID_CRONIXIE              25     //Usermod "usermod_cronixie.h"
#define USERMOD_ID_WIZLIGHTS             26     //Usermod "wizlights.h"
#define USERMOD_ID_WORDCLOCK             27     //Usermod "usermod_v2_word_clock.h"
#define USERMOD_ID_MY9291                28     //Usermod "usermod_MY9291.h"
#define USERMOD_ID_SI7021_MQTT_HA        29     //Usermod "usermod_si7021_mqtt_ha.h"
#define USERMOD_ID_BME280                30     //Usermod "usermod_bme280.h
#define USERMOD_ID_SMARTNEST             31     //Usermod "usermod_smartnest.h"
#define USERMOD_ID_AUDIOREACTIVE         32     //Usermod "audioreactive.h"
#define USERMOD_ID_ANALOG_CLOCK          33     //Usermod "Analog_Clock.h"
#define USERMOD_ID_PING_PONG_CLOCK       34     //Usermod "usermod_v2_ping_pong_clock.h"
#define USERMOD_ID_ADS1115               35     //Usermod "usermod_ads1115.h"
#define USERMOD_ID_BOBLIGHT              36     //Usermod "boblight.h"
#define USERMOD_ID_SD_CARD               37     //Usermod "usermod_sd_card.h"
#define USERMOD_ID_PWM_OUTPUTS           38     //Usermod "usermod_pwm_outputs.h
#define USERMOD_ID_SHT                   39     //Usermod "usermod_sht.h
//WLEDMM
#define USERMOD_ID_CUSTOMEFFECTS         90     //Usermod "usermod_v2_customeffects.h"
#define USERMOD_ID_WEATHER               91     //Usermod "usermod_v2_weather.h"
#define USERMOD_ID_GAMES                 92     //Usermod "usermod_v2_games.h"

//Access point behavior
#define AP_BEHAVIOR_BOOT_NO_CONN          0     //Open AP when no connection after boot
#define AP_BEHAVIOR_NO_CONN               1     //Open when no connection (either after boot or if connection is lost)
#define AP_BEHAVIOR_ALWAYS                2     //Always open
#define AP_BEHAVIOR_BUTTON_ONLY           3     //Only when button pressed for 6 sec

//Notifier callMode
#define CALL_MODE_INIT           0     //no updates on init, can be used to disable updates
#define CALL_MODE_DIRECT_CHANGE  1
#define CALL_MODE_BUTTON         2     //default button actions applied to selected segments
#define CALL_MODE_NOTIFICATION   3
#define CALL_MODE_NIGHTLIGHT     4
#define CALL_MODE_NO_NOTIFY      5
#define CALL_MODE_FX_CHANGED     6     //no longer used
#define CALL_MODE_HUE            7
#define CALL_MODE_PRESET_CYCLE   8
#define CALL_MODE_BLYNK          9
#define CALL_MODE_ALEXA         10
#define CALL_MODE_WS_SEND       11     //special call mode, not for notifier, updates websocket only
#define CALL_MODE_BUTTON_PRESET 12     //button/IR JSON preset/macro

//RGB to RGBW conversion mode
#define RGBW_MODE_MANUAL_ONLY     0            //No automatic white channel calculation. Manual white channel slider
#define RGBW_MODE_AUTO_BRIGHTER   1            //New algorithm. Adds as much white as the darkest RGBW channel
#define RGBW_MODE_AUTO_ACCURATE   2            //New algorithm. Adds as much white as the darkest RGBW channel and subtracts this amount from each RGB channel
#define RGBW_MODE_DUAL            3            //Manual slider + auto calculation. Automatically calculates only if manual slider is set to off (0)
#define RGBW_MODE_LEGACY          4            //Old floating algorithm. Too slow for realtime and palette support

//realtime modes
#define REALTIME_MODE_INACTIVE    0
#define REALTIME_MODE_GENERIC     1
#define REALTIME_MODE_UDP         2
#define REALTIME_MODE_HYPERION    3
#define REALTIME_MODE_E131        4
#define REALTIME_MODE_ADALIGHT    5
#define REALTIME_MODE_ARTNET      6
#define REALTIME_MODE_TPM2NET     7
#define REALTIME_MODE_DDP         8

//realtime override modes
#define REALTIME_OVERRIDE_NONE    0
#define REALTIME_OVERRIDE_ONCE    1
#define REALTIME_OVERRIDE_ALWAYS  2

//E1.31 DMX modes
#define DMX_MODE_DISABLED         0            //not used
#define DMX_MODE_SINGLE_RGB       1            //all LEDs same RGB color (3 channels)
#define DMX_MODE_SINGLE_DRGB      2            //all LEDs same RGB color and master dimmer (4 channels)
#define DMX_MODE_EFFECT           3            //trigger standalone effects of WLED (11 channels)
#define DMX_MODE_MULTIPLE_RGB     4            //every LED is addressed with its own RGB (ledCount * 3 channels)
#define DMX_MODE_MULTIPLE_DRGB    5            //every LED is addressed with its own RGB and share a master dimmer (ledCount * 3 + 1 channels)
#define DMX_MODE_MULTIPLE_RGBW    6            //every LED is addressed with its own RGBW (ledCount * 4 channels)

//Light capability byte (unused) 0bRCCCTTTT
//bits 0/1/2/3: specifies a type of LED driver. A single "driver" may have different chip models but must have the same protocol/behavior
//bits 4/5/6: specifies the class of LED driver - 0b000 (dec. 0-15)  unconfigured/reserved
//                                              - 0b001 (dec. 16-31) digital (data pin only)
//                                              - 0b010 (dec. 32-47) analog (PWM)
//                                              - 0b011 (dec. 48-63) digital (data + clock / SPI)
//                                              - 0b100 (dec. 64-79) unused/reserved
//                                              - 0b101 (dec. 80-95) virtual network busses
//                                              - 0b110 (dec. 96-111) unused/reserved
//                                              - 0b111 (dec. 112-127) unused/reserved
//bit 7 is reserved and set to 0

#define TYPE_NONE                 0            //light is not configured
#define TYPE_RESERVED             1            //unused. Might indicate a "virtual" light
//Digital types (data pin only) (16-31)
#define TYPE_WS2812_1CH          20            //white-only chips
#define TYPE_WS2812_WWA          21            //amber + warm + cold white
#define TYPE_WS2812_RGB          22
#define TYPE_GS8608              23            //same driver as WS2812, but will require signal 2x per second (else displays test pattern)
#define TYPE_WS2811_400KHZ       24            //half-speed WS2812 protocol, used by very old WS2811 units
#define TYPE_TM1829              25
#define TYPE_SK6812_RGBW         30
#define TYPE_TM1814              31
//"Analog" types (PWM) (32-47)
#define TYPE_ONOFF               40            //binary output (relays etc.)
#define TYPE_ANALOG_1CH          41            //single channel PWM. Uses value of brightest RGBW channel
#define TYPE_ANALOG_2CH          42            //analog WW + CW
#define TYPE_ANALOG_3CH          43            //analog RGB
#define TYPE_ANALOG_4CH          44            //analog RGBW
#define TYPE_ANALOG_5CH          45            //analog RGB + WW + CW
//Digital types (data + clock / SPI) (48-63)
#define TYPE_WS2801              50
#define TYPE_APA102              51
#define TYPE_LPD8806             52
#define TYPE_P9813               53
#define TYPE_LPD6803             54
//Network types (master broadcast) (80-95)
#define TYPE_NET_DDP_RGB         80            //network DDP RGB bus (master broadcast bus)
#define TYPE_NET_E131_RGB        81            //network E131 RGB bus (master broadcast bus, unused)
#define TYPE_NET_ARTNET_RGB      82            //network ArtNet RGB bus (master broadcast bus, unused)
#define TYPE_NET_DDP_RGBW        88            //network DDP RGBW bus (master broadcast bus)

#define IS_DIGITAL(t) ((t) & 0x10) //digital are 16-31 and 48-63
#define IS_PWM(t)     ((t) > 40 && (t) < 46)
#define NUM_PWM_PINS(t) ((t) - 40) //for analog PWM 41-45 only
#define IS_2PIN(t)      ((t) > 47)

//Color orders
#define COL_ORDER_GRB             0           //GRB(w),defaut
#define COL_ORDER_RGB             1           //common for WS2811
#define COL_ORDER_BRG             2
#define COL_ORDER_RBG             3
#define COL_ORDER_BGR             4
#define COL_ORDER_GBR             5
#define COL_ORDER_MAX             5


//Button type
#define BTN_TYPE_NONE             0
#define BTN_TYPE_RESERVED         1
#define BTN_TYPE_PUSH             2
#define BTN_TYPE_PUSH_ACT_HIGH    3
#define BTN_TYPE_SWITCH           4
#define BTN_TYPE_PIR_SENSOR       5
#define BTN_TYPE_TOUCH            6
#define BTN_TYPE_ANALOG           7
#define BTN_TYPE_ANALOG_INVERTED  8

//Ethernet board types
#define WLED_NUM_ETH_TYPES        9

#define WLED_ETH_NONE             0
#define WLED_ETH_WT32_ETH01       1
#define WLED_ETH_ESP32_POE        2
#define WLED_ETH_WESP32           3
#define WLED_ETH_QUINLED          4
#define WLED_ETH_TWILIGHTLORD     5
#define WLED_ETH_ESP32DEUX        6

//Hue error codes
#define HUE_ERROR_INACTIVE        0
#define HUE_ERROR_UNAUTHORIZED    1
#define HUE_ERROR_LIGHTID         3
#define HUE_ERROR_PUSHLINK      101
#define HUE_ERROR_JSON_PARSING  250
#define HUE_ERROR_TIMEOUT       251
#define HUE_ERROR_ACTIVE        255

//Segment option byte bits
#define SEG_OPTION_SELECTED       0
#define SEG_OPTION_REVERSED       1
#define SEG_OPTION_ON             2
#define SEG_OPTION_MIRROR         3            //Indicates that the effect will be mirrored within the segment
#define SEG_OPTION_FREEZE         4            //Segment contents will not be refreshed
#define SEG_OPTION_RESET          5            //Segment runtime requires reset
#define SEG_OPTION_TRANSITIONAL   6
#define SEG_OPTION_REVERSED_Y     7
#define SEG_OPTION_MIRROR_Y       8
#define SEG_OPTION_TRANSPOSED     9

//Segment differs return byte
#define SEG_DIFFERS_BRI        0x01 // opacity
#define SEG_DIFFERS_OPT        0x02 // all segment options except: selected, reset & transitional
#define SEG_DIFFERS_COL        0x04 // colors
#define SEG_DIFFERS_FX         0x08 // effect/mode parameters
#define SEG_DIFFERS_BOUNDS     0x10 // segment start/stop ounds
#define SEG_DIFFERS_GSO        0x20 // grouping, spacing & offset
#define SEG_DIFFERS_SEL        0x80 // selected

//Playlist option byte
#define PL_OPTION_SHUFFLE      0x01

// WLED Error modes
#define ERR_NONE         0  // All good :)
#define ERR_EEP_COMMIT   2  // Could not commit to EEPROM (wrong flash layout?)
#define ERR_NOBUF        3  // JSON buffer was not released in time, request cannot be handled at this time
#define ERR_JSON         9  // JSON parsing failed (input too large?)
#define ERR_FS_BEGIN    10  // Could not init filesystem (no partition?)
#define ERR_FS_QUOTA    11  // The FS is full or the maximum file size is reached
#define ERR_FS_PLOAD    12  // It was attempted to load a preset that does not exist
#define ERR_FS_IRLOAD   13  // It was attempted to load an IR JSON cmd, but the "ir.json" file does not exist
#define ERR_FS_GENERAL  19  // A general unspecified filesystem error occured
#define ERR_OVERTEMP    30  // An attached temperature sensor has measured above threshold temperature (not implemented)
#define ERR_OVERCURRENT 31  // An attached current sensor has measured a current above the threshold (not implemented)
#define ERR_UNDERVOLT   32  // An attached voltmeter has measured a voltage below the threshold (not implemented)

//Timer mode types
#define NL_MODE_SET               0            //After nightlight time elapsed, set to target brightness
#define NL_MODE_FADE              1            //Fade to target brightness gradually
#define NL_MODE_COLORFADE         2            //Fade to target brightness and secondary color gradually
#define NL_MODE_SUN               3            //Sunrise/sunset. Target brightness is set immediately, then Sunrise effect is started. Max 60 min.


#define NTP_PACKET_SIZE 48

//maximum number of rendered LEDs - this does not have to match max. physical LEDs, e.g. if there are virtual busses
#ifndef MAX_LEDS
#ifdef ESP8266
#define MAX_LEDS 1664 //can't rely on memory limit to limit this to 1600 LEDs
#else
#define MAX_LEDS 8192
#endif
#endif

#ifndef MAX_LED_MEMORY
  #ifdef ESP8266
    #define MAX_LED_MEMORY 4000
  #else
    #if defined(ARDUINO_ARCH_ESP32S2) || defined(ARDUINO_ARCH_ESP32C3)
      #define MAX_LED_MEMORY 32000
    #else
      #define MAX_LED_MEMORY 64000
    #endif
  #endif
#endif

#ifndef MAX_LEDS_PER_BUS
#define MAX_LEDS_PER_BUS 2048   // may not be enough for fast LEDs (i.e. APA102)
#endif

// string temp buffer (now stored in stack locally)
#ifdef ESP8266
#define SETTINGS_STACK_BUF_SIZE 2048
#else
<<<<<<< HEAD
#define SETTINGS_STACK_BUF_SIZE 3096 //WLEDMM settings per usermod, AudioReactive by far biggest UM
=======
#define SETTINGS_STACK_BUF_SIZE 3096
>>>>>>> de4f1d09
#endif

#ifdef WLED_USE_ETHERNET
  #define E131_MAX_UNIVERSE_COUNT 20
#else
  #ifdef ESP8266
    #define E131_MAX_UNIVERSE_COUNT 9
  #else
    #define E131_MAX_UNIVERSE_COUNT 12
  #endif
#endif

#ifndef ABL_MILLIAMPS_DEFAULT
  #define ABL_MILLIAMPS_DEFAULT 1500   // auto lower brightness to stay close to milliampere limit WLEDMM: min 1500 for 1024leds
#else
  #if ABL_MILLIAMPS_DEFAULT == 0      // disable ABL
  #elif ABL_MILLIAMPS_DEFAULT < 250   // make sure value is at least 250
   #warning "make sure value is at least 250"
   #define ABL_MILLIAMPS_DEFAULT 250
  #endif
#endif

// PWM settings
#ifndef WLED_PWM_FREQ
#ifdef ESP8266
  #define WLED_PWM_FREQ    880 //PWM frequency proven as good for LEDs
#else
  #define WLED_PWM_FREQ  19531
#endif
#endif

#define TOUCH_THRESHOLD 32 // limit to recognize a touch, higher value means more sensitive

// Size of buffer for API JSON object (increase for more segments)
#ifdef ESP8266
  #define JSON_BUFFER_SIZE 10240
#else
  #define JSON_BUFFER_SIZE 24576
#endif

//#define MIN_HEAP_SIZE (MAX_LED_MEMORY+2048)
#define MIN_HEAP_SIZE (8192)

// Maximum size of node map (list of other WLED instances)
#ifdef ESP8266
  #define WLED_MAX_NODES 24
#else
  #define WLED_MAX_NODES 150
#endif

//this is merely a default now and can be changed at runtime
#ifndef LEDPIN
#if defined(ESP8266) || (defined(ARDUINO_ARCH_ESP32) && defined(WLED_USE_PSRAM)) || defined(CONFIG_IDF_TARGET_ESP32C3)
  #define LEDPIN 2    // GPIO2 (D4) on Wemod D1 mini compatible boards
#else
  #define LEDPIN 16   // aligns with GPIO2 (D4) on Wemos D1 mini32 compatible boards
#endif
#endif

#ifdef WLED_ENABLE_DMX
#if (LEDPIN == 2)
  #undef LEDPIN
  #define LEDPIN 1
  #warning "Pin conflict compiling with DMX and LEDs on pin 2. The default LED pin has been changed to pin 1."
#endif
#endif

#ifndef DEFAULT_LED_COUNT
  #define DEFAULT_LED_COUNT 30
#endif

#define INTERFACE_UPDATE_COOLDOWN 2000 //time in ms to wait between websockets, alexa, and MQTT updates

// HW_PIN_SCL & HW_PIN_SDA are used for information in usermods settings page and usermods themselves
// which GPIO pins are actually used in a hardwarea layout (controller board)
#if defined(I2CSCLPIN) && !defined(HW_PIN_SCL)
  #define HW_PIN_SCL I2CSCLPIN
#endif
#if defined(I2CSDAPIN) && !defined(HW_PIN_SDA)
  #define HW_PIN_SDA I2CSDAPIN
#endif
// you cannot change HW I2C pins on 8266
#if defined(ESP8266) && defined(HW_PIN_SCL)
  #undef HW_PIN_SCL
#endif
#if defined(ESP8266) && defined(HW_PIN_SDA)
  #undef HW_PIN_SDA
#endif
// defaults for 1st I2C on ESP32 (Wire global)
#ifndef HW_PIN_SCL
  #define HW_PIN_SCL SCL
#endif
#ifndef HW_PIN_SDA
  #define HW_PIN_SDA SDA
#endif

// HW_PIN_SCLKSPI & HW_PIN_MOSISPI & HW_PIN_MISOSPI are used for information in usermods settings page and usermods themselves
// which GPIO pins are actually used in a hardwarea layout (controller board)
#if defined(SPISCLKPIN) && !defined(HW_PIN_CLOCKSPI)
  #define HW_PIN_CLOCKSPI SPISCLKPIN
#endif
#if defined(SPIMOSIPIN) && !defined(HW_PIN_MOSISPI)
  #define HW_PIN_MOSISPI SPIMOSIPIN
#endif
#if defined(SPIMISOPIN) && !defined(HW_PIN_MISOSPI)
  #define HW_PIN_MISOSPI SPIMISOPIN
#endif
// you cannot change HW SPI pins on 8266
#if defined(ESP8266) && defined(HW_PIN_CLOCKSPI)
  #undef HW_PIN_CLOCKSPI
#endif
#if defined(ESP8266) && defined(HW_PIN_DATASPI)
  #undef HW_PIN_DATASPI
#endif
#if defined(ESP8266) && defined(HW_PIN_MISOSPI)
  #undef HW_PIN_MISOSPI
#endif
// defaults for VSPI on ESP32 (SPI global, SPI.cpp) as HSPI is used by WLED (bus_wrapper.h)
#ifndef HW_PIN_CLOCKSPI
  #define HW_PIN_CLOCKSPI SCK
#endif
#ifndef HW_PIN_DATASPI
  #define HW_PIN_DATASPI MOSI
#endif
#ifndef HW_PIN_MISOSPI
  #define HW_PIN_MISOSPI MISO
#endif

// WLEDMM: IRAM_ATTR for 8266 causes error: section `.text1' will not fit in region `iram1_0_seg'
//         error only in MM, not in upstream... tbd: find out why
#ifdef ARDUINO_ARCH_ESP32
  #define IRAM_ATTR_YN IRAM_ATTR
#else
  #define IRAM_ATTR_YN
#endif

#endif<|MERGE_RESOLUTION|>--- conflicted
+++ resolved
@@ -342,11 +342,7 @@
 #ifdef ESP8266
 #define SETTINGS_STACK_BUF_SIZE 2048
 #else
-<<<<<<< HEAD
-#define SETTINGS_STACK_BUF_SIZE 3096 //WLEDMM settings per usermod, AudioReactive by far biggest UM
-=======
 #define SETTINGS_STACK_BUF_SIZE 3096
->>>>>>> de4f1d09
 #endif
 
 #ifdef WLED_USE_ETHERNET
