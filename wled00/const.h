--- conflicted
+++ resolved
@@ -64,10 +64,7 @@
 #define USERMOD_ID_SEVEN_SEGMENT_DISPLAY 21     //Usermod "usermod_v2_seven_segment_display.h"
 #define USERMOD_RGB_ROTARY_ENCODER       22     //Usermod "rgb-rotary-encoder.h"
 #define USERMOD_ID_QUINLED_AN_PENTA      23     //Usermod "quinled-an-penta.h"
-<<<<<<< HEAD
-=======
 #define USERMOD_ID_SSDR                  24     //Usermod "usermod_v2_seven_segment_display_reloaded.h"
->>>>>>> 7d5e2466
 
 //Access point behavior
 #define AP_BEHAVIOR_BOOT_NO_CONN          0     //Open AP when no connection after boot
