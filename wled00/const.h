#ifndef WLED_CONST_H
#define WLED_CONST_H

/*
 * Readability defines and their associated numerical values + compile-time constants
 */

#define GRADIENT_PALETTE_COUNT 58

//Defaults
#define DEFAULT_CLIENT_SSID "Your_Network"
#define DEFAULT_AP_PASS     "wled1234"
#define DEFAULT_OTA_PASS    "wledota"

//increase if you need more
#ifndef WLED_MAX_USERMODS
  #ifdef ESP8266
    #define WLED_MAX_USERMODS 4
  #else
    #define WLED_MAX_USERMODS 6
  #endif
#endif

#ifndef WLED_MAX_BUSSES
  #ifdef ESP8266
    #define WLED_MAX_BUSSES 3
  #else
    #ifdef CONFIG_IDF_TARGET_ESP32S2
      #define WLED_MAX_BUSSES 5
    #else
      #define WLED_MAX_BUSSES 10
    #endif
  #endif
#endif

#ifndef WLED_MAX_BUTTONS
  #ifdef ESP8266
    #define WLED_MAX_BUTTONS 2
  #else
    #define WLED_MAX_BUTTONS 4
  #endif
#endif

#ifdef ESP8266
#define WLED_MAX_COLOR_ORDER_MAPPINGS 5
#else
#define WLED_MAX_COLOR_ORDER_MAPPINGS 10
#endif

//Usermod IDs
#define USERMOD_ID_RESERVED               0     //Unused. Might indicate no usermod present
#define USERMOD_ID_UNSPECIFIED            1     //Default value for a general user mod that does not specify a custom ID
#define USERMOD_ID_EXAMPLE                2     //Usermod "usermod_v2_example.h"
#define USERMOD_ID_TEMPERATURE            3     //Usermod "usermod_temperature.h"
#define USERMOD_ID_FIXNETSERVICES         4     //Usermod "usermod_Fix_unreachable_netservices.h"
#define USERMOD_ID_PIRSWITCH              5     //Usermod "usermod_PIR_sensor_switch.h"
#define USERMOD_ID_IMU                    6     //Usermod "usermod_mpu6050_imu.h"
#define USERMOD_ID_FOUR_LINE_DISP         7     //Usermod "usermod_v2_four_line_display.h
#define USERMOD_ID_ROTARY_ENC_UI          8     //Usermod "usermod_v2_rotary_encoder_ui.h"
#define USERMOD_ID_AUTO_SAVE              9     //Usermod "usermod_v2_auto_save.h"
#define USERMOD_ID_DHT                   10     //Usermod "usermod_dht.h"
#define USERMOD_ID_MODE_SORT             11     //Usermod "usermod_v2_mode_sort.h"
#define USERMOD_ID_VL53L0X               12     //Usermod "usermod_vl53l0x_gestures.h"
#define USERMOD_ID_MULTI_RELAY           13     //Usermod "usermod_multi_relay.h"
#define USERMOD_ID_ANIMATED_STAIRCASE    14     //Usermod "Animated_Staircase.h"
#define USERMOD_ID_RTC                   15     //Usermod "usermod_rtc.h"
#define USERMOD_ID_ELEKSTUBE_IPS         16     //Usermod "usermod_elekstube_ips.h"
#define USERMOD_ID_SN_PHOTORESISTOR      17     //Usermod "usermod_sn_photoresistor.h"
#define USERMOD_ID_BATTERY_STATUS_BASIC  18     //Usermod "usermod_v2_battery_status_basic.h"
#define USERMOD_ID_PWM_FAN               19     //Usermod "usermod_PWM_fan.h"
#define USERMOD_ID_BH1750                20     //Usermod "usermod_bh1750.h"
#define USERMOD_ID_SEVEN_SEGMENT_DISPLAY 21     //Usermod "usermod_v2_seven_segment_display.h"
#define USERMOD_RGB_ROTARY_ENCODER       22     //Usermod "rgb-rotary-encoder.h"
#define USERMOD_ID_QUINLED_AN_PENTA      23     //Usermod "quinled-an-penta.h"
#define USERMOD_ID_SSDR                  24     //Usermod "usermod_v2_seven_segment_display_reloaded.h"
#define USERMOD_ID_CRONIXIE              25     //Usermod "usermod_cronixie.h"
#define USERMOD_ID_WIZLIGHTS             26     //Usermod "wizlights.h"
#define USERMOD_ID_WORDCLOCK             27     //Usermod "usermod_v2_word_clock.h"
#define USERMOD_ID_MY9291                28     //Usermod "usermod_MY9291.h"
#define USERMOD_ID_SI7021_MQTT_HA        29     //Usermod "usermod_si7021_mqtt_ha.h"
#define USERMOD_ID_BME280                30     //Usermod "usermod_bme280.h
#define USERMOD_ID_AUDIOREACTIVE         31     //Usermod "audioreactive.h"
<<<<<<< HEAD
#define USERMOD_ID_CUSTOMEFFECTS         32     //Usermod "usermod_v2_customeffects.h"
#define USERMOD_ID_WEATHER               33     //Usermod "usermod_v2_weather.h"
=======
#define USERMOD_ID_GAMES                 32     //Usermod "usermod_v2_games.h"
>>>>>>> 598a956c

//Access point behavior
#define AP_BEHAVIOR_BOOT_NO_CONN          0     //Open AP when no connection after boot
#define AP_BEHAVIOR_NO_CONN               1     //Open when no connection (either after boot or if connection is lost)
#define AP_BEHAVIOR_ALWAYS                2     //Always open
#define AP_BEHAVIOR_BUTTON_ONLY           3     //Only when button pressed for 6 sec

//Notifier callMode
#define CALL_MODE_INIT           0     //no updates on init, can be used to disable updates
#define CALL_MODE_DIRECT_CHANGE  1
#define CALL_MODE_BUTTON         2     //default button actions applied to selected segments
#define CALL_MODE_NOTIFICATION   3
#define CALL_MODE_NIGHTLIGHT     4
#define CALL_MODE_NO_NOTIFY      5
#define CALL_MODE_FX_CHANGED     6     //no longer used
#define CALL_MODE_HUE            7
#define CALL_MODE_PRESET_CYCLE   8
#define CALL_MODE_BLYNK          9
#define CALL_MODE_ALEXA         10
#define CALL_MODE_WS_SEND       11     //special call mode, not for notifier, updates websocket only
#define CALL_MODE_BUTTON_PRESET 12     //button/IR JSON preset/macro

//RGB to RGBW conversion mode
#define RGBW_MODE_MANUAL_ONLY     0            //No automatic white channel calculation. Manual white channel slider
#define RGBW_MODE_AUTO_BRIGHTER   1            //New algorithm. Adds as much white as the darkest RGBW channel
#define RGBW_MODE_AUTO_ACCURATE   2            //New algorithm. Adds as much white as the darkest RGBW channel and subtracts this amount from each RGB channel
#define RGBW_MODE_DUAL            3            //Manual slider + auto calculation. Automatically calculates only if manual slider is set to off (0)
#define RGBW_MODE_LEGACY          4            //Old floating algorithm. Too slow for realtime and palette support

//realtime modes
#define REALTIME_MODE_INACTIVE    0
#define REALTIME_MODE_GENERIC     1
#define REALTIME_MODE_UDP         2
#define REALTIME_MODE_HYPERION    3
#define REALTIME_MODE_E131        4
#define REALTIME_MODE_ADALIGHT    5
#define REALTIME_MODE_ARTNET      6
#define REALTIME_MODE_TPM2NET     7
#define REALTIME_MODE_DDP         8

//realtime override modes
#define REALTIME_OVERRIDE_NONE    0
#define REALTIME_OVERRIDE_ONCE    1
#define REALTIME_OVERRIDE_ALWAYS  2

//E1.31 DMX modes
#define DMX_MODE_DISABLED         0            //not used
#define DMX_MODE_SINGLE_RGB       1            //all LEDs same RGB color (3 channels)
#define DMX_MODE_SINGLE_DRGB      2            //all LEDs same RGB color and master dimmer (4 channels)
#define DMX_MODE_EFFECT           3            //trigger standalone effects of WLED (11 channels)
#define DMX_MODE_MULTIPLE_RGB     4            //every LED is addressed with its own RGB (ledCount * 3 channels)
#define DMX_MODE_MULTIPLE_DRGB    5            //every LED is addressed with its own RGB and share a master dimmer (ledCount * 3 + 1 channels)
#define DMX_MODE_MULTIPLE_RGBW    6            //every LED is addressed with its own RGBW (ledCount * 4 channels)

//Light capability byte (unused) 0bRCCCTTTT
//bits 0/1/2/3: specifies a type of LED driver. A single "driver" may have different chip models but must have the same protocol/behavior
//bits 4/5/6: specifies the class of LED driver - 0b000 (dec. 0-15)  unconfigured/reserved
//                                              - 0b001 (dec. 16-31) digital (data pin only)
//                                              - 0b010 (dec. 32-47) analog (PWM)
//                                              - 0b011 (dec. 48-63) digital (data + clock / SPI)
//                                              - 0b100 (dec. 64-79) unused/reserved
//                                              - 0b101 (dec. 80-95) virtual network busses
//                                              - 0b110 (dec. 96-111) unused/reserved
//                                              - 0b111 (dec. 112-127) unused/reserved
//bit 7 is reserved and set to 0

#define TYPE_NONE                 0            //light is not configured
#define TYPE_RESERVED             1            //unused. Might indicate a "virtual" light
//Digital types (data pin only) (16-31)
#define TYPE_WS2812_1CH          20            //white-only chips
#define TYPE_WS2812_WWA          21            //amber + warm + cold white
#define TYPE_WS2812_RGB          22
#define TYPE_GS8608              23            //same driver as WS2812, but will require signal 2x per second (else displays test pattern)
#define TYPE_WS2811_400KHZ       24            //half-speed WS2812 protocol, used by very old WS2811 units
#define TYPE_TM1829              25
#define TYPE_SK6812_RGBW         30
#define TYPE_TM1814              31
//"Analog" types (PWM) (32-47)
#define TYPE_ONOFF               40            //binary output (relays etc.)
#define TYPE_ANALOG_1CH          41            //single channel PWM. Uses value of brightest RGBW channel
#define TYPE_ANALOG_2CH          42            //analog WW + CW
#define TYPE_ANALOG_3CH          43            //analog RGB
#define TYPE_ANALOG_4CH          44            //analog RGBW
#define TYPE_ANALOG_5CH          45            //analog RGB + WW + CW
//Digital types (data + clock / SPI) (48-63)
#define TYPE_WS2801              50
#define TYPE_APA102              51
#define TYPE_LPD8806             52
#define TYPE_P9813               53
#define TYPE_LPD6803             54
//Network types (master broadcast) (80-95)
#define TYPE_NET_DDP_RGB         80            //network DDP RGB bus (master broadcast bus)
#define TYPE_NET_E131_RGB        81            //network E131 RGB bus (master broadcast bus, unused)
#define TYPE_NET_ARTNET_RGB      82            //network ArtNet RGB bus (master broadcast bus, unused)
#define TYPE_NET_DDP_RGBW        88            //network DDP RGBW bus (master broadcast bus)

#define IS_DIGITAL(t) ((t) & 0x10) //digital are 16-31 and 48-63
#define IS_PWM(t)     ((t) > 40 && (t) < 46)
#define NUM_PWM_PINS(t) ((t) - 40) //for analog PWM 41-45 only
#define IS_2PIN(t)      ((t) > 47)

//Color orders
#define COL_ORDER_GRB             0           //GRB(w),defaut
#define COL_ORDER_RGB             1           //common for WS2811
#define COL_ORDER_BRG             2
#define COL_ORDER_RBG             3
#define COL_ORDER_BGR             4
#define COL_ORDER_GBR             5
#define COL_ORDER_MAX             5


//Button type
#define BTN_TYPE_NONE             0
#define BTN_TYPE_RESERVED         1
#define BTN_TYPE_PUSH             2
#define BTN_TYPE_PUSH_ACT_HIGH    3
#define BTN_TYPE_SWITCH           4
#define BTN_TYPE_PIR_SENSOR       5
#define BTN_TYPE_TOUCH            6
#define BTN_TYPE_ANALOG           7
#define BTN_TYPE_ANALOG_INVERTED  8

//Ethernet board types
#define WLED_NUM_ETH_TYPES        8

#define WLED_ETH_NONE             0
#define WLED_ETH_WT32_ETH01       1
#define WLED_ETH_ESP32_POE        2
#define WLED_ETH_WESP32           3
#define WLED_ETH_QUINLED          4
#define WLED_ETH_TWILIGHTLORD     5
#define WLED_ETH_ESP32DEUX        6

//Hue error codes
#define HUE_ERROR_INACTIVE        0
#define HUE_ERROR_UNAUTHORIZED    1
#define HUE_ERROR_LIGHTID         3
#define HUE_ERROR_PUSHLINK      101
#define HUE_ERROR_JSON_PARSING  250
#define HUE_ERROR_TIMEOUT       251
#define HUE_ERROR_ACTIVE        255

//Segment option byte bits
#define SEG_OPTION_SELECTED       0
#define SEG_OPTION_REVERSED       1
#define SEG_OPTION_ON             2
#define SEG_OPTION_MIRROR         3            //Indicates that the effect will be mirrored within the segment
#define SEG_OPTION_FREEZE         4            //Segment contents will not be refreshed
#define SEG_OPTION_RESET          5            //Segment runtime requires reset
#define SEG_OPTION_TRANSITIONAL   6
#define SEG_OPTION_REVERSED_Y     7
#define SEG_OPTION_MIRROR_Y       8
#define SEG_OPTION_TRANSPOSED     9

//Segment differs return byte
#define SEG_DIFFERS_BRI        0x01
#define SEG_DIFFERS_OPT        0x02
#define SEG_DIFFERS_COL        0x04
#define SEG_DIFFERS_FX         0x08
#define SEG_DIFFERS_BOUNDS     0x10
#define SEG_DIFFERS_GSO        0x20
#define SEG_DIFFERS_SEL        0x80

//Playlist option byte
#define PL_OPTION_SHUFFLE      0x01

// WLED Error modes
#define ERR_NONE         0  // All good :)
#define ERR_EEP_COMMIT   2  // Could not commit to EEPROM (wrong flash layout?)
#define ERR_NOBUF        3  // JSON buffer was not released in time, request cannot be handled at this time
#define ERR_JSON         9  // JSON parsing failed (input too large?)
#define ERR_FS_BEGIN    10  // Could not init filesystem (no partition?)
#define ERR_FS_QUOTA    11  // The FS is full or the maximum file size is reached
#define ERR_FS_PLOAD    12  // It was attempted to load a preset that does not exist
#define ERR_FS_IRLOAD   13  // It was attempted to load an IR JSON cmd, but the "ir.json" file does not exist
#define ERR_FS_GENERAL  19  // A general unspecified filesystem error occured
#define ERR_OVERTEMP    30  // An attached temperature sensor has measured above threshold temperature (not implemented)
#define ERR_OVERCURRENT 31  // An attached current sensor has measured a current above the threshold (not implemented)
#define ERR_UNDERVOLT   32  // An attached voltmeter has measured a voltage below the threshold (not implemented)

//Timer mode types
#define NL_MODE_SET               0            //After nightlight time elapsed, set to target brightness
#define NL_MODE_FADE              1            //Fade to target brightness gradually
#define NL_MODE_COLORFADE         2            //Fade to target brightness and secondary color gradually
#define NL_MODE_SUN               3            //Sunrise/sunset. Target brightness is set immediately, then Sunrise effect is started. Max 60 min.


#define NTP_PACKET_SIZE 48

//maximum number of rendered LEDs - this does not have to match max. physical LEDs, e.g. if there are virtual busses 
#ifndef MAX_LEDS
#ifdef ESP8266
#define MAX_LEDS 1664 //can't rely on memory limit to limit this to 1600 LEDs
#else
#define MAX_LEDS 8192
#endif
#endif

#ifndef MAX_LED_MEMORY
#ifdef ESP8266
#define MAX_LED_MEMORY 4000
#else
#define MAX_LED_MEMORY 64000
#endif
#endif

#ifndef MAX_LEDS_PER_BUS
#define MAX_LEDS_PER_BUS 2048   // may not be enough for fast LEDs (i.e. APA102)
#endif

// string temp buffer (now stored in stack locally)
#ifdef ESP8266
#define SETTINGS_STACK_BUF_SIZE 2048
#else
#define SETTINGS_STACK_BUF_SIZE 3096 
#endif

#ifdef WLED_USE_ETHERNET
  #define E131_MAX_UNIVERSE_COUNT 20
#else
  #ifdef ESP8266
    #define E131_MAX_UNIVERSE_COUNT 9
  #else
    #define E131_MAX_UNIVERSE_COUNT 12
  #endif
#endif

#ifndef ABL_MILLIAMPS_DEFAULT
  #define ABL_MILLIAMPS_DEFAULT 850  // auto lower brightness to stay close to milliampere limit
#else
  #if ABL_MILLIAMPS_DEFAULT < 250  // make sure value is at least 250
   #define ABL_MILLIAMPS_DEFAULT 250
  #endif
#endif

// PWM settings
#ifndef WLED_PWM_FREQ
#ifdef ESP8266
  #define WLED_PWM_FREQ    880 //PWM frequency proven as good for LEDs
#else
  #define WLED_PWM_FREQ  19531
#endif
#endif

#define TOUCH_THRESHOLD 32 // limit to recognize a touch, higher value means more sensitive

// Size of buffer for API JSON object (increase for more segments)
#ifdef ESP8266
  #define JSON_BUFFER_SIZE 10240
#else
  #define JSON_BUFFER_SIZE 24576
#endif

#define MIN_HEAP_SIZE (MAX_LED_MEMORY+2048)

// Maximum size of node map (list of other WLED instances)
#ifdef ESP8266
  #define WLED_MAX_NODES 24
#else
  #define WLED_MAX_NODES 150
#endif

//this is merely a default now and can be changed at runtime
#ifndef LEDPIN
#if defined(ESP8266) || (defined(ARDUINO_ARCH_ESP32) && defined(WLED_USE_PSRAM))
  #define LEDPIN 2    // GPIO2 (D4) on Wemod D1 mini compatible boards
#else
  #define LEDPIN 16   // aligns with GPIO2 (D4) on Wemos D1 mini32 compatible boards
#endif
#endif

#ifdef WLED_ENABLE_DMX
#if (LEDPIN == 2)
  #undef LEDPIN
  #define LEDPIN 1
  #warning "Pin conflict compiling with DMX and LEDs on pin 2. The default LED pin has been changed to pin 1."
#endif
#endif

#ifndef DEFAULT_LED_COUNT
  #define DEFAULT_LED_COUNT 30
#endif

#define INTERFACE_UPDATE_COOLDOWN 2000 //time in ms to wait between websockets, alexa, and MQTT updates

#if defined(ESP8266) && defined(HW_PIN_SCL)
  #undef HW_PIN_SCL
#endif
#if defined(ESP8266) && defined(HW_PIN_SDA)
  #undef HW_PIN_SDA
#endif
#ifndef HW_PIN_SCL
  #define HW_PIN_SCL SCL
#endif
#ifndef HW_PIN_SDA
  #define HW_PIN_SDA SDA
#endif

#if defined(ESP8266) && defined(HW_PIN_CLOCKSPI)
  #undef HW_PIN_CLOCKSPI
#endif
#if defined(ESP8266) && defined(HW_PIN_DATASPI)
  #undef HW_PIN_DATASPI
#endif
#if defined(ESP8266) && defined(HW_PIN_MISOSPI)
  #undef HW_PIN_MISOSPI
#endif
#if defined(ESP8266) && defined(HW_PIN_CSSPI)
  #undef HW_PIN_CSSPI
#endif
// defaults for VSPI
#ifndef HW_PIN_CLOCKSPI
  #define HW_PIN_CLOCKSPI SCK
#endif
#ifndef HW_PIN_DATASPI
  #define HW_PIN_DATASPI MOSI
#endif
#ifndef HW_PIN_MISOSPI
  #define HW_PIN_MISOSPI MISO
#endif
#ifndef HW_PIN_CSSPI
  #define HW_PIN_CSSPI SS
#endif

#endif<|MERGE_RESOLUTION|>--- conflicted
+++ resolved
@@ -80,12 +80,9 @@
 #define USERMOD_ID_SI7021_MQTT_HA        29     //Usermod "usermod_si7021_mqtt_ha.h"
 #define USERMOD_ID_BME280                30     //Usermod "usermod_bme280.h
 #define USERMOD_ID_AUDIOREACTIVE         31     //Usermod "audioreactive.h"
-<<<<<<< HEAD
 #define USERMOD_ID_CUSTOMEFFECTS         32     //Usermod "usermod_v2_customeffects.h"
 #define USERMOD_ID_WEATHER               33     //Usermod "usermod_v2_weather.h"
-=======
-#define USERMOD_ID_GAMES                 32     //Usermod "usermod_v2_games.h"
->>>>>>> 598a956c
+#define USERMOD_ID_GAMES                 34     //Usermod "usermod_v2_games.h"
 
 //Access point behavior
 #define AP_BEHAVIOR_BOOT_NO_CONN          0     //Open AP when no connection after boot
