#ifndef WLED_CONST_H
#define WLED_CONST_H

/*
 * Readability defines and their associated numerical values + compile-time constants
 */

#define GRADIENT_PALETTE_COUNT 58

//Defaults
#define DEFAULT_CLIENT_SSID "Your_Network"
#define DEFAULT_AP_PASS     "wled1234"
#define DEFAULT_OTA_PASS    "wledota"

//increase if you need more
#ifndef WLED_MAX_USERMODS
  #ifdef ESP8266
    #define WLED_MAX_USERMODS 4
  #else
    #define WLED_MAX_USERMODS 6
  #endif
#endif

#ifndef WLED_MAX_BUSSES
  #ifdef ESP8266
    #define WLED_MAX_BUSSES 3
  #else
    #if defined(CONFIG_IDF_TARGET_ESP32S2) || defined(CONFIG_IDF_TARGET_ESP32C3)
      #define WLED_MAX_BUSSES 5
    #else
      #if defined(CONFIG_IDF_TARGET_ESP32S3)
        #define WLED_MAX_BUSSES 8
      #else
        #define WLED_MAX_BUSSES 10
      #endif
    #endif
  #endif
#endif

#ifndef WLED_MAX_BUTTONS
  #ifdef ESP8266
    #define WLED_MAX_BUTTONS 2
  #else
    #define WLED_MAX_BUTTONS 4
  #endif
#endif

#ifdef ESP8266
#define WLED_MAX_COLOR_ORDER_MAPPINGS 5
#else
#define WLED_MAX_COLOR_ORDER_MAPPINGS 10
#endif

//Usermod IDs
#define USERMOD_ID_RESERVED               0     //Unused. Might indicate no usermod present
#define USERMOD_ID_UNSPECIFIED            1     //Default value for a general user mod that does not specify a custom ID
#define USERMOD_ID_EXAMPLE                2     //Usermod "usermod_v2_example.h"
#define USERMOD_ID_TEMPERATURE            3     //Usermod "usermod_temperature.h"
#define USERMOD_ID_FIXNETSERVICES         4     //Usermod "usermod_Fix_unreachable_netservices.h"
#define USERMOD_ID_PIRSWITCH              5     //Usermod "usermod_PIR_sensor_switch.h"
#define USERMOD_ID_IMU                    6     //Usermod "usermod_mpu6050_imu.h"
#define USERMOD_ID_FOUR_LINE_DISP         7     //Usermod "usermod_v2_four_line_display.h
#define USERMOD_ID_ROTARY_ENC_UI          8     //Usermod "usermod_v2_rotary_encoder_ui.h"
#define USERMOD_ID_AUTO_SAVE              9     //Usermod "usermod_v2_auto_save.h"
#define USERMOD_ID_DHT                   10     //Usermod "usermod_dht.h"
#define USERMOD_ID_MODE_SORT             11     //Usermod "usermod_v2_mode_sort.h"
#define USERMOD_ID_VL53L0X               12     //Usermod "usermod_vl53l0x_gestures.h"
#define USERMOD_ID_MULTI_RELAY           13     //Usermod "usermod_multi_relay.h"
#define USERMOD_ID_ANIMATED_STAIRCASE    14     //Usermod "Animated_Staircase.h"
#define USERMOD_ID_RTC                   15     //Usermod "usermod_rtc.h"
#define USERMOD_ID_ELEKSTUBE_IPS         16     //Usermod "usermod_elekstube_ips.h"
#define USERMOD_ID_SN_PHOTORESISTOR      17     //Usermod "usermod_sn_photoresistor.h"
#define USERMOD_ID_BATTERY_STATUS_BASIC  18     //Usermod "usermod_v2_battery_status_basic.h"
#define USERMOD_ID_PWM_FAN               19     //Usermod "usermod_PWM_fan.h"
#define USERMOD_ID_BH1750                20     //Usermod "usermod_bh1750.h"
#define USERMOD_ID_SEVEN_SEGMENT_DISPLAY 21     //Usermod "usermod_v2_seven_segment_display.h"
#define USERMOD_RGB_ROTARY_ENCODER       22     //Usermod "rgb-rotary-encoder.h"
#define USERMOD_ID_QUINLED_AN_PENTA      23     //Usermod "quinled-an-penta.h"
#define USERMOD_ID_SSDR                  24     //Usermod "usermod_v2_seven_segment_display_reloaded.h"
#define USERMOD_ID_CRONIXIE              25     //Usermod "usermod_cronixie.h"
#define USERMOD_ID_WIZLIGHTS             26     //Usermod "wizlights.h"
#define USERMOD_ID_WORDCLOCK             27     //Usermod "usermod_v2_word_clock.h"
#define USERMOD_ID_MY9291                28     //Usermod "usermod_MY9291.h"
#define USERMOD_ID_SI7021_MQTT_HA        29     //Usermod "usermod_si7021_mqtt_ha.h"
#define USERMOD_ID_BME280                30     //Usermod "usermod_bme280.h
#define USERMOD_ID_AUDIOREACTIVE         31     //Usermod "audioreactive.h"

//Access point behavior
#define AP_BEHAVIOR_BOOT_NO_CONN          0     //Open AP when no connection after boot
#define AP_BEHAVIOR_NO_CONN               1     //Open when no connection (either after boot or if connection is lost)
#define AP_BEHAVIOR_ALWAYS                2     //Always open
#define AP_BEHAVIOR_BUTTON_ONLY           3     //Only when button pressed for 6 sec

//Notifier callMode
#define CALL_MODE_INIT           0     //no updates on init, can be used to disable updates
#define CALL_MODE_DIRECT_CHANGE  1
#define CALL_MODE_BUTTON         2     //default button actions applied to selected segments
#define CALL_MODE_NOTIFICATION   3
#define CALL_MODE_NIGHTLIGHT     4
#define CALL_MODE_NO_NOTIFY      5
#define CALL_MODE_FX_CHANGED     6     //no longer used
#define CALL_MODE_HUE            7
#define CALL_MODE_PRESET_CYCLE   8
#define CALL_MODE_BLYNK          9
#define CALL_MODE_ALEXA         10
#define CALL_MODE_WS_SEND       11     //special call mode, not for notifier, updates websocket only
#define CALL_MODE_BUTTON_PRESET 12     //button/IR JSON preset/macro

//RGB to RGBW conversion mode
#define RGBW_MODE_MANUAL_ONLY     0            //No automatic white channel calculation. Manual white channel slider
#define RGBW_MODE_AUTO_BRIGHTER   1            //New algorithm. Adds as much white as the darkest RGBW channel
#define RGBW_MODE_AUTO_ACCURATE   2            //New algorithm. Adds as much white as the darkest RGBW channel and subtracts this amount from each RGB channel
#define RGBW_MODE_DUAL            3            //Manual slider + auto calculation. Automatically calculates only if manual slider is set to off (0)
#define RGBW_MODE_LEGACY          4            //Old floating algorithm. Too slow for realtime and palette support

//realtime modes
#define REALTIME_MODE_INACTIVE    0
#define REALTIME_MODE_GENERIC     1
#define REALTIME_MODE_UDP         2
#define REALTIME_MODE_HYPERION    3
#define REALTIME_MODE_E131        4
#define REALTIME_MODE_ADALIGHT    5
#define REALTIME_MODE_ARTNET      6
#define REALTIME_MODE_TPM2NET     7
#define REALTIME_MODE_DDP         8

//realtime override modes
#define REALTIME_OVERRIDE_NONE    0
#define REALTIME_OVERRIDE_ONCE    1
#define REALTIME_OVERRIDE_ALWAYS  2

//E1.31 DMX modes
#define DMX_MODE_DISABLED         0            //not used
#define DMX_MODE_SINGLE_RGB       1            //all LEDs same RGB color (3 channels)
#define DMX_MODE_SINGLE_DRGB      2            //all LEDs same RGB color and master dimmer (4 channels)
#define DMX_MODE_EFFECT           3            //trigger standalone effects of WLED (11 channels)
#define DMX_MODE_MULTIPLE_RGB     4            //every LED is addressed with its own RGB (ledCount * 3 channels)
#define DMX_MODE_MULTIPLE_DRGB    5            //every LED is addressed with its own RGB and share a master dimmer (ledCount * 3 + 1 channels)
#define DMX_MODE_MULTIPLE_RGBW    6            //every LED is addressed with its own RGBW (ledCount * 4 channels)

//Light capability byte (unused) 0bRCCCTTTT
//bits 0/1/2/3: specifies a type of LED driver. A single "driver" may have different chip models but must have the same protocol/behavior
//bits 4/5/6: specifies the class of LED driver - 0b000 (dec. 0-15)  unconfigured/reserved
//                                              - 0b001 (dec. 16-31) digital (data pin only)
//                                              - 0b010 (dec. 32-47) analog (PWM)
//                                              - 0b011 (dec. 48-63) digital (data + clock / SPI)
//                                              - 0b100 (dec. 64-79) unused/reserved
//                                              - 0b101 (dec. 80-95) virtual network busses
//                                              - 0b110 (dec. 96-111) unused/reserved
//                                              - 0b111 (dec. 112-127) unused/reserved
//bit 7 is reserved and set to 0

#define TYPE_NONE                 0            //light is not configured
#define TYPE_RESERVED             1            //unused. Might indicate a "virtual" light
//Digital types (data pin only) (16-31)
#define TYPE_WS2812_1CH          20            //white-only chips
#define TYPE_WS2812_WWA          21            //amber + warm + cold white
#define TYPE_WS2812_RGB          22
#define TYPE_GS8608              23            //same driver as WS2812, but will require signal 2x per second (else displays test pattern)
#define TYPE_WS2811_400KHZ       24            //half-speed WS2812 protocol, used by very old WS2811 units
#define TYPE_TM1829              25
#define TYPE_SK6812_RGBW         30
#define TYPE_TM1814              31
//"Analog" types (PWM) (32-47)
#define TYPE_ONOFF               40            //binary output (relays etc.)
#define TYPE_ANALOG_1CH          41            //single channel PWM. Uses value of brightest RGBW channel
#define TYPE_ANALOG_2CH          42            //analog WW + CW
#define TYPE_ANALOG_3CH          43            //analog RGB
#define TYPE_ANALOG_4CH          44            //analog RGBW
#define TYPE_ANALOG_5CH          45            //analog RGB + WW + CW
//Digital types (data + clock / SPI) (48-63)
#define TYPE_WS2801              50
#define TYPE_APA102              51
#define TYPE_LPD8806             52
#define TYPE_P9813               53
#define TYPE_LPD6803             54
//Network types (master broadcast) (80-95)
#define TYPE_NET_DDP_RGB         80            //network DDP RGB bus (master broadcast bus)
#define TYPE_NET_E131_RGB        81            //network E131 RGB bus (master broadcast bus, unused)
#define TYPE_NET_ARTNET_RGB      82            //network ArtNet RGB bus (master broadcast bus, unused)
#define TYPE_NET_DDP_RGBW        88            //network DDP RGBW bus (master broadcast bus)

#define IS_DIGITAL(t) ((t) & 0x10) //digital are 16-31 and 48-63
#define IS_PWM(t)     ((t) > 40 && (t) < 46)
#define NUM_PWM_PINS(t) ((t) - 40) //for analog PWM 41-45 only
#define IS_2PIN(t)      ((t) > 47)

//Color orders
#define COL_ORDER_GRB             0           //GRB(w),defaut
#define COL_ORDER_RGB             1           //common for WS2811
#define COL_ORDER_BRG             2
#define COL_ORDER_RBG             3
#define COL_ORDER_BGR             4
#define COL_ORDER_GBR             5
#define COL_ORDER_MAX             5


//Button type
#define BTN_TYPE_NONE             0
#define BTN_TYPE_RESERVED         1
#define BTN_TYPE_PUSH             2
#define BTN_TYPE_PUSH_ACT_HIGH    3
#define BTN_TYPE_SWITCH           4
#define BTN_TYPE_PIR_SENSOR       5
#define BTN_TYPE_TOUCH            6
#define BTN_TYPE_ANALOG           7
#define BTN_TYPE_ANALOG_INVERTED  8

//Ethernet board types
#define WLED_NUM_ETH_TYPES        8

#define WLED_ETH_NONE             0
#define WLED_ETH_WT32_ETH01       1
#define WLED_ETH_ESP32_POE        2
#define WLED_ETH_WESP32           3
#define WLED_ETH_QUINLED          4
#define WLED_ETH_TWILIGHTLORD     5
#define WLED_ETH_ESP32DEUX        6

//Hue error codes
#define HUE_ERROR_INACTIVE        0
#define HUE_ERROR_UNAUTHORIZED    1
#define HUE_ERROR_LIGHTID         3
#define HUE_ERROR_PUSHLINK      101
#define HUE_ERROR_JSON_PARSING  250
#define HUE_ERROR_TIMEOUT       251
#define HUE_ERROR_ACTIVE        255

//Segment option byte bits
#define SEG_OPTION_SELECTED       0
#define SEG_OPTION_REVERSED       1
#define SEG_OPTION_ON             2
#define SEG_OPTION_MIRROR         3            //Indicates that the effect will be mirrored within the segment
#define SEG_OPTION_FREEZE         4            //Segment contents will not be refreshed
#define SEG_OPTION_RESET          5            //Segment runtime requires reset
#define SEG_OPTION_TRANSITIONAL   6
#define SEG_OPTION_REVERSED_Y     7
#define SEG_OPTION_MIRROR_Y       8
#define SEG_OPTION_TRANSPOSED     9

//Segment differs return byte
#define SEG_DIFFERS_BRI        0x01
#define SEG_DIFFERS_OPT        0x02
#define SEG_DIFFERS_COL        0x04
#define SEG_DIFFERS_FX         0x08
#define SEG_DIFFERS_BOUNDS     0x10
#define SEG_DIFFERS_GSO        0x20
#define SEG_DIFFERS_SEL        0x80

//Playlist option byte
#define PL_OPTION_SHUFFLE      0x01

// WLED Error modes
#define ERR_NONE         0  // All good :)
#define ERR_EEP_COMMIT   2  // Could not commit to EEPROM (wrong flash layout?)
#define ERR_NOBUF        3  // JSON buffer was not released in time, request cannot be handled at this time
#define ERR_JSON         9  // JSON parsing failed (input too large?)
#define ERR_FS_BEGIN    10  // Could not init filesystem (no partition?)
#define ERR_FS_QUOTA    11  // The FS is full or the maximum file size is reached
#define ERR_FS_PLOAD    12  // It was attempted to load a preset that does not exist
#define ERR_FS_IRLOAD   13  // It was attempted to load an IR JSON cmd, but the "ir.json" file does not exist
#define ERR_FS_GENERAL  19  // A general unspecified filesystem error occured
#define ERR_OVERTEMP    30  // An attached temperature sensor has measured above threshold temperature (not implemented)
#define ERR_OVERCURRENT 31  // An attached current sensor has measured a current above the threshold (not implemented)
#define ERR_UNDERVOLT   32  // An attached voltmeter has measured a voltage below the threshold (not implemented)

//Timer mode types
#define NL_MODE_SET               0            //After nightlight time elapsed, set to target brightness
#define NL_MODE_FADE              1            //Fade to target brightness gradually
#define NL_MODE_COLORFADE         2            //Fade to target brightness and secondary color gradually
#define NL_MODE_SUN               3            //Sunrise/sunset. Target brightness is set immediately, then Sunrise effect is started. Max 60 min.


#define NTP_PACKET_SIZE 48

//maximum number of rendered LEDs - this does not have to match max. physical LEDs, e.g. if there are virtual busses 
#ifndef MAX_LEDS
#ifdef ESP8266
#define MAX_LEDS 1664 //can't rely on memory limit to limit this to 1600 LEDs
#else
#define MAX_LEDS 8192
#endif
#endif

#ifndef MAX_LED_MEMORY
  #ifdef ESP8266
    #define MAX_LED_MEMORY 4000
  #else
    #ifdef ARDUINO_ARCH_ESP32S2
      #define MAX_LED_MEMORY 32000
    #else
      #define MAX_LED_MEMORY 64000
    #endif
  #endif
#endif

#ifndef MAX_LEDS_PER_BUS
#define MAX_LEDS_PER_BUS 2048   // may not be enough for fast LEDs (i.e. APA102)
#endif

// string temp buffer (now stored in stack locally)
#ifdef ESP8266
#define SETTINGS_STACK_BUF_SIZE 2048
#else
#define SETTINGS_STACK_BUF_SIZE 3096 
#endif

#ifdef WLED_USE_ETHERNET
  #define E131_MAX_UNIVERSE_COUNT 20
#else
  #ifdef ESP8266
    #define E131_MAX_UNIVERSE_COUNT 9
  #else
    #define E131_MAX_UNIVERSE_COUNT 12
  #endif
#endif
#define ABL_MILLIAMPS_DEFAULT 200
#ifndef ABL_MILLIAMPS_DEFAULT
  #define ABL_MILLIAMPS_DEFAULT 850   // auto lower brightness to stay close to milliampere limit
#else
<<<<<<< HEAD
  #if ABL_MILLIAMPS_DEFAULT < 250  // make sure value is at least 250
=======
  #if ABL_MILLIAMPS_DEFAULT == 0      // disable ABL
  #elif ABL_MILLIAMPS_DEFAULT < 250   // make sure value is at least 250
>>>>>>> edbb96bc
   #warning "make sure value is at least 250"
   #define ABL_MILLIAMPS_DEFAULT 250
  #endif
#endif

// PWM settings
#ifndef WLED_PWM_FREQ
#ifdef ESP8266
  #define WLED_PWM_FREQ    880 //PWM frequency proven as good for LEDs
#else
  #define WLED_PWM_FREQ  19531
#endif
#endif

#define TOUCH_THRESHOLD 32 // limit to recognize a touch, higher value means more sensitive

// Size of buffer for API JSON object (increase for more segments)
#ifdef ESP8266
  #define JSON_BUFFER_SIZE 10240
#else
  #define JSON_BUFFER_SIZE 24576
#endif

//#define MIN_HEAP_SIZE (MAX_LED_MEMORY+2048)
#define MIN_HEAP_SIZE (8192)

// Maximum size of node map (list of other WLED instances)
#ifdef ESP8266
  #define WLED_MAX_NODES 24
#else
  #define WLED_MAX_NODES 150
#endif

//this is merely a default now and can be changed at runtime
#ifndef LEDPIN
#if defined(ESP8266) || (defined(ARDUINO_ARCH_ESP32) && defined(WLED_USE_PSRAM))
  #define LEDPIN 2    // GPIO2 (D4) on Wemod D1 mini compatible boards
#else
  #define LEDPIN 16   // aligns with GPIO2 (D4) on Wemos D1 mini32 compatible boards
#endif
#endif

#ifdef WLED_ENABLE_DMX
#if (LEDPIN == 2)
  #undef LEDPIN
  #define LEDPIN 1
  #warning "Pin conflict compiling with DMX and LEDs on pin 2. The default LED pin has been changed to pin 1."
#endif
#endif

#ifndef DEFAULT_LED_COUNT
  #define DEFAULT_LED_COUNT 30
#endif

#define INTERFACE_UPDATE_COOLDOWN 2000 //time in ms to wait between websockets, alexa, and MQTT updates

#if defined(ESP8266) && defined(HW_PIN_SCL)
  #undef HW_PIN_SCL
#endif
#if defined(ESP8266) && defined(HW_PIN_SDA)
  #undef HW_PIN_SDA
#endif
#ifndef HW_PIN_SCL
  #define HW_PIN_SCL SCL
#endif
#ifndef HW_PIN_SDA
  #define HW_PIN_SDA SDA
#endif

#if defined(ESP8266) && defined(HW_PIN_CLOCKSPI)
  #undef HW_PIN_CLOCKSPI
#endif
#if defined(ESP8266) && defined(HW_PIN_DATASPI)
  #undef HW_PIN_DATASPI
#endif
#if defined(ESP8266) && defined(HW_PIN_MISOSPI)
  #undef HW_PIN_MISOSPI
#endif
#if defined(ESP8266) && defined(HW_PIN_CSSPI)
  #undef HW_PIN_CSSPI
#endif
// defaults for VSPI
#ifndef HW_PIN_CLOCKSPI
  #define HW_PIN_CLOCKSPI SCK
#endif
#ifndef HW_PIN_DATASPI
  #define HW_PIN_DATASPI MOSI
#endif
#ifndef HW_PIN_MISOSPI
  #define HW_PIN_MISOSPI MISO
#endif
#ifndef HW_PIN_CSSPI
  #define HW_PIN_CSSPI SS
#endif

#endif<|MERGE_RESOLUTION|>--- conflicted
+++ resolved
@@ -318,12 +318,8 @@
 #ifndef ABL_MILLIAMPS_DEFAULT
   #define ABL_MILLIAMPS_DEFAULT 850   // auto lower brightness to stay close to milliampere limit
 #else
-<<<<<<< HEAD
-  #if ABL_MILLIAMPS_DEFAULT < 250  // make sure value is at least 250
-=======
   #if ABL_MILLIAMPS_DEFAULT == 0      // disable ABL
   #elif ABL_MILLIAMPS_DEFAULT < 250   // make sure value is at least 250
->>>>>>> edbb96bc
    #warning "make sure value is at least 250"
    #define ABL_MILLIAMPS_DEFAULT 250
   #endif
