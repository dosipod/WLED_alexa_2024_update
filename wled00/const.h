--- conflicted
+++ resolved
@@ -147,15 +147,11 @@
 #define USERMOD_ID_SD_CARD               37     //Usermod "usermod_sd_card.h"
 #define USERMOD_ID_PWM_OUTPUTS           38     //Usermod "usermod_pwm_outputs.h
 #define USERMOD_ID_SHT                   39     //Usermod "usermod_sht.h
-<<<<<<< HEAD
-#define USERMOD_ID_KLIPPER               40     // Usermod Klipper percentage
-#define USERMOD_ID_ANIMARTRIX            93     //Usermod "usermod_v2_animartrix.h"
-=======
 #define USERMOD_ID_KLIPPER               40     //Usermod Klipper percentage
 #define USERMOD_ID_WIREGUARD             41     //Usermod "wireguard.h"
 #define USERMOD_ID_INTERNAL_TEMPERATURE  42     //Usermod "usermod_internal_temperature.h"
 #define USERMOD_ID_LDR_DUSK_DAWN         43     //Usermod "usermod_LDR_Dusk_Dawn_v2.h"
->>>>>>> 75e857a5
+#define USERMOD_ID_ANIMARTRIX            44     //Usermod "usermod_v2_animartrix.h"
 
 //Access point behavior
 #define AP_BEHAVIOR_BOOT_NO_CONN          0     //Open AP when no connection after boot
