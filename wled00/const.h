--- conflicted
+++ resolved
@@ -126,15 +126,13 @@
 
 #define ABL_MILLIAMPS_DEFAULT 850; // auto lower brightness to stay close to milliampere limit
 
-<<<<<<< HEAD
 #define TOUCH_THRESHOLD 32 // limit to recognize a touch, higher value means more sensitive
-=======
+
 // Size of buffer for API JSON object (increase for more segments)
 #ifdef ESP8266
   #define JSON_BUFFER_SIZE 9216
 #else
   #define JSON_BUFFER_SIZE 16384
 #endif
->>>>>>> 1313a44b
 
 #endif