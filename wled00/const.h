--- conflicted
+++ resolved
@@ -318,13 +318,10 @@
 #define TYPE_LPD8806             52
 #define TYPE_P9813               53
 #define TYPE_LPD6803             54
-<<<<<<< HEAD
+#define TYPE_2PIN_MAX            63
 
 #define TYPE_HUB75MATRIX         100 // 100 - 110
 
-=======
-#define TYPE_2PIN_MAX            63
->>>>>>> c5b31e2f
 //Network types (master broadcast) (80-95)
 #define TYPE_VIRTUAL_MIN         80
 #define TYPE_NET_DDP_RGB         80            //network DDP RGB bus (master broadcast bus)
