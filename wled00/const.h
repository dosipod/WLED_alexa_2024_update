--- conflicted
+++ resolved
@@ -5,11 +5,7 @@
  * Readability defines and their associated numerical values + compile-time constants
  */
 
-<<<<<<< HEAD
-#define GRADIENT_PALETTE_COUNT 61 //WLEDMM netmindz ar palette +3
-=======
-#define GRADIENT_PALETTE_COUNT 61 //WLEDMM netmindz ar palette +2, ewowi Random Smooth palette +1
->>>>>>> 3e2a6848
+#define GRADIENT_PALETTE_COUNT 62 //WLEDMM netmindz ar palette +3, ewowi Random Smooth palette +1
 
 //Defaults
 #define DEFAULT_CLIENT_SSID "Your_Network"
