#include "wled.h"

#ifdef WLED_DEBUG_IMPROV
  #define DIMPROV_PRINT(x) Serial.print(x)
  #define DIMPROV_PRINTLN(x) Serial.println(x)
  #define DIMPROV_PRINTF(x...) Serial.printf(x)
#else
  #define DIMPROV_PRINT(x)
  #define DIMPROV_PRINTLN(x)
  #define DIMPROV_PRINTF(x...)
#endif

#if defined(CONFIG_IDF_TARGET_ESP32S2) || defined(CONFIG_IDF_TARGET_ESP32C3) || defined(CONFIG_IDF_TARGET_ESP32S3)
#undef WLED_DISABLE_IMPROV_WIFISCAN
#define WLED_DISABLE_IMPROV_WIFISCAN
#endif

#define IMPROV_VERSION 1

void parseWiFiCommand(char *rpcData);

enum ImprovPacketType {
  Current_State = 0x01,
  Error_State = 0x02,
  RPC_Command = 0x03,
  RPC_Response = 0x04
};

enum ImprovPacketByte {
  Version = 6,
  PacketType = 7,
  Length = 8,
  RPC_CommandType = 9
};

#ifndef WLED_DISABLE_IMPROV_WIFISCAN
static bool improvWifiScanRunning = false;
#endif

//blocking function to parse an Improv Serial packet
void handleImprovPacket() {
  uint8_t header[6] = {'I','M','P','R','O','V'};

  bool timeout = false;
  uint8_t waitTime = 25;
  uint16_t packetByte = 0;
  uint8_t packetLen = 9;
  uint8_t checksum = 0;

  uint8_t rpcCommandType = 0;
  char rpcData[128];
  rpcData[0] = 0;

  while (!timeout) {
    if (Serial.available() < 1) {
      delay(1);
      waitTime--;
      if (!waitTime) timeout = true;
      continue;
    }
    byte next = Serial.read();

    DIMPROV_PRINT("Received improv byte: "); DIMPROV_PRINTF("%x\r\n",next);

    switch (packetByte) {
      case ImprovPacketByte::Version: {
        if (next != IMPROV_VERSION) {
          DIMPROV_PRINTLN(F("Invalid version"));
          return;
        }
        break;
      }
      case ImprovPacketByte::PacketType: {
        if (next != ImprovPacketType::RPC_Command) {
          DIMPROV_PRINTF("Non RPC-command improv packet type %i\n",next);
          return;
        }
        if (!improvActive) improvActive = 1;
        break;
      }
      case ImprovPacketByte::Length: packetLen = 9 + next; break;
      case ImprovPacketByte::RPC_CommandType: rpcCommandType = next; break;
      default: {
        if (packetByte >= packetLen) { //end of packet, check checksum match

          if (checksum != next) {
            DIMPROV_PRINTF("Got RPC checksum %i, expected %i",next,checksum);
            sendImprovStateResponse(0x01, true);
            return;
          }

          switch (rpcCommandType) {
            case ImprovRPCType::Command_Wifi: parseWiFiCommand(rpcData); break;
            case ImprovRPCType::Request_State: {
              uint8_t improvState = 0x02; //authorized
              if (WLED_WIFI_CONFIGURED) improvState = 0x03; //provisioning
              if (Network.isConnected()) improvState = 0x04; //provisioned
              sendImprovStateResponse(improvState, false);
              if (improvState == 0x04) sendImprovIPRPCResult(ImprovRPCType::Request_State);
              break;
            }
            case ImprovRPCType::Request_Info: sendImprovInfoResponse(); break;
            #ifndef WLED_DISABLE_IMPROV_WIFISCAN
            case ImprovRPCType::Request_Scan: startImprovWifiScan(); break;
            #endif
            default: {
              DIMPROV_PRINTF("Unknown RPC command %i\n",next);
              sendImprovStateResponse(0x02, true);
            }
          }
          return;
        }
        if (packetByte < 6) { //check header
          if (next != header[packetByte]) {
            DIMPROV_PRINTLN(F("Invalid improv header"));
            return;
          }
        } else if (packetByte > 9) { //RPC data
          rpcData[packetByte - 10] = next;
          if (packetByte > 137) return; //prevent buffer overflow
        }
      }
    }

    checksum += next;
    packetByte++;
  }
}

void sendImprovStateResponse(uint8_t state, bool error) {
  if (!error && improvError > 0 && improvError < 3) sendImprovStateResponse(0x00, true);
  if (error) improvError = state;
  char out[11] = {'I','M','P','R','O','V'};
  out[6] = IMPROV_VERSION;
  out[7] = error? ImprovPacketType::Error_State : ImprovPacketType::Current_State;
  out[8] = 1;
  out[9] = state;

  uint8_t checksum = 0;
  for (uint8_t i = 0; i < 10; i++) checksum += out[i];
  out[10] = checksum;
  Serial.write((uint8_t*)out, 11);
  Serial.write('\n');
}

// used by sendImprovIPRPCResult(), sendImprovInfoResponse(), and handleImprovWifiScan()
void sendImprovRPCResult(ImprovRPCType type, uint8_t n_strings, const char **strings) {
  if (improvError > 0 && improvError < 3) sendImprovStateResponse(0x00, true);
  uint8_t packetLen = 12;
  char out[256] = {'I','M','P','R','O','V'};
  out[6] = IMPROV_VERSION;
  out[7] = ImprovPacketType::RPC_Response;
  //out[8] = 2; //Length (set below)
  out[9] = type;
  //out[10] = 0; //Data len (set below)
  uint16_t pos = 11;

  for (uint8_t s = 0; s < n_strings; s++) {
    size_t len = strlen(strings[s]);
    if (pos + len > 254) continue; // simple buffer overflow guard
    out[pos++] = len;
    strcpy(out + pos, strings[s]);
    pos += len;
  }

  packetLen = pos  +1;
  out[8]    = pos  -9; // Length of packet (excluding first 9 header bytes and final checksum byte)
  out[10]   = pos -11; // Data len

  uint8_t checksum = 0;
  for (uint8_t i = 0; i < packetLen -1; i++) checksum += out[i];
  out[packetLen -1] = checksum;
  Serial.write((uint8_t*)out, packetLen);
  Serial.write('\n');
  DIMPROV_PRINT("RPC result checksum");
  DIMPROV_PRINTLN(checksum);
}

void sendImprovIPRPCResult(ImprovRPCType type) {
  if (Network.isConnected())
  {
    char urlStr[64];
    IPAddress localIP = Network.localIP();
    uint8_t len = sprintf(urlStr, "http://%d.%d.%d.%d", localIP[0], localIP[1], localIP[2], localIP[3]);
    if (len > 24) return; //sprintf fail?
    const char *str[1] = {urlStr};
    sendImprovRPCResult(type, 1, str);
  } else {
    sendImprovRPCResult(type, 0);
  }

  improvActive = 1; //no longer provisioning
}

void sendImprovInfoResponse() {
  const char* bString = 
    #ifdef ESP8266
      "esp8266"
    #elif CONFIG_IDF_TARGET_ESP32C3
      "esp32-c3"
    #elif CONFIG_IDF_TARGET_ESP32S2
      "esp32-s2"
    #elif CONFIG_IDF_TARGET_ESP32S3
      "esp32-s3";
    #else // ESP32
      "esp32";
    #endif
    ;

  //Use serverDescription if it has been changed from the default "WLED", else mDNS name
  bool useMdnsName = (strcmp(serverDescription, "WLED") == 0 && strlen(cmDNS) > 0);
  char vString[20];
<<<<<<< HEAD
  sprintf_P(vString, PSTR("0.14.1-b1/%i"), VERSION);
=======
  sprintf_P(vString, PSTR("0.15.0-b1/%i"), VERSION);
>>>>>>> 49ceac1a
  const char *str[4] = {"WLED", vString, bString, useMdnsName ? cmDNS : serverDescription};

  sendImprovRPCResult(ImprovRPCType::Request_Info, 4, str);
}

#ifndef WLED_DISABLE_IMPROV_WIFISCAN
void startImprovWifiScan() {
  if (improvWifiScanRunning) return;
  WiFi.scanNetworks(true);
  improvWifiScanRunning = true;
}

void handleImprovWifiScan() {
  if (!improvWifiScanRunning) return;
  int16_t status = WiFi.scanComplete();
  if (status == WIFI_SCAN_RUNNING) return;
  // here scan completed or failed (-2)
  improvWifiScanRunning = false;

  for (int i = 0; i < status; i++) {
    char rssiStr[8];
    sprintf(rssiStr, "%d", WiFi.RSSI(i));
    #ifdef ESP8266
    bool isOpen = WiFi.encryptionType(i) == ENC_TYPE_NONE;
    #else
    bool isOpen = WiFi.encryptionType(i) == WIFI_AUTH_OPEN;
    #endif

    char ssidStr[33];
    strcpy(ssidStr, WiFi.SSID(i).c_str());
    const char *str[3] = {ssidStr, rssiStr, isOpen ? "NO":"YES"};
    sendImprovRPCResult(ImprovRPCType::Request_Scan, 3, str);
  }
  sendImprovRPCResult(ImprovRPCType::Request_Scan, 0);

  WiFi.scanDelete();
}
#else
void startImprovWifiScan() {}
void handleImprovWifiScan() {}
#endif

void parseWiFiCommand(char* rpcData) {
  uint8_t len = rpcData[0];
  if (!len || len > 126) return;

  uint8_t ssidLen = rpcData[1];
  if (ssidLen > len -1 || ssidLen > 32) return;
  memset(multiWiFi[0].clientSSID, 0, 32);
  memcpy(multiWiFi[0].clientSSID, rpcData+2, ssidLen);

  memset(multiWiFi[0].clientPass, 0, 64);
  if (len > ssidLen +1) {
    uint8_t passLen = rpcData[2+ssidLen];
    memset(multiWiFi[0].clientPass, 0, 64);
    memcpy(multiWiFi[0].clientPass, rpcData+3+ssidLen, passLen);
  }

  sendImprovStateResponse(0x03); //provisioning
  improvActive = 2;

  forceReconnect = true;
  serializeConfig();
}<|MERGE_RESOLUTION|>--- conflicted
+++ resolved
@@ -210,11 +210,7 @@
   //Use serverDescription if it has been changed from the default "WLED", else mDNS name
   bool useMdnsName = (strcmp(serverDescription, "WLED") == 0 && strlen(cmDNS) > 0);
   char vString[20];
-<<<<<<< HEAD
-  sprintf_P(vString, PSTR("0.14.1-b1/%i"), VERSION);
-=======
   sprintf_P(vString, PSTR("0.15.0-b1/%i"), VERSION);
->>>>>>> 49ceac1a
   const char *str[4] = {"WLED", vString, bString, useMdnsName ? cmDNS : serverDescription};
 
   sendImprovRPCResult(ImprovRPCType::Request_Info, 4, str);
