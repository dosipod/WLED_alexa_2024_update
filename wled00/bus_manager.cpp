/*
 * Class implementation for addressing various light types
 */

#include <Arduino.h>
#include <IPAddress.h>
#include "const.h"
#include "pin_manager.h"
#include "bus_wrapper.h"
#include "bus_manager.h"

//colors.cpp
uint32_t colorBalanceFromKelvin(uint16_t kelvin, uint32_t rgb);
uint16_t approximateKelvinFromRGB(uint32_t rgb);
void colorRGBtoRGBW(byte* rgb);

//udp.cpp
uint8_t realtimeBroadcast(uint8_t type, IPAddress client, uint16_t length, byte *buffer, uint8_t bri=255, bool isRGBW=false);

// enable additional debug output
//WLEDMM: #define DEBUGOUT(x) netDebugEnabled?NetDebug.print(x):Serial.print(x) not supported in this file as netDebugEnabled not in scope
#if defined(WLED_DEBUG_HOST)
  #include "net_debug.h"
  #define DEBUGOUT NetDebug
#else
  #define DEBUGOUT Serial
#endif

#ifdef WLED_DEBUG
  #ifndef ESP8266
  #include <rom/rtc.h>
  #endif
  #define DEBUG_PRINT(x) DEBUGOUT.print(x)
  #define DEBUG_PRINTLN(x) DEBUGOUT.println(x)
  #define DEBUG_PRINTF(x...) DEBUGOUT.printf(x)
#else
  #define DEBUG_PRINT(x)
  #define DEBUG_PRINTLN(x)
  #define DEBUG_PRINTF(x...)
#endif

//color mangling macros
#define RGBW32(r,g,b,w) (uint32_t((byte(w) << 24) | (byte(r) << 16) | (byte(g) << 8) | (byte(b))))
#define R(c) (byte((c) >> 16))
#define G(c) (byte((c) >> 8))
#define B(c) (byte(c))
#define W(c) (byte((c) >> 24))


void ColorOrderMap::add(uint16_t start, uint16_t len, uint8_t colorOrder) {
  if (_count >= WLED_MAX_COLOR_ORDER_MAPPINGS) {
    return;
  }
  if (len == 0) {
    return;
  }
  if (colorOrder > COL_ORDER_MAX) {
    return;
  }
  _mappings[_count].start = start;
  _mappings[_count].len = len;
  _mappings[_count].colorOrder = colorOrder;
  _count++;
}

uint8_t IRAM_ATTR ColorOrderMap::getPixelColorOrder(uint16_t pix, uint8_t defaultColorOrder) const {
  if (_count == 0) return defaultColorOrder;
  // upper nibble containd W swap information
  uint8_t swapW = defaultColorOrder >> 4;
  for (uint8_t i = 0; i < _count; i++) {
    if (pix >= _mappings[i].start && pix < (_mappings[i].start + _mappings[i].len)) {
      return _mappings[i].colorOrder | (swapW << 4);
    }
  }
  return defaultColorOrder;
}


uint32_t Bus::autoWhiteCalc(uint32_t c) {
  uint8_t aWM = _autoWhiteMode;
  if (_gAWM < 255) aWM = _gAWM;
  if (aWM == RGBW_MODE_MANUAL_ONLY) return c;
  uint8_t w = W(c);
  //ignore auto-white calculation if w>0 and mode DUAL (DUAL behaves as BRIGHTER if w==0)
  if (w > 0 && aWM == RGBW_MODE_DUAL) return c;
  uint8_t r = R(c);
  uint8_t g = G(c);
  uint8_t b = B(c);
  if (aWM == RGBW_MODE_MAX) return RGBW32(r, g, b, r > g ? (r > b ? r : b) : (g > b ? g : b)); // brightest RGB channel
  w = r < g ? (r < b ? r : b) : (g < b ? g : b);
  if (aWM == RGBW_MODE_AUTO_ACCURATE) { r -= w; g -= w; b -= w; } //subtract w in ACCURATE mode
  return RGBW32(r, g, b, w);
}


BusDigital::BusDigital(BusConfig &bc, uint8_t nr, const ColorOrderMap &com) : Bus(bc.type, bc.start, bc.autoWhite), _colorOrderMap(com) {
  if (!IS_DIGITAL(bc.type) || !bc.count) return;
  if (!pinManager.allocatePin(bc.pins[0], true, PinOwner::BusDigital)) return;
  _pins[0] = bc.pins[0];
  if (IS_2PIN(bc.type)) {
    if (!pinManager.allocatePin(bc.pins[1], true, PinOwner::BusDigital)) {
    cleanup(); return;
    }
    _pins[1] = bc.pins[1];
  }
  reversed = bc.reversed;
  _needsRefresh = bc.refreshReq || bc.type == TYPE_TM1814;
  _skip = bc.skipAmount;    //sacrificial pixels
  _len = bc.count + _skip;
  _iType = PolyBus::getI(bc.type, _pins, nr);
  if (_iType == I_NONE) return;
  uint16_t lenToCreate = _len;
  if (bc.type == TYPE_WS2812_1CH_X3) lenToCreate = NUM_ICS_WS2812_1CH_3X(_len); // only needs a third of "RGB" LEDs for NeoPixelBus 
  _busPtr = PolyBus::create(_iType, _pins, lenToCreate, nr);
  _valid = (_busPtr != nullptr);
  _colorOrder = bc.colorOrder;
  DEBUG_PRINTF("%successfully inited strip %u (len %u) with type %u and pins %u,%u (itype %u)\n", _valid?"S":"Uns", nr, _len, bc.type, _pins[0],_pins[1],_iType);
}

void BusDigital::show() {
  PolyBus::show(_busPtr, _iType);
}

bool BusDigital::canShow() {
  return PolyBus::canShow(_busPtr, _iType);
}

void BusDigital::setBrightness(uint8_t b) {
  //Fix for turning off onboard LED breaking bus
  #ifdef LED_BUILTIN
  if (_bri == 0 && b > 0) {
    if (_pins[0] == LED_BUILTIN || _pins[1] == LED_BUILTIN) PolyBus::begin(_busPtr, _iType, _pins);
  }
  #endif
  Bus::setBrightness(b);
  PolyBus::setBrightness(_busPtr, _iType, b);
}

//If LEDs are skipped, it is possible to use the first as a status LED.
//TODO only show if no new show due in the next 50ms
void BusDigital::setStatusPixel(uint32_t c) {
  if (_skip && canShow()) {
    PolyBus::setPixelColor(_busPtr, _iType, 0, c, _colorOrderMap.getPixelColorOrder(_start, _colorOrder));
    PolyBus::show(_busPtr, _iType);
  }
}

void IRAM_ATTR BusDigital::setPixelColor(uint16_t pix, uint32_t c) {
  if (_type == TYPE_SK6812_RGBW || _type == TYPE_TM1814 || _type == TYPE_WS2812_1CH_X3) c = autoWhiteCalc(c);
  if (_cct >= 1900) c = colorBalanceFromKelvin(_cct, c); //color correction from CCT
  if (reversed) pix = _len - pix -1;
  else pix += _skip;
  uint8_t co = _colorOrderMap.getPixelColorOrder(pix+_start, _colorOrder);
  if (_type == TYPE_WS2812_1CH_X3) { // map to correct IC, each controls 3 LEDs
    uint16_t pOld = pix;
    pix = IC_INDEX_WS2812_1CH_3X(pix);
    uint32_t cOld = PolyBus::getPixelColor(_busPtr, _iType, pix, co);
    switch (pOld % 3) { // change only the single channel (TODO: this can cause loss because of get/set)
      case 0: c = RGBW32(R(cOld), W(c)   , B(cOld), 0); break;
      case 1: c = RGBW32(W(c)   , G(cOld), B(cOld), 0); break;
      case 2: c = RGBW32(R(cOld), G(cOld), W(c)   , 0); break;
    }
  }
  PolyBus::setPixelColor(_busPtr, _iType, pix, c, co);
}

uint32_t BusDigital::getPixelColor(uint16_t pix) {
  if (reversed) pix = _len - pix -1;
  else pix += _skip;
  uint8_t co = _colorOrderMap.getPixelColorOrder(pix+_start, _colorOrder);
  if (_type == TYPE_WS2812_1CH_X3) { // map to correct IC, each controls 3 LEDs
    uint16_t pOld = pix;
    pix = IC_INDEX_WS2812_1CH_3X(pix);
    uint32_t c = PolyBus::getPixelColor(_busPtr, _iType, pix, co);
    switch (pOld % 3) { // get only the single channel
      case 0: c = RGBW32(G(c), G(c), G(c), G(c)); break;
      case 1: c = RGBW32(R(c), R(c), R(c), R(c)); break;
      case 2: c = RGBW32(B(c), B(c), B(c), B(c)); break;
    }
    return c;
  }
  return PolyBus::getPixelColor(_busPtr, _iType, pix, co);
}

uint8_t BusDigital::getPins(uint8_t* pinArray) {
  uint8_t numPins = IS_2PIN(_type) ? 2 : 1;
  for (uint8_t i = 0; i < numPins; i++) pinArray[i] = _pins[i];
  return numPins;
}

void BusDigital::setColorOrder(uint8_t colorOrder) {
  // upper nibble contains W swap information
  if ((colorOrder & 0x0F) > 5) return;
  _colorOrder = colorOrder;
}

void BusDigital::reinit() {
  PolyBus::begin(_busPtr, _iType, _pins);
}

void BusDigital::cleanup() {
  DEBUG_PRINTLN(F("Digital Cleanup."));
  PolyBus::cleanup(_busPtr, _iType);
  _iType = I_NONE;
  _valid = false;
  _busPtr = nullptr;
  pinManager.deallocatePin(_pins[1], PinOwner::BusDigital);
  pinManager.deallocatePin(_pins[0], PinOwner::BusDigital);
}


BusPwm::BusPwm(BusConfig &bc) : Bus(bc.type, bc.start, bc.autoWhite) {
  _valid = false;
  if (!IS_PWM(bc.type)) return;
  uint8_t numPins = NUM_PWM_PINS(bc.type);

  #ifdef ESP8266
  analogWriteRange(255);  //same range as one RGB channel
  analogWriteFreq(WLED_PWM_FREQ);
  #else
  _ledcStart = pinManager.allocateLedc(numPins);
  if (_ledcStart == 255) { //no more free LEDC channels
    deallocatePins(); return;
  }
  #endif

  for (uint8_t i = 0; i < numPins; i++) {
    uint8_t currentPin = bc.pins[i];
    if (!pinManager.allocatePin(currentPin, true, PinOwner::BusPwm)) {
    deallocatePins(); return;
    }
    _pins[i] = currentPin; //store only after allocatePin() succeeds
    #ifdef ESP8266
    pinMode(_pins[i], OUTPUT);
    #else
    ledcSetup(_ledcStart + i, WLED_PWM_FREQ, 8);
    ledcAttachPin(_pins[i], _ledcStart + i);
    #endif
  }
  reversed = bc.reversed;
  _valid = true;
}

void BusPwm::setPixelColor(uint16_t pix, uint32_t c) {
  if (pix != 0 || !_valid) return; //only react to first pixel
  if (_type != TYPE_ANALOG_3CH) c = autoWhiteCalc(c);
  if (_cct >= 1900 && (_type == TYPE_ANALOG_3CH || _type == TYPE_ANALOG_4CH)) {
    c = colorBalanceFromKelvin(_cct, c); //color correction from CCT
  }
  uint8_t r = R(c);
  uint8_t g = G(c);
  uint8_t b = B(c);
  uint8_t w = W(c);
  uint8_t cct = 0; //0 - full warm white, 255 - full cold white
  if (_cct > -1) {
    if (_cct >= 1900)    cct = (_cct - 1900) >> 5;
    else if (_cct < 256) cct = _cct;
  } else {
    cct = (approximateKelvinFromRGB(c) - 1900) >> 5;
  }

  uint8_t ww, cw;
  #ifdef WLED_USE_IC_CCT
  ww = w;
  cw = cct;
  #else
  //0 - linear (CCT 127 = 50% warm, 50% cold), 127 - additive CCT blending (CCT 127 = 100% warm, 100% cold)
  if (cct       < _cctBlend) ww = 255;
  else ww = ((255-cct) * 255) / (255 - _cctBlend);

  if ((255-cct) < _cctBlend) cw = 255;
  else                       cw = (cct * 255) / (255 - _cctBlend);

  ww = (w * ww) / 255; //brightness scaling
  cw = (w * cw) / 255;
  #endif

  switch (_type) {
    case TYPE_ANALOG_1CH: //one channel (white), relies on auto white calculation
      _data[0] = w;
      break;
    case TYPE_ANALOG_2CH: //warm white + cold white
      _data[1] = cw;
      _data[0] = ww;
      break;
    case TYPE_ANALOG_5CH: //RGB + warm white + cold white
      _data[4] = cw;
      w = ww;
    case TYPE_ANALOG_4CH: //RGBW
      _data[3] = w;
    case TYPE_ANALOG_3CH: //standard dumb RGB
      _data[0] = r; _data[1] = g; _data[2] = b;
      break;
  }
}

//does no index check
uint32_t BusPwm::getPixelColor(uint16_t pix) {
  if (!_valid) return 0;
  return RGBW32(_data[0], _data[1], _data[2], _data[3]);
}

void BusPwm::show() {
  if (!_valid) return;
  uint8_t numPins = NUM_PWM_PINS(_type);
  for (uint8_t i = 0; i < numPins; i++) {
    uint8_t scaled = (_data[i] * _bri) / 255;
    if (reversed) scaled = 255 - scaled;
    #ifdef ESP8266
    analogWrite(_pins[i], scaled);
    #else
    ledcWrite(_ledcStart + i, scaled);
    #endif
  }
}

uint8_t BusPwm::getPins(uint8_t* pinArray) {
  if (!_valid) return 0;
  uint8_t numPins = NUM_PWM_PINS(_type);
  for (uint8_t i = 0; i < numPins; i++) {
    pinArray[i] = _pins[i];
  }
  return numPins;
}

void BusPwm::deallocatePins() {
  uint8_t numPins = NUM_PWM_PINS(_type);
  for (uint8_t i = 0; i < numPins; i++) {
    pinManager.deallocatePin(_pins[i], PinOwner::BusPwm);
    if (!pinManager.isPinOk(_pins[i])) continue;
    #ifdef ESP8266
    digitalWrite(_pins[i], LOW); //turn off PWM interrupt
    #else
    if (_ledcStart < 16) ledcDetachPin(_pins[i]);
    #endif
  }
  #ifdef ARDUINO_ARCH_ESP32
  pinManager.deallocateLedc(_ledcStart, numPins);
  #endif
}


BusOnOff::BusOnOff(BusConfig &bc) : Bus(bc.type, bc.start, bc.autoWhite) {
  _valid = false;
  if (bc.type != TYPE_ONOFF) return;

  uint8_t currentPin = bc.pins[0];
  if (!pinManager.allocatePin(currentPin, true, PinOwner::BusOnOff)) {
    return;
  }
  _pin = currentPin; //store only after allocatePin() succeeds
  pinMode(_pin, OUTPUT);
  reversed = bc.reversed;
  _valid = true;
}

void BusOnOff::setPixelColor(uint16_t pix, uint32_t c) {
  if (pix != 0 || !_valid) return; //only react to first pixel
  c = autoWhiteCalc(c);
  uint8_t r = R(c);
  uint8_t g = G(c);
  uint8_t b = B(c);
  uint8_t w = W(c);

  _data = bool((r+g+b+w) && _bri) ? 0xFF : 0;
}

uint32_t BusOnOff::getPixelColor(uint16_t pix) {
  if (!_valid) return 0;
  return RGBW32(_data, _data, _data, _data);
}

void BusOnOff::show() {
  if (!_valid) return;
  digitalWrite(_pin, reversed ? !(bool)_data : (bool)_data);
}

uint8_t BusOnOff::getPins(uint8_t* pinArray) {
  if (!_valid) return 0;
  pinArray[0] = _pin;
  return 1;
}


BusNetwork::BusNetwork(BusConfig &bc) : Bus(bc.type, bc.start, bc.autoWhite) {
  _valid = false;
  switch (bc.type) {
    case TYPE_NET_ARTNET_RGB:
      _rgbw = false;
      _UDPtype = 2;
<<<<<<< HEAD
    break;
    case TYPE_NET_E131_RGB:
      _rgbw = false;
      _UDPtype = 1;
    break;
    case TYPE_NET_DDP_RGB:
      _rgbw = false;
      _UDPtype = 0;
    break;
    default: // TYPE_NET_DDP_RGB / TYPE_NET_DDP_RGBW
      _rgbw = bc.type == TYPE_NET_DDP_RGBW;
      _UDPtype = 0;
    break;
=======
      break;
    case TYPE_NET_E131_RGB:
      _rgbw = false;
      _UDPtype = 1;
      break;
    default: // TYPE_NET_DDP_RGB / TYPE_NET_DDP_RGBW
      _rgbw = bc.type == TYPE_NET_DDP_RGBW;
      _UDPtype = 0;
      break;
>>>>>>> d1fed11d
  }
  _UDPchannels = _rgbw ? 4 : 3;
  _data = (byte *)malloc(bc.count * _UDPchannels);
  if (_data == nullptr) return;
  memset(_data, 0, bc.count * _UDPchannels);
  _len = bc.count;
  _client = IPAddress(bc.pins[0],bc.pins[1],bc.pins[2],bc.pins[3]);
  _broadcastLock = false;
  _valid = true;
}

void BusNetwork::setPixelColor(uint16_t pix, uint32_t c) {
  if (!_valid || pix >= _len) return;
  if (hasWhite()) c = autoWhiteCalc(c);
  if (_cct >= 1900) c = colorBalanceFromKelvin(_cct, c); //color correction from CCT
  uint16_t offset = pix * _UDPchannels;
  _data[offset]   = R(c);
  _data[offset+1] = G(c);
  _data[offset+2] = B(c);
  if (_rgbw) _data[offset+3] = W(c);
}

uint32_t BusNetwork::getPixelColor(uint16_t pix) {
  if (!_valid || pix >= _len) return 0;
  uint16_t offset = pix * _UDPchannels;
  return RGBW32(_data[offset], _data[offset+1], _data[offset+2], _rgbw ? (_data[offset+3] << 24) : 0);
}

void BusNetwork::show() {
  if (!_valid || !canShow()) return;
  _broadcastLock = true;
  realtimeBroadcast(_UDPtype, _client, _len, _data, _bri, _rgbw);
  _broadcastLock = false;
}

uint8_t BusNetwork::getPins(uint8_t* pinArray) {
  for (uint8_t i = 0; i < 4; i++) {
    pinArray[i] = _client[i];
  }
  return 4;
}

void BusNetwork::cleanup() {
  _type = I_NONE;
  _valid = false;
  if (_data != nullptr) free(_data);
  _data = nullptr;
}


//utility to get the approx. memory usage of a given BusConfig
uint32_t BusManager::memUsage(BusConfig &bc) {
  uint8_t type = bc.type;
  uint16_t len = bc.count + bc.skipAmount;
  if (type > 15 && type < 32) {
    #ifdef ESP8266
      if (bc.pins[0] == 3) { //8266 DMA uses 5x the mem
        if (type > 29) return len*20; //RGBW
        return len*15;
      }
      if (type > 29) return len*4; //RGBW
      return len*3;
    #else //ESP32 RMT uses double buffer?
      if (type > 29) return len*8; //RGBW
      return len*6;
    #endif
  }
  if (type > 31 && type < 48)   return 5;
  if (type == 44 || type == 45) return len*4; //RGBW
  return len*3; //RGB
}

int BusManager::add(BusConfig &bc) {
  if (getNumBusses() - getNumVirtualBusses() >= WLED_MAX_BUSSES) return -1;
  if (bc.type >= TYPE_NET_DDP_RGB && bc.type < 96) {
    busses[numBusses] = new BusNetwork(bc);
  } else if (IS_DIGITAL(bc.type)) {
    busses[numBusses] = new BusDigital(bc, numBusses, colorOrderMap);
  } else if (bc.type == TYPE_ONOFF) {
    busses[numBusses] = new BusOnOff(bc);
  } else {
    busses[numBusses] = new BusPwm(bc);
  }
  return numBusses++;
}

//do not call this method from system context (network callback)
void BusManager::removeAll() {
  DEBUG_PRINTLN(F("Removing all."));
  //prevents crashes due to deleting busses while in use.
  while (!canAllShow()) yield();
  for (uint8_t i = 0; i < numBusses; i++) delete busses[i];
  numBusses = 0;
}

void BusManager::show() {
  for (uint8_t i = 0; i < numBusses; i++) {
    busses[i]->show();
  }
}

void BusManager::setStatusPixel(uint32_t c) {
  for (uint8_t i = 0; i < numBusses; i++) {
    busses[i]->setStatusPixel(c);
  }
}

void IRAM_ATTR BusManager::setPixelColor(uint16_t pix, uint32_t c, int16_t cct) {
  for (uint8_t i = 0; i < numBusses; i++) {
    Bus* b = busses[i];
    uint16_t bstart = b->getStart();
    if (pix < bstart || pix >= bstart + b->getLength()) continue;
    busses[i]->setPixelColor(pix - bstart, c);
  }
}

void BusManager::setBrightness(uint8_t b) {
  for (uint8_t i = 0; i < numBusses; i++) {
    busses[i]->setBrightness(b);
  }
}

void BusManager::setSegmentCCT(int16_t cct, bool allowWBCorrection) {
  if (cct > 255) cct = 255;
  if (cct >= 0) {
    //if white balance correction allowed, save as kelvin value instead of 0-255
    if (allowWBCorrection) cct = 1900 + (cct << 5);
  } else cct = -1;
  Bus::setCCT(cct);
}

uint32_t BusManager::getPixelColor(uint16_t pix) {
  for (uint8_t i = 0; i < numBusses; i++) {
    Bus* b = busses[i];
    uint16_t bstart = b->getStart();
    if (pix < bstart || pix >= bstart + b->getLength()) continue;
    return b->getPixelColor(pix - bstart);
  }
  return 0;
}

bool BusManager::canAllShow() {
  for (uint8_t i = 0; i < numBusses; i++) {
    if (!busses[i]->canShow()) return false;
  }
  return true;
}

Bus* BusManager::getBus(uint8_t busNr) {
  if (busNr >= numBusses) return nullptr;
  return busses[busNr];
}

//semi-duplicate of strip.getLengthTotal() (though that just returns strip._length, calculated in finalizeInit())
uint16_t BusManager::getTotalLength() {
  uint16_t len = 0;
  for (uint8_t i=0; i<numBusses; i++) len += busses[i]->getLength();
  return len;
}

// Bus static member definition
int16_t Bus::_cct = -1;
uint8_t Bus::_cctBlend = 0;
uint8_t Bus::_gAWM = 255;<|MERGE_RESOLUTION|>--- conflicted
+++ resolved
@@ -388,21 +388,6 @@
     case TYPE_NET_ARTNET_RGB:
       _rgbw = false;
       _UDPtype = 2;
-<<<<<<< HEAD
-    break;
-    case TYPE_NET_E131_RGB:
-      _rgbw = false;
-      _UDPtype = 1;
-    break;
-    case TYPE_NET_DDP_RGB:
-      _rgbw = false;
-      _UDPtype = 0;
-    break;
-    default: // TYPE_NET_DDP_RGB / TYPE_NET_DDP_RGBW
-      _rgbw = bc.type == TYPE_NET_DDP_RGBW;
-      _UDPtype = 0;
-    break;
-=======
       break;
     case TYPE_NET_E131_RGB:
       _rgbw = false;
@@ -412,7 +397,6 @@
       _rgbw = bc.type == TYPE_NET_DDP_RGBW;
       _UDPtype = 0;
       break;
->>>>>>> d1fed11d
   }
   _UDPchannels = _rgbw ? 4 : 3;
   _data = (byte *)malloc(bc.count * _UDPchannels);
