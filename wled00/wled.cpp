--- conflicted
+++ resolved
@@ -354,7 +354,7 @@
     if (udpPort2 > 0 && udpPort2 != ntpLocalPort && udpPort2 != udpPort && udpPort2 != udpRgbPort) {
       udp2Connected = notifier2Udp.begin(udpPort2);
     }
-    
+
     if (audioSyncPort > 0 || (((audioSyncEnabled)>>(0)) & 1) || (((audioSyncEnabled)>>(1)) & 1)) {
     #ifndef ESP8266
       udpSyncConnected = fftUdp.beginMulticast(IPAddress(239,0,0,1), audioSyncPort);
@@ -413,35 +413,8 @@
 
   // convert the "serverDescription" into a valid DNS hostname (alphanumeric)
   char hostname[25] = "wled-";
-<<<<<<< HEAD
-  const char *pC = serverDescription;
-  uint8_t pos = 5;
-
-  while (*pC && pos < 24) { // while !null and not over length
-    if (isalnum(*pC)) {     // if the current char is alpha-numeric append it to the hostname
-      hostname[pos] = *pC;
-      pos++;
-    } else if (*pC == ' ' || *pC == '_' || *pC == '-' || *pC == '+' || *pC == '!' || *pC == '?' || *pC == '*') {
-      hostname[pos] = '-';
-      pos++;
-    }
-    // else do nothing - no leading hyphens and do not include hyphens for all other characters.
-    pC++;
-  }
-  // if the hostname is left blank, use the mac address/default mdns name
-  if (pos < 6) {
-    sprintf(hostname + 5, "%*s", 6, escapedMac.c_str() + 6);
-  } else { //last character must not be hyphen
-    while (pos > 0 && hostname[pos -1] == '-') {
-      hostname[pos -1] = 0;
-      pos--;
-    }
-  }
-
-=======
   prepareHostname(hostname);
-  
->>>>>>> c365fd9d
+
 #ifdef ESP8266
   WiFi.hostname(hostname);
 #endif
@@ -615,7 +588,7 @@
     #else
       digitalWrite(STATUSLED, LOW);
     #endif
-    
+
   }
   #endif
 }