--- conflicted
+++ resolved
@@ -753,19 +753,9 @@
   USER_PRINT(F("Opening access point "));  // WLEDMM
   USER_PRINTLN(apSSID);                    // WLEDMM
   WiFi.softAPConfig(IPAddress(4, 3, 2, 1), IPAddress(4, 3, 2, 1), IPAddress(255, 255, 255, 0));
-<<<<<<< HEAD
-  if (!WiFi.softAP(apSSID, apPass, apChannel, apHide)) {   // WLEDMM softAp() will return true in case of success and false in case of failure.
-    USER_PRINTLN(F("Access point creation failed."));
-    apActive = false;
-    return;
-  }
-  #ifdef WLEDMM_WIFI_POWERON_HACK
-  WiFi.setTxPower(WIFI_POWER_8_5dBm);  // reduce TX power - required for C3 mini v1.0.0 (wemos), see https://www.wemos.cc/en/latest/c3/c3_mini_1_0_0.html#about-wifi
-=======
   WiFi.softAP(apSSID, apPass, apChannel, apHide);
   #if defined(LOLIN_WIFI_FIX) && (defined(ARDUINO_ARCH_ESP32C3) || defined(ARDUINO_ARCH_ESP32S2))
   WiFi.setTxPower(WIFI_POWER_8_5dBm);
->>>>>>> bf6a18a4
   #endif
 
   if (!apActive) // start captive portal if AP active
@@ -947,16 +937,9 @@
 
   WiFi.begin(clientSSID, clientPass);
 #ifdef ARDUINO_ARCH_ESP32
-<<<<<<< HEAD
-#ifdef WLEDMM_WIFI_POWERON_HACK
-  // WLEDMM - if your board has issues connecting to WiFi, try this
-  WiFi.setTxPower(WIFI_POWER_5dBm);  // required for ESP32-C3FH4-RGB
-#endif
-=======
   #if defined(LOLIN_WIFI_FIX) && (defined(ARDUINO_ARCH_ESP32C3) || defined(ARDUINO_ARCH_ESP32S2))
   WiFi.setTxPower(WIFI_POWER_8_5dBm);
   #endif
->>>>>>> bf6a18a4
   WiFi.setSleep(!noWifiSleep);
   WiFi.setHostname(hostname);
 #else
