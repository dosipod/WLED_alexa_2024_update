#define WLED_DEFINE_GLOBAL_VARS //only in one source file, wled.cpp!
#include "wled.h"
#include "wled_ethernet.h"
#include <Arduino.h>

#if defined(ARDUINO_ARCH_ESP32) && defined(WLED_DISABLE_BROWNOUT_DET)
#include "soc/soc.h"
#include "soc/rtc_cntl_reg.h"
#endif

/*
 * Main WLED class implementation. Mostly initialization and connection logic
 */

WLED::WLED()
{
}

// turns all LEDs off and restarts ESP
void WLED::reset()
{
  briT = 0;
  #ifdef WLED_ENABLE_WEBSOCKETS
  ws.closeAll(1012);
  #endif
  unsigned long dly = millis();
  while (millis() - dly < 450) {
    yield();        // enough time to send response to client
  }
  applyBri();
  DEBUG_PRINTLN(F("WLED RESET"));
  ESP.restart();
}

void WLED::loop()
{
  #ifdef WLED_DEBUG
  static unsigned long lastRun = 0;
  unsigned long        loopMillis = millis();
  size_t               loopDelay = loopMillis - lastRun;
  if (lastRun == 0) loopDelay=0; // startup - don't have valid data from last run.
  if (loopDelay > 2) DEBUG_PRINTF("Loop delayed more than %ums.\n", loopDelay);
  static unsigned long maxLoopMillis = 0;
  static size_t        avgLoopMillis = 0;
  static unsigned long maxUsermodMillis = 0;
  static size_t        avgUsermodMillis = 0;
  static unsigned long maxStripMillis = 0;
  static size_t        avgStripMillis = 0;
  unsigned long        stripMillis;
  #endif

  handleTime();
  #ifndef WLED_DISABLE_INFRARED
  handleIR();        // 2nd call to function needed for ESP32 to return valid results -- should be good for ESP8266, too
  #endif
  handleConnection();
  #ifndef WLED_DISABLE_ESPNOW
  handleRemote();
  #endif
  handleSerial();
  handleImprovWifiScan();
  handleNotifications();
  handleTransitions();
#ifdef WLED_ENABLE_DMX
  handleDMX();
#endif
  userLoop();

  #ifdef WLED_DEBUG
  unsigned long usermodMillis = millis();
  #endif
  usermods.loop();
  #ifdef WLED_DEBUG
  usermodMillis = millis() - usermodMillis;
  avgUsermodMillis += usermodMillis;
  if (usermodMillis > maxUsermodMillis) maxUsermodMillis = usermodMillis;
  #endif

  yield();
  handleIO();
  #ifndef WLED_DISABLE_INFRARED
  handleIR();
  #endif
  #ifndef WLED_DISABLE_ALEXA
  handleAlexa();
  #endif

  if (doCloseFile) {
    closeFile();
    yield();
  }

  #ifdef WLED_DEBUG
  stripMillis = millis();
  #endif
  if (!realtimeMode || realtimeOverride || (realtimeMode && useMainSegmentOnly))  // block stuff if WARLS/Adalight is enabled
  {
    if (apActive) dnsServer.processNextRequest();
    #ifndef WLED_DISABLE_OTA
    if (WLED_CONNECTED && aOtaEnabled && !otaLock && correctPIN) ArduinoOTA.handle();
    #endif
    handleNightlight();
    handlePlaylist();
    yield();

    #ifndef WLED_DISABLE_HUESYNC
    handleHue();
    yield();
    #endif

    handlePresets();
    yield();

    if (!offMode || strip.isOffRefreshRequired())
      strip.service();
    #ifdef ESP8266
    else if (!noWifiSleep)
      delay(1); //required to make sure ESP enters modem sleep (see #1184)
<<<<<<< HEAD
#endif
  } else {
    FSEQFile::handlePlayRecording();
=======
    #endif
>>>>>>> 1dab26bc
  }
  #ifdef WLED_DEBUG
  stripMillis = millis() - stripMillis;
  avgStripMillis += stripMillis;
  if (stripMillis > maxStripMillis) maxStripMillis = stripMillis;
  #endif

  yield();
#ifdef ESP8266
  MDNS.update();
#endif

  //millis() rolls over every 50 days
  if (lastMqttReconnectAttempt > millis()) {
    rolloverMillis++;
    lastMqttReconnectAttempt = 0;
    ntpLastSyncTime = 0;
    strip.restartRuntime();
  }
  if (millis() - lastMqttReconnectAttempt > 30000 || lastMqttReconnectAttempt == 0) { // lastMqttReconnectAttempt==0 forces immediate broadcast
    lastMqttReconnectAttempt = millis();
    #ifndef WLED_DISABLE_MQTT
    initMqtt();
    #endif
    yield();
    // refresh WLED nodes list
    refreshNodeList();
    if (nodeBroadcastEnabled) sendSysInfoUDP();
    yield();
  }

  // 15min PIN time-out
  if (strlen(settingsPIN)>0 && correctPIN && millis() - lastEditTime > PIN_TIMEOUT) {
    correctPIN = false;
    createEditHandler(false);
  }

  //LED settings have been saved, re-init busses
  //This code block causes severe FPS drop on ESP32 with the original "if (busConfigs[0] != nullptr)" conditional. Investigate!
  if (doInitBusses) {
    doInitBusses = false;
    DEBUG_PRINTLN(F("Re-init busses."));
    bool aligned = strip.checkSegmentAlignment(); //see if old segments match old bus(ses)
    busses.removeAll();
    uint32_t mem = 0, globalBufMem = 0;
    uint16_t maxlen = 0;
    for (uint8_t i = 0; i < WLED_MAX_BUSSES+WLED_MIN_VIRTUAL_BUSSES; i++) {
      if (busConfigs[i] == nullptr) break;
      mem += BusManager::memUsage(*busConfigs[i]);
      if (useGlobalLedBuffer && busConfigs[i]->start + busConfigs[i]->count > maxlen) {
          maxlen = busConfigs[i]->start + busConfigs[i]->count;
          globalBufMem = maxlen * 4;
      }
      if (mem + globalBufMem <= MAX_LED_MEMORY) {
        busses.add(*busConfigs[i]);
      }
      delete busConfigs[i]; busConfigs[i] = nullptr;
    }
    strip.finalizeInit(); // also loads default ledmap if present
    if (aligned) strip.makeAutoSegments();
    else strip.fixInvalidSegments();
    doSerializeConfig = true;
  }
  if (loadLedmap >= 0) {
    if (!strip.deserializeMap(loadLedmap) && strip.isMatrix && loadLedmap == 0) strip.setUpMatrix();
    loadLedmap = -1;
  }
  yield();
  if (doSerializeConfig) serializeConfig();

  yield();
  handleWs();
  handleStatusLED();

  toki.resetTick();

#if WLED_WATCHDOG_TIMEOUT > 0
  // we finished our mainloop, reset the watchdog timer
  static unsigned long lastWDTFeed = 0;
  if (!strip.isUpdating() || millis() - lastWDTFeed > (WLED_WATCHDOG_TIMEOUT*500)) {
  #ifdef ARDUINO_ARCH_ESP32
    esp_task_wdt_reset();
  #else
    ESP.wdtFeed();
  #endif
    lastWDTFeed = millis();
  }
#endif

  if (doReboot && (!doInitBusses || !doSerializeConfig)) // if busses have to be inited & saved, wait until next iteration
    reset();

// DEBUG serial logging (every 30s)
#ifdef WLED_DEBUG
  loopMillis = millis() - loopMillis;
  if (loopMillis > 30) {
    DEBUG_PRINTF("Loop took %lums.\n", loopMillis);
    DEBUG_PRINTF("Usermods took %lums.\n", usermodMillis);
    DEBUG_PRINTF("Strip took %lums.\n", stripMillis);
  }
  avgLoopMillis += loopMillis;
  if (loopMillis > maxLoopMillis) maxLoopMillis = loopMillis;
  if (millis() - debugTime > 29999) {
    DEBUG_PRINTLN(F("---DEBUG INFO---"));
    DEBUG_PRINT(F("Runtime: "));       DEBUG_PRINTLN(millis());
    DEBUG_PRINT(F("Unix time: "));     toki.printTime(toki.getTime());
    DEBUG_PRINT(F("Free heap: "));     DEBUG_PRINTLN(ESP.getFreeHeap());
    #if defined(ARDUINO_ARCH_ESP32) && defined(BOARD_HAS_PSRAM)
    if (psramFound()) {
      DEBUG_PRINT(F("Total PSRAM: "));    DEBUG_PRINT(ESP.getPsramSize()/1024); DEBUG_PRINTLN("kB");
      DEBUG_PRINT(F("Free PSRAM: "));     DEBUG_PRINT(ESP.getFreePsram()/1024); DEBUG_PRINTLN("kB");
    }
    #endif
    DEBUG_PRINT(F("Wifi state: "));      DEBUG_PRINTLN(WiFi.status());

    if (WiFi.status() != lastWifiState) {
      wifiStateChangedTime = millis();
    }
    lastWifiState = WiFi.status();
    DEBUG_PRINT(F("State time: "));      DEBUG_PRINTLN(wifiStateChangedTime);
    DEBUG_PRINT(F("NTP last sync: "));   DEBUG_PRINTLN(ntpLastSyncTime);
    DEBUG_PRINT(F("Client IP: "));       DEBUG_PRINTLN(Network.localIP());
    if (loops > 0) { // avoid division by zero
      DEBUG_PRINT(F("Loops/sec: "));       DEBUG_PRINTLN(loops / 30);
      DEBUG_PRINT(F("Loop time[ms]: "));   DEBUG_PRINT(avgLoopMillis/loops); DEBUG_PRINT("/");DEBUG_PRINTLN(maxLoopMillis);
      DEBUG_PRINT(F("UM time[ms]: "));     DEBUG_PRINT(avgUsermodMillis/loops); DEBUG_PRINT("/");DEBUG_PRINTLN(maxUsermodMillis);
      DEBUG_PRINT(F("Strip time[ms]: "));  DEBUG_PRINT(avgStripMillis/loops); DEBUG_PRINT("/"); DEBUG_PRINTLN(maxStripMillis);
    }
    strip.printSize();
    loops = 0;
    maxLoopMillis = 0;
    maxUsermodMillis = 0;
    maxStripMillis = 0;
    avgUsermodMillis = 0;
    avgStripMillis = 0;
    debugTime = millis();
  }
  loops++;
  lastRun = millis();
#endif        // WLED_DEBUG
}

void WLED::enableWatchdog() {
#if WLED_WATCHDOG_TIMEOUT > 0
#ifdef ARDUINO_ARCH_ESP32
  esp_err_t watchdog = esp_task_wdt_init(WLED_WATCHDOG_TIMEOUT, true);
  DEBUG_PRINT(F("Watchdog enabled: "));
  if (watchdog == ESP_OK) {
    DEBUG_PRINTLN(F("OK"));
  } else {
    DEBUG_PRINTLN(watchdog);
    return;
  }
  esp_task_wdt_add(NULL);
#else
  ESP.wdtEnable(WLED_WATCHDOG_TIMEOUT * 1000);
#endif
#endif
}

void WLED::disableWatchdog() {
#if WLED_WATCHDOG_TIMEOUT > 0
DEBUG_PRINTLN(F("Watchdog: disabled"));
#ifdef ARDUINO_ARCH_ESP32
  esp_task_wdt_delete(NULL);
#else
  ESP.wdtDisable();
#endif
#endif
}

void WLED::setup()
{
  #if defined(ARDUINO_ARCH_ESP32) && defined(WLED_DISABLE_BROWNOUT_DET)
  WRITE_PERI_REG(RTC_CNTL_BROWN_OUT_REG, 0); //disable brownout detection
  #endif

  #ifdef ARDUINO_ARCH_ESP32
  pinMode(hardwareRX, INPUT_PULLDOWN); delay(1);        // suppress noise in case RX pin is floating (at low noise energy) - see issue #3128
  #endif
  Serial.begin(115200);
  #if !ARDUINO_USB_CDC_ON_BOOT
  Serial.setTimeout(50);  // this causes troubles on new MCUs that have a "virtual" USB Serial (HWCDC)
  #else
  #endif
  #if defined(WLED_DEBUG) && defined(ARDUINO_ARCH_ESP32) && (defined(CONFIG_IDF_TARGET_ESP32S2) || defined(CONFIG_IDF_TARGET_ESP32C3) || ARDUINO_USB_CDC_ON_BOOT)
  delay(2500);  // allow CDC USB serial to initialise
  #endif
  #if !defined(WLED_DEBUG) && defined(ARDUINO_ARCH_ESP32) && !defined(WLED_DEBUG_HOST) && ARDUINO_USB_CDC_ON_BOOT
  Serial.setDebugOutput(false); // switch off kernel messages when using USBCDC
  #endif
  DEBUG_PRINTLN();
  DEBUG_PRINT(F("---WLED "));
  DEBUG_PRINT(versionString);
  DEBUG_PRINT(" ");
  DEBUG_PRINT(VERSION);
  DEBUG_PRINTLN(F(" INIT---"));
#ifdef ARDUINO_ARCH_ESP32
  DEBUG_PRINT(F("esp32 "));
  DEBUG_PRINTLN(ESP.getSdkVersion());
  #if defined(ESP_ARDUINO_VERSION)
    //DEBUG_PRINTF(F("arduino-esp32  0x%06x\n"), ESP_ARDUINO_VERSION);
    DEBUG_PRINTF("arduino-esp32 v%d.%d.%d\n", int(ESP_ARDUINO_VERSION_MAJOR), int(ESP_ARDUINO_VERSION_MINOR), int(ESP_ARDUINO_VERSION_PATCH));  // availeable since v2.0.0
  #else
    DEBUG_PRINTLN(F("arduino-esp32 v1.0.x\n"));  // we can't say in more detail.
  #endif

  DEBUG_PRINT(F("CPU:   ")); DEBUG_PRINT(ESP.getChipModel());
  DEBUG_PRINT(F(" rev.")); DEBUG_PRINT(ESP.getChipRevision());
  DEBUG_PRINT(F(", ")); DEBUG_PRINT(ESP.getChipCores()); DEBUG_PRINT(F(" core(s)"));
  DEBUG_PRINT(F(", ")); DEBUG_PRINT(ESP.getCpuFreqMHz()); DEBUG_PRINTLN(F("MHz."));
  DEBUG_PRINT(F("FLASH: ")); DEBUG_PRINT((ESP.getFlashChipSize()/1024)/1024);
  DEBUG_PRINT(F("MB, Mode ")); DEBUG_PRINT(ESP.getFlashChipMode());
  #ifdef WLED_DEBUG
  switch (ESP.getFlashChipMode()) {
    // missing: Octal modes
    case FM_QIO:  DEBUG_PRINT(F(" (QIO)")); break;
    case FM_QOUT: DEBUG_PRINT(F(" (QOUT)"));break;
    case FM_DIO:  DEBUG_PRINT(F(" (DIO)")); break;
    case FM_DOUT: DEBUG_PRINT(F(" (DOUT)"));break;
    default: break;
  }
  #endif
  DEBUG_PRINT(F(", speed ")); DEBUG_PRINT(ESP.getFlashChipSpeed()/1000000);DEBUG_PRINTLN(F("MHz."));

#else
  DEBUG_PRINT(F("esp8266 "));
  DEBUG_PRINTLN(ESP.getCoreVersion());
#endif
  DEBUG_PRINT(F("heap ")); DEBUG_PRINTLN(ESP.getFreeHeap());

#if defined(ARDUINO_ARCH_ESP32) && defined(BOARD_HAS_PSRAM)
  #if defined(CONFIG_IDF_TARGET_ESP32S3)
  // S3: reserve GPIO 33-37 for "octal" PSRAM
  managed_pin_type pins[] = { {33, true}, {34, true}, {35, true}, {36, true}, {37, true} };
  pinManager.allocateMultiplePins(pins, sizeof(pins)/sizeof(managed_pin_type), PinOwner::SPI_RAM);
  #elif defined(CONFIG_IDF_TARGET_ESP32S2)
  // S2: reserve GPIO 26-32 for PSRAM (may fail due to isPinOk() but that will also prevent other allocation)
  managed_pin_type pins[] = { {26, true}, {27, true}, {28, true}, {29, true}, {30, true}, {31, true}, {32, true} };
  pinManager.allocateMultiplePins(pins, sizeof(pins)/sizeof(managed_pin_type), PinOwner::SPI_RAM);
  #elif defined(CONFIG_IDF_TARGET_ESP32C3)
  // C3: reserve GPIO 12-17 for PSRAM (may fail due to isPinOk() but that will also prevent other allocation)
  managed_pin_type pins[] = { {12, true}, {13, true}, {14, true}, {15, true}, {16, true}, {17, true} };
  pinManager.allocateMultiplePins(pins, sizeof(pins)/sizeof(managed_pin_type), PinOwner::SPI_RAM);
  #else
  // GPIO16/GPIO17 reserved for SPI RAM
  managed_pin_type pins[] = { {16, true}, {17, true} };
  pinManager.allocateMultiplePins(pins, sizeof(pins)/sizeof(managed_pin_type), PinOwner::SPI_RAM);
  #endif
  #if defined(WLED_USE_PSRAM)
  if (psramFound()) {
    DEBUG_PRINT(F("Total PSRAM: ")); DEBUG_PRINT(ESP.getPsramSize()/1024); DEBUG_PRINTLN("kB");
    DEBUG_PRINT(F("Free PSRAM : ")); DEBUG_PRINT(ESP.getFreePsram()/1024); DEBUG_PRINTLN("kB");
  }
  #else
    DEBUG_PRINTLN(F("PSRAM not used."));
  #endif
#endif

  //DEBUG_PRINT(F("LEDs inited. heap usage ~"));
  //DEBUG_PRINTLN(heapPreAlloc - ESP.getFreeHeap());

#ifdef WLED_DEBUG
  pinManager.allocatePin(hardwareTX, true, PinOwner::DebugOut); // TX (GPIO1 on ESP32) reserved for debug output
#endif
#ifdef WLED_ENABLE_DMX //reserve GPIO2 as hardcoded DMX pin
  pinManager.allocatePin(2, true, PinOwner::DMX);
#endif

  DEBUG_PRINTLN(F("Registering usermods ..."));
  registerUsermods();

  DEBUG_PRINT(F("heap ")); DEBUG_PRINTLN(ESP.getFreeHeap());

  for (uint8_t i=1; i<WLED_MAX_BUTTONS; i++) btnPin[i] = -1;

  bool fsinit = false;
  DEBUGFS_PRINTLN(F("Mount FS"));
#ifdef ARDUINO_ARCH_ESP32
  fsinit = WLED_FS.begin(true);
#else
  fsinit = WLED_FS.begin();
#endif
  if (!fsinit) {
    DEBUGFS_PRINTLN(F("FS failed!"));
    errorFlag = ERR_FS_BEGIN;
  }
#ifdef WLED_ADD_EEPROM_SUPPORT
  else deEEP();
#else
  initPresetsFile();
#endif
  updateFSInfo();

  // generate module IDs must be done before AP setup
  escapedMac = WiFi.macAddress();
  escapedMac.replace(":", "");
  escapedMac.toLowerCase();

  WLED_SET_AP_SSID(); // otherwise it is empty on first boot until config is saved

  DEBUG_PRINTLN(F("Reading config"));
  deserializeConfigFromFS();

#if defined(STATUSLED) && STATUSLED>=0
  if (!pinManager.isPinAllocated(STATUSLED)) {
    // NOTE: Special case: The status LED should *NOT* be allocated.
    //       See comments in handleStatusLed().
    pinMode(STATUSLED, OUTPUT);
  }
#endif

  DEBUG_PRINTLN(F("Initializing strip"));
  beginStrip();
  DEBUG_PRINT(F("heap ")); DEBUG_PRINTLN(ESP.getFreeHeap());

  DEBUG_PRINTLN(F("Usermods setup"));
  userSetup();
  usermods.setup();
  DEBUG_PRINT(F("heap ")); DEBUG_PRINTLN(ESP.getFreeHeap());

  if (strcmp(clientSSID, DEFAULT_CLIENT_SSID) == 0)
    showWelcomePage = true;
  WiFi.persistent(false);
  #ifdef WLED_USE_ETHERNET
  WiFi.onEvent(WiFiEvent);
  #endif

  #ifdef WLED_ENABLE_ADALIGHT
  //Serial RX (Adalight, Improv, Serial JSON) only possible if GPIO3 unused
  //Serial TX (Debug, Improv, Serial JSON) only possible if GPIO1 unused
  if (!pinManager.isPinAllocated(hardwareRX) && !pinManager.isPinAllocated(hardwareTX)) {
    Serial.println(F("Ada"));
  }
  #endif

  // fill in unique mdns default
  if (strcmp(cmDNS, "x") == 0) sprintf_P(cmDNS, PSTR("wled-%*s"), 6, escapedMac.c_str() + 6);
#ifndef WLED_DISABLE_MQTT
  if (mqttDeviceTopic[0] == 0) sprintf_P(mqttDeviceTopic, PSTR("wled/%*s"), 6, escapedMac.c_str() + 6);
  if (mqttClientID[0] == 0)    sprintf_P(mqttClientID, PSTR("WLED-%*s"), 6, escapedMac.c_str() + 6);
#endif

#ifdef WLED_ENABLE_ADALIGHT
  if (Serial.available() > 0 && Serial.peek() == 'I') handleImprovPacket();
#endif

#ifndef WLED_DISABLE_OTA
  if (aOtaEnabled) {
    ArduinoOTA.onStart([]() {
#ifdef ESP8266
      wifi_set_sleep_type(NONE_SLEEP_T);
#endif
      WLED::instance().disableWatchdog();
      DEBUG_PRINTLN(F("Start ArduinoOTA"));
    });
    ArduinoOTA.onError([](ota_error_t error) {
      // reenable watchdog on failed update
      WLED::instance().enableWatchdog();
    });
    if (strlen(cmDNS) > 0)
      ArduinoOTA.setHostname(cmDNS);
  }
#endif
#ifdef WLED_ENABLE_DMX
  initDMX();
#endif

#ifdef WLED_ENABLE_ADALIGHT
  if (Serial.available() > 0 && Serial.peek() == 'I') handleImprovPacket();
#endif

  // HTTP server page init
  DEBUG_PRINTLN(F("initServer"));
  initServer();
  DEBUG_PRINT(F("heap ")); DEBUG_PRINTLN(ESP.getFreeHeap());

  enableWatchdog();

  #if defined(ARDUINO_ARCH_ESP32) && defined(WLED_DISABLE_BROWNOUT_DET)
  WRITE_PERI_REG(RTC_CNTL_BROWN_OUT_REG, 1); //enable brownout detector
  #endif
}

void WLED::beginStrip()
{
  // Initialize NeoPixel Strip and button
  strip.finalizeInit(); // busses created during deserializeConfig()
  strip.makeAutoSegments();
  strip.setBrightness(0);
  strip.setShowCallback(handleOverlayDraw);

  if (turnOnAtBoot) {
    if (briS > 0) bri = briS;
    else if (bri == 0) bri = 128;
  } else {
    // fix for #3196
    briLast = briS; bri = 0;
    strip.fill(BLACK);
    strip.show();
  }
  if (bootPreset > 0) {
    applyPreset(bootPreset, CALL_MODE_INIT);
  }
  colorUpdated(CALL_MODE_INIT);

  // init relay pin
  if (rlyPin>=0)
    digitalWrite(rlyPin, (rlyMde ? bri : !bri));
}

void WLED::initAP(bool resetAP)
{
  if (apBehavior == AP_BEHAVIOR_BUTTON_ONLY && !resetAP)
    return;

  if (resetAP) {
    WLED_SET_AP_SSID();
    strcpy_P(apPass, PSTR(WLED_AP_PASS));
  }
  DEBUG_PRINT(F("Opening access point "));
  DEBUG_PRINTLN(apSSID);
  WiFi.softAPConfig(IPAddress(4, 3, 2, 1), IPAddress(4, 3, 2, 1), IPAddress(255, 255, 255, 0));
  WiFi.softAP(apSSID, apPass, apChannel, apHide);
  #if defined(LOLIN_WIFI_FIX) && (defined(ARDUINO_ARCH_ESP32C3) || defined(ARDUINO_ARCH_ESP32S2) || defined(ARDUINO_ARCH_ESP32S3))
  WiFi.setTxPower(WIFI_POWER_8_5dBm);
  #endif

  if (!apActive) // start captive portal if AP active
  {
    DEBUG_PRINTLN(F("Init AP interfaces"));
    server.begin();
    if (udpPort > 0 && udpPort != ntpLocalPort) {
      udpConnected = notifierUdp.begin(udpPort);
    }
    if (udpRgbPort > 0 && udpRgbPort != ntpLocalPort && udpRgbPort != udpPort) {
      udpRgbConnected = rgbUdp.begin(udpRgbPort);
    }
    if (udpPort2 > 0 && udpPort2 != ntpLocalPort && udpPort2 != udpPort && udpPort2 != udpRgbPort) {
      udp2Connected = notifier2Udp.begin(udpPort2);
    }
    e131.begin(false, e131Port, e131Universe, E131_MAX_UNIVERSE_COUNT);
    ddp.begin(false, DDP_DEFAULT_PORT);

    dnsServer.setErrorReplyCode(DNSReplyCode::NoError);
    dnsServer.start(53, "*", WiFi.softAPIP());
  }
  apActive = true;
}

bool WLED::initEthernet()
{
#if defined(ARDUINO_ARCH_ESP32) && defined(WLED_USE_ETHERNET)

  static bool successfullyConfiguredEthernet = false;

  if (successfullyConfiguredEthernet) {
    // DEBUG_PRINTLN(F("initE: ETH already successfully configured, ignoring"));
    return false;
  }
  if (ethernetType == WLED_ETH_NONE) {
    return false;
  }
  if (ethernetType >= WLED_NUM_ETH_TYPES) {
    DEBUG_PRINT(F("initE: Ignoring attempt for invalid ethernetType ")); DEBUG_PRINTLN(ethernetType);
    return false;
  }

  DEBUG_PRINT(F("initE: Attempting ETH config: ")); DEBUG_PRINTLN(ethernetType);

  // Ethernet initialization should only succeed once -- else reboot required
  ethernet_settings es = ethernetBoards[ethernetType];
  managed_pin_type pinsToAllocate[10] = {
    // first six pins are non-configurable
    esp32_nonconfigurable_ethernet_pins[0],
    esp32_nonconfigurable_ethernet_pins[1],
    esp32_nonconfigurable_ethernet_pins[2],
    esp32_nonconfigurable_ethernet_pins[3],
    esp32_nonconfigurable_ethernet_pins[4],
    esp32_nonconfigurable_ethernet_pins[5],
    { (int8_t)es.eth_mdc,   true },  // [6] = MDC  is output and mandatory
    { (int8_t)es.eth_mdio,  true },  // [7] = MDIO is bidirectional and mandatory
    { (int8_t)es.eth_power, true },  // [8] = optional pin, not all boards use
    { ((int8_t)0xFE),       false }, // [9] = replaced with eth_clk_mode, mandatory
  };
  // update the clock pin....
  if (es.eth_clk_mode == ETH_CLOCK_GPIO0_IN) {
    pinsToAllocate[9].pin = 0;
    pinsToAllocate[9].isOutput = false;
  } else if (es.eth_clk_mode == ETH_CLOCK_GPIO0_OUT) {
    pinsToAllocate[9].pin = 0;
    pinsToAllocate[9].isOutput = true;
  } else if (es.eth_clk_mode == ETH_CLOCK_GPIO16_OUT) {
    pinsToAllocate[9].pin = 16;
    pinsToAllocate[9].isOutput = true;
  } else if (es.eth_clk_mode == ETH_CLOCK_GPIO17_OUT) {
    pinsToAllocate[9].pin = 17;
    pinsToAllocate[9].isOutput = true;
  } else {
    DEBUG_PRINT(F("initE: Failing due to invalid eth_clk_mode ("));
    DEBUG_PRINT(es.eth_clk_mode);
    DEBUG_PRINTLN(")");
    return false;
  }

  if (!pinManager.allocateMultiplePins(pinsToAllocate, 10, PinOwner::Ethernet)) {
    DEBUG_PRINTLN(F("initE: Failed to allocate ethernet pins"));
    return false;
  }

  /*
  For LAN8720 the most correct way is to perform clean reset each time before init
  applying LOW to power or nRST pin for at least 100 us (please refer to datasheet, page 59)
  ESP_IDF > V4 implements it (150 us, lan87xx_reset_hw(esp_eth_phy_t *phy) function in 
  /components/esp_eth/src/esp_eth_phy_lan87xx.c, line 280)
  but ESP_IDF < V4 does not. Lets do it:
  [not always needed, might be relevant in some EMI situations at startup and for hot resets]
  */
  #if ESP_IDF_VERSION_MAJOR==3
  if(es.eth_power>0 && es.eth_type==ETH_PHY_LAN8720) {
    pinMode(es.eth_power, OUTPUT);
    digitalWrite(es.eth_power, 0);
    delayMicroseconds(150);
    digitalWrite(es.eth_power, 1);
    delayMicroseconds(10);
  }
  #endif

  if (!ETH.begin(
                (uint8_t) es.eth_address,
                (int)     es.eth_power,
                (int)     es.eth_mdc,
                (int)     es.eth_mdio,
                (eth_phy_type_t)   es.eth_type,
                (eth_clock_mode_t) es.eth_clk_mode
                )) {
    DEBUG_PRINTLN(F("initC: ETH.begin() failed"));
    // de-allocate the allocated pins
    for (managed_pin_type mpt : pinsToAllocate) {
      pinManager.deallocatePin(mpt.pin, PinOwner::Ethernet);
    }
    return false;
  }

  successfullyConfiguredEthernet = true;
  DEBUG_PRINTLN(F("initC: *** Ethernet successfully configured! ***"));
  return true;
#else
  return false; // Ethernet not enabled for build
#endif

}

void WLED::initConnection()
{
  #ifdef WLED_ENABLE_WEBSOCKETS
  ws.onEvent(wsEvent);
  #endif

  WiFi.disconnect(true);        // close old connections
#ifdef ESP8266
  WiFi.setPhyMode(WIFI_PHY_MODE_11N);
#endif

  if (staticIP[0] != 0 && staticGateway[0] != 0) {
    WiFi.config(staticIP, staticGateway, staticSubnet, IPAddress(1, 1, 1, 1));
  } else {
    WiFi.config(IPAddress((uint32_t)0), IPAddress((uint32_t)0), IPAddress((uint32_t)0));
  }

  lastReconnectAttempt = millis();

  if (!WLED_WIFI_CONFIGURED) {
    DEBUG_PRINTLN(F("No connection configured."));
    if (!apActive) initAP();        // instantly go to ap mode
    return;
  } else if (!apActive) {
    if (apBehavior == AP_BEHAVIOR_ALWAYS) {
      DEBUG_PRINTLN(F("Access point ALWAYS enabled."));
      initAP();
    } else {
      DEBUG_PRINTLN(F("Access point disabled (init)."));
      WiFi.softAPdisconnect(true);
      WiFi.mode(WIFI_STA);
    }
  }
  showWelcomePage = false;

  DEBUG_PRINT(F("Connecting to "));
  DEBUG_PRINT(clientSSID);
  DEBUG_PRINTLN("...");

  // convert the "serverDescription" into a valid DNS hostname (alphanumeric)
  char hostname[25];
  prepareHostname(hostname);

#ifdef ESP8266
  WiFi.hostname(hostname);
#endif

  WiFi.begin(clientSSID, clientPass);
#ifdef ARDUINO_ARCH_ESP32
  #if defined(LOLIN_WIFI_FIX) && (defined(ARDUINO_ARCH_ESP32C3) || defined(ARDUINO_ARCH_ESP32S2) || defined(ARDUINO_ARCH_ESP32S3))
  WiFi.setTxPower(WIFI_POWER_8_5dBm);
  #endif
  WiFi.setSleep(!noWifiSleep);
  WiFi.setHostname(hostname);
#else
  wifi_set_sleep_type((noWifiSleep) ? NONE_SLEEP_T : MODEM_SLEEP_T);
#endif
}

void WLED::initInterfaces()
{
  DEBUG_PRINTLN(F("Init STA interfaces"));

#ifndef WLED_DISABLE_HUESYNC
  IPAddress ipAddress = Network.localIP();
  if (hueIP[0] == 0) {
    hueIP[0] = ipAddress[0];
    hueIP[1] = ipAddress[1];
    hueIP[2] = ipAddress[2];
  }
#endif

#ifndef WLED_DISABLE_ALEXA
  // init Alexa hue emulation
  if (alexaEnabled)
    alexaInit();
#endif

#ifndef WLED_DISABLE_OTA
  if (aOtaEnabled)
    ArduinoOTA.begin();
#endif

  // Set up mDNS responder:
  if (strlen(cmDNS) > 0) {
    // "end" must be called before "begin" is called a 2nd time
    // see https://github.com/esp8266/Arduino/issues/7213
    MDNS.end();
    MDNS.begin(cmDNS);

    DEBUG_PRINTLN(F("mDNS started"));
    MDNS.addService("http", "tcp", 80);
    MDNS.addService("wled", "tcp", 80);
    MDNS.addServiceTxt("wled", "tcp", "mac", escapedMac.c_str());
  }
  server.begin();

  if (udpPort > 0 && udpPort != ntpLocalPort) {
    udpConnected = notifierUdp.begin(udpPort);
    if (udpConnected && udpRgbPort != udpPort)
      udpRgbConnected = rgbUdp.begin(udpRgbPort);
    if (udpConnected && udpPort2 != udpPort && udpPort2 != udpRgbPort)
      udp2Connected = notifier2Udp.begin(udpPort2);
  }
  if (ntpEnabled)
    ntpConnected = ntpUdp.begin(ntpLocalPort);

  e131.begin(e131Multicast, e131Port, e131Universe, E131_MAX_UNIVERSE_COUNT);
  ddp.begin(false, DDP_DEFAULT_PORT);
  reconnectHue();
#ifndef WLED_DISABLE_MQTT
  initMqtt();
#endif
  interfacesInited = true;
  wasConnected = true;
}

void WLED::handleConnection()
{
  static byte stacO = 0;
  static uint32_t lastHeap = UINT32_MAX;
  static unsigned long heapTime = 0;
  unsigned long now = millis();

  if (now < 2000 && (!WLED_WIFI_CONFIGURED || apBehavior == AP_BEHAVIOR_ALWAYS))
    return;

  if (lastReconnectAttempt == 0) {
    DEBUG_PRINTLN(F("lastReconnectAttempt == 0"));
    initConnection();
    return;
  }

  // reconnect WiFi to clear stale allocations if heap gets too low
  if (now - heapTime > 5000) {
    uint32_t heap = ESP.getFreeHeap();
    if (heap < MIN_HEAP_SIZE && lastHeap < MIN_HEAP_SIZE) {
      DEBUG_PRINT(F("Heap too low! "));
      DEBUG_PRINTLN(heap);
      forceReconnect = true;
      strip.purgeSegments(true); // remove all but one segments from memory
    } else if (heap < MIN_HEAP_SIZE) {
      strip.purgeSegments();
    }
    lastHeap = heap;
    heapTime = now;
  }

  byte stac = 0;
  if (apActive) {
#ifdef ESP8266
    stac = wifi_softap_get_station_num();
#else
    wifi_sta_list_t stationList;
    esp_wifi_ap_get_sta_list(&stationList);
    stac = stationList.num;
#endif
    if (stac != stacO) {
      stacO = stac;
      DEBUG_PRINT(F("Connected AP clients: "));
      DEBUG_PRINTLN(stac);
      if (!WLED_CONNECTED && WLED_WIFI_CONFIGURED) {        // trying to connect, but not connected
        if (stac)
          WiFi.disconnect();        // disable search so that AP can work
        else
          initConnection();         // restart search
      }
    }
  }
  if (forceReconnect) {
    DEBUG_PRINTLN(F("Forcing reconnect."));
    initConnection();
    interfacesInited = false;
    forceReconnect = false;
    wasConnected = false;
    return;
  }
  if (!Network.isConnected()) {
    if (interfacesInited) {
      DEBUG_PRINTLN(F("Disconnected!"));
      interfacesInited = false;
      initConnection();
    }
    //send improv failed 6 seconds after second init attempt (24 sec. after provisioning)
    if (improvActive > 2 && now - lastReconnectAttempt > 6000) {
      sendImprovStateResponse(0x03, true);
      improvActive = 2;
    }
    if (now - lastReconnectAttempt > ((stac) ? 300000 : 18000) && WLED_WIFI_CONFIGURED) {
      if (improvActive == 2) improvActive = 3;
      DEBUG_PRINTLN(F("Last reconnect too old."));
      initConnection();
    }
    if (!apActive && now - lastReconnectAttempt > 12000 && (!wasConnected || apBehavior == AP_BEHAVIOR_NO_CONN)) {
      DEBUG_PRINTLN(F("Not connected AP."));
      initAP();
    }
  } else if (!interfacesInited) { //newly connected
    DEBUG_PRINTLN("");
    DEBUG_PRINT(F("Connected! IP address: "));
    DEBUG_PRINTLN(Network.localIP());
    if (improvActive) {
      if (improvError == 3) sendImprovStateResponse(0x00, true);
      sendImprovStateResponse(0x04);
      if (improvActive > 1) sendImprovIPRPCResult(ImprovRPCType::Command_Wifi);
    }
    initInterfaces();
    userConnected();
    usermods.connected();
    lastMqttReconnectAttempt = 0; // force immediate update

    // shut down AP
    if (apBehavior != AP_BEHAVIOR_ALWAYS && apActive) {
      dnsServer.stop();
      WiFi.softAPdisconnect(true);
      apActive = false;
      DEBUG_PRINTLN(F("Access point disabled (handle)."));
    }
  }
}

// If status LED pin is allocated for other uses, does nothing
// else blink at 1Hz when WLED_CONNECTED is false (no WiFi, ?? no Ethernet ??)
// else blink at 2Hz when MQTT is enabled but not connected
// else turn the status LED off
void WLED::handleStatusLED()
{
  #if defined(STATUSLED)
  uint32_t c = 0;

  #if STATUSLED>=0
  if (pinManager.isPinAllocated(STATUSLED)) {
    return; //lower priority if something else uses the same pin
  }
  #endif

  if (WLED_CONNECTED) {
    c = RGBW32(0,255,0,0);
    ledStatusType = 2;
  } else if (WLED_MQTT_CONNECTED) {
    c = RGBW32(0,128,0,0);
    ledStatusType = 4;
  } else if (apActive) {
    c = RGBW32(0,0,255,0);
    ledStatusType = 1;
  }
  if (ledStatusType) {
    if (millis() - ledStatusLastMillis >= (1000/ledStatusType)) {
      ledStatusLastMillis = millis();
      ledStatusState = !ledStatusState;
      #if STATUSLED>=0
      digitalWrite(STATUSLED, ledStatusState);
      #else
      busses.setStatusPixel(ledStatusState ? c : 0);
      #endif
    }
  } else {
    #if STATUSLED>=0
      #ifdef STATUSLEDINVERTED
      digitalWrite(STATUSLED, HIGH);
      #else
      digitalWrite(STATUSLED, LOW);
      #endif
    #else
      busses.setStatusPixel(0);
    #endif
  }
  #endif
}<|MERGE_RESOLUTION|>--- conflicted
+++ resolved
@@ -116,13 +116,11 @@
     #ifdef ESP8266
     else if (!noWifiSleep)
       delay(1); //required to make sure ESP enters modem sleep (see #1184)
-<<<<<<< HEAD
+    
 #endif
   } else {
     FSEQFile::handlePlayRecording();
-=======
-    #endif
->>>>>>> 1dab26bc
+
   }
   #ifdef WLED_DEBUG
   stripMillis = millis() - stripMillis;
