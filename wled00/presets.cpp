#include "wled.h"

/*
 * Methods to handle saving and loading presets to/from the filesystem
 */

bool applyPreset(byte index, byte callMode)
{
  if (index == 0) return false;

  const char *filename = index < 255 ? "/presets.json" : "/tmp.json";

	uint8_t core = 1;
	//crude way to determine if this was called by a network request
	#ifdef ARDUINO_ARCH_ESP32
	core = xPortGetCoreID();
	#endif

	//only allow use of fileDoc from the core responsible for network requests
	//do not use active network request doc from preset called by main loop (playlist, schedule, ...)
  if (fileDoc && core) {
    errorFlag = readObjectFromFileUsingId(filename, index, fileDoc) ? ERR_NONE : ERR_FS_PLOAD;
    JsonObject fdo = fileDoc->as<JsonObject>();
    if (fdo["ps"] == index) fdo.remove("ps"); //remove load request for same presets to prevent recursive crash
    #ifdef WLED_DEBUG_FS
      serializeJson(*fileDoc, Serial);
    #endif
    deserializeState(fdo, callMode, index);
  } else {
    DEBUGFS_PRINTLN(F("Make read buf"));
    #ifdef WLED_USE_DYNAMIC_JSON
    DynamicJsonDocument doc(JSON_BUFFER_SIZE);
    #else
    if (!requestJSONBufferLock(9)) return false;
    #endif
    errorFlag = readObjectFromFileUsingId(filename, index, &doc) ? ERR_NONE : ERR_FS_PLOAD;
    JsonObject fdo = doc.as<JsonObject>();
    if (fdo["ps"] == index) fdo.remove("ps");
    #ifdef WLED_DEBUG_FS
      serializeJson(doc, Serial);
    #endif
    deserializeState(fdo, callMode, index);
    releaseJSONBufferLock();
  }

  if (!errorFlag) {
    if (index < 255) currentPreset = index;
    return true;
  }
  return false;
}

<<<<<<< HEAD
String getPresetName(byte index) 
{
  String name="";
  DEBUGFS_PRINTLN(F("Make read buf"));
  #ifdef WLED_USE_DYNAMIC_JSON
  DynamicJsonDocument doc(JSON_BUFFER_SIZE);
  #else
  if (!requestJSONBufferLock(9)) return "";
  #endif
  if (readObjectFromFileUsingId("/presets.json", index, &doc))
  { 
    JsonObject fdo = doc.as<JsonObject>();
    if (fdo["n"] ) name = (const char*)(fdo["n"]);
  }
  releaseJSONBufferLock();
  return name;
}

void savePreset(byte index, bool persist, const char* pname, JsonObject saveobj)
=======
void savePreset(byte index, const char* pname, JsonObject saveobj)
>>>>>>> 8bd8975e
{
  if (index == 0 || (index > 250 && index < 255)) return;
  char tmp[12];
  JsonObject sObj = saveobj;

  bool persist = (index != 255);
  const char *filename = persist ? "/presets.json" : "/tmp.json";

  if (!fileDoc) {
    DEBUGFS_PRINTLN(F("Allocating saving buffer"));
    #ifdef WLED_USE_DYNAMIC_JSON
    DynamicJsonDocument doc(JSON_BUFFER_SIZE);
    #else
    if (!requestJSONBufferLock(10)) return;
    #endif
    sObj = doc.to<JsonObject>();

    if (sObj["n"].isNull() && pname == nullptr) {
      sprintf_P(tmp, PSTR("Preset %d"), index);
      sObj["n"] = tmp;
    } else if (pname) sObj["n"] = pname;

    DEBUGFS_PRINTLN(F("Save current state"));
    serializeState(sObj, true);
    if (persist) currentPreset = index;

    writeObjectToFileUsingId(filename, index, &doc);

    releaseJSONBufferLock();
  } else { //from JSON API (fileDoc != nullptr)
    DEBUGFS_PRINTLN(F("Reuse recv buffer"));
    sObj.remove(F("psave"));
    sObj.remove(F("v"));

    if (!sObj["o"]) {
      DEBUGFS_PRINTLN(F("Save current state"));
      serializeState(sObj, true, sObj["ib"], sObj["sb"]);
      if (persist) currentPreset = index;
    }
    sObj.remove("o");
    sObj.remove("ib");
    sObj.remove("sb");
    sObj.remove(F("error"));
    sObj.remove(F("time"));

    writeObjectToFileUsingId(filename, index, fileDoc);
  }
  if (persist) presetsModifiedTime = toki.second(); //unix time
  updateFSInfo();
}

void deletePreset(byte index) {
  StaticJsonDocument<24> empty;
  writeObjectToFileUsingId("/presets.json", index, &empty);
  presetsModifiedTime = toki.second(); //unix time
  updateFSInfo();
}<|MERGE_RESOLUTION|>--- conflicted
+++ resolved
@@ -50,29 +50,7 @@
   return false;
 }
 
-<<<<<<< HEAD
-String getPresetName(byte index) 
-{
-  String name="";
-  DEBUGFS_PRINTLN(F("Make read buf"));
-  #ifdef WLED_USE_DYNAMIC_JSON
-  DynamicJsonDocument doc(JSON_BUFFER_SIZE);
-  #else
-  if (!requestJSONBufferLock(9)) return "";
-  #endif
-  if (readObjectFromFileUsingId("/presets.json", index, &doc))
-  { 
-    JsonObject fdo = doc.as<JsonObject>();
-    if (fdo["n"] ) name = (const char*)(fdo["n"]);
-  }
-  releaseJSONBufferLock();
-  return name;
-}
-
-void savePreset(byte index, bool persist, const char* pname, JsonObject saveobj)
-=======
 void savePreset(byte index, const char* pname, JsonObject saveobj)
->>>>>>> 8bd8975e
 {
   if (index == 0 || (index > 250 && index < 255)) return;
   char tmp[12];
