--- conflicted
+++ resolved
@@ -48,6 +48,12 @@
 
 void deserializeSegment(JsonObject elem, byte it, byte presetId)
 {
+  //WLEDMM add USER_PRINT
+  String temp;
+  serializeJson(elem, temp);
+  USER_PRINT("deserializeSegment ");
+  USER_PRINTLN(temp);
+
   byte id = elem["id"] | it;
   if (id >= strip.getMaxSegments()) return;
 
@@ -330,6 +336,12 @@
 // presetId is non-0 if called from handlePreset()
 bool deserializeState(JsonObject root, byte callMode, byte presetId)
 {
+  //WLEDMM add USER_PRINT
+  String temp;
+  serializeJson(root, temp);
+  USER_PRINT("deserializeState ");
+  USER_PRINTLN(temp);
+
   bool stateResponse = root[F("v")] | false;
 
   #if defined(WLED_DEBUG) && defined(WLED_DEBUG_HOST)
@@ -767,10 +779,6 @@
   root[F("cpalcount")] = strip.customPalettes.size(); //number of custom palettes
 
   JsonArray ledmaps = root.createNestedArray(F("maps"));
-<<<<<<< HEAD
-  for (size_t i=0; i<16; i++) { //WLEDMM include segment name ledmaps
-    if ((ledMaps>>i) & 0x0001) ledmaps.add(i);
-=======
   for (size_t i=0; i<WLED_MAX_LEDMAPS; i++) {
     if ((ledMaps>>i) & 0x00000001U) {
       JsonObject ledmaps0 = ledmaps.createNestedObject();
@@ -779,7 +787,6 @@
       if (i && ledmapNames[i-1]) ledmaps0["n"] = ledmapNames[i-1];
       #endif
     }
->>>>>>> 0d3debf9
   }
 
   //WLEDMM: add busses.length to outputs
