#include "wled.h"

/*
 * JSON API (De)serialization
 */

void deserializeSegment(JsonObject elem, byte it)
{
  byte id = elem["id"] | it;
  if (id < strip.getMaxSegments())
  {
    WS2812FX::Segment& seg = strip.getSegment(id);
    uint16_t start = elem["start"] | seg.start;
    int stop = elem["stop"] | -1;

    if (stop < 0) {
      uint16_t len = elem["len"];
      stop = (len > 0) ? start + len : seg.stop;
    }
    uint16_t grp = elem["grp"] | seg.grouping;
    uint16_t spc = elem["spc"] | seg.spacing;
    strip.setSegment(id, start, stop, grp, spc);

    int segbri = elem["bri"] | -1;
    if (segbri == 0) {
      seg.setOption(SEG_OPTION_ON, 0);
    } else if (segbri > 0) {
      seg.opacity = segbri;
      seg.setOption(SEG_OPTION_ON, 1);
    }
  
    seg.setOption(SEG_OPTION_ON, elem["on"] | seg.getOption(SEG_OPTION_ON));
    
    JsonArray colarr = elem["col"];
    if (!colarr.isNull())
    {
      for (uint8_t i = 0; i < 3; i++)
      {
        JsonArray colX = colarr[i];
        if (colX.isNull()) break;
        byte sz = colX.size();
        if (sz > 0 && sz < 5)
        {
          int rgbw[] = {0,0,0,0};
          byte cp = copyArray(colX, rgbw);
          
          if (cp == 1 && rgbw[0] == 0) seg.colors[i] = 0;
          if (id == strip.getMainSegmentId() && i < 2) //temporary, to make transition work on main segment
          { 
            if (i == 0) {col[0] = rgbw[0]; col[1] = rgbw[1]; col[2] = rgbw[2]; col[3] = rgbw[3];}
            if (i == 1) {colSec[0] = rgbw[0]; colSec[1] = rgbw[1]; colSec[2] = rgbw[2]; colSec[3] = rgbw[3];}
          } else {
            seg.colors[i] = ((rgbw[3] << 24) | ((rgbw[0]&0xFF) << 16) | ((rgbw[1]&0xFF) << 8) | ((rgbw[2]&0xFF)));
          }
        }
      }
    }
    
    //if (pal != seg.palette && pal < strip.getPaletteCount()) strip.setPalette(pal);
    seg.setOption(SEG_OPTION_SELECTED, elem["sel"] | seg.getOption(SEG_OPTION_SELECTED));
    seg.setOption(SEG_OPTION_REVERSED, elem["rev"] | seg.getOption(SEG_OPTION_REVERSED));
    seg.setOption(SEG_OPTION_MIRROR  , elem["mi"]  | seg.getOption(SEG_OPTION_MIRROR  ));

    //temporary, strip object gets updated via colorUpdated()
    if (id == strip.getMainSegmentId()) {
      effectCurrent = elem["fx"] | effectCurrent;
      effectSpeed = elem["sx"] | effectSpeed;
      effectIntensity = elem["ix"] | effectIntensity;
      effectFFT1 = elem["f1x"] | effectFFT1;
      effectFFT2 = elem["f2x"] | effectFFT2;
      effectFFT3 = elem["f3x"] | effectFFT3;
      effectPalette = elem["pal"] | effectPalette;
    } else { //permanent
      byte fx = elem["fx"] | seg.mode;
      if (fx != seg.mode && fx < strip.getModeCount()) strip.setMode(id, fx);
      seg.speed = elem["sx"] | seg.speed;
      seg.intensity = elem["ix"] | seg.intensity;
      seg.fft1 = elem["f1x"] | seg.fft1;
      seg.fft2 = elem["f2x"] | seg.fft2;
      seg.fft3 = elem["f3x"] | seg.fft3;
      seg.palette = elem["pal"] | seg.palette;
    }
  }
}

bool deserializeState(JsonObject root)
{
  strip.applyToAllSelected = false;
  bool stateResponse = root["v"] | false;

  int ps = root["ps"] | -1;
  if (ps >= 0) applyPreset(ps);
  
  bri = root["bri"] | bri;
  
  bool on = root["on"] | (bri > 0);
  if (!on != !bri) toggleOnOff();

  int tr = root["transition"] | -1;
  if (tr >= 0)
  {
    transitionDelay = tr;
    transitionDelay *= 100;
  }

  tr = root["tt"] | -1;
  if (tr >= 0)
  {
    transitionDelayTemp = tr;
    transitionDelayTemp *= 100;
    jsonTransitionOnce = true;
  }
  
  int cy = root["pl"] | -2;
  if (cy > -2) presetCyclingEnabled = (cy >= 0);
  JsonObject ccnf = root["ccnf"];
  presetCycleMin = ccnf["min"] | presetCycleMin;
  presetCycleMax = ccnf["max"] | presetCycleMax;
  tr = ccnf["time"] | -1;
  if (tr >= 2) presetCycleTime = tr;

  JsonObject nl = root["nl"];
  nightlightActive    = nl["on"]   | nightlightActive;
  nightlightDelayMins = nl["dur"]  | nightlightDelayMins;
  nightlightMode      = nl["fade"] | nightlightMode; //deprecated
  nightlightMode      = nl["mode"] | nightlightMode;
  nightlightTargetBri = nl["tbri"] | nightlightTargetBri;

  JsonObject udpn = root["udpn"];
  notifyDirect         = udpn["send"] | notifyDirect;
  receiveNotifications = udpn["recv"] | receiveNotifications;
  bool noNotification  = udpn["nn"]; //send no notification just for this request

  int timein = root["time"] | -1;
  if (timein != -1) setTime(timein);
  doReboot = root["rb"] | doReboot;

  realtimeOverride = root["lor"] | realtimeOverride;
  if (realtimeOverride > 2) realtimeOverride = REALTIME_OVERRIDE_ALWAYS;

  byte prevMain = strip.getMainSegmentId();
  strip.mainSegment = root["mainseg"] | prevMain;
  if (strip.getMainSegmentId() != prevMain) setValuesFromMainSeg();

  int it = 0;
  JsonVariant segVar = root["seg"];
  if (segVar.is<JsonObject>())
  {
    int id = segVar["id"] | -1;
    
    if (id < 0) { //set all selected segments
      bool didSet = false;
      byte lowestActive = 99;
      for (byte s = 0; s < strip.getMaxSegments(); s++)
      {
        WS2812FX::Segment sg = strip.getSegment(s);
        if (sg.isActive())
        {
          if (lowestActive == 99) lowestActive = s;
          if (sg.isSelected()) {
            deserializeSegment(segVar, s);
            didSet = true;
          }
        }
      }
      if (!didSet && lowestActive < strip.getMaxSegments()) deserializeSegment(segVar, lowestActive);
    } else { //set only the segment with the specified ID
      deserializeSegment(segVar, it);
    }
  } else {
    JsonArray segs = segVar.as<JsonArray>();
    for (JsonObject elem : segs)
    {
      deserializeSegment(elem, it);
      it++;
    }
  }

  usermods.readFromJsonState(root);

  colorUpdated(noNotification ? NOTIFIER_CALL_MODE_NO_NOTIFY : NOTIFIER_CALL_MODE_DIRECT_CHANGE);

  //write presets to flash directly?
  bool persistSaves = !(root["np"] | false);

  ps = root["psave"] | -1;
  if (ps >= 0) savePreset(ps, persistSaves);

  return stateResponse;
}

void serializeSegment(JsonObject& root, WS2812FX::Segment& seg, byte id)
{
	root["id"] = id;
	root["start"] = seg.start;
	root["stop"] = seg.stop;
	root["len"] = seg.stop - seg.start;
  root["grp"] = seg.grouping;
  root["spc"] = seg.spacing;
  root["on"] = seg.getOption(SEG_OPTION_ON);
  byte segbri = seg.opacity;
  root["bri"] = (segbri) ? segbri : 255;

	JsonArray colarr = root.createNestedArray("col");
  
	for (uint8_t i = 0; i < 3; i++)
	{
		JsonArray colX = colarr.createNestedArray();
    if (id == strip.getMainSegmentId() && i < 2) //temporary, to make transition work on main segment
    {
      if (i == 0) {
        colX.add(col[0]); colX.add(col[1]); colX.add(col[2]); if (useRGBW) colX.add(col[3]); 
      } else {
         colX.add(colSec[0]); colX.add(colSec[1]); colX.add(colSec[2]); if (useRGBW) colX.add(colSec[3]); 
      }
    } else {
  		colX.add((seg.colors[i] >> 16) & 0xFF);
  		colX.add((seg.colors[i] >> 8) & 0xFF);
  		colX.add((seg.colors[i]) & 0xFF);
  		if (useRGBW)
  			colX.add((seg.colors[i] >> 24) & 0xFF);
    }
	}

<<<<<<< HEAD
	root["fx"] = seg.mode;
	root["sx"] = seg.speed;
	root["ix"] = seg.intensity;
  root["f1x"] = seg.fft1;
  root["f2x"] = seg.fft2;
  root["f3x"] = seg.fft3;
=======
	root["fx"]  = seg.mode;
	root["sx"]  = seg.speed;
	root["ix"]  = seg.intensity;
>>>>>>> 5a4b7199
	root["pal"] = seg.palette;
	root["sel"] = seg.isSelected();
	root["rev"] = seg.getOption(SEG_OPTION_REVERSED);
  root["mi"]  = seg.getOption(SEG_OPTION_MIRROR);
}


void serializeState(JsonObject root)
{
  if (errorFlag) root["error"] = errorFlag;
  
  root["on"] = (bri > 0);
  root["bri"] = briLast;
  root["transition"] = transitionDelay/100; //in 100ms

  root["ps"] = currentPreset;
  root["pss"] = savedPresets;
  root["pl"] = (presetCyclingEnabled) ? 0: -1;

  usermods.addToJsonState(root);

  //temporary for preset cycle
  JsonObject ccnf = root.createNestedObject("ccnf");
  ccnf["min"] = presetCycleMin;
  ccnf["max"] = presetCycleMax;
  ccnf["time"] = presetCycleTime;
  
  JsonObject nl = root.createNestedObject("nl");
  nl["on"] = nightlightActive;
  nl["dur"] = nightlightDelayMins;
  nl["fade"] = (nightlightMode > NL_MODE_SET); //deprecated
  nl["mode"] = nightlightMode;
  nl["tbri"] = nightlightTargetBri;
  
  JsonObject udpn = root.createNestedObject("udpn");
  udpn["send"] = notifyDirect;
  udpn["recv"] = receiveNotifications;

  root["lor"] = realtimeOverride;

  root["mainseg"] = strip.getMainSegmentId();
  
  JsonArray seg = root.createNestedArray("seg");
  for (byte s = 0; s < strip.getMaxSegments(); s++)
  {
    WS2812FX::Segment sg = strip.getSegment(s);
    if (sg.isActive())
    {
      JsonObject seg0 = seg.createNestedObject();
      serializeSegment(seg0, sg, s);
    }
  }
}

//by https://github.com/tzapu/WiFiManager/blob/master/WiFiManager.cpp
int getSignalQuality(int rssi)
{
    int quality = 0;

    if (rssi <= -100)
    {
        quality = 0;
    }
    else if (rssi >= -50)
    {
        quality = 100;
    }
    else
    {
        quality = 2 * (rssi + 100);
    }
    return quality;
}

void serializeInfo(JsonObject root)
{
  root["ver"] = versionString;
  root["vid"] = VERSION;
  //root["cn"] = WLED_CODENAME;
  
  JsonObject leds = root.createNestedObject("leds");
  leds["count"] = ledCount;
  leds["rgbw"] = useRGBW;
  leds["wv"] = useRGBW && (strip.rgbwMode == RGBW_MODE_MANUAL_ONLY || strip.rgbwMode == RGBW_MODE_DUAL); //should a white channel slider be displayed?
  JsonArray leds_pin = leds.createNestedArray("pin");
  leds_pin.add(LEDPIN);
  
  leds["pwr"] = strip.currentMilliamps;
  leds["maxpwr"] = (strip.currentMilliamps)? strip.ablMilliampsMax : 0;
  leds["maxseg"] = strip.getMaxSegments();
  leds["seglock"] = false; //will be used in the future to prevent modifications to segment config

  root["str"] = syncToggleReceive;
  
  root["name"] = serverDescription;
  root["udpport"] = udpPort;
  root["live"] = (bool)realtimeMode;

  switch (realtimeMode) {
    case REALTIME_MODE_INACTIVE: root["lm"] = ""; break;
    case REALTIME_MODE_GENERIC:  root["lm"] = ""; break;
    case REALTIME_MODE_UDP:      root["lm"] = "UDP"; break;
    case REALTIME_MODE_HYPERION: root["lm"] = "Hyperion"; break;
    case REALTIME_MODE_E131:     root["lm"] = "E1.31"; break;
    case REALTIME_MODE_ADALIGHT: root["lm"] = F("USB Adalight/TPM2"); break;
    case REALTIME_MODE_ARTNET:   root["lm"] = "Art-Net"; break;
    case REALTIME_MODE_TPM2NET:  root["lm"] = F("tpm2.net"); break;
  }

  if (realtimeIP[0] == 0)
  {
    root["lip"] = "";
  } else {
    root["lip"] = realtimeIP.toString();
  }

  #ifdef WLED_ENABLE_WEBSOCKETS
  root["ws"] = ws.count();
  #else
  root["ws"] = -1;
  #endif

  root["fxcount"] = strip.getModeCount();
  root["palcount"] = strip.getPaletteCount();

  JsonObject wifi_info = root.createNestedObject("wifi");
  wifi_info["bssid"] = WiFi.BSSIDstr();
  int qrssi = WiFi.RSSI();
  wifi_info["rssi"] = qrssi;
  wifi_info["signal"] = getSignalQuality(qrssi);
  wifi_info["channel"] = WiFi.channel();
  
  #ifdef ARDUINO_ARCH_ESP32
  #ifdef WLED_DEBUG
    wifi_info["txPower"] = (int) WiFi.getTxPower();
    wifi_info["sleep"] = (bool) WiFi.getSleep();
  #endif
  root["arch"] = "esp32";
  root["core"] = ESP.getSdkVersion();
  //root["maxalloc"] = ESP.getMaxAllocHeap();
  #ifdef WLED_DEBUG
    root["resetReason0"] = (int)rtc_get_reset_reason(0);
    root["resetReason1"] = (int)rtc_get_reset_reason(1);
  #endif
  root["lwip"] = 0;
  #else
  root["arch"] = "esp8266";
  root["core"] = ESP.getCoreVersion();
  //root["maxalloc"] = ESP.getMaxFreeBlockSize();
  #ifdef WLED_DEBUG
    root["resetReason"] = (int)ESP.getResetInfoPtr()->reason;
  #endif
  root["lwip"] = LWIP_VERSION_MAJOR;
  #endif
  
  root["freeheap"] = ESP.getFreeHeap();
  root["uptime"] = millis()/1000 + rolloverMillis*4294967;

  usermods.addToJsonInfo(root);
  
  byte os = 0;
  #ifdef WLED_DEBUG
  os  = 0x80;
  #endif
  #ifndef WLED_DISABLE_ALEXA
  os += 0x40;
  #endif
  #ifndef WLED_DISABLE_BLYNK
  os += 0x20;
  #endif
  #ifndef WLED_DISABLE_CRONIXIE
  os += 0x10;
  #endif
  #ifndef WLED_DISABLE_FILESYSTEM
  os += 0x08;
  #endif
  #ifndef WLED_DISABLE_HUESYNC
  os += 0x04;
  #endif
  #ifdef WLED_ENABLE_ADALIGHT
  os += 0x02;
  #endif
  #ifndef WLED_DISABLE_OTA 
  os += 0x01;
  #endif
  root["opt"] = os;
  
  root["brand"] = "WLED";
  root["product"] = "FOSS";
  root["mac"] = escapedMac;
}

void serveJson(AsyncWebServerRequest* request)
{
  byte subJson = 0;
  const String& url = request->url();
  if      (url.indexOf("state") > 0) subJson = 1;
  else if (url.indexOf("info")  > 0) subJson = 2;
  else if (url.indexOf("si") > 0) subJson = 3;
  else if (url.indexOf("live")  > 0) {
    serveLiveLeds(request);
    return;
  }
  else if (url.indexOf("eff")   > 0) {
    request->send_P(200, "application/json", JSON_mode_names);
    return;
  }
  else if (url.indexOf("pal")   > 0) {
    request->send_P(200, "application/json", JSON_palette_names);
    return;
  }
  else if (url.length() > 6) { //not just /json
    request->send(  501, "application/json", F("{\"error\":\"Not implemented\"}"));
    return;
  }
  
  AsyncJsonResponse* response = new AsyncJsonResponse();
  JsonObject doc = response->getRoot();

  switch (subJson)
  {
    case 1: //state
      serializeState(doc); break;
    case 2: //info
      serializeInfo(doc); break;
    default: //all
      JsonObject state = doc.createNestedObject("state");
      serializeState(state);
      JsonObject info  = doc.createNestedObject("info");
      serializeInfo(info);
      if (subJson != 3)
      {
        doc["effects"]  = serialized((const __FlashStringHelper*)JSON_mode_names);
        doc["palettes"] = serialized((const __FlashStringHelper*)JSON_palette_names);
      }
  }
  
  response->setLength();
  request->send(response);
}

#define MAX_LIVE_LEDS 180

bool serveLiveLeds(AsyncWebServerRequest* request, uint32_t wsClient)
{
  AsyncWebSocketClient * wsc;
  if (!request) { //not HTTP, use Websockets
    #ifdef WLED_ENABLE_WEBSOCKETS
    wsc = ws.client(wsClient);
    if (!wsc || wsc->queueLength() > 0) return false; //only send if queue free
    #endif
  }

  uint16_t used = ledCount;
  uint16_t n = (used -1) /MAX_LIVE_LEDS +1; //only serve every n'th LED if count over MAX_LIVE_LEDS
  char buffer[2000] = "{\"leds\":[";
  obuf = buffer;
  olen = 9;

  for (uint16_t i= 0; i < used; i += n)
  {
    olen += sprintf(obuf + olen, "\"%06X\",", strip.getPixelColor(i));
  }
  olen -= 1;
  oappend("],\"n\":");
  oappendi(n);
  oappend("}");
  if (request) {
    request->send(200, "application/json", buffer);
  }
  #ifdef WLED_ENABLE_WEBSOCKETS
  else {
    wsc->text(obuf, olen);
  }
  #endif
  return true;
}<|MERGE_RESOLUTION|>--- conflicted
+++ resolved
@@ -28,9 +28,9 @@
       seg.opacity = segbri;
       seg.setOption(SEG_OPTION_ON, 1);
     }
-  
+
     seg.setOption(SEG_OPTION_ON, elem["on"] | seg.getOption(SEG_OPTION_ON));
-    
+
     JsonArray colarr = elem["col"];
     if (!colarr.isNull())
     {
@@ -43,10 +43,10 @@
         {
           int rgbw[] = {0,0,0,0};
           byte cp = copyArray(colX, rgbw);
-          
+
           if (cp == 1 && rgbw[0] == 0) seg.colors[i] = 0;
           if (id == strip.getMainSegmentId() && i < 2) //temporary, to make transition work on main segment
-          { 
+          {
             if (i == 0) {col[0] = rgbw[0]; col[1] = rgbw[1]; col[2] = rgbw[2]; col[3] = rgbw[3];}
             if (i == 1) {colSec[0] = rgbw[0]; colSec[1] = rgbw[1]; colSec[2] = rgbw[2]; colSec[3] = rgbw[3];}
           } else {
@@ -55,7 +55,7 @@
         }
       }
     }
-    
+
     //if (pal != seg.palette && pal < strip.getPaletteCount()) strip.setPalette(pal);
     seg.setOption(SEG_OPTION_SELECTED, elem["sel"] | seg.getOption(SEG_OPTION_SELECTED));
     seg.setOption(SEG_OPTION_REVERSED, elem["rev"] | seg.getOption(SEG_OPTION_REVERSED));
@@ -90,9 +90,9 @@
 
   int ps = root["ps"] | -1;
   if (ps >= 0) applyPreset(ps);
-  
+
   bri = root["bri"] | bri;
-  
+
   bool on = root["on"] | (bri > 0);
   if (!on != !bri) toggleOnOff();
 
@@ -110,7 +110,7 @@
     transitionDelayTemp *= 100;
     jsonTransitionOnce = true;
   }
-  
+
   int cy = root["pl"] | -2;
   if (cy > -2) presetCyclingEnabled = (cy >= 0);
   JsonObject ccnf = root["ccnf"];
@@ -147,7 +147,7 @@
   if (segVar.is<JsonObject>())
   {
     int id = segVar["id"] | -1;
-    
+
     if (id < 0) { //set all selected segments
       bool didSet = false;
       byte lowestActive = 99;
@@ -202,16 +202,16 @@
   root["bri"] = (segbri) ? segbri : 255;
 
 	JsonArray colarr = root.createNestedArray("col");
-  
+
 	for (uint8_t i = 0; i < 3; i++)
 	{
 		JsonArray colX = colarr.createNestedArray();
     if (id == strip.getMainSegmentId() && i < 2) //temporary, to make transition work on main segment
     {
       if (i == 0) {
-        colX.add(col[0]); colX.add(col[1]); colX.add(col[2]); if (useRGBW) colX.add(col[3]); 
+        colX.add(col[0]); colX.add(col[1]); colX.add(col[2]); if (useRGBW) colX.add(col[3]);
       } else {
-         colX.add(colSec[0]); colX.add(colSec[1]); colX.add(colSec[2]); if (useRGBW) colX.add(colSec[3]); 
+         colX.add(colSec[0]); colX.add(colSec[1]); colX.add(colSec[2]); if (useRGBW) colX.add(colSec[3]);
       }
     } else {
   		colX.add((seg.colors[i] >> 16) & 0xFF);
@@ -222,18 +222,12 @@
     }
 	}
 
-<<<<<<< HEAD
 	root["fx"] = seg.mode;
 	root["sx"] = seg.speed;
 	root["ix"] = seg.intensity;
   root["f1x"] = seg.fft1;
   root["f2x"] = seg.fft2;
   root["f3x"] = seg.fft3;
-=======
-	root["fx"]  = seg.mode;
-	root["sx"]  = seg.speed;
-	root["ix"]  = seg.intensity;
->>>>>>> 5a4b7199
 	root["pal"] = seg.palette;
 	root["sel"] = seg.isSelected();
 	root["rev"] = seg.getOption(SEG_OPTION_REVERSED);
@@ -244,7 +238,7 @@
 void serializeState(JsonObject root)
 {
   if (errorFlag) root["error"] = errorFlag;
-  
+
   root["on"] = (bri > 0);
   root["bri"] = briLast;
   root["transition"] = transitionDelay/100; //in 100ms
@@ -260,14 +254,14 @@
   ccnf["min"] = presetCycleMin;
   ccnf["max"] = presetCycleMax;
   ccnf["time"] = presetCycleTime;
-  
+
   JsonObject nl = root.createNestedObject("nl");
   nl["on"] = nightlightActive;
   nl["dur"] = nightlightDelayMins;
   nl["fade"] = (nightlightMode > NL_MODE_SET); //deprecated
   nl["mode"] = nightlightMode;
   nl["tbri"] = nightlightTargetBri;
-  
+
   JsonObject udpn = root.createNestedObject("udpn");
   udpn["send"] = notifyDirect;
   udpn["recv"] = receiveNotifications;
@@ -275,7 +269,7 @@
   root["lor"] = realtimeOverride;
 
   root["mainseg"] = strip.getMainSegmentId();
-  
+
   JsonArray seg = root.createNestedArray("seg");
   for (byte s = 0; s < strip.getMaxSegments(); s++)
   {
@@ -313,21 +307,21 @@
   root["ver"] = versionString;
   root["vid"] = VERSION;
   //root["cn"] = WLED_CODENAME;
-  
+
   JsonObject leds = root.createNestedObject("leds");
   leds["count"] = ledCount;
   leds["rgbw"] = useRGBW;
   leds["wv"] = useRGBW && (strip.rgbwMode == RGBW_MODE_MANUAL_ONLY || strip.rgbwMode == RGBW_MODE_DUAL); //should a white channel slider be displayed?
   JsonArray leds_pin = leds.createNestedArray("pin");
   leds_pin.add(LEDPIN);
-  
+
   leds["pwr"] = strip.currentMilliamps;
   leds["maxpwr"] = (strip.currentMilliamps)? strip.ablMilliampsMax : 0;
   leds["maxseg"] = strip.getMaxSegments();
   leds["seglock"] = false; //will be used in the future to prevent modifications to segment config
 
   root["str"] = syncToggleReceive;
-  
+
   root["name"] = serverDescription;
   root["udpport"] = udpPort;
   root["live"] = (bool)realtimeMode;
@@ -365,7 +359,7 @@
   wifi_info["rssi"] = qrssi;
   wifi_info["signal"] = getSignalQuality(qrssi);
   wifi_info["channel"] = WiFi.channel();
-  
+
   #ifdef ARDUINO_ARCH_ESP32
   #ifdef WLED_DEBUG
     wifi_info["txPower"] = (int) WiFi.getTxPower();
@@ -388,12 +382,12 @@
   #endif
   root["lwip"] = LWIP_VERSION_MAJOR;
   #endif
-  
+
   root["freeheap"] = ESP.getFreeHeap();
   root["uptime"] = millis()/1000 + rolloverMillis*4294967;
 
   usermods.addToJsonInfo(root);
-  
+
   byte os = 0;
   #ifdef WLED_DEBUG
   os  = 0x80;
@@ -416,11 +410,11 @@
   #ifdef WLED_ENABLE_ADALIGHT
   os += 0x02;
   #endif
-  #ifndef WLED_DISABLE_OTA 
+  #ifndef WLED_DISABLE_OTA
   os += 0x01;
   #endif
   root["opt"] = os;
-  
+
   root["brand"] = "WLED";
   root["product"] = "FOSS";
   root["mac"] = escapedMac;
@@ -449,7 +443,7 @@
     request->send(  501, "application/json", F("{\"error\":\"Not implemented\"}"));
     return;
   }
-  
+
   AsyncJsonResponse* response = new AsyncJsonResponse();
   JsonObject doc = response->getRoot();
 
@@ -470,7 +464,7 @@
         doc["palettes"] = serialized((const __FlashStringHelper*)JSON_palette_names);
       }
   }
-  
+
   response->setLength();
   request->send(response);
 }
