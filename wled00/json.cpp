#include "wled.h"

#include "palettes.h"

#define JSON_PATH_STATE      1
#define JSON_PATH_INFO       2
#define JSON_PATH_STATE_INFO 3
#define JSON_PATH_NODES      4
#define JSON_PATH_PALETTES   5
#define JSON_PATH_FXDATA     6
#define JSON_PATH_NETWORKS   7
#define JSON_PATH_EFFECTS    8
#define JSON_PATH_TRANSITION_STYLES 9

/*
 * JSON API (De)serialization
 */

bool deserializeSegment(JsonObject elem, byte it, byte presetId)
{
  byte id = elem["id"] | it;
  if (id >= strip.getMaxSegments()) return false;

  bool newSeg = false;
  int stop = elem["stop"] | -1;

  // append segment
  if (id >= strip.getSegmentsNum()) {
    if (stop <= 0) return false; // ignore empty/inactive segments
    strip.appendSegment(Segment(0, strip.getLengthTotal()));
    id = strip.getSegmentsNum()-1; // segments are added at the end of list
    newSeg = true;
  }

  //DEBUG_PRINTLN(F("-- JSON deserialize segment."));
  Segment& seg = strip.getSegment(id);
  //DEBUG_PRINTF_P(PSTR("--  Original segment: %p (%p)\n"), &seg, seg.data);
  Segment prev = seg; //make a backup so we can tell if something changed (calling copy constructor)
  //DEBUG_PRINTF_P(PSTR("--  Duplicate segment: %p (%p)\n"), &prev, prev.data);

  uint16_t start = elem["start"] | seg.start;
  if (stop < 0) {
    int len = elem["len"];
    stop = (len > 0) ? start + len : seg.stop;
  }
  // 2D segments
  uint16_t startY = elem["startY"] | seg.startY;
  uint16_t stopY = elem["stopY"] | seg.stopY;

  //repeat, multiplies segment until all LEDs are used, or max segments reached
  bool repeat = elem["rpt"] | false;
  if (repeat && stop>0) {
    elem.remove("id");  // remove for recursive call
    elem.remove("rpt"); // remove for recursive call
    elem.remove("n");   // remove for recursive call
    uint16_t len = stop - start;
    for (size_t i=id+1; i<strip.getMaxSegments(); i++) {
      start = start + len;
      if (start >= strip.getLengthTotal()) break;
      //TODO: add support for 2D
      elem["start"] = start;
      elem["stop"]  = start + len;
      elem["rev"]   = !elem["rev"]; // alternate reverse on even/odd segments
      deserializeSegment(elem, i, presetId); // recursive call with new id
    }
    return true;
  }

  if (elem["n"]) {
    // name field exists
    if (seg.name) { //clear old name
      delete[] seg.name;
      seg.name = nullptr;
    }

    const char * name = elem["n"].as<const char*>();
    size_t len = 0;
    if (name != nullptr) len = strlen(name);
    if (len > 0) {
      if (len > WLED_MAX_SEGNAME_LEN) len = WLED_MAX_SEGNAME_LEN;
      seg.name = new char[len+1];
      if (seg.name) strlcpy(seg.name, name, WLED_MAX_SEGNAME_LEN+1);
    } else {
      // but is empty (already deleted above)
      elem.remove("n");
    }
  } else if (start != seg.start || stop != seg.stop) {
    // clearing or setting segment without name field
    if (seg.name) {
      delete[] seg.name;
      seg.name = nullptr;
    }
  }

  uint16_t grp = elem["grp"] | seg.grouping;
  uint16_t spc = elem[F("spc")] | seg.spacing;
  uint16_t of  = seg.offset;
  uint8_t  soundSim = elem["si"] | seg.soundSim;
  uint8_t  map1D2D  = elem["m12"] | seg.map1D2D;

  if ((spc>0 && spc!=seg.spacing) || seg.map1D2D!=map1D2D) seg.fill(BLACK); // clear spacing gaps

  seg.map1D2D  = constrain(map1D2D, 0, 7);
  seg.soundSim = constrain(soundSim, 0, 3);

  uint8_t set = elem[F("set")] | seg.set;
  seg.set = constrain(set, 0, 3);

  uint16_t len = 1;
  if (stop > start) len = stop - start;
  int offset = elem[F("of")] | INT32_MAX;
  if (offset != INT32_MAX) {
    int offsetAbs = abs(offset);
    if (offsetAbs > len - 1) offsetAbs %= len;
    if (offset < 0) offsetAbs = len - offsetAbs;
    of = offsetAbs;
  }
  if (stop > start && of > len -1) of = len -1;

  // update segment (delete if necessary)
  seg.setUp(start, stop, grp, spc, of, startY, stopY); // strip needs to be suspended for this to work without issues

  if (newSeg) seg.refreshLightCapabilities(); // fix for #3403

  if (seg.reset && seg.stop == 0) {
    if (id == strip.getMainSegmentId()) strip.setMainSegmentId(0); // fix for #3403
    return true; // segment was deleted & is marked for reset, no need to change anything else
  }

  byte segbri = seg.opacity;
  if (getVal(elem["bri"], &segbri)) {
    if (segbri > 0) seg.setOpacity(segbri);
    seg.setOption(SEG_OPTION_ON, segbri); // use transition
  }

  seg.setOption(SEG_OPTION_ON, getBoolVal(elem["on"], seg.on)); // use transition
  seg.freeze = getBoolVal(elem["frz"], seg.freeze);

  seg.setCCT(elem["cct"] | seg.cct);

  JsonArray colarr = elem["col"];
  if (!colarr.isNull())
  {
    if (seg.getLightCapabilities() & 3) {
      // segment has RGB or White
      for (size_t i = 0; i < 3; i++)
      {
        int rgbw[] = {0,0,0,0};
        bool colValid = false;
        JsonArray colX = colarr[i];
        if (colX.isNull()) {
          byte brgbw[] = {0,0,0,0};
          const char* hexCol = colarr[i];
          if (hexCol == nullptr) { //Kelvin color temperature (or invalid), e.g 2400
            int kelvin = colarr[i] | -1;
            if (kelvin <  0) continue;
            if (kelvin == 0) seg.setColor(i, 0);
            if (kelvin >  0) colorKtoRGB(kelvin, brgbw);
            colValid = true;
          } else { //HEX string, e.g. "FFAA00"
            colValid = colorFromHexString(brgbw, hexCol);
          }
          for (size_t c = 0; c < 4; c++) rgbw[c] = brgbw[c];
        } else { //Array of ints (RGB or RGBW color), e.g. [255,160,0]
          byte sz = colX.size();
          if (sz == 0) continue; //do nothing on empty array

          copyArray(colX, rgbw, 4);
          colValid = true;
        }

        if (!colValid) continue;

        seg.setColor(i, RGBW32(rgbw[0],rgbw[1],rgbw[2],rgbw[3]));
        if (seg.mode == FX_MODE_STATIC) strip.trigger(); //instant refresh
      }
    } else {
      // non RGB & non White segment (usually On/Off bus)
      seg.setColor(0, ULTRAWHITE);
      seg.setColor(1, BLACK);
    }
  }

  // lx parser
  #ifdef WLED_ENABLE_LOXONE
  int lx = elem[F("lx")] | -1;
  if (lx > 0) {
    parseLxJson(lx, id, false);
  }
  int ly = elem[F("ly")] | -1;
  if (ly > 0) {
    parseLxJson(ly, id, true);
  }
  #endif

  #ifndef WLED_DISABLE_2D
  bool reverse  = seg.reverse;
  bool mirror   = seg.mirror;
  #endif
  seg.selected  = getBoolVal(elem["sel"], seg.selected);
  seg.reverse   = getBoolVal(elem["rev"], seg.reverse);
  seg.mirror    = getBoolVal(elem["mi"] , seg.mirror);
  #ifndef WLED_DISABLE_2D
  bool reverse_y = seg.reverse_y;
  bool mirror_y  = seg.mirror_y;
  seg.reverse_y  = getBoolVal(elem["rY"]   , seg.reverse_y);
  seg.mirror_y   = getBoolVal(elem["mY"]   , seg.mirror_y);
  seg.transpose  = getBoolVal(elem[F("tp")], seg.transpose);
  if (seg.is2D() && seg.map1D2D == M12_pArc && (reverse != seg.reverse || reverse_y != seg.reverse_y || mirror != seg.mirror || mirror_y != seg.mirror_y)) seg.fill(BLACK); // clear entire segment (in case of Arc 1D to 2D expansion)
  #endif

  byte fx = seg.mode;
  byte last = strip.getModeCount();
  // partial fix for #3605
  if (!elem["fx"].isNull() && elem["fx"].is<const char*>()) {
    const char *tmp = elem["fx"].as<const char *>();
    if (strlen(tmp) > 3 && (strchr(tmp,'r') || strchr(tmp,'~') != strrchr(tmp,'~'))) last = 0; // we have "X~Y(r|[w]~[-])" form
  }
  // end fix
  if (getVal(elem["fx"], &fx, 0, last)) { //load effect ('r' random, '~' inc/dec, 0-255 exact value, 5~10r pick random between 5 & 10)
    if (!presetId && currentPlaylist>=0) unloadPlaylist();
    if (fx != seg.mode) seg.setMode(fx, elem[F("fxdef")]);
  }

  //getVal also supports inc/decrementing and random
  getVal(elem["sx"], &seg.speed);
  getVal(elem["ix"], &seg.intensity);

  uint8_t pal = seg.palette;
  if (seg.getLightCapabilities() & 1) {  // ignore palette for White and On/Off segments
    if (getVal(elem["pal"], &pal)) seg.setPalette(pal);
  }

  getVal(elem["c1"], &seg.custom1);
  getVal(elem["c2"], &seg.custom2);
  uint8_t cust3 = seg.custom3;
  getVal(elem["c3"], &cust3); // we can't pass reference to bitfield
  seg.custom3 = constrain(cust3, 0, 31);

  seg.check1 = getBoolVal(elem["o1"], seg.check1);
  seg.check2 = getBoolVal(elem["o2"], seg.check2);
  seg.check3 = getBoolVal(elem["o3"], seg.check3);

  JsonArray iarr = elem[F("i")]; //set individual LEDs
  if (!iarr.isNull()) {
    uint8_t oldMap1D2D = seg.map1D2D;
    seg.map1D2D = M12_Pixels; // no mapping

    // set brightness immediately and disable transition
    jsonTransitionOnce = true;
    seg.stopTransition();
    strip.setTransition(0);
    strip.setBrightness(scaledBri(bri), true);

    // freeze and init to black
    if (!seg.freeze) {
      seg.freeze = true;
      seg.fill(BLACK);
    }

    uint16_t start = 0, stop = 0;
    byte set = 0; //0 nothing set, 1 start set, 2 range set

    for (size_t i = 0; i < iarr.size(); i++) {
      if(iarr[i].is<JsonInteger>()) {
        if (!set) {
          start = abs(iarr[i].as<int>());
          set++;
        } else {
          stop = abs(iarr[i].as<int>());
          set++;
        }
      } else { //color
        uint8_t rgbw[] = {0,0,0,0};
        JsonArray icol = iarr[i];
        if (!icol.isNull()) { //array, e.g. [255,0,0]
          byte sz = icol.size();
          if (sz > 0 && sz < 5) copyArray(icol, rgbw);
        } else { //hex string, e.g. "FF0000"
          byte brgbw[] = {0,0,0,0};
          const char* hexCol = iarr[i];
          if (colorFromHexString(brgbw, hexCol)) {
            for (size_t c = 0; c < 4; c++) rgbw[c] = brgbw[c];
          }
        }

        if (set < 2 || stop <= start) stop = start + 1;
        uint32_t c = gamma32(RGBW32(rgbw[0], rgbw[1], rgbw[2], rgbw[3]));
        while (start < stop) seg.setPixelColor(start++, c);
        set = 0;
      }
    }
    seg.map1D2D = oldMap1D2D; // restore mapping
    strip.trigger(); // force segment update
  }
  // send UDP/WS if segment options changed (except selection; will also deselect current preset)
  if (seg.differs(prev) & 0x7F) stateChanged = true;

  return true;
}

// deserializes WLED state (fileDoc points to doc object if called from web server)
// presetId is non-0 if called from handlePreset()
bool deserializeState(JsonObject root, byte callMode, byte presetId)
{
  bool stateResponse = root[F("v")] | false;

  #if defined(WLED_DEBUG) && defined(WLED_DEBUG_HOST)
  netDebugEnabled = root[F("debug")] | netDebugEnabled;
  #endif

  bool onBefore = bri;
  getVal(root["bri"], &bri);

  bool on = root["on"] | (bri > 0);
  if (!on != !bri) toggleOnOff();

  if (root["on"].is<const char*>() && root["on"].as<const char*>()[0] == 't') {
    if (onBefore || !bri) toggleOnOff(); // do not toggle off again if just turned on by bri (makes e.g. "{"on":"t","bri":32}" work)
  }

  if (bri && !onBefore) { // unfreeze all segments when turning on
    for (size_t s=0; s < strip.getSegmentsNum(); s++) {
      strip.getSegment(s).freeze = false;
    }
    if (realtimeMode && !realtimeOverride && useMainSegmentOnly) { // keep live segment frozen if live
      strip.getMainSegment().freeze = true;
    }
  }

  int tr = -1;
  if (!presetId || currentPlaylist < 0) { //do not apply transition time from preset if playlist active, as it would override playlist transition times
    tr = root[F("transition")] | -1;
    if (tr >= 0) {
      transitionDelay = tr * 100;
      if (fadeTransition) strip.setTransition(transitionDelay);
    }
  }

#ifndef WLED_DISABLE_TRANSITION_STYLES
  int ts = root[F("ts")] | -1;
  if (ts >= 0) {
    transitionStyle = ts;
  }
#endif

  // temporary transition (applies only once)
  tr = root[F("tt")] | -1;
  if (tr >= 0) {
    jsonTransitionOnce = true;
    if (fadeTransition) strip.setTransition(tr * 100);
  }

  tr = root[F("tb")] | -1;
  if (tr >= 0) strip.timebase = ((uint32_t)tr) - millis();

  JsonObject nl       = root["nl"];
  nightlightActive    = getBoolVal(nl["on"], nightlightActive);
  nightlightDelayMins = nl["dur"]     | nightlightDelayMins;
  nightlightMode      = nl["mode"]    | nightlightMode;
  nightlightTargetBri = nl[F("tbri")] | nightlightTargetBri;

  JsonObject udpn      = root["udpn"];
  sendNotificationsRT  = getBoolVal(udpn[F("send")], sendNotificationsRT);
  syncGroups           = udpn[F("sgrp")] | syncGroups;
  receiveGroups        = udpn[F("rgrp")] | receiveGroups;
  if ((bool)udpn[F("nn")]) callMode = CALL_MODE_NO_NOTIFY; //send no notification just for this request

  unsigned long timein = root["time"] | UINT32_MAX; //backup time source if NTP not synced
  if (timein != UINT32_MAX) {
    setTimeFromAPI(timein);
    if (presetsModifiedTime == 0) presetsModifiedTime = timein;
  }

  if (root[F("psave")].isNull()) doReboot = root[F("rb")] | doReboot;

  // do not allow changing main segment while in realtime mode (may get odd results else)
  if (!realtimeMode) strip.setMainSegmentId(root[F("mainseg")] | strip.getMainSegmentId()); // must be before realtimeLock() if "live"

  realtimeOverride = root[F("lor")] | realtimeOverride;
  if (realtimeOverride > 2) realtimeOverride = REALTIME_OVERRIDE_ALWAYS;
  if (realtimeMode && useMainSegmentOnly) {
    strip.getMainSegment().freeze = !realtimeOverride;
  }

  if (root.containsKey("live")) {
    if (root["live"].as<bool>()) {
      jsonTransitionOnce = true;
      strip.setTransition(0);
      realtimeLock(65000);
    } else {
      exitRealtime();
    }
  }

  int it = 0;
  JsonVariant segVar = root["seg"];
  if (!segVar.isNull()) strip.suspend();
  if (segVar.is<JsonObject>())
  {
    int id = segVar["id"] | -1;
    //if "seg" is not an array and ID not specified, apply to all selected/checked segments
    if (id < 0) {
      //apply all selected segments
      //bool didSet = false;
      for (size_t s = 0; s < strip.getSegmentsNum(); s++) {
        Segment &sg = strip.getSegment(s);
        if (sg.isSelected()) {
          deserializeSegment(segVar, s, presetId);
          //didSet = true;
        }
      }
      //TODO: not sure if it is good idea to change first active but unselected segment
      //if (!didSet) deserializeSegment(segVar, strip.getMainSegmentId(), presetId);
    } else {
      deserializeSegment(segVar, id, presetId); //apply only the segment with the specified ID
    }
  } else {
    size_t deleted = 0;
    JsonArray segs = segVar.as<JsonArray>();
    for (JsonObject elem : segs) {
      if (deserializeSegment(elem, it++, presetId) && !elem["stop"].isNull() && elem["stop"]==0) deleted++;
    }
    if (strip.getSegmentsNum() > 3 && deleted >= strip.getSegmentsNum()/2U) strip.purgeSegments(); // batch deleting more than half segments
  }
  strip.resume();

  usermods.readFromJsonState(root);

  loadLedmap = root[F("ledmap")] | loadLedmap;

  byte ps = root[F("psave")];
  if (ps > 0 && ps < 251) savePreset(ps, nullptr, root);

  ps = root[F("pdel")]; //deletion
  if (ps > 0 && ps < 251) deletePreset(ps);

  // HTTP API commands (must be handled before "ps")
  const char* httpwin = root["win"];
  if (httpwin) {
    String apireq = "win"; apireq += '&'; // reduce flash string usage
    apireq += httpwin;
    handleSet(nullptr, apireq, false);    // may set stateChanged
  }

  // applying preset (2 cases: a) API call includes all preset values ("pd"), b) API only specifies preset ID ("ps"))
  byte presetToRestore = 0;
  // a) already applied preset content (requires "seg" or "win" but will ignore the rest)
  if (!root[F("pd")].isNull() && stateChanged) {
    currentPreset = root[F("pd")] | currentPreset;
    if (root["win"].isNull()) presetCycCurr = currentPreset; // otherwise it was set in handleSet() [set.cpp]
    presetToRestore = currentPreset; // stateUpdated() will clear the preset, so we need to restore it after
    //unloadPlaylist(); // applying a preset unloads the playlist, may be needed here too?
  } else if (!root["ps"].isNull()) {
    ps = presetCycCurr;
    if (root["win"].isNull() && getVal(root["ps"], &ps, 0, 0) && ps > 0 && ps < 251 && ps != currentPreset) {
      // b) preset ID only or preset that does not change state (use embedded cycling limits if they exist in getVal())
      presetCycCurr = ps;
      unloadPlaylist();          // applying a preset unloads the playlist
      applyPreset(ps, callMode); // async load from file system (only preset ID was specified)
      return stateResponse;
    }
  }

  JsonObject playlist = root[F("playlist")];
  if (!playlist.isNull() && loadPlaylist(playlist, presetId)) {
    //do not notify here, because the first playlist entry will do
    if (root["on"].isNull()) callMode = CALL_MODE_NO_NOTIFY;
    else callMode = CALL_MODE_DIRECT_CHANGE;  // possible bugfix for playlist only containing HTTP API preset FX=~
  }

  if (root.containsKey(F("rmcpal")) && root[F("rmcpal")].as<bool>()) {
    if (strip.customPalettes.size()) {
      char fileName[32];
      sprintf_P(fileName, PSTR("/palette%d.json"), strip.customPalettes.size()-1);
      if (WLED_FS.exists(fileName)) WLED_FS.remove(fileName);
      strip.loadCustomPalettes();
    }
  }

  JsonObject wifi = root[F("wifi")];
  if (!wifi.isNull()) {
    bool apMode = getBoolVal(wifi[F("ap")], apActive);
    if (!apActive && apMode) WLED::instance().initAP();  // start AP mode immediately
    else if (apActive && !apMode) { // stop AP mode immediately
      dnsServer.stop();
      WiFi.softAPdisconnect(true);
      apActive = false;
    }
    //bool restart = wifi[F("restart")] | false;
    //if (restart) forceReconnect = true;
  }

  stateUpdated(callMode);
  if (presetToRestore) currentPreset = presetToRestore;

  return stateResponse;
}

void serializeSegment(JsonObject& root, Segment& seg, byte id, bool forPreset, bool segmentBounds)
{
  root["id"] = id;
  if (segmentBounds) {
    root["start"] = seg.start;
    root["stop"] = seg.stop;
    #ifndef WLED_DISABLE_2D
    if (strip.isMatrix) {
      root[F("startY")] = seg.startY;
      root[F("stopY")]  = seg.stopY;
    }
    #endif
  }
  if (!forPreset) root["len"] = seg.stop - seg.start;
  root["grp"]    = seg.grouping;
  root[F("spc")] = seg.spacing;
  root[F("of")]  = seg.offset;
  root["on"]     = seg.on;
  root["frz"]    = seg.freeze;
  byte segbri    = seg.opacity;
  root["bri"]    = (segbri) ? segbri : 255;
  root["cct"]    = seg.cct;
  root[F("set")] = seg.set;

  if (seg.name != nullptr) root["n"] = reinterpret_cast<const char *>(seg.name); //not good practice, but decreases required JSON buffer
  else if (forPreset) root["n"] = "";

  // to conserve RAM we will serialize the col array manually
  // this will reduce RAM footprint from ~300 bytes to 84 bytes per segment
  char colstr[70]; colstr[0] = '['; colstr[1] = '\0';  //max len 68 (5 chan, all 255)
  const char *format = strip.hasWhiteChannel() ? PSTR("[%u,%u,%u,%u]") : PSTR("[%u,%u,%u]");
  for (size_t i = 0; i < 3; i++)
  {
    byte segcol[4]; byte* c = segcol;
    segcol[0] = R(seg.colors[i]);
    segcol[1] = G(seg.colors[i]);
    segcol[2] = B(seg.colors[i]);
    segcol[3] = W(seg.colors[i]);
    char tmpcol[22];
    sprintf_P(tmpcol, format, (unsigned)c[0], (unsigned)c[1], (unsigned)c[2], (unsigned)c[3]);
    strcat(colstr, i<2 ? strcat(tmpcol, ",") : tmpcol);
  }
  strcat(colstr, "]");
  root["col"] = serialized(colstr);

  root["fx"]  = seg.mode;
  root["sx"]  = seg.speed;
  root["ix"]  = seg.intensity;
  root["pal"] = seg.palette;
  root["c1"]  = seg.custom1;
  root["c2"]  = seg.custom2;
  root["c3"]  = seg.custom3;
  root["sel"] = seg.isSelected();
  root["rev"] = seg.reverse;
  root["mi"]  = seg.mirror;
  #ifndef WLED_DISABLE_2D
  if (strip.isMatrix) {
    root["rY"] = seg.reverse_y;
    root["mY"] = seg.mirror_y;
    root[F("tp")] = seg.transpose;
  }
  #endif
  root["o1"]  = seg.check1;
  root["o2"]  = seg.check2;
  root["o3"]  = seg.check3;
  root["si"]  = seg.soundSim;
  root["m12"] = seg.map1D2D;
}

void serializeState(JsonObject root, bool forPreset, bool includeBri, bool segmentBounds, bool selectedSegmentsOnly)
{
  if (includeBri) {
    root["on"] = (bri > 0);
    root["bri"] = briLast;
    root[F("transition")] = transitionDelay/100; //in 100ms
#ifndef WLED_DISABLE_TRANSITION_STYLES
    root[F("ts")] = transitionStyle;
#endif
  }

  if (!forPreset) {
    if (errorFlag) {root[F("error")] = errorFlag; errorFlag = ERR_NONE;} //prevent error message to persist on screen

    root["ps"] = (currentPreset > 0) ? currentPreset : -1;
    root[F("pl")] = currentPlaylist;

    usermods.addToJsonState(root);

    JsonObject nl = root.createNestedObject("nl");
    nl["on"] = nightlightActive;
    nl["dur"] = nightlightDelayMins;
    nl["mode"] = nightlightMode;
    nl[F("tbri")] = nightlightTargetBri;
    nl[F("rem")] = nightlightActive ? (nightlightDelayMs - (millis() - nightlightStartTime)) / 1000 : -1; // seconds remaining

    JsonObject udpn = root.createNestedObject("udpn");
    udpn[F("send")] = sendNotificationsRT;
    udpn[F("recv")] = receiveGroups != 0;
    udpn[F("sgrp")] = syncGroups;
    udpn[F("rgrp")] = receiveGroups;

    root[F("lor")] = realtimeOverride;
  }

  root[F("mainseg")] = strip.getMainSegmentId();

  JsonArray seg = root.createNestedArray("seg");
  for (size_t s = 0; s < strip.getMaxSegments(); s++) {
    if (s >= strip.getSegmentsNum()) {
      if (forPreset && segmentBounds && !selectedSegmentsOnly) { //disable segments not part of preset
        JsonObject seg0 = seg.createNestedObject();
        seg0["stop"] = 0;
        continue;
      } else
        break;
    }
    Segment &sg = strip.getSegment(s);
    if (forPreset && selectedSegmentsOnly && !sg.isSelected()) continue;
    if (sg.isActive()) {
      JsonObject seg0 = seg.createNestedObject();
      serializeSegment(seg0, sg, s, forPreset, segmentBounds);
    } else if (forPreset && segmentBounds) { //disable segments not part of preset
      JsonObject seg0 = seg.createNestedObject();
      seg0["stop"] = 0;
    }
  }
}

void serializeInfo(JsonObject root)
{
  root[F("ver")] = versionString;
  root[F("vid")] = VERSION;
  root[F("cn")] = F(WLED_CODENAME);

  JsonObject leds = root.createNestedObject(F("leds"));
  leds[F("count")] = strip.getLengthTotal();
  leds[F("pwr")] = BusManager::currentMilliamps();
  leds["fps"] = strip.getFps();
  leds[F("maxpwr")] = BusManager::currentMilliamps()>0 ? BusManager::ablMilliampsMax() : 0;
  leds[F("maxseg")] = strip.getMaxSegments();
  //leds[F("actseg")] = strip.getActiveSegmentsNum();
  //leds[F("seglock")] = false; //might be used in the future to prevent modifications to segment config
  leds[F("bootps")] = bootPreset;

  #ifndef WLED_DISABLE_2D
  if (strip.isMatrix) {
    JsonObject matrix = leds.createNestedObject(F("matrix"));
    matrix["w"] = Segment::maxWidth;
    matrix["h"] = Segment::maxHeight;
  }
  #endif

  uint8_t totalLC = 0;
  JsonArray lcarr = leds.createNestedArray(F("seglc"));
  size_t nSegs = strip.getSegmentsNum();
  for (size_t s = 0; s < nSegs; s++) {
    if (!strip.getSegment(s).isActive()) continue;
    uint8_t lc = strip.getSegment(s).getLightCapabilities();
    totalLC |= lc;
    lcarr.add(lc);
  }

  leds["lc"] = totalLC;

  leds[F("rgbw")] = strip.hasRGBWBus(); // deprecated, use info.leds.lc
  leds[F("wv")]   = totalLC & 0x02;     // deprecated, true if white slider should be displayed for any segment
  leds["cct"]     = totalLC & 0x04;     // deprecated, use info.leds.lc

  #ifdef WLED_DEBUG
  JsonArray i2c = root.createNestedArray(F("i2c"));
  i2c.add(i2c_sda);
  i2c.add(i2c_scl);
  JsonArray spi = root.createNestedArray(F("spi"));
  spi.add(spi_mosi);
  spi.add(spi_sclk);
  spi.add(spi_miso);
  #endif

  root[F("str")] = false; //syncToggleReceive;

  root[F("name")] = serverDescription;
  root[F("udpport")] = udpPort;
  root[F("simplifiedui")] = simplifiedUI;
  root["live"] = (bool)realtimeMode;
  root[F("liveseg")] = useMainSegmentOnly ? strip.getMainSegmentId() : -1;  // if using main segment only for live

  switch (realtimeMode) {
    case REALTIME_MODE_INACTIVE: root["lm"] = ""; break;
    case REALTIME_MODE_GENERIC:  root["lm"] = ""; break;
    case REALTIME_MODE_UDP:      root["lm"] = F("UDP"); break;
    case REALTIME_MODE_HYPERION: root["lm"] = F("Hyperion"); break;
    case REALTIME_MODE_E131:     root["lm"] = F("E1.31"); break;
    case REALTIME_MODE_ADALIGHT: root["lm"] = F("USB Adalight/TPM2"); break;
    case REALTIME_MODE_ARTNET:   root["lm"] = F("Art-Net"); break;
    case REALTIME_MODE_TPM2NET:  root["lm"] = F("tpm2.net"); break;
    case REALTIME_MODE_DDP:      root["lm"] = F("DDP"); break;
  }

  root[F("lip")] = realtimeIP[0] == 0 ? "" : realtimeIP.toString();

  #ifdef WLED_ENABLE_WEBSOCKETS
  root[F("ws")] = ws.count();
  #else
  root[F("ws")] = -1;
  #endif

  root[F("fxcount")] = strip.getModeCount();
  root[F("palcount")] = strip.getPaletteCount();
  root[F("cpalcount")] = strip.customPalettes.size(); //number of custom palettes

  JsonArray ledmaps = root.createNestedArray(F("maps"));
  for (size_t i=0; i<WLED_MAX_LEDMAPS; i++) {
    if ((ledMaps>>i) & 0x00000001U) {
      JsonObject ledmaps0 = ledmaps.createNestedObject();
      ledmaps0["id"] = i;
      #ifndef ESP8266
      if (i && ledmapNames[i-1]) ledmaps0["n"] = ledmapNames[i-1];
      #endif
    }
  }

  JsonObject wifi_info = root.createNestedObject(F("wifi"));
  wifi_info[F("bssid")] = WiFi.BSSIDstr();
  int qrssi = WiFi.RSSI();
  wifi_info[F("rssi")] = qrssi;
  wifi_info[F("signal")] = getSignalQuality(qrssi);
  wifi_info[F("channel")] = WiFi.channel();

  JsonObject fs_info = root.createNestedObject("fs");
  fs_info["u"] = fsBytesUsed / 1000;
  fs_info["t"] = fsBytesTotal / 1000;
  fs_info[F("pmt")] = presetsModifiedTime;

  root[F("ndc")] = nodeListEnabled ? (int)Nodes.size() : -1;

#ifdef ARDUINO_ARCH_ESP32
  #ifdef WLED_DEBUG
    wifi_info[F("txPower")] = (int) WiFi.getTxPower();
    wifi_info[F("sleep")] = (bool) WiFi.getSleep();
  #endif
  #if !defined(CONFIG_IDF_TARGET_ESP32C2) && !defined(CONFIG_IDF_TARGET_ESP32C3) && !defined(CONFIG_IDF_TARGET_ESP32S2) && !defined(CONFIG_IDF_TARGET_ESP32S3)
    root[F("arch")] = "esp32";
  #else
    root[F("arch")] = ESP.getChipModel();
  #endif
  root[F("core")] = ESP.getSdkVersion();
  #ifdef WLED_DEBUG
  root[F("maxalloc")] = ESP.getMaxAllocHeap();
  root[F("resetReason0")] = (int)rtc_get_reset_reason(0);
  root[F("resetReason1")] = (int)rtc_get_reset_reason(1);
  #endif
  root[F("lwip")] = 0; //deprecated
#else
  root[F("arch")] = "esp8266";
  root[F("core")] = ESP.getCoreVersion();
  #ifdef WLED_DEBUG
  root[F("maxalloc")] = ESP.getMaxFreeBlockSize();
  root[F("resetReason")] = (int)ESP.getResetInfoPtr()->reason;
  #endif
  root[F("lwip")] = LWIP_VERSION_MAJOR;
#endif

  root[F("freeheap")] = ESP.getFreeHeap();
  #if defined(ARDUINO_ARCH_ESP32) && defined(BOARD_HAS_PSRAM)
  if (psramFound()) root[F("psram")] = ESP.getFreePsram();
  #endif
  root[F("uptime")] = millis()/1000 + rolloverMillis*4294967;

  char time[32];
  getTimeString(time);
  root[F("time")] = time;

  usermods.addToJsonInfo(root);

  uint16_t os = 0;
  #ifdef WLED_DEBUG
  os  = 0x80;
    #ifdef WLED_DEBUG_HOST
    os |= 0x0100;
    if (!netDebugEnabled) os &= ~0x0080;
    #endif
  #endif
  #ifndef WLED_DISABLE_ALEXA
  os += 0x40;
  #endif

  //os += 0x20; // indicated now removed Blynk support, may be reused to indicate another build-time option

  #ifdef USERMOD_CRONIXIE
  os += 0x10;
  #endif
  #ifndef WLED_DISABLE_FILESYSTEM
  os += 0x08;
  #endif
  #ifndef WLED_DISABLE_HUESYNC
  os += 0x04;
  #endif
  #ifdef WLED_ENABLE_ADALIGHT
  os += 0x02;
  #endif
  #ifndef WLED_DISABLE_OTA
  os += 0x01;
  #endif
  root[F("opt")] = os;

  root[F("brand")] = F(WLED_BRAND);
  root[F("product")] = F(WLED_PRODUCT_NAME);
  root["mac"] = escapedMac;
  char s[16] = "";
  if (Network.isConnected())
  {
    IPAddress localIP = Network.localIP();
    sprintf(s, "%d.%d.%d.%d", localIP[0], localIP[1], localIP[2], localIP[3]);
  }
  root["ip"] = s;
}

void setPaletteColors(JsonArray json, CRGBPalette16 palette)
{
    for (int i = 0; i < 16; i++) {
      JsonArray colors =  json.createNestedArray();
      CRGB color = palette[i];
      colors.add(i<<4);
      colors.add(color.red);
      colors.add(color.green);
      colors.add(color.blue);
    }
}

void setPaletteColors(JsonArray json, byte* tcp)
{
    TRGBGradientPaletteEntryUnion* ent = (TRGBGradientPaletteEntryUnion*)(tcp);
    TRGBGradientPaletteEntryUnion u;

    // Count entries
    uint16_t count = 0;
    do {
        u = *(ent + count);
        count++;
    } while ( u.index != 255);

    u = *ent;
    int indexstart = 0;
    while( indexstart < 255) {
      indexstart = u.index;

      JsonArray colors =  json.createNestedArray();
      colors.add(u.index);
      colors.add(u.r);
      colors.add(u.g);
      colors.add(u.b);

      ent++;
      u = *ent;
    }
}

void serializePalettes(JsonObject root, int page)
{
  byte tcp[72];
  #ifdef ESP8266
  int itemPerPage = 5;
  #else
  int itemPerPage = 8;
  #endif

  int palettesCount = strip.getPaletteCount();
  int customPalettes = strip.customPalettes.size();

  int maxPage = (palettesCount + customPalettes -1) / itemPerPage;
  if (page > maxPage) page = maxPage;

  int start = itemPerPage * page;
  int end = start + itemPerPage;
  if (end > palettesCount + customPalettes) end = palettesCount + customPalettes;

  root[F("m")] = maxPage; // inform caller how many pages there are
  JsonObject palettes  = root.createNestedObject("p");

  for (int i = start; i < end; i++) {
    JsonArray curPalette = palettes.createNestedArray(String(i>=palettesCount ? 255 - i + palettesCount : i));
    switch (i) {
      case 0: //default palette
        setPaletteColors(curPalette, PartyColors_p);
        break;
      case 1: //random
          curPalette.add("r");
          curPalette.add("r");
          curPalette.add("r");
          curPalette.add("r");
        break;
      case 2: //primary color only
        curPalette.add("c1");
        break;
      case 3: //primary + secondary
        curPalette.add("c1");
        curPalette.add("c1");
        curPalette.add("c2");
        curPalette.add("c2");
        break;
      case 4: //primary + secondary + tertiary
        curPalette.add("c3");
        curPalette.add("c2");
        curPalette.add("c1");
        break;
      case 5: //primary + secondary (+tertiary if not off), more distinct
        curPalette.add("c1");
        curPalette.add("c1");
        curPalette.add("c1");
        curPalette.add("c1");
        curPalette.add("c1");
        curPalette.add("c2");
        curPalette.add("c2");
        curPalette.add("c2");
        curPalette.add("c2");
        curPalette.add("c2");
        curPalette.add("c3");
        curPalette.add("c3");
        curPalette.add("c3");
        curPalette.add("c3");
        curPalette.add("c3");
        curPalette.add("c1");
        break;
      case 6: //Party colors
        setPaletteColors(curPalette, PartyColors_p);
        break;
      case 7: //Cloud colors
        setPaletteColors(curPalette, CloudColors_p);
        break;
      case 8: //Lava colors
        setPaletteColors(curPalette, LavaColors_p);
        break;
      case 9: //Ocean colors
        setPaletteColors(curPalette, OceanColors_p);
        break;
      case 10: //Forest colors
        setPaletteColors(curPalette, ForestColors_p);
        break;
      case 11: //Rainbow colors
        setPaletteColors(curPalette, RainbowColors_p);
        break;
      case 12: //Rainbow stripe colors
        setPaletteColors(curPalette, RainbowStripeColors_p);
        break;
      default:
        {
        if (i>=palettesCount) {
          setPaletteColors(curPalette, strip.customPalettes[i - palettesCount]);
        } else {
          memcpy_P(tcp, (byte*)pgm_read_dword(&(gGradientPalettes[i - 13])), 72);
          setPaletteColors(curPalette, tcp);
        }
        }
        break;
    }
  }
}

void serializeNetworks(JsonObject root)
{
  JsonArray networks = root.createNestedArray(F("networks"));
  int16_t status = WiFi.scanComplete();

  switch (status) {
    case WIFI_SCAN_FAILED:
      WiFi.scanNetworks(true);
      return;
    case WIFI_SCAN_RUNNING:
      return;
  }

  for (int i = 0; i < status; i++) {
    JsonObject node = networks.createNestedObject();
    node[F("ssid")]    = WiFi.SSID(i);
    node[F("rssi")]    = WiFi.RSSI(i);
    node[F("bssid")]   = WiFi.BSSIDstr(i);
    node[F("channel")] = WiFi.channel(i);
    node[F("enc")]     = WiFi.encryptionType(i);
  }

  WiFi.scanDelete();

  if (WiFi.scanComplete() == WIFI_SCAN_FAILED) {
    WiFi.scanNetworks(true);
  }
}

void serializeNodes(JsonObject root)
{
  JsonArray nodes = root.createNestedArray("nodes");

  for (NodesMap::iterator it = Nodes.begin(); it != Nodes.end(); ++it)
  {
    if (it->second.ip[0] != 0)
    {
      JsonObject node = nodes.createNestedObject();
      node[F("name")] = it->second.nodeName;
      node["type"]    = it->second.nodeType;
      node["ip"]      = it->second.ip.toString();
      node[F("age")]  = it->second.age;
      node[F("vid")]  = it->second.build;
    }
  }
}

// deserializes mode data string into JsonArray
void serializeModeData(JsonArray fxdata)
{
  char lineBuffer[256];
  for (size_t i = 0; i < strip.getModeCount(); i++) {
    strncpy_P(lineBuffer, strip.getModeData(i), sizeof(lineBuffer)/sizeof(char)-1);
    lineBuffer[sizeof(lineBuffer)/sizeof(char)-1] = '\0'; // terminate string
    if (lineBuffer[0] != 0) {
      char* dataPtr = strchr(lineBuffer,'@');
      if (dataPtr) fxdata.add(dataPtr+1);
      else         fxdata.add("");
    }
  }
}

// deserializes mode names string into JsonArray
// also removes effect data extensions (@...) from deserialised names
void serializeModeNames(JsonArray arr)
{
  char lineBuffer[256];
  for (size_t i = 0; i < strip.getModeCount(); i++) {
    strncpy_P(lineBuffer, strip.getModeData(i), sizeof(lineBuffer)/sizeof(char)-1);
    lineBuffer[sizeof(lineBuffer)/sizeof(char)-1] = '\0'; // terminate string
    if (lineBuffer[0] != 0) {
      char* dataPtr = strchr(lineBuffer,'@');
      if (dataPtr) *dataPtr = 0; // terminate mode data after name
      arr.add(lineBuffer);
    }
  }
}

<<<<<<< HEAD
void serializeTransitionStyles(JsonArray arr) {
#ifndef WLED_DISABLE_TRANSITION_STYLES
  if (!modeBlending) return;

  char lineBuffer[256];
  for (size_t i = 0; i < strip.getTransitionStyleCount(); i++) {
    if (!strip.isMatrix && strip.isTransitionStyle2DOnly(i)) {
      arr.add("RSVD");
      continue;
    }

    strncpy_P(lineBuffer, strip.getTransitionStyleName(i), sizeof(lineBuffer)/sizeof(char)-1);
    lineBuffer[sizeof(lineBuffer)/sizeof(char)-1] = '\0'; // terminate string
    if (lineBuffer[0] != 0) {
      arr.add(lineBuffer);
    }
  }

#endif
}

// Global buffer locking response helper class
class GlobalBufferAsyncJsonResponse: public JSONBufferGuard, public AsyncJsonResponse {
=======
// Global buffer locking response helper class (to make sure lock is released when AsyncJsonResponse is destroyed)
class LockedJsonResponse: public AsyncJsonResponse {
  bool _holding_lock;
>>>>>>> 7b366d49
  public:
  // WARNING: constructor assumes requestJSONBufferLock() was successfully acquired externally/prior to constructing the instance
  // Not a good practice with C++. Unfortunately AsyncJsonResponse only has 2 constructors - for dynamic buffer or existing buffer,
  // with existing buffer it clears its content during construction
  // if the lock was not acquired (using JSONBufferGuard class) previous implementation still cleared existing buffer
  inline LockedJsonResponse(JsonDocument* doc, bool isArray) : AsyncJsonResponse(doc, isArray), _holding_lock(true) {};

  virtual size_t _fillBuffer(uint8_t *buf, size_t maxLen) { 
    size_t result = AsyncJsonResponse::_fillBuffer(buf, maxLen);
    // Release lock as soon as we're done filling content
    if (((result + _sentLength) >= (_contentLength)) && _holding_lock) {
      releaseJSONBufferLock();
      _holding_lock = false;
    }
    return result;
  }

  // destructor will remove JSON buffer lock when response is destroyed in AsyncWebServer
  virtual ~LockedJsonResponse() { if (_holding_lock) releaseJSONBufferLock(); };
};

void serveJson(AsyncWebServerRequest* request)
{
  byte subJson = 0;
  const String& url = request->url();
<<<<<<< HEAD
  if      (url.indexOf("state") > 0) subJson = JSON_PATH_STATE;
  else if (url.indexOf("info")  > 0) subJson = JSON_PATH_INFO;
  else if (url.indexOf("si")    > 0) subJson = JSON_PATH_STATE_INFO;
  else if (url.indexOf("nodes") > 0) subJson = JSON_PATH_NODES;
  else if (url.indexOf("eff")   > 0) subJson = JSON_PATH_EFFECTS;
  else if (url.indexOf("palx")  > 0) subJson = JSON_PATH_PALETTES;
  else if (url.indexOf("fxda")  > 0) subJson = JSON_PATH_FXDATA;
  else if (url.indexOf("tra")   > 0) subJson = JSON_PATH_TRANSITION_STYLES;
  else if (url.indexOf("net")   > 0) subJson = JSON_PATH_NETWORKS;
=======
  if      (url.indexOf("state")    > 0) subJson = JSON_PATH_STATE;
  else if (url.indexOf("info")     > 0) subJson = JSON_PATH_INFO;
  else if (url.indexOf("si")       > 0) subJson = JSON_PATH_STATE_INFO;
  else if (url.indexOf(F("nodes")) > 0) subJson = JSON_PATH_NODES;
  else if (url.indexOf(F("eff"))   > 0) subJson = JSON_PATH_EFFECTS;
  else if (url.indexOf(F("palx"))  > 0) subJson = JSON_PATH_PALETTES;
  else if (url.indexOf(F("fxda"))  > 0) subJson = JSON_PATH_FXDATA;
  else if (url.indexOf(F("net"))   > 0) subJson = JSON_PATH_NETWORKS;
>>>>>>> 7b366d49
  #ifdef WLED_ENABLE_JSONLIVE
  else if (url.indexOf("live")     > 0) {
    serveLiveLeds(request);
    return;
  }
  #endif
  else if (url.indexOf("pal") > 0) {
    request->send_P(200, "application/json", JSON_palette_names); // contentType defined in AsyncJson-v6.h
    return;
  }
  else if (url.indexOf(F("cfg")) > 0 && handleFileRead(request, F("/cfg.json"))) {
    return;
  }
  else if (url.length() > 6) { //not just /json
    serveJsonError(request, 501, ERR_NOT_IMPL);
    return;
  }

<<<<<<< HEAD
  GlobalBufferAsyncJsonResponse *response = new GlobalBufferAsyncJsonResponse(subJson==JSON_PATH_FXDATA || subJson==JSON_PATH_EFFECTS || subJson==JSON_PATH_TRANSITION_STYLES); // will clear and convert JsonDocument into JsonArray if necessary
  if (!response->owns_lock()) {
=======
  if (!requestJSONBufferLock(17)) {
>>>>>>> 7b366d49
    serveJsonError(request, 503, ERR_NOBUF);
    return;
  }
  // releaseJSONBufferLock() will be called when "response" is destroyed (from AsyncWebServer)
  // make sure you delete "response" if no "request->send(response);" is made
  LockedJsonResponse *response = new LockedJsonResponse(pDoc, subJson==JSON_PATH_FXDATA || subJson==JSON_PATH_EFFECTS); // will clear and convert JsonDocument into JsonArray if necessary

  JsonVariant lDoc = response->getRoot();

  switch (subJson)
  {
    case JSON_PATH_STATE:
      serializeState(lDoc); break;
    case JSON_PATH_INFO:
      serializeInfo(lDoc); break;
    case JSON_PATH_NODES:
      serializeNodes(lDoc); break;
    case JSON_PATH_PALETTES:
      serializePalettes(lDoc, request->hasParam(F("page")) ? request->getParam(F("page"))->value().toInt() : 0); break;
    case JSON_PATH_EFFECTS:
      serializeModeNames(lDoc); break;
    case JSON_PATH_FXDATA:
      serializeModeData(lDoc); break;
    case JSON_PATH_TRANSITION_STYLES:
      serializeTransitionStyles(lDoc); break;
    case JSON_PATH_NETWORKS:
      serializeNetworks(lDoc); break;
    default: //all
      JsonObject state = lDoc.createNestedObject("state");
      serializeState(state);
      JsonObject info = lDoc.createNestedObject("info");
      serializeInfo(info);
      if (subJson != JSON_PATH_STATE_INFO)
      {
        JsonArray effects = lDoc.createNestedArray(F("effects"));
        serializeModeNames(effects); // remove WLED-SR extensions from effect names
        lDoc[F("palettes")] = serialized((const __FlashStringHelper*)JSON_palette_names);
      }
      //lDoc["m"] = lDoc.memoryUsage(); // JSON buffer usage, for remote debugging
  }

  DEBUG_PRINTF_P(PSTR("JSON buffer size: %u for request: %d\n"), lDoc.memoryUsage(), subJson);

  #ifdef WLED_DEBUG
  size_t len =
  #endif
  response->setLength();
  DEBUG_PRINT(F("JSON content length: ")); DEBUG_PRINTLN(len);

  request->send(response);
}

#ifdef WLED_ENABLE_JSONLIVE
#define MAX_LIVE_LEDS 256

bool serveLiveLeds(AsyncWebServerRequest* request, uint32_t wsClient)
{
  #ifdef WLED_ENABLE_WEBSOCKETS
  AsyncWebSocketClient * wsc = nullptr;
  if (!request) { //not HTTP, use Websockets
    wsc = ws.client(wsClient);
    if (!wsc || wsc->queueLength() > 0) return false; //only send if queue free
  }
  #endif

  uint16_t used = strip.getLengthTotal();
  uint16_t n = (used -1) /MAX_LIVE_LEDS +1; //only serve every n'th LED if count over MAX_LIVE_LEDS
#ifndef WLED_DISABLE_2D
  if (strip.isMatrix) {
    // ignore anything behid matrix (i.e. extra strip)
    used = Segment::maxWidth*Segment::maxHeight; // always the size of matrix (more or less than strip.getLengthTotal())
    n = 1;
    if (used > MAX_LIVE_LEDS) n = 2;
    if (used > MAX_LIVE_LEDS*4) n = 4;
  }
#endif

  char buffer[2048];  // shoud be enough for 256 LEDs [RRGGBB] + all other text (9+25)
  strcpy_P(buffer, PSTR("{\"leds\":["));
  obuf = buffer;      // assign buffer for oappnd() functions
  olen = 9;

  for (size_t i = 0; i < used; i += n)
  {
#ifndef WLED_DISABLE_2D
    if (strip.isMatrix && n>1 && (i/Segment::maxWidth)%n) i += Segment::maxWidth * (n-1);
#endif
    uint32_t c = strip.getPixelColor(i);
    uint8_t r = R(c);
    uint8_t g = G(c);
    uint8_t b = B(c);
    uint8_t w = W(c);
    r = scale8(qadd8(w, r), strip.getBrightness()); //R, add white channel to RGB channels as a simple RGBW -> RGB map
    g = scale8(qadd8(w, g), strip.getBrightness()); //G
    b = scale8(qadd8(w, b), strip.getBrightness()); //B
    olen += sprintf_P(obuf + olen, PSTR("\"%06X\","), RGBW32(r,g,b,0));
  }
  olen -= 1;
  oappend((const char*)F("],\"n\":"));
  oappendi(n);
#ifndef WLED_DISABLE_2D
  if (strip.isMatrix) {
    oappend((const char*)F(",\"w\":"));
    oappendi(Segment::maxWidth/n);
    oappend((const char*)F(",\"h\":"));
    oappendi(Segment::maxHeight/n);
  }
#endif
  oappend("}");
  if (request) {
    request->send(200, "application/json", buffer); // contentType defined in AsyncJson-v6.h
  }
  #ifdef WLED_ENABLE_WEBSOCKETS
  else {
    wsc->text(obuf, olen);
  }
  #endif
  obuf = nullptr;
  return true;
}
#endif<|MERGE_RESOLUTION|>--- conflicted
+++ resolved
@@ -1033,7 +1033,6 @@
   }
 }
 
-<<<<<<< HEAD
 void serializeTransitionStyles(JsonArray arr) {
 #ifndef WLED_DISABLE_TRANSITION_STYLES
   if (!modeBlending) return;
@@ -1055,13 +1054,9 @@
 #endif
 }
 
-// Global buffer locking response helper class
-class GlobalBufferAsyncJsonResponse: public JSONBufferGuard, public AsyncJsonResponse {
-=======
 // Global buffer locking response helper class (to make sure lock is released when AsyncJsonResponse is destroyed)
 class LockedJsonResponse: public AsyncJsonResponse {
   bool _holding_lock;
->>>>>>> 7b366d49
   public:
   // WARNING: constructor assumes requestJSONBufferLock() was successfully acquired externally/prior to constructing the instance
   // Not a good practice with C++. Unfortunately AsyncJsonResponse only has 2 constructors - for dynamic buffer or existing buffer,
@@ -1087,17 +1082,6 @@
 {
   byte subJson = 0;
   const String& url = request->url();
-<<<<<<< HEAD
-  if      (url.indexOf("state") > 0) subJson = JSON_PATH_STATE;
-  else if (url.indexOf("info")  > 0) subJson = JSON_PATH_INFO;
-  else if (url.indexOf("si")    > 0) subJson = JSON_PATH_STATE_INFO;
-  else if (url.indexOf("nodes") > 0) subJson = JSON_PATH_NODES;
-  else if (url.indexOf("eff")   > 0) subJson = JSON_PATH_EFFECTS;
-  else if (url.indexOf("palx")  > 0) subJson = JSON_PATH_PALETTES;
-  else if (url.indexOf("fxda")  > 0) subJson = JSON_PATH_FXDATA;
-  else if (url.indexOf("tra")   > 0) subJson = JSON_PATH_TRANSITION_STYLES;
-  else if (url.indexOf("net")   > 0) subJson = JSON_PATH_NETWORKS;
-=======
   if      (url.indexOf("state")    > 0) subJson = JSON_PATH_STATE;
   else if (url.indexOf("info")     > 0) subJson = JSON_PATH_INFO;
   else if (url.indexOf("si")       > 0) subJson = JSON_PATH_STATE_INFO;
@@ -1106,7 +1090,7 @@
   else if (url.indexOf(F("palx"))  > 0) subJson = JSON_PATH_PALETTES;
   else if (url.indexOf(F("fxda"))  > 0) subJson = JSON_PATH_FXDATA;
   else if (url.indexOf(F("net"))   > 0) subJson = JSON_PATH_NETWORKS;
->>>>>>> 7b366d49
+  else if (url.indexOf(F("tra"))   > 0) subJson = JSON_PATH_TRANSITION_STYLES;
   #ifdef WLED_ENABLE_JSONLIVE
   else if (url.indexOf("live")     > 0) {
     serveLiveLeds(request);
@@ -1125,18 +1109,13 @@
     return;
   }
 
-<<<<<<< HEAD
-  GlobalBufferAsyncJsonResponse *response = new GlobalBufferAsyncJsonResponse(subJson==JSON_PATH_FXDATA || subJson==JSON_PATH_EFFECTS || subJson==JSON_PATH_TRANSITION_STYLES); // will clear and convert JsonDocument into JsonArray if necessary
-  if (!response->owns_lock()) {
-=======
   if (!requestJSONBufferLock(17)) {
->>>>>>> 7b366d49
     serveJsonError(request, 503, ERR_NOBUF);
     return;
   }
   // releaseJSONBufferLock() will be called when "response" is destroyed (from AsyncWebServer)
   // make sure you delete "response" if no "request->send(response);" is made
-  LockedJsonResponse *response = new LockedJsonResponse(pDoc, subJson==JSON_PATH_FXDATA || subJson==JSON_PATH_EFFECTS); // will clear and convert JsonDocument into JsonArray if necessary
+  LockedJsonResponse *response = new LockedJsonResponse(pDoc, subJson==JSON_PATH_FXDATA || subJson==JSON_PATH_EFFECTS || subJson==JSON_PATH_TRANSITION_STYLES); // will clear and convert JsonDocument into JsonArray if necessary
 
   JsonVariant lDoc = response->getRoot();
 
