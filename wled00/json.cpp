#include "wled.h"

#include "palettes.h"

#define JSON_PATH_STATE      1
#define JSON_PATH_INFO       2
#define JSON_PATH_STATE_INFO 3
#define JSON_PATH_NODES      4
#define JSON_PATH_PALETTES   5
#define JSON_PATH_FXDATA     6
#define JSON_PATH_NETWORKS   7
#define JSON_PATH_EFFECTS    8

/*
 * JSON API (De)serialization
 */

bool deserializeSegment(JsonObject elem, byte it, byte presetId)
{
  byte id = elem["id"] | it;
  if (id >= strip.getMaxSegments()) return false;

  bool newSeg = false;
  int stop = elem["stop"] | -1;

  // append segment
  if (id >= strip.getSegmentsNum()) {
    if (stop <= 0) return false; // ignore empty/inactive segments
    strip.appendSegment(Segment(0, strip.getLengthTotal()));
    id = strip.getSegmentsNum()-1; // segments are added at the end of list
    newSeg = true;
  }

  //DEBUG_PRINTLN(F("-- JSON deserialize segment."));
  Segment& seg = strip.getSegment(id);
  //DEBUG_PRINTF_P(PSTR("--  Original segment: %p (%p)\n"), &seg, seg.data);
  Segment prev = seg; //make a backup so we can tell if something changed (calling copy constructor)
  //DEBUG_PRINTF_P(PSTR("--  Duplicate segment: %p (%p)\n"), &prev, prev.data);

  int start = elem["start"] | seg.start;
  if (stop < 0) {
    int len = elem["len"];
    stop = (len > 0) ? start + len : seg.stop;
  }
  // 2D segments
  int startY = elem["startY"] | seg.startY;
  int stopY = elem["stopY"] | seg.stopY;

  //repeat, multiplies segment until all LEDs are used, or max segments reached
  bool repeat = elem["rpt"] | false;
  if (repeat && stop>0) {
    elem.remove("id");  // remove for recursive call
    elem.remove("rpt"); // remove for recursive call
    elem.remove("n");   // remove for recursive call
    unsigned len = stop - start;
    for (size_t i=id+1; i<strip.getMaxSegments(); i++) {
      start = start + len;
      if (start >= strip.getLengthTotal()) break;
      //TODO: add support for 2D
      elem["start"] = start;
      elem["stop"]  = start + len;
      elem["rev"]   = !elem["rev"]; // alternate reverse on even/odd segments
      deserializeSegment(elem, i, presetId); // recursive call with new id
    }
    return true;
  }

  if (elem["n"]) {
    // name field exists
    if (seg.name) { //clear old name
      delete[] seg.name;
      seg.name = nullptr;
    }

    const char * name = elem["n"].as<const char*>();
    size_t len = 0;
    if (name != nullptr) len = strlen(name);
    if (len > 0) {
      if (len > WLED_MAX_SEGNAME_LEN) len = WLED_MAX_SEGNAME_LEN;
      seg.name = new char[len+1];
      if (seg.name) strlcpy(seg.name, name, WLED_MAX_SEGNAME_LEN+1);
    } else {
      // but is empty (already deleted above)
      elem.remove("n");
    }
  } else if (start != seg.start || stop != seg.stop) {
    // clearing or setting segment without name field
    if (seg.name) {
      delete[] seg.name;
      seg.name = nullptr;
    }
  }

  uint16_t grp = elem["grp"] | seg.grouping;
  uint16_t spc = elem[F("spc")] | seg.spacing;
  uint16_t of  = seg.offset;
  uint8_t  soundSim = elem["si"] | seg.soundSim;
  uint8_t  map1D2D  = elem["m12"] | seg.map1D2D;

  if ((spc>0 && spc!=seg.spacing) || seg.map1D2D!=map1D2D) seg.fill(BLACK); // clear spacing gaps

  seg.map1D2D  = constrain(map1D2D, 0, 7);
  seg.soundSim = constrain(soundSim, 0, 3);

  uint8_t set = elem[F("set")] | seg.set;
  seg.set = constrain(set, 0, 3);

  int len = 1;
  if (stop > start) len = stop - start;
  int offset = elem[F("of")] | INT32_MAX;
  if (offset != INT32_MAX) {
    int offsetAbs = abs(offset);
    if (offsetAbs > len - 1) offsetAbs %= len;
    if (offset < 0) offsetAbs = len - offsetAbs;
    of = offsetAbs;
  }
  if (stop > start && of > len -1) of = len -1;

  // update segment (delete if necessary)
  seg.setUp(start, stop, grp, spc, of, startY, stopY); // strip needs to be suspended for this to work without issues

  if (newSeg) seg.refreshLightCapabilities(); // fix for #3403

  if (seg.reset && seg.stop == 0) {
    if (id == strip.getMainSegmentId()) strip.setMainSegmentId(0); // fix for #3403
    return true; // segment was deleted & is marked for reset, no need to change anything else
  }

  byte segbri = seg.opacity;
  if (getVal(elem["bri"], &segbri)) {
    if (segbri > 0) seg.setOpacity(segbri);
    seg.setOption(SEG_OPTION_ON, segbri); // use transition
  }

  seg.setOption(SEG_OPTION_ON, getBoolVal(elem["on"], seg.on)); // use transition
  seg.freeze = getBoolVal(elem["frz"], seg.freeze);

  seg.setCCT(elem["cct"] | seg.cct);

  JsonArray colarr = elem["col"];
  if (!colarr.isNull())
  {
    if (seg.getLightCapabilities() & 3) {
      // segment has RGB or White
      for (size_t i = 0; i < NUM_COLORS; i++) {
        // JSON "col" array can contain the following values for each of segment's colors (primary, background, custom):
        // "col":[int|string|object|array, int|string|object|array, int|string|object|array]
        //   int = Kelvin temperature or 0 for black
        //   string = hex representation of [WW]RRGGBB
        //   object = individual channel control {"r":0,"g":127,"b":255,"w":255}, each being optional (valid to send {})
        //   array = direct channel values [r,g,b,w] (w element being optional)
        int rgbw[] = {0,0,0,0};
        bool colValid = false;
        JsonArray colX = colarr[i];
        if (colX.isNull()) {
          JsonObject oCol = colarr[i];
          if (!oCol.isNull()) {
            // we have a JSON object for color {"w":123,"r":123,...}; allows individual channel control
            rgbw[0] = oCol["r"] | R(seg.colors[i]);
            rgbw[1] = oCol["g"] | G(seg.colors[i]);
            rgbw[2] = oCol["b"] | B(seg.colors[i]);
            rgbw[3] = oCol["w"] | W(seg.colors[i]);
            colValid = true;
          } else {
            byte brgbw[] = {0,0,0,0};
            const char* hexCol = colarr[i];
            if (hexCol == nullptr) { //Kelvin color temperature (or invalid), e.g 2400
              int kelvin = colarr[i] | -1;
              if (kelvin <  0) continue;
              if (kelvin == 0) seg.setColor(i, 0);
              if (kelvin >  0) colorKtoRGB(kelvin, brgbw);
              colValid = true;
            } else { //HEX string, e.g. "FFAA00"
              colValid = colorFromHexString(brgbw, hexCol);
            }
            for (size_t c = 0; c < 4; c++) rgbw[c] = brgbw[c];
          }
        } else { //Array of ints (RGB or RGBW color), e.g. [255,160,0]
          byte sz = colX.size();
          if (sz == 0) continue; //do nothing on empty array
          copyArray(colX, rgbw, 4);
          colValid = true;
        }

        if (!colValid) continue;

        seg.setColor(i, RGBW32(rgbw[0],rgbw[1],rgbw[2],rgbw[3]));
        if (seg.mode == FX_MODE_STATIC) strip.trigger(); //instant refresh
      }
    } else {
      // non RGB & non White segment (usually On/Off bus)
      seg.setColor(0, ULTRAWHITE);
      seg.setColor(1, BLACK);
    }
  }

  // lx parser
  #ifdef WLED_ENABLE_LOXONE
  int lx = elem[F("lx")] | -1;
  if (lx >= 0) {
    parseLxJson(lx, id, false);
  }
  int ly = elem[F("ly")] | -1;
  if (ly >= 0) {
    parseLxJson(ly, id, true);
  }
  #endif

  #ifndef WLED_DISABLE_2D
  bool reverse  = seg.reverse;
  bool mirror   = seg.mirror;
  #endif
  seg.selected  = getBoolVal(elem["sel"], seg.selected);
  seg.reverse   = getBoolVal(elem["rev"], seg.reverse);
  seg.mirror    = getBoolVal(elem["mi"] , seg.mirror);
  #ifndef WLED_DISABLE_2D
  bool reverse_y = seg.reverse_y;
  bool mirror_y  = seg.mirror_y;
  seg.reverse_y  = getBoolVal(elem["rY"]   , seg.reverse_y);
  seg.mirror_y   = getBoolVal(elem["mY"]   , seg.mirror_y);
  seg.transpose  = getBoolVal(elem[F("tp")], seg.transpose);
  if (seg.is2D() && seg.map1D2D == M12_pArc && (reverse != seg.reverse || reverse_y != seg.reverse_y || mirror != seg.mirror || mirror_y != seg.mirror_y)) seg.fill(BLACK); // clear entire segment (in case of Arc 1D to 2D expansion)
  #endif

  byte fx = seg.mode;
  byte last = strip.getModeCount();
  // partial fix for #3605
  if (!elem["fx"].isNull() && elem["fx"].is<const char*>()) {
    const char *tmp = elem["fx"].as<const char *>();
    if (strlen(tmp) > 3 && (strchr(tmp,'r') || strchr(tmp,'~') != strrchr(tmp,'~'))) last = 0; // we have "X~Y(r|[w]~[-])" form
  }
  // end fix
  if (getVal(elem["fx"], &fx, 0, last)) { //load effect ('r' random, '~' inc/dec, 0-255 exact value, 5~10r pick random between 5 & 10)
    if (!presetId && currentPlaylist>=0) unloadPlaylist();
    if (fx != seg.mode) seg.setMode(fx, elem[F("fxdef")]);
  }

  //getVal also supports inc/decrementing and random
  getVal(elem["sx"], &seg.speed);
  getVal(elem["ix"], &seg.intensity);

  uint8_t pal = seg.palette;
  last = strip.getPaletteCount();
  if (!elem["pal"].isNull() && elem["pal"].is<const char*>()) {
    const char *tmp = elem["pal"].as<const char *>();
    if (strlen(tmp) > 3 && (strchr(tmp,'r') || strchr(tmp,'~') != strrchr(tmp,'~'))) last = 0; // we have "X~Y(r|[w]~[-])" form
  }
  if (seg.getLightCapabilities() & 1) {  // ignore palette for White and On/Off segments
    if (getVal(elem["pal"], &pal, 0, last)) seg.setPalette(pal);
  }

  getVal(elem["c1"], &seg.custom1);
  getVal(elem["c2"], &seg.custom2);
  uint8_t cust3 = seg.custom3;
  getVal(elem["c3"], &cust3, 0, 31); // we can't pass reference to bitfield
  seg.custom3 = constrain(cust3, 0, 31);

  seg.check1 = getBoolVal(elem["o1"], seg.check1);
  seg.check2 = getBoolVal(elem["o2"], seg.check2);
  seg.check3 = getBoolVal(elem["o3"], seg.check3);

  JsonArray iarr = elem[F("i")]; //set individual LEDs
  if (!iarr.isNull()) {
    uint8_t oldMap1D2D = seg.map1D2D;
    seg.map1D2D = M12_Pixels; // no mapping

    // set brightness immediately and disable transition
    jsonTransitionOnce = true;
    seg.stopTransition();
    strip.setTransition(0);
    strip.setBrightness(scaledBri(bri), true);

    // freeze and init to black
    if (!seg.freeze) {
      seg.freeze = true;
      seg.fill(BLACK);
    }

    start = 0, stop = 0;
    set = 0; //0 nothing set, 1 start set, 2 range set

    for (size_t i = 0; i < iarr.size(); i++) {
      if(iarr[i].is<JsonInteger>()) {
        if (!set) {
          start = abs(iarr[i].as<int>());
          set++;
        } else {
          stop = abs(iarr[i].as<int>());
          set++;
        }
      } else { //color
        uint8_t rgbw[] = {0,0,0,0};
        JsonArray icol = iarr[i];
        if (!icol.isNull()) { //array, e.g. [255,0,0]
          byte sz = icol.size();
          if (sz > 0 && sz < 5) copyArray(icol, rgbw);
        } else { //hex string, e.g. "FF0000"
          byte brgbw[] = {0,0,0,0};
          const char* hexCol = iarr[i];
          if (colorFromHexString(brgbw, hexCol)) {
            for (size_t c = 0; c < 4; c++) rgbw[c] = brgbw[c];
          }
        }

        if (set < 2 || stop <= start) stop = start + 1;
        uint32_t c = gamma32(RGBW32(rgbw[0], rgbw[1], rgbw[2], rgbw[3]));
        while (start < stop) seg.setPixelColor(start++, c);
        set = 0;
      }
    }
    seg.map1D2D = oldMap1D2D; // restore mapping
    strip.trigger(); // force segment update
  }
  // send UDP/WS if segment options changed (except selection; will also deselect current preset)
  if (seg.differs(prev) & 0x7F) stateChanged = true;

  return true;
}

// deserializes WLED state
// presetId is non-0 if called from handlePreset()
bool deserializeState(JsonObject root, byte callMode, byte presetId)
{
  bool stateResponse = root[F("v")] | false;

  #if defined(WLED_DEBUG) && defined(WLED_DEBUG_HOST)
  netDebugEnabled = root[F("debug")] | netDebugEnabled;
  #endif

  bool onBefore = bri;
  getVal(root["bri"], &bri);

  bool on = root["on"] | (bri > 0);
  if (!on != !bri) toggleOnOff();

  if (root["on"].is<const char*>() && root["on"].as<const char*>()[0] == 't') {
    if (onBefore || !bri) toggleOnOff(); // do not toggle off again if just turned on by bri (makes e.g. "{"on":"t","bri":32}" work)
  }

  if (bri && !onBefore) { // unfreeze all segments when turning on
    for (size_t s=0; s < strip.getSegmentsNum(); s++) {
      strip.getSegment(s).freeze = false;
    }
    if (realtimeMode && !realtimeOverride && useMainSegmentOnly) { // keep live segment frozen if live
      strip.getMainSegment().freeze = true;
    }
  }

  int tr = -1;
  if (!presetId || currentPlaylist < 0) { //do not apply transition time from preset if playlist active, as it would override playlist transition times
    tr = root[F("transition")] | -1;
    if (tr >= 0) {
      transitionDelay = tr * 100;
      if (fadeTransition) strip.setTransition(transitionDelay);
    }
  }

  // temporary transition (applies only once)
  tr = root[F("tt")] | -1;
  if (tr >= 0) {
    jsonTransitionOnce = true;
    if (fadeTransition) strip.setTransition(tr * 100);
  }

  tr = root[F("tb")] | -1;
  if (tr >= 0) strip.timebase = ((uint32_t)tr) - millis();

  JsonObject nl       = root["nl"];
  nightlightActive    = getBoolVal(nl["on"], nightlightActive);
  nightlightDelayMins = nl["dur"]     | nightlightDelayMins;
  nightlightMode      = nl["mode"]    | nightlightMode;
  nightlightTargetBri = nl[F("tbri")] | nightlightTargetBri;

  JsonObject udpn      = root["udpn"];
  sendNotificationsRT  = getBoolVal(udpn[F("send")], sendNotificationsRT);
  syncGroups           = udpn[F("sgrp")] | syncGroups;
  receiveGroups        = udpn[F("rgrp")] | receiveGroups;
  if ((bool)udpn[F("nn")]) callMode = CALL_MODE_NO_NOTIFY; //send no notification just for this request

  unsigned long timein = root["time"] | UINT32_MAX; //backup time source if NTP not synced
  if (timein != UINT32_MAX) {
    setTimeFromAPI(timein);
    if (presetsModifiedTime == 0) presetsModifiedTime = timein;
  }

  if (root[F("psave")].isNull()) doReboot = root[F("rb")] | doReboot;

  // do not allow changing main segment while in realtime mode (may get odd results else)
  if (!realtimeMode) strip.setMainSegmentId(root[F("mainseg")] | strip.getMainSegmentId()); // must be before realtimeLock() if "live"

  realtimeOverride = root[F("lor")] | realtimeOverride;
  if (realtimeOverride > 2) realtimeOverride = REALTIME_OVERRIDE_ALWAYS;
  if (realtimeMode && useMainSegmentOnly) {
    strip.getMainSegment().freeze = !realtimeOverride;
  }

  if (root.containsKey("live")) {
    if (root["live"].as<bool>()) {
      jsonTransitionOnce = true;
      strip.setTransition(0);
      realtimeLock(65000);
    } else {
      exitRealtime();
    }
  }

  int it = 0;
  JsonVariant segVar = root["seg"];
  if (!segVar.isNull()) strip.suspend();
  if (segVar.is<JsonObject>())
  {
    int id = segVar["id"] | -1;
    //if "seg" is not an array and ID not specified, apply to all selected/checked segments
    if (id < 0) {
      //apply all selected segments
      //bool didSet = false;
      for (size_t s = 0; s < strip.getSegmentsNum(); s++) {
        Segment &sg = strip.getSegment(s);
        if (sg.isActive() && sg.isSelected()) {
          deserializeSegment(segVar, s, presetId);
          //didSet = true;
        }
      }
      //TODO: not sure if it is good idea to change first active but unselected segment
      //if (!didSet) deserializeSegment(segVar, strip.getMainSegmentId(), presetId);
    } else {
      deserializeSegment(segVar, id, presetId); //apply only the segment with the specified ID
    }
  } else {
    size_t deleted = 0;
    JsonArray segs = segVar.as<JsonArray>();
    for (JsonObject elem : segs) {
      if (deserializeSegment(elem, it++, presetId) && !elem["stop"].isNull() && elem["stop"]==0) deleted++;
    }
    if (strip.getSegmentsNum() > 3 && deleted >= strip.getSegmentsNum()/2U) strip.purgeSegments(); // batch deleting more than half segments
  }
  strip.resume();

  UsermodManager::readFromJsonState(root);

  loadLedmap = root[F("ledmap")] | loadLedmap;

  byte ps = root[F("psave")];
  if (ps > 0 && ps < 251) savePreset(ps, nullptr, root);

  ps = root[F("pdel")]; //deletion
  if (ps > 0 && ps < 251) deletePreset(ps);

  // HTTP API commands (must be handled before "ps")
  const char* httpwin = root["win"];
  if (httpwin) {
    String apireq = "win"; apireq += '&'; // reduce flash string usage
    apireq += httpwin;
    handleSet(nullptr, apireq, false);    // may set stateChanged
  }

  // applying preset (2 cases: a) API call includes all preset values ("pd"), b) API only specifies preset ID ("ps"))
  byte presetToRestore = 0;
  // a) already applied preset content (requires "seg" or "win" but will ignore the rest)
  if (!root[F("pd")].isNull() && stateChanged) {
    currentPreset = root[F("pd")] | currentPreset;
    if (root["win"].isNull()) presetCycCurr = currentPreset; // otherwise it was set in handleSet() [set.cpp]
    presetToRestore = currentPreset; // stateUpdated() will clear the preset, so we need to restore it after
  } else if (!root["ps"].isNull()) {
    ps = presetCycCurr;
    if (root["win"].isNull() && getVal(root["ps"], &ps, 0, 0) && ps > 0 && ps < 251 && ps != currentPreset) {
      // b) preset ID only or preset that does not change state (use embedded cycling limits if they exist in getVal())
      presetCycCurr = ps;
      applyPreset(ps, callMode); // async load from file system (only preset ID was specified)
      return stateResponse;
    }
  }

  JsonObject playlist = root[F("playlist")];
  if (!playlist.isNull() && loadPlaylist(playlist, presetId)) {
    //do not notify here, because the first playlist entry will do
    if (root["on"].isNull()) callMode = CALL_MODE_NO_NOTIFY;
    else callMode = CALL_MODE_DIRECT_CHANGE;  // possible bugfix for playlist only containing HTTP API preset FX=~
  }

  if (root.containsKey(F("rmcpal")) && root[F("rmcpal")].as<bool>()) {
    if (strip.customPalettes.size()) {
      char fileName[32];
      sprintf_P(fileName, PSTR("/palette%d.json"), strip.customPalettes.size()-1);
      if (WLED_FS.exists(fileName)) WLED_FS.remove(fileName);
      strip.loadCustomPalettes();
    }
  }

  doAdvancePlaylist = root[F("np")] | doAdvancePlaylist; //advances to next preset in playlist when true
  
  JsonObject wifi = root[F("wifi")];
  if (!wifi.isNull()) {
    bool apMode = getBoolVal(wifi[F("ap")], apActive);
    if (!apActive && apMode) WLED::instance().initAP();  // start AP mode immediately
    else if (apActive && !apMode) { // stop AP mode immediately
      dnsServer.stop();
      WiFi.softAPdisconnect(true);
      apActive = false;
    }
    //bool restart = wifi[F("restart")] | false;
    //if (restart) forceReconnect = true;
  }

  stateUpdated(callMode);
  if (presetToRestore) currentPreset = presetToRestore;

  return stateResponse;
}

void serializeSegment(JsonObject& root, Segment& seg, byte id, bool forPreset, bool segmentBounds)
{
  root["id"] = id;
  if (segmentBounds) {
    root["start"] = seg.start;
    root["stop"] = seg.stop;
    #ifndef WLED_DISABLE_2D
    if (strip.isMatrix) {
      root[F("startY")] = seg.startY;
      root[F("stopY")]  = seg.stopY;
    }
    #endif
  }
  if (!forPreset) root["len"] = seg.stop - seg.start;
  root["grp"]    = seg.grouping;
  root[F("spc")] = seg.spacing;
  root[F("of")]  = seg.offset;
  root["on"]     = seg.on;
  root["frz"]    = seg.freeze;
  byte segbri    = seg.opacity;
  root["bri"]    = (segbri) ? segbri : 255;
  root["cct"]    = seg.cct;
  root[F("set")] = seg.set;

  if (seg.name != nullptr) root["n"] = reinterpret_cast<const char *>(seg.name); //not good practice, but decreases required JSON buffer
  else if (forPreset) root["n"] = "";

  // to conserve RAM we will serialize the col array manually
  // this will reduce RAM footprint from ~300 bytes to 84 bytes per segment
  char colstr[70]; colstr[0] = '['; colstr[1] = '\0';  //max len 68 (5 chan, all 255)
  const char *format = strip.hasWhiteChannel() ? PSTR("[%u,%u,%u,%u]") : PSTR("[%u,%u,%u]");
  for (size_t i = 0; i < 3; i++)
  {
    byte segcol[4]; byte* c = segcol;
    segcol[0] = R(seg.colors[i]);
    segcol[1] = G(seg.colors[i]);
    segcol[2] = B(seg.colors[i]);
    segcol[3] = W(seg.colors[i]);
    char tmpcol[22];
    sprintf_P(tmpcol, format, (unsigned)c[0], (unsigned)c[1], (unsigned)c[2], (unsigned)c[3]);
    strcat(colstr, i<2 ? strcat(tmpcol, ",") : tmpcol);
  }
  strcat(colstr, "]");
  root["col"] = serialized(colstr);

  root["fx"]  = seg.mode;
  root["sx"]  = seg.speed;
  root["ix"]  = seg.intensity;
  root["pal"] = seg.palette;
  root["c1"]  = seg.custom1;
  root["c2"]  = seg.custom2;
  root["c3"]  = seg.custom3;
  root["sel"] = seg.isSelected();
  root["rev"] = seg.reverse;
  root["mi"]  = seg.mirror;
  #ifndef WLED_DISABLE_2D
  if (strip.isMatrix) {
    root["rY"] = seg.reverse_y;
    root["mY"] = seg.mirror_y;
    root[F("tp")] = seg.transpose;
  }
  #endif
  root["o1"]  = seg.check1;
  root["o2"]  = seg.check2;
  root["o3"]  = seg.check3;
  root["si"]  = seg.soundSim;
  root["m12"] = seg.map1D2D;
}

void serializeState(JsonObject root, bool forPreset, bool includeBri, bool segmentBounds, bool selectedSegmentsOnly)
{
  if (includeBri) {
    root["on"] = (bri > 0);
    root["bri"] = briLast;
    root[F("transition")] = transitionDelay/100; //in 100ms
  }

  if (!forPreset) {
    if (errorFlag) {root[F("error")] = errorFlag; errorFlag = ERR_NONE;} //prevent error message to persist on screen

    root["ps"] = (currentPreset > 0) ? currentPreset : -1;
    root[F("pl")] = currentPlaylist;
    root[F("ledmap")] = currentLedmap;

    UsermodManager::addToJsonState(root);

    JsonObject nl = root.createNestedObject("nl");
    nl["on"] = nightlightActive;
    nl["dur"] = nightlightDelayMins;
    nl["mode"] = nightlightMode;
    nl[F("tbri")] = nightlightTargetBri;
    nl[F("rem")] = nightlightActive ? (int)(nightlightDelayMs - (millis() - nightlightStartTime)) / 1000 : -1; // seconds remaining

    JsonObject udpn = root.createNestedObject("udpn");
    udpn[F("send")] = sendNotificationsRT;
    udpn[F("recv")] = receiveGroups != 0;
    udpn[F("sgrp")] = syncGroups;
    udpn[F("rgrp")] = receiveGroups;

    root[F("lor")] = realtimeOverride;
  }

  root[F("mainseg")] = strip.getMainSegmentId();

  JsonArray seg = root.createNestedArray("seg");
  for (size_t s = 0; s < strip.getMaxSegments(); s++) {
    if (s >= strip.getSegmentsNum()) {
      if (forPreset && segmentBounds && !selectedSegmentsOnly) { //disable segments not part of preset
        JsonObject seg0 = seg.createNestedObject();
        seg0["stop"] = 0;
        continue;
      } else
        break;
    }
    Segment &sg = strip.getSegment(s);
    if (forPreset && selectedSegmentsOnly && !sg.isSelected()) continue;
    if (sg.isActive()) {
      JsonObject seg0 = seg.createNestedObject();
      serializeSegment(seg0, sg, s, forPreset, segmentBounds);
    } else if (forPreset && segmentBounds) { //disable segments not part of preset
      JsonObject seg0 = seg.createNestedObject();
      seg0["stop"] = 0;
    }
  }
}

void serializeInfo(JsonObject root)
{
  root[F("ver")] = versionString;
  root[F("vid")] = VERSION;
  root[F("cn")] = F(WLED_CODENAME);
  root[F("release")] = releaseString;

  JsonObject leds = root.createNestedObject(F("leds"));
  leds[F("count")] = strip.getLengthTotal();
  leds[F("pwr")] = BusManager::currentMilliamps();
  leds["fps"] = strip.getFps();
  leds[F("maxpwr")] = BusManager::currentMilliamps()>0 ? BusManager::ablMilliampsMax() : 0;
  leds[F("maxseg")] = strip.getMaxSegments();
  //leds[F("actseg")] = strip.getActiveSegmentsNum();
  //leds[F("seglock")] = false; //might be used in the future to prevent modifications to segment config
  leds[F("bootps")] = bootPreset;

  #ifndef WLED_DISABLE_2D
  if (strip.isMatrix) {
    JsonObject matrix = leds.createNestedObject(F("matrix"));
    matrix["w"] = Segment::maxWidth;
    matrix["h"] = Segment::maxHeight;
  }
  #endif

  unsigned totalLC = 0;
  JsonArray lcarr = leds.createNestedArray(F("seglc"));
  size_t nSegs = strip.getSegmentsNum();
  for (size_t s = 0; s < nSegs; s++) {
    if (!strip.getSegment(s).isActive()) continue;
    unsigned lc = strip.getSegment(s).getLightCapabilities();
    totalLC |= lc;
    lcarr.add(lc);
  }

  leds["lc"] = totalLC;

  leds[F("rgbw")] = strip.hasRGBWBus(); // deprecated, use info.leds.lc
  leds[F("wv")]   = totalLC & 0x02;     // deprecated, true if white slider should be displayed for any segment
  leds["cct"]     = totalLC & 0x04;     // deprecated, use info.leds.lc

  #ifdef WLED_DEBUG
  JsonArray i2c = root.createNestedArray(F("i2c"));
  i2c.add(i2c_sda);
  i2c.add(i2c_scl);
  JsonArray spi = root.createNestedArray(F("spi"));
  spi.add(spi_mosi);
  spi.add(spi_sclk);
  spi.add(spi_miso);
  #endif

  root[F("str")] = false; //syncToggleReceive;

  root[F("name")] = serverDescription;
  root[F("udpport")] = udpPort;
  root[F("simplifiedui")] = simplifiedUI;
  root["live"] = (bool)realtimeMode;
  root[F("liveseg")] = useMainSegmentOnly ? strip.getMainSegmentId() : -1;  // if using main segment only for live

  switch (realtimeMode) {
    case REALTIME_MODE_INACTIVE: root["lm"] = ""; break;
    case REALTIME_MODE_GENERIC:  root["lm"] = ""; break;
    case REALTIME_MODE_UDP:      root["lm"] = F("UDP"); break;
    case REALTIME_MODE_HYPERION: root["lm"] = F("Hyperion"); break;
    case REALTIME_MODE_E131:     root["lm"] = F("E1.31"); break;
    case REALTIME_MODE_ADALIGHT: root["lm"] = F("USB Adalight/TPM2"); break;
    case REALTIME_MODE_ARTNET:   root["lm"] = F("Art-Net"); break;
    case REALTIME_MODE_TPM2NET:  root["lm"] = F("tpm2.net"); break;
    case REALTIME_MODE_DDP:      root["lm"] = F("DDP"); break;
  }

  root[F("lip")] = realtimeIP[0] == 0 ? "" : realtimeIP.toString();

  #ifdef WLED_ENABLE_WEBSOCKETS
  root[F("ws")] = ws.count();
  #else
  root[F("ws")] = -1;
  #endif

  root[F("fxcount")] = strip.getModeCount();
  root[F("palcount")] = strip.getPaletteCount();
  root[F("cpalcount")] = strip.customPalettes.size(); //number of custom palettes

  JsonArray ledmaps = root.createNestedArray(F("maps"));
  for (size_t i=0; i<WLED_MAX_LEDMAPS; i++) {
    if ((ledMaps>>i) & 0x00000001U) {
      JsonObject ledmaps0 = ledmaps.createNestedObject();
      ledmaps0["id"] = i;
      #ifndef ESP8266
      if (i && ledmapNames[i-1]) ledmaps0["n"] = ledmapNames[i-1];
      #endif
    }
  }

  JsonObject wifi_info = root.createNestedObject(F("wifi"));
  wifi_info[F("bssid")] = WiFi.BSSIDstr();
  int qrssi = WiFi.RSSI();
  wifi_info[F("rssi")] = qrssi;
  wifi_info[F("signal")] = getSignalQuality(qrssi);
  wifi_info[F("channel")] = WiFi.channel();
  wifi_info[F("ap")] = apActive;

  JsonObject fs_info = root.createNestedObject("fs");
  fs_info["u"] = fsBytesUsed / 1000;
  fs_info["t"] = fsBytesTotal / 1000;
  fs_info[F("pmt")] = presetsModifiedTime;

  root[F("ndc")] = nodeListEnabled ? (int)Nodes.size() : -1;

#ifdef ARDUINO_ARCH_ESP32
  #ifdef WLED_DEBUG
    wifi_info[F("txPower")] = (int) WiFi.getTxPower();
    wifi_info[F("sleep")] = (bool) WiFi.getSleep();
  #endif
  #if !defined(CONFIG_IDF_TARGET_ESP32C2) && !defined(CONFIG_IDF_TARGET_ESP32C3) && !defined(CONFIG_IDF_TARGET_ESP32S2) && !defined(CONFIG_IDF_TARGET_ESP32S3)
    root[F("arch")] = "esp32";
  #else
    root[F("arch")] = ESP.getChipModel();
  #endif
  root[F("core")] = ESP.getSdkVersion();
  root[F("clock")] = ESP.getCpuFreqMHz();
  root[F("flash")] = (ESP.getFlashChipSize()/1024)/1024;
  #ifdef WLED_DEBUG
  root[F("maxalloc")] = ESP.getMaxAllocHeap();
  root[F("resetReason0")] = (int)rtc_get_reset_reason(0);
  root[F("resetReason1")] = (int)rtc_get_reset_reason(1);
  #endif
  root[F("lwip")] = 0; //deprecated
#else
  root[F("arch")] = "esp8266";
  root[F("core")] = ESP.getCoreVersion();
  root[F("clock")] = ESP.getCpuFreqMHz();
  root[F("flash")] = (ESP.getFlashChipSize()/1024)/1024;
  #ifdef WLED_DEBUG
  root[F("maxalloc")] = ESP.getMaxFreeBlockSize();
  root[F("resetReason")] = (int)ESP.getResetInfoPtr()->reason;
  #endif
  root[F("lwip")] = LWIP_VERSION_MAJOR;
#endif

  root[F("freeheap")] = ESP.getFreeHeap();
  #if defined(ARDUINO_ARCH_ESP32)
  if (psramSafe && psramFound()) root[F("psram")] = ESP.getFreePsram();
  #endif
  root[F("uptime")] = millis()/1000 + rolloverMillis*4294967;

  char time[32];
  getTimeString(time);
  root[F("time")] = time;

  UsermodManager::addToJsonInfo(root);

  uint16_t os = 0;
  #ifdef WLED_DEBUG
  os  = 0x80;
    #ifdef WLED_DEBUG_HOST
    os |= 0x0100;
    if (!netDebugEnabled) os &= ~0x0080;
    #endif
  #endif
  #ifndef WLED_DISABLE_ALEXA
  os += 0x40;
  #endif

  //os += 0x20; // indicated now removed Blynk support, may be reused to indicate another build-time option

  #ifdef USERMOD_CRONIXIE
  os += 0x10;
  #endif
  #ifndef WLED_DISABLE_FILESYSTEM
  os += 0x08;
  #endif
  #ifndef WLED_DISABLE_HUESYNC
  os += 0x04;
  #endif
  #ifdef WLED_ENABLE_ADALIGHT
  os += 0x02;
  #endif
  #ifndef WLED_DISABLE_OTA
  os += 0x01;
  #endif
  root[F("opt")] = os;

  root[F("brand")] = F(WLED_BRAND);
  root[F("product")] = F(WLED_PRODUCT_NAME);
  root["mac"] = escapedMac;
  char s[16] = "";
  if (Network.isConnected())
  {
    IPAddress localIP = Network.localIP();
    sprintf(s, "%d.%d.%d.%d", localIP[0], localIP[1], localIP[2], localIP[3]);
  }
  root["ip"] = s;
}

void setPaletteColors(JsonArray json, CRGBPalette16 palette)
{
    for (int i = 0; i < 16; i++) {
      JsonArray colors =  json.createNestedArray();
      CRGB color = palette[i];
      colors.add(i<<4);
      colors.add(color.red);
      colors.add(color.green);
      colors.add(color.blue);
    }
}

void setPaletteColors(JsonArray json, byte* tcp)
{
    TRGBGradientPaletteEntryUnion* ent = (TRGBGradientPaletteEntryUnion*)(tcp);
    TRGBGradientPaletteEntryUnion u;

    // Count entries
    unsigned count = 0;
    do {
        u = *(ent + count);
        count++;
    } while ( u.index != 255);

    u = *ent;
    int indexstart = 0;
    while( indexstart < 255) {
      indexstart = u.index;

      JsonArray colors =  json.createNestedArray();
      colors.add(u.index);
      colors.add(u.r);
      colors.add(u.g);
      colors.add(u.b);

      ent++;
      u = *ent;
    }
}

void serializePalettes(JsonObject root, int page)
{
  byte tcp[72];
  #ifdef ESP8266
  int itemPerPage = 5;
  #else
  int itemPerPage = 8;
  #endif

  int customPalettes = strip.customPalettes.size();
  int palettesCount = strip.getPaletteCount() - customPalettes;

  int maxPage = (palettesCount + customPalettes -1) / itemPerPage;
  if (page > maxPage) page = maxPage;

  int start = itemPerPage * page;
  int end = start + itemPerPage;
  if (end > palettesCount + customPalettes) end = palettesCount + customPalettes;

  root[F("m")] = maxPage; // inform caller how many pages there are
  JsonObject palettes  = root.createNestedObject("p");

  for (int i = start; i < end; i++) {
    JsonArray curPalette = palettes.createNestedArray(String(i>=palettesCount ? 255 - i + palettesCount : i));
    switch (i) {
      case 0: //default palette
        setPaletteColors(curPalette, PartyColors_p);
        break;
      case 1: //random
          curPalette.add("r");
          curPalette.add("r");
          curPalette.add("r");
          curPalette.add("r");
        break;
      case 2: //primary color only
        curPalette.add("c1");
        break;
      case 3: //primary + secondary
        curPalette.add("c1");
        curPalette.add("c1");
        curPalette.add("c2");
        curPalette.add("c2");
        break;
      case 4: //primary + secondary + tertiary
        curPalette.add("c3");
        curPalette.add("c2");
        curPalette.add("c1");
        break;
      case 5: //primary + secondary (+tertiary if not off), more distinct
        curPalette.add("c1");
        curPalette.add("c1");
        curPalette.add("c1");
        curPalette.add("c1");
        curPalette.add("c1");
        curPalette.add("c2");
        curPalette.add("c2");
        curPalette.add("c2");
        curPalette.add("c2");
        curPalette.add("c2");
        curPalette.add("c3");
        curPalette.add("c3");
        curPalette.add("c3");
        curPalette.add("c3");
        curPalette.add("c3");
        curPalette.add("c1");
        break;
      case 6: //Party colors
        setPaletteColors(curPalette, PartyColors_p);
        break;
      case 7: //Cloud colors
        setPaletteColors(curPalette, CloudColors_p);
        break;
      case 8: //Lava colors
        setPaletteColors(curPalette, LavaColors_p);
        break;
      case 9: //Ocean colors
        setPaletteColors(curPalette, OceanColors_p);
        break;
      case 10: //Forest colors
        setPaletteColors(curPalette, ForestColors_p);
        break;
      case 11: //Rainbow colors
        setPaletteColors(curPalette, RainbowColors_p);
        break;
      case 12: //Rainbow stripe colors
        setPaletteColors(curPalette, RainbowStripeColors_p);
        break;
      default:
        {
        if (i>=palettesCount) {
          setPaletteColors(curPalette, strip.customPalettes[i - palettesCount]);
        } else {
          memcpy_P(tcp, (byte*)pgm_read_dword(&(gGradientPalettes[i - 13])), 72);
          setPaletteColors(curPalette, tcp);
        }
        }
        break;
    }
  }
}

void serializeNetworks(JsonObject root)
{
  JsonArray networks = root.createNestedArray(F("networks"));
  int16_t status = WiFi.scanComplete();

  switch (status) {
    case WIFI_SCAN_FAILED:
      WiFi.scanNetworks(true);
      return;
    case WIFI_SCAN_RUNNING:
      return;
  }

  for (int i = 0; i < status; i++) {
    JsonObject node = networks.createNestedObject();
    node[F("ssid")]    = WiFi.SSID(i);
    node[F("rssi")]    = WiFi.RSSI(i);
    node[F("bssid")]   = WiFi.BSSIDstr(i);
    node[F("channel")] = WiFi.channel(i);
    node[F("enc")]     = WiFi.encryptionType(i);
  }

  WiFi.scanDelete();

  if (WiFi.scanComplete() == WIFI_SCAN_FAILED) {
    WiFi.scanNetworks(true);
  }
}

void serializeNodes(JsonObject root)
{
  JsonArray nodes = root.createNestedArray("nodes");

  for (NodesMap::iterator it = Nodes.begin(); it != Nodes.end(); ++it)
  {
    if (it->second.ip[0] != 0)
    {
      JsonObject node = nodes.createNestedObject();
      node[F("name")] = it->second.nodeName;
      node["type"]    = it->second.nodeType;
      node["ip"]      = it->second.ip.toString();
      node[F("age")]  = it->second.age;
      node[F("vid")]  = it->second.build;
    }
  }
}

// deserializes mode data string into JsonArray
void serializeModeData(JsonArray fxdata)
{
  char lineBuffer[256];
  for (size_t i = 0; i < strip.getModeCount(); i++) {
    strncpy_P(lineBuffer, strip.getModeData(i), sizeof(lineBuffer)/sizeof(char)-1);
    lineBuffer[sizeof(lineBuffer)/sizeof(char)-1] = '\0'; // terminate string
    if (lineBuffer[0] != 0) {
      char* dataPtr = strchr(lineBuffer,'@');
      if (dataPtr) fxdata.add(dataPtr+1);
      else         fxdata.add("");
    }
  }
}

// deserializes mode names string into JsonArray
// also removes effect data extensions (@...) from deserialised names
void serializeModeNames(JsonArray arr)
{
  char lineBuffer[256];
  for (size_t i = 0; i < strip.getModeCount(); i++) {
    strncpy_P(lineBuffer, strip.getModeData(i), sizeof(lineBuffer)/sizeof(char)-1);
    lineBuffer[sizeof(lineBuffer)/sizeof(char)-1] = '\0'; // terminate string
    if (lineBuffer[0] != 0) {
      char* dataPtr = strchr(lineBuffer,'@');
      if (dataPtr) *dataPtr = 0; // terminate mode data after name
      arr.add(lineBuffer);
    }
  }
}

// Global buffer locking response helper class (to make sure lock is released when AsyncJsonResponse is destroyed)
class LockedJsonResponse: public AsyncJsonResponse {
  bool _holding_lock;
  public:
  // WARNING: constructor assumes requestJSONBufferLock() was successfully acquired externally/prior to constructing the instance
  // Not a good practice with C++. Unfortunately AsyncJsonResponse only has 2 constructors - for dynamic buffer or existing buffer,
  // with existing buffer it clears its content during construction
  // if the lock was not acquired (using JSONBufferGuard class) previous implementation still cleared existing buffer
  inline LockedJsonResponse(JsonDocument* doc, bool isArray) : AsyncJsonResponse(doc, isArray), _holding_lock(true) {};

  virtual size_t _fillBuffer(uint8_t *buf, size_t maxLen) { 
    size_t result = AsyncJsonResponse::_fillBuffer(buf, maxLen);
    // Release lock as soon as we're done filling content
    if (((result + _sentLength) >= (_contentLength)) && _holding_lock) {
      releaseJSONBufferLock();
      _holding_lock = false;
    }
    return result;
  }

  // destructor will remove JSON buffer lock when response is destroyed in AsyncWebServer
  virtual ~LockedJsonResponse() { if (_holding_lock) releaseJSONBufferLock(); };
};

void serveJson(AsyncWebServerRequest* request)
{
  byte subJson = 0;
  const String& url = request->url();
  if      (url.indexOf("state")    > 0) subJson = JSON_PATH_STATE;
  else if (url.indexOf("info")     > 0) subJson = JSON_PATH_INFO;
  else if (url.indexOf("si")       > 0) subJson = JSON_PATH_STATE_INFO;
  else if (url.indexOf(F("nodes")) > 0) subJson = JSON_PATH_NODES;
  else if (url.indexOf(F("eff"))   > 0) subJson = JSON_PATH_EFFECTS;
  else if (url.indexOf(F("palx"))  > 0) subJson = JSON_PATH_PALETTES;
  else if (url.indexOf(F("fxda"))  > 0) subJson = JSON_PATH_FXDATA;
  else if (url.indexOf(F("net"))   > 0) subJson = JSON_PATH_NETWORKS;
  #ifdef WLED_ENABLE_JSONLIVE
  else if (url.indexOf("live")     > 0) {
    serveLiveLeds(request);
    return;
  }
  #endif
  else if (url.indexOf("pal") > 0) {
    request->send_P(200, FPSTR(CONTENT_TYPE_JSON), JSON_palette_names);
    return;
  }
  else if (url.indexOf(F("cfg")) > 0 && handleFileRead(request, F("/cfg.json"))) {
    return;
  }
  else if (url.length() > 6) { //not just /json
    serveJsonError(request, 501, ERR_NOT_IMPL);
    return;
  }

  if (!requestJSONBufferLock(17)) {
    serveJsonError(request, 503, ERR_NOBUF);
    return;
  }
  // releaseJSONBufferLock() will be called when "response" is destroyed (from AsyncWebServer)
  // make sure you delete "response" if no "request->send(response);" is made
  LockedJsonResponse *response = new LockedJsonResponse(pDoc, subJson==JSON_PATH_FXDATA || subJson==JSON_PATH_EFFECTS); // will clear and convert JsonDocument into JsonArray if necessary

  JsonVariant lDoc = response->getRoot();

  switch (subJson)
  {
    case JSON_PATH_STATE:
      serializeState(lDoc); break;
    case JSON_PATH_INFO:
      serializeInfo(lDoc); break;
    case JSON_PATH_NODES:
      serializeNodes(lDoc); break;
    case JSON_PATH_PALETTES:
      serializePalettes(lDoc, request->hasParam(F("page")) ? request->getParam(F("page"))->value().toInt() : 0); break;
    case JSON_PATH_EFFECTS:
      serializeModeNames(lDoc); break;
    case JSON_PATH_FXDATA:
      serializeModeData(lDoc); break;
    case JSON_PATH_NETWORKS:
      serializeNetworks(lDoc); break;
    default: //all
      JsonObject state = lDoc.createNestedObject("state");
      serializeState(state);
      JsonObject info = lDoc.createNestedObject("info");
      serializeInfo(info);
      if (subJson != JSON_PATH_STATE_INFO)
      {
        JsonArray effects = lDoc.createNestedArray(F("effects"));
        serializeModeNames(effects); // remove WLED-SR extensions from effect names
        lDoc[F("palettes")] = serialized((const __FlashStringHelper*)JSON_palette_names);
      }
      //lDoc["m"] = lDoc.memoryUsage(); // JSON buffer usage, for remote debugging
  }

  DEBUG_PRINTF_P(PSTR("JSON buffer size: %u for request: %d\n"), lDoc.memoryUsage(), subJson);

  [[maybe_unused]] size_t len = response->setLength();
<<<<<<< HEAD
  DEBUG_PRINT(F("JSON content length: ")); DEBUG_PRINTLN(len);
=======
  DEBUG_PRINTF_P(PSTR("JSON content length: %u\n"), len);
>>>>>>> bd7cd32f

  request->send(response);
}

#ifdef WLED_ENABLE_JSONLIVE
#define MAX_LIVE_LEDS 256

bool serveLiveLeds(AsyncWebServerRequest* request, uint32_t wsClient)
{
  #ifdef WLED_ENABLE_WEBSOCKETS
  AsyncWebSocketClient * wsc = nullptr;
  if (!request) { //not HTTP, use Websockets
    wsc = ws.client(wsClient);
    if (!wsc || wsc->queueLength() > 0) return false; //only send if queue free
  }
  #endif

  unsigned used = strip.getLengthTotal();
  unsigned n = (used -1) /MAX_LIVE_LEDS +1; //only serve every n'th LED if count over MAX_LIVE_LEDS
#ifndef WLED_DISABLE_2D
  if (strip.isMatrix) {
    // ignore anything behid matrix (i.e. extra strip)
    used = Segment::maxWidth*Segment::maxHeight; // always the size of matrix (more or less than strip.getLengthTotal())
    n = 1;
    if (used > MAX_LIVE_LEDS) n = 2;
    if (used > MAX_LIVE_LEDS*4) n = 4;
  }
#endif

  DynamicBuffer buffer(9 + (9*(1+(used/n))) + 7 + 5 + 6 + 5 + 6 + 5 + 2);  
  char* buf = buffer.data();      // assign buffer for oappnd() functions
  strncpy_P(buffer.data(), PSTR("{\"leds\":["), buffer.size());
  buf += 9; // sizeof(PSTR()) from last line

  for (size_t i = 0; i < used; i += n)
  {
#ifndef WLED_DISABLE_2D
    if (strip.isMatrix && n>1 && (i/Segment::maxWidth)%n) i += Segment::maxWidth * (n-1);
#endif
    uint32_t c = strip.getPixelColor(i);
    uint8_t r = R(c);
    uint8_t g = G(c);
    uint8_t b = B(c);
    uint8_t w = W(c);
    r = scale8(qadd8(w, r), strip.getBrightness()); //R, add white channel to RGB channels as a simple RGBW -> RGB map
    g = scale8(qadd8(w, g), strip.getBrightness()); //G
    b = scale8(qadd8(w, b), strip.getBrightness()); //B
    buf += sprintf_P(buf, PSTR("\"%06X\","), RGBW32(r,g,b,0));
  }
  buf--;  // remove last comma
  buf += sprintf_P(buf, PSTR("],\"n\":%d"), n);
#ifndef WLED_DISABLE_2D
  if (strip.isMatrix) {
    buf += sprintf_P(buf, PSTR(",\"w\":%d"), Segment::maxWidth/n);
    buf += sprintf_P(buf, PSTR(",\"h\":%d"), Segment::maxHeight/n);
  }
#endif
  (*buf++) = '}';
  (*buf++) = 0;
  
  if (request) {
    request->send(200, FPSTR(CONTENT_TYPE_JSON), toString(std::move(buffer)));
  }
  #ifdef WLED_ENABLE_WEBSOCKETS
  else {
    wsc->text(toString(std::move(buffer)));
  }
  #endif  
  return true;
}
#endif<|MERGE_RESOLUTION|>--- conflicted
+++ resolved
@@ -1145,11 +1145,7 @@
   DEBUG_PRINTF_P(PSTR("JSON buffer size: %u for request: %d\n"), lDoc.memoryUsage(), subJson);
 
   [[maybe_unused]] size_t len = response->setLength();
-<<<<<<< HEAD
-  DEBUG_PRINT(F("JSON content length: ")); DEBUG_PRINTLN(len);
-=======
   DEBUG_PRINTF_P(PSTR("JSON content length: %u\n"), len);
->>>>>>> bd7cd32f
 
   request->send(response);
 }
