--- conflicted
+++ resolved
@@ -229,26 +229,10 @@
 
   tr = root[F("tb")] | -1;
   if (tr >= 0) strip.timebase = ((uint32_t)tr) - millis();
-<<<<<<< HEAD
-  
-  int cy = root[F("pl")] | -2;
-  if (cy > -2) presetCyclingEnabled = (cy >= 0);
-  JsonObject ccnf = root["ccnf"];
-  presetCycleMin = ccnf["min"] | presetCycleMin;
-  presetCycleMax = ccnf[F("max")] | presetCycleMax;
-  tr = ccnf[F("time")] | -1;
-  if (tr >= 2) presetCycleTime = tr;
-
-  JsonObject nl = root["nl"];
-  nightlightActive    = nl["on"]      | nightlightActive;
-  nightlightDelayMins = nl["dur"]  | nightlightDelayMins;
-  nightlightMode      = nl[F("fade")] | nightlightMode; //deprecated, remove for v0.13.0
-=======
 
   JsonObject nl = root["nl"];
   nightlightActive    = nl["on"]      | nightlightActive;
   nightlightDelayMins = nl[F("dur")]  | nightlightDelayMins;
->>>>>>> 20096089
   nightlightMode      = nl[F("mode")] | nightlightMode;
   nightlightTargetBri = nl[F("tbri")] | nightlightTargetBri;
 
@@ -423,22 +407,9 @@
 
     usermods.addToJsonState(root);
 
-<<<<<<< HEAD
-    //temporary for preset cycle
-    JsonObject ccnf = root.createNestedObject("ccnf");
-    ccnf["min"] = presetCycleMin;
-    ccnf[F("max")] = presetCycleMax;
-    ccnf[F("time")] = presetCycleTime;
-
-    JsonObject nl = root.createNestedObject("nl");
-    nl["on"] = nightlightActive;
-    nl["dur"] = nightlightDelayMins;
-    nl[F("fade")] = (nightlightMode > NL_MODE_SET); //deprecated
-=======
     JsonObject nl = root.createNestedObject("nl");
     nl["on"] = nightlightActive;
     nl[F("dur")] = nightlightDelayMins;
->>>>>>> 20096089
     nl[F("mode")] = nightlightMode;
     nl[F("tbri")] = nightlightTargetBri;
     if (nightlightActive) {
@@ -516,7 +487,6 @@
   leds[F("count")] = ledCount;
   leds[F("rgbw")] = strip.isRgbw;
   leds[F("wv")] = strip.isRgbw && (strip.rgbwMode == RGBW_MODE_MANUAL_ONLY || strip.rgbwMode == RGBW_MODE_DUAL); //should a white channel slider be displayed?
-<<<<<<< HEAD
 
   JsonArray leds_pin = leds.createNestedArray("pin");
   for (uint8_t s=0; s<busses.getNumBusses(); s++) {
@@ -526,8 +496,6 @@
     leds_pin.add(pins[0]); // need to elaborate this for multipin strips
   }
   
-=======
->>>>>>> 20096089
   leds[F("pwr")] = strip.currentMilliamps;
   leds[F("fps")] = strip.getFps();
   leds[F("maxpwr")] = (strip.currentMilliamps)? strip.ablMilliampsMax : 0;
