#include "wled.h"

#include "palettes.h"

/*
 * JSON API (De)serialization
 */

void deserializeSegment(JsonObject elem, byte it)
{
  byte id = elem["id"] | it;
  if (id < strip.getMaxSegments())
  {
    WS2812FX::Segment& seg = strip.getSegment(id);
    uint16_t start = elem[F("start")] | seg.start;
    int stop = elem["stop"] | -1;

    if (stop < 0) {
      uint16_t len = elem[F("len")];
      stop = (len > 0) ? start + len : seg.stop;
    }
    uint16_t grp = elem[F("grp")] | seg.grouping;
    uint16_t spc = elem[F("spc")] | seg.spacing;
    strip.setSegment(id, start, stop, grp, spc);

    int segbri = elem["bri"] | -1;
    if (segbri == 0) {
      seg.setOption(SEG_OPTION_ON, 0, id);
    } else if (segbri > 0) {
      seg.setOpacity(segbri, id);
      seg.setOption(SEG_OPTION_ON, 1, id);
    }
  
    seg.setOption(SEG_OPTION_ON, elem["on"] | seg.getOption(SEG_OPTION_ON), id);
    
    JsonArray colarr = elem["col"];
    if (!colarr.isNull())
    {
      for (uint8_t i = 0; i < 3; i++)
      {
        int rgbw[] = {0,0,0,0};
        bool colValid = false;
        if (colarr[i].is<unsigned long>()) {
          // unsigned long RGBW
          uint32_t colX = colarr[i];
          rgbw[0] = (colX >> 16) & 0xFF;
          rgbw[1] = (colX >>  8) & 0xFF;
          rgbw[2] = (colX      ) & 0xFF;
          rgbw[3] = (colX >> 24) & 0xFF;
          colValid = true;
        } else {
          JsonArray colX = colarr[i];
          if (colX.isNull()) {
            byte brgbw[] = {0,0,0,0};
            const char* hexCol = colarr[i];
            if (hexCol == nullptr) { //Kelvin color temperature (or invalid), e.g 2400
              int kelvin = colarr[i] | -1;
              if (kelvin <  0) continue;
              if (kelvin == 0) seg.setColor(i, 0, id);
              if (kelvin >  0) colorKtoRGB(kelvin, brgbw);
              colValid = true;
            } else { //HEX string, e.g. "FFAA00"
              colValid = colorFromHexString(brgbw, hexCol);
            }
            for (uint8_t c = 0; c < 4; c++) rgbw[c] = brgbw[c];
          } else { //Array of ints (RGB or RGBW color), e.g. [255,160,0]
            byte sz = colX.size();
            if (sz == 0) continue; //do nothing on empty array
            byte cp = copyArray(colX, rgbw, 4);      
            if (cp == 1 && rgbw[0] == 0) 
              seg.setColor(i, 0, id);
            colValid = true;
          }
        }

        if (!colValid) continue;
        if (id == strip.getMainSegmentId() && i < 2) //temporary, to make transition work on main segment
        {
          if (i == 0) {col[0] = rgbw[0]; col[1] = rgbw[1]; col[2] = rgbw[2]; col[3] = rgbw[3];}
          if (i == 1) {colSec[0] = rgbw[0]; colSec[1] = rgbw[1]; colSec[2] = rgbw[2]; colSec[3] = rgbw[3];}
        } else { //normal case, apply directly to segment
          seg.setColor(i, ((rgbw[3] << 24) | ((rgbw[0]&0xFF) << 16) | ((rgbw[1]&0xFF) << 8) | ((rgbw[2]&0xFF))), id);
          if (seg.mode == FX_MODE_STATIC) strip.trigger(); //instant refresh
        }
      }
    }

    // lx parser
    #ifdef WLED_ENABLE_LOXONE
    int lx = elem[F("lx")] | -1;
    if (lx > 0) {
      parseLxJson(lx, id, false);
    }
    int ly = elem[F("ly")] | -1;
    if (ly > 0) {
      parseLxJson(ly, id, true);
    }
    #endif

    //if (pal != seg.palette && pal < strip.getPaletteCount()) strip.setPalette(pal);
    seg.setOption(SEG_OPTION_SELECTED, elem[F("sel")] | seg.getOption(SEG_OPTION_SELECTED));
    seg.setOption(SEG_OPTION_REVERSED, elem["rev"] | seg.getOption(SEG_OPTION_REVERSED));
    seg.setOption(SEG_OPTION_MIRROR  , elem[F("mi")]  | seg.getOption(SEG_OPTION_MIRROR  ));

    //temporary, strip object gets updated via colorUpdated()
    if (id == strip.getMainSegmentId()) {
      effectCurrent = elem[F("fx")] | effectCurrent;
      effectSpeed = elem[F("sx")] | effectSpeed;
      effectIntensity = elem[F("ix")] | effectIntensity;
      effectPalette = elem[F("pal")] | effectPalette;
    } else { //permanent
      byte fx = elem[F("fx")] | seg.mode;
      if (fx != seg.mode && fx < strip.getModeCount()) strip.setMode(id, fx);
      seg.speed = elem[F("sx")] | seg.speed;
      seg.intensity = elem[F("ix")] | seg.intensity;
      seg.palette = elem[F("pal")] | seg.palette;
    }

    JsonArray iarr = elem[F("i")]; //set individual LEDs
    if (!iarr.isNull()) {
      strip.setPixelSegment(id);

      //freeze and init to black
      if (!seg.getOption(SEG_OPTION_FREEZE)) {
        seg.setOption(SEG_OPTION_FREEZE, true);
        strip.fill(0);
      }

      uint16_t start = 0, stop = 0;
      byte set = 0; //0 nothing set, 1 start set, 2 range set

      for (uint16_t i = 0; i < iarr.size(); i++) {
        if(iarr[i].is<JsonInteger>()) {
          if (!set) {
            start = iarr[i];
            set = 1;
          } else {
            stop = iarr[i];
            set = 2;
          }
        } else {
          JsonArray icol = iarr[i];
          if (icol.isNull()) break;

          byte sz = icol.size();
          if (sz == 0 && sz > 4) break;

          int rgbw[] = {0,0,0,0};
          copyArray(icol, rgbw);

          if (set < 2) stop = start + 1;
          for (uint16_t i = start; i < stop; i++) {
            strip.setPixelColor(i, rgbw[0], rgbw[1], rgbw[2], rgbw[3]);
          }
          if (!set) start++;
          set = 0;
        }
      }
      strip.setPixelSegment(255);
      strip.trigger();
    } else { //return to regular effect
      seg.setOption(SEG_OPTION_FREEZE, false);
    }

  }
}

bool deserializeState(JsonObject root)
{
  strip.applyToAllSelected = false;
  bool stateResponse = root[F("v")] | false;

  bri = root["bri"] | bri;

  bool on = root["on"] | (bri > 0);
  if (!on != !bri) toggleOnOff();

  int tr = root[F("transition")] | -1;
  if (tr >= 0)
  {
    transitionDelay = tr;
    transitionDelay *= 100;
    transitionDelayTemp = transitionDelay;
  }

  tr = root[F("tt")] | -1;
  if (tr >= 0)
  {
    transitionDelayTemp = tr;
    transitionDelayTemp *= 100;
    jsonTransitionOnce = true;
  }
  strip.setTransition(transitionDelayTemp);
  
  int cy = root[F("pl")] | -2;
  if (cy > -2) presetCyclingEnabled = (cy >= 0);
  JsonObject ccnf = root["ccnf"];
  presetCycleMin = ccnf[F("min")] | presetCycleMin;
  presetCycleMax = ccnf[F("max")] | presetCycleMax;
  tr = ccnf[F("time")] | -1;
  if (tr >= 2) presetCycleTime = tr;

  JsonObject nl = root["nl"];
  nightlightActive    = nl["on"]      | nightlightActive;
  nightlightDelayMins = nl[F("dur")]  | nightlightDelayMins;
  nightlightMode      = nl[F("fade")] | nightlightMode; //deprecated, remove for v0.13.0
  nightlightMode      = nl[F("mode")] | nightlightMode;
  nightlightTargetBri = nl[F("tbri")] | nightlightTargetBri;

  JsonObject udpn = root["udpn"];
  notifyDirect         = udpn["send"] | notifyDirect;
  receiveNotifications = udpn["recv"] | receiveNotifications;
  bool noNotification  = udpn[F("nn")]; //send no notification just for this request

  unsigned long timein = root[F("time")] | UINT32_MAX;
  if (timein != UINT32_MAX) {
    if (millis() - ntpLastSyncTime > 50000000L) setTime(timein);
    if (presetsModifiedTime == 0) presetsModifiedTime = timein;
  }

  doReboot = root[F("rb")] | doReboot;

  realtimeOverride = root[F("lor")] | realtimeOverride;
  if (realtimeOverride > 2) realtimeOverride = REALTIME_OVERRIDE_ALWAYS;

  if (root.containsKey("live")) {
    bool lv = root["live"];
    if (lv) realtimeLock(65000); //enter realtime without timeout
    else    realtimeTimeout = 0; //cancel realtime mode immediately
  }

  byte prevMain = strip.getMainSegmentId();
  strip.mainSegment = root[F("mainseg")] | prevMain;
  if (strip.getMainSegmentId() != prevMain) setValuesFromMainSeg();

  int it = 0;
  JsonVariant segVar = root["seg"];
  if (segVar.is<JsonObject>())
  {
    int id = segVar["id"] | -1;
    
    if (id < 0) { //set all selected segments
      bool didSet = false;
      byte lowestActive = 99;
      for (byte s = 0; s < strip.getMaxSegments(); s++)
      {
        WS2812FX::Segment sg = strip.getSegment(s);
        if (sg.isActive())
        {
          if (lowestActive == 99) lowestActive = s;
          if (sg.isSelected()) {
            deserializeSegment(segVar, s);
            didSet = true;
          }
        }
      }
      if (!didSet && lowestActive < strip.getMaxSegments()) deserializeSegment(segVar, lowestActive);
    } else { //set only the segment with the specified ID
      deserializeSegment(segVar, id);
    }
  } else {
    JsonArray segs = segVar.as<JsonArray>();
    for (JsonObject elem : segs)
    {
      deserializeSegment(elem, it);
      it++;
    }
  }

  usermods.readFromJsonState(root);

  int ps = root[F("psave")] | -1;
  if (ps > 0) {
    savePreset(ps, true, nullptr, root);
  } else {
    ps = root[F("pdel")] | -1; //deletion
    if (ps > 0) {
      deletePreset(ps);
    }
    ps = root["ps"] | -1; //load preset (clears state request!)
    if (ps >= 0) {applyPreset(ps); return stateResponse;}

    //HTTP API commands
    const char* httpwin = root["win"];
    if (httpwin) {
      String apireq = "win&";
      apireq += httpwin;
      handleSet(nullptr, apireq, false);
    }
  }

  JsonObject playlist = root[F("playlist")];
  if (!playlist.isNull()) {
    loadPlaylist(playlist);
    noNotification = true; //do not notify both for this request and the first playlist entry
  }

  colorUpdated(noNotification ? NOTIFIER_CALL_MODE_NO_NOTIFY : NOTIFIER_CALL_MODE_DIRECT_CHANGE);

  return stateResponse;
}

void serializeSegment(JsonObject& root, WS2812FX::Segment& seg, byte id, bool forPreset, bool segmentBounds, uint8_t versionAPI)
{
	root["id"] = id;
  if (segmentBounds) {
    root[F("start")] = seg.start;
    root["stop"] = seg.stop;
  }
	if (!forPreset)  root[F("len")] = seg.stop - seg.start;
  root[F("grp")] = seg.grouping;
  root[F("spc")] = seg.spacing;
  root["on"] = seg.getOption(SEG_OPTION_ON);
  byte segbri = seg.opacity;
  root["bri"] = (segbri) ? segbri : 255;

	JsonArray colarr = root.createNestedArray("col");

  if (versionAPI>1) {
    for (uint8_t i = 0; i < 3; i++)
    {
      if (id==strip.getMainSegmentId() && i < 2) //temporary, to make transition work on main segment
        if (i==0) colarr.add((unsigned long)((col[0]<<16) | (col[1]<<8) | col[2] | (useRGBW?col[3]<<24:0)));
        else      colarr.add((unsigned long)((colSec[0]<<16) | (colSec[1]<<8) | colSec[2] | (useRGBW?colSec[3]<<24:0)));
      else
        colarr.add((unsigned long)seg.colors[i]);
    }
  } else {
    for (uint8_t i = 0; i < 3; i++)
    {
<<<<<<< HEAD
      JsonArray colX = colarr.createNestedArray();
      if (id == strip.getMainSegmentId() && i < 2) //temporary, to make transition work on main segment
      {
        if (i == 0) {
          colX.add(col[0]); colX.add(col[1]); colX.add(col[2]); if (useRGBW) colX.add(col[3]);
        } else {
          colX.add(colSec[0]); colX.add(colSec[1]); colX.add(colSec[2]); if (useRGBW) colX.add(colSec[3]);
        }
      } else {
        colX.add((seg.colors[i] >> 16) & 0xFF);
        colX.add((seg.colors[i] >> 8) & 0xFF);
        colX.add((seg.colors[i]) & 0xFF);
        if (useRGBW)
          colX.add((seg.colors[i] >> 24) & 0xFF);
      }
=======
      if (i == 0) {
        colX.add(col[0]); colX.add(col[1]); colX.add(col[2]); if (strip.isRgbw) colX.add(col[3]);
      } else {
         colX.add(colSec[0]); colX.add(colSec[1]); colX.add(colSec[2]); if (strip.isRgbw) colX.add(colSec[3]);
      }
    } else {
  		colX.add((seg.colors[i] >> 16) & 0xFF);
  		colX.add((seg.colors[i] >> 8) & 0xFF);
  		colX.add((seg.colors[i]) & 0xFF);
  		if (strip.isRgbw)
  			colX.add((seg.colors[i] >> 24) & 0xFF);
>>>>>>> 4a1ecc7b
    }
	}

	root[F("fx")]  = seg.mode;
	root[F("sx")]  = seg.speed;
	root[F("ix")]  = seg.intensity;
	root[F("pal")] = seg.palette;
	root[F("sel")] = seg.isSelected();
	root["rev"] = seg.getOption(SEG_OPTION_REVERSED);
  root[F("mi")]  = seg.getOption(SEG_OPTION_MIRROR);
}

void serializeState(JsonObject root, bool forPreset, bool includeBri, bool segmentBounds)
{
  if (includeBri) {
    root["on"] = (bri > 0);
    root["bri"] = briLast;
    root[F("transition")] = transitionDelay/100; //in 100ms
  }

  if (!forPreset) {
    if (errorFlag) root[F("error")] = errorFlag;

    root[F("ps")] = currentPreset;
    root[F("pl")] = (presetCyclingEnabled) ? 0: -1;
    usermods.addToJsonState(root);

    //temporary for preset cycle
    JsonObject ccnf = root.createNestedObject("ccnf");
    ccnf[F("min")] = presetCycleMin;
    ccnf[F("max")] = presetCycleMax;
    ccnf[F("time")] = presetCycleTime;

    JsonObject nl = root.createNestedObject("nl");
    nl["on"] = nightlightActive;
    nl[F("dur")] = nightlightDelayMins;
    nl[F("fade")] = (nightlightMode > NL_MODE_SET); //deprecated
    nl[F("mode")] = nightlightMode;
    nl[F("tbri")] = nightlightTargetBri;
    if (nightlightActive) {
      nl[F("rem")] = (nightlightDelayMs - (millis() - nightlightStartTime)) / 1000; // seconds remaining
    } else {
      nl[F("rem")] = -1;
    }

    JsonObject udpn = root.createNestedObject("udpn");
    udpn["send"] = notifyDirect;
    udpn["recv"] = receiveNotifications;

    root[F("lor")] = realtimeOverride;
  }

  root[F("mainseg")] = strip.getMainSegmentId();

  uint8_t versionAPI = root["rev"] | 1;

  JsonArray seg = root.createNestedArray("seg");
  for (byte s = 0; s < strip.getMaxSegments(); s++)
  {
    WS2812FX::Segment sg = strip.getSegment(s);
    // TODO: add logic to stop at 12 segments if using versionAPI==1 on ESP8266
    if (sg.isActive())
    {
      JsonObject seg0 = seg.createNestedObject();
      serializeSegment(seg0, sg, s, forPreset, segmentBounds, versionAPI);
    } else if (forPreset && segmentBounds) { //disable segments not part of preset
      JsonObject seg0 = seg.createNestedObject();
      seg0["stop"] = 0;
    }
  }
}

//by https://github.com/tzapu/WiFiManager/blob/master/WiFiManager.cpp
int getSignalQuality(int rssi)
{
    int quality = 0;

    if (rssi <= -100)
    {
        quality = 0;
    }
    else if (rssi >= -50)
    {
        quality = 100;
    }
    else
    {
        quality = 2 * (rssi + 100);
    }
    return quality;
}

void serializeInfo(JsonObject root)
{
  root[F("ver")] = versionString;
  root[F("vid")] = VERSION;
  //root[F("cn")] = WLED_CODENAME;

  JsonObject leds = root.createNestedObject("leds");
  leds[F("count")] = ledCount;
<<<<<<< HEAD
  leds[F("rgbw")] = useRGBW;
  leds[F("wv")] = useRGBW && (strip.rgbwMode == RGBW_MODE_MANUAL_ONLY || strip.rgbwMode == RGBW_MODE_DUAL); //should a white channel slider be displayed?
=======
  leds[F("rgbw")] = strip.isRgbw;
  leds[F("wv")] = strip.isRgbw && (strip.rgbwMode == RGBW_MODE_MANUAL_ONLY || strip.rgbwMode == RGBW_MODE_DUAL); //should a white channel slider be displayed?
  JsonArray leds_pin = leds.createNestedArray("pin");
  leds_pin.add(LEDPIN);
>>>>>>> 4a1ecc7b

  JsonArray leds_pin = leds.createNestedArray("pin");
  for (uint8_t s=0; s<busses.getNumBusses(); s++) {
    Bus *bus = busses.getBus(s);
    uint8_t pins[5];
    bus->getPins(pins);
    leds_pin.add(pins[0]); // need to elaborate this for multipin strips
  }
  
  leds[F("pwr")] = strip.currentMilliamps;
  leds[F("fps")] = strip.getFps();
  leds[F("maxpwr")] = (strip.currentMilliamps)? strip.ablMilliampsMax : 0;
  leds[F("maxseg")] = strip.getMaxSegments();
  leds[F("seglock")] = false; //will be used in the future to prevent modifications to segment config

  root[F("str")] = syncToggleReceive;

  root[F("name")] = serverDescription;
  root[F("udpport")] = udpPort;
  root["live"] = (bool)realtimeMode;

  switch (realtimeMode) {
    case REALTIME_MODE_INACTIVE: root["lm"] = ""; break;
    case REALTIME_MODE_GENERIC:  root["lm"] = ""; break;
    case REALTIME_MODE_UDP:      root["lm"] = F("UDP"); break;
    case REALTIME_MODE_HYPERION: root["lm"] = F("Hyperion"); break;
    case REALTIME_MODE_E131:     root["lm"] = F("E1.31"); break;
    case REALTIME_MODE_ADALIGHT: root["lm"] = F("USB Adalight/TPM2"); break;
    case REALTIME_MODE_ARTNET:   root["lm"] = F("Art-Net"); break;
    case REALTIME_MODE_TPM2NET:  root["lm"] = F("tpm2.net"); break;
    case REALTIME_MODE_DDP:      root["lm"] = F("DDP"); break;
  }

  if (realtimeIP[0] == 0)
  {
    root[F("lip")] = "";
  } else {
    root[F("lip")] = realtimeIP.toString();
  }

  #ifdef WLED_ENABLE_WEBSOCKETS
  root[F("ws")] = ws.count();
  #else
  root[F("ws")] = -1;
  #endif

  root[F("fxcount")] = strip.getModeCount();
  root[F("palcount")] = strip.getPaletteCount();

  JsonObject wifi_info = root.createNestedObject("wifi");
  wifi_info[F("bssid")] = WiFi.BSSIDstr();
  int qrssi = WiFi.RSSI();
  wifi_info[F("rssi")] = qrssi;
  wifi_info[F("signal")] = getSignalQuality(qrssi);
  wifi_info[F("channel")] = WiFi.channel();

  JsonObject fs_info = root.createNestedObject("fs");
  fs_info["u"] = fsBytesUsed / 1000;
  fs_info["t"] = fsBytesTotal / 1000;
  fs_info[F("pmt")] = presetsModifiedTime;

  root[F("ndc")] = nodeListEnabled ? (int)Nodes.size() : -1;
  
  #ifdef ARDUINO_ARCH_ESP32
  #ifdef WLED_DEBUG
    wifi_info[F("txPower")] = (int) WiFi.getTxPower();
    wifi_info[F("sleep")] = (bool) WiFi.getSleep();
  #endif
  root[F("arch")] = "esp32";
  root[F("core")] = ESP.getSdkVersion();
  //root[F("maxalloc")] = ESP.getMaxAllocHeap();
  #ifdef WLED_DEBUG
    root[F("resetReason0")] = (int)rtc_get_reset_reason(0);
    root[F("resetReason1")] = (int)rtc_get_reset_reason(1);
  #endif
  root[F("lwip")] = 0;
  #else
  root[F("arch")] = "esp8266";
  root[F("core")] = ESP.getCoreVersion();
  //root[F("maxalloc")] = ESP.getMaxFreeBlockSize();
  #ifdef WLED_DEBUG
    root[F("resetReason")] = (int)ESP.getResetInfoPtr()->reason;
  #endif
  root[F("lwip")] = LWIP_VERSION_MAJOR;
  #endif

  root[F("freeheap")] = ESP.getFreeHeap();
  root[F("uptime")] = millis()/1000 + rolloverMillis*4294967;
  if (sunrise && sunset) root[F("isday")] = daytime;

  usermods.addToJsonInfo(root);

  byte os = 0;
  #ifdef WLED_DEBUG
  os  = 0x80;
  #endif
  #ifndef WLED_DISABLE_ALEXA
  os += 0x40;
  #endif
  #ifndef WLED_DISABLE_BLYNK
  os += 0x20;
  #endif
  #ifndef WLED_DISABLE_CRONIXIE
  os += 0x10;
  #endif
  #ifndef WLED_DISABLE_FILESYSTEM
  os += 0x08;
  #endif
  #ifndef WLED_DISABLE_HUESYNC
  os += 0x04;
  #endif
  #ifdef WLED_ENABLE_ADALIGHT
  os += 0x02;
  #endif
  #ifndef WLED_DISABLE_OTA
  os += 0x01;
  #endif
  root[F("opt")] = os;

  root[F("brand")] = "WLED";
  root[F("product")] = F("FOSS");
  root["mac"] = escapedMac;
}

void setPaletteColors(JsonArray json, CRGBPalette16 palette)
{
    for (int i = 0; i < 16; i++) {
      JsonArray colors =  json.createNestedArray();
      CRGB color = palette[i];
      colors.add((((float)i / (float)16) * 255));
      colors.add(color.red);
      colors.add(color.green);
      colors.add(color.blue);
    }
}

void setPaletteColors(JsonArray json, byte* tcp)
{
    TRGBGradientPaletteEntryUnion* ent = (TRGBGradientPaletteEntryUnion*)(tcp);
    TRGBGradientPaletteEntryUnion u;

    // Count entries
    uint16_t count = 0;
    do {
        u = *(ent + count);
        count++;
    } while ( u.index != 255);

    u = *ent;
    int indexstart = 0;
    while( indexstart < 255) {
      indexstart = u.index;

      JsonArray colors =  json.createNestedArray();
      colors.add(u.index);
      colors.add(u.r);
      colors.add(u.g);
      colors.add(u.b);

      ent++;
      u = *ent;
    }
}

void serializePalettes(JsonObject root, AsyncWebServerRequest* request)
{
  #ifdef ESP8266
  int itemPerPage = 5;
  #else
  int itemPerPage = 8;
  #endif

  int page = 0;
  if (request->hasParam("page")) {
    page = request->getParam("page")->value().toInt();
  }

  int palettesCount = strip.getPaletteCount();

  int maxPage = (palettesCount -1) / itemPerPage;
  if (page > maxPage) page = maxPage;

  int start = itemPerPage * page;
  int end = start + itemPerPage;
  if (end >= palettesCount) end = palettesCount;

  root[F("m")] = maxPage;
  JsonObject palettes  = root.createNestedObject("p");

  for (int i = start; i < end; i++) {
    JsonArray curPalette = palettes.createNestedArray(String(i));
    CRGB prim;
    CRGB sec;
    CRGB ter;
    switch (i) {
      case 0: //default palette
        setPaletteColors(curPalette, PartyColors_p); 
        break;
      case 1: //random
          curPalette.add("r");
          curPalette.add("r");
          curPalette.add("r");
          curPalette.add("r");
        break;
      case 2: //primary color only
        curPalette.add(F("c1"));
        break;
      case 3: //primary + secondary
        curPalette.add(F("c1"));
        curPalette.add(F("c1"));
        curPalette.add(F("c2"));
        curPalette.add(F("c2"));
        break;
      case 4: //primary + secondary + tertiary
        curPalette.add(F("c3"));
        curPalette.add(F("c2"));
        curPalette.add(F("c1"));
        break;
      case 5: {//primary + secondary (+tert if not off), more distinct
      
        curPalette.add(F("c1"));
        curPalette.add(F("c1"));
        curPalette.add(F("c1"));
        curPalette.add(F("c1"));
        curPalette.add(F("c1"));
        curPalette.add(F("c2"));
        curPalette.add(F("c2"));
        curPalette.add(F("c2"));
        curPalette.add(F("c2"));
        curPalette.add(F("c2"));
        curPalette.add(F("c3"));
        curPalette.add(F("c3"));
        curPalette.add(F("c3"));
        curPalette.add(F("c3"));
        curPalette.add(F("c3"));
        curPalette.add(F("c1"));
        break;}
      case 6: //Party colors
        setPaletteColors(curPalette, PartyColors_p);
        break;
      case 7: //Cloud colors
        setPaletteColors(curPalette, CloudColors_p);
        break;
      case 8: //Lava colors
        setPaletteColors(curPalette, LavaColors_p);
        break;
      case 9: //Ocean colors
        setPaletteColors(curPalette, OceanColors_p);
        break;
      case 10: //Forest colors
        setPaletteColors(curPalette, ForestColors_p);
        break;
      case 11: //Rainbow colors
        setPaletteColors(curPalette, RainbowColors_p);
        break;
      case 12: //Rainbow stripe colors
        setPaletteColors(curPalette, RainbowStripeColors_p);
        break;

      default:
        if (i < 13) {
          break;
        }
        byte tcp[72];
        memcpy_P(tcp, (byte*)pgm_read_dword(&(gGradientPalettes[i - 13])), 72);
        setPaletteColors(curPalette, tcp);
        break;
    }
  }
}

void serializeNodes(JsonObject root)
{
  JsonArray nodes = root.createNestedArray("nodes");

  for (NodesMap::iterator it = Nodes.begin(); it != Nodes.end(); ++it)
  {
    if (it->second.ip[0] != 0)
    {
      JsonObject node = nodes.createNestedObject();
      node[F("name")] = it->second.nodeName;
      node["type"]    = it->second.nodeType;
      node["ip"]      = it->second.ip.toString();
      node[F("age")]  = it->second.age;
      node[F("vid")]  = it->second.build;
    }
  }
}

void serveJson(AsyncWebServerRequest* request, uint8_t versionAPI)
{
  byte subJson = 0;
  const String& url = request->url();
  if      (url.indexOf("state") > 0) subJson = 1;
  else if (url.indexOf("info")  > 0) subJson = 2;
  else if (url.indexOf("si") > 0)    subJson = 3;
  else if (url.indexOf("nodes") > 0) subJson = 4;
  else if (url.indexOf("palx") > 0)  subJson = 5;
  else if (url.indexOf("live")  > 0) {
    serveLiveLeds(request);
    return;
  }
  else if (url.indexOf(F("eff"))   > 0) {
    request->send_P(200, "application/json", JSON_mode_names);
    return;
  }
  else if (url.indexOf(F("pal"))   > 0) {
    request->send_P(200, "application/json", JSON_palette_names);
    return;
  }
  else if (url.length() > 6) { //not just /json
    request->send(  501, "application/json", F("{\"error\":\"Not implemented\"}"));
    return;
  }

  AsyncJsonResponse* response = new AsyncJsonResponse(JSON_BUFFER_SIZE);
  JsonObject doc = response->getRoot();

  switch (subJson)
  {
    case 1: //state
      if (versionAPI>1) doc["rev"] = (int)versionAPI;
      serializeState(doc); break;
    case 2: //info
      serializeInfo(doc); break;
    case 4: //node list
      serializeNodes(doc); break;
    case 5: //palettes
      serializePalettes(doc, request); break;
    default: //all
      JsonObject state = doc.createNestedObject("state");
      if (versionAPI>1) state["rev"] = (int)versionAPI;
      serializeState(state);
      JsonObject info = doc.createNestedObject("info");
      serializeInfo(info);
      if (subJson != 3)
      {
        doc[F("effects")]  = serialized((const __FlashStringHelper*)JSON_mode_names);
        doc[F("palettes")] = serialized((const __FlashStringHelper*)JSON_palette_names);
      }
  }

  response->setLength();
  request->send(response);
}

#define MAX_LIVE_LEDS 180

bool serveLiveLeds(AsyncWebServerRequest* request, uint32_t wsClient)
{
  #ifdef WLED_ENABLE_WEBSOCKETS
  AsyncWebSocketClient * wsc = nullptr;
  if (!request) { //not HTTP, use Websockets
    wsc = ws.client(wsClient);
    if (!wsc || wsc->queueLength() > 0) return false; //only send if queue free
  }
  #endif

  uint16_t used = ledCount;
  uint16_t n = (used -1) /MAX_LIVE_LEDS +1; //only serve every n'th LED if count over MAX_LIVE_LEDS
  char buffer[2000];
  strcpy_P(buffer, PSTR("{\"leds\":["));
  obuf = buffer;
  olen = 9;

  for (uint16_t i= 0; i < used; i += n)
  {
    olen += sprintf(obuf + olen, "\"%06X\",", strip.getPixelColor(i) & 0xFFFFFF);
  }
  olen -= 1;
  oappend((const char*)F("],\"n\":"));
  oappendi(n);
  oappend("}");
  if (request) {
    request->send(200, "application/json", buffer);
  }
  #ifdef WLED_ENABLE_WEBSOCKETS
  else {
    wsc->text(obuf, olen);
  }
  #endif
  return true;
}<|MERGE_RESOLUTION|>--- conflicted
+++ resolved
@@ -320,43 +320,29 @@
     for (uint8_t i = 0; i < 3; i++)
     {
       if (id==strip.getMainSegmentId() && i < 2) //temporary, to make transition work on main segment
-        if (i==0) colarr.add((unsigned long)((col[0]<<16) | (col[1]<<8) | col[2] | (useRGBW?col[3]<<24:0)));
-        else      colarr.add((unsigned long)((colSec[0]<<16) | (colSec[1]<<8) | colSec[2] | (useRGBW?colSec[3]<<24:0)));
+        if (i==0) colarr.add((unsigned long)((col[0]<<16) | (col[1]<<8) | col[2] | (strip.isRgbw?col[3]<<24:0)));
+        else      colarr.add((unsigned long)((colSec[0]<<16) | (colSec[1]<<8) | colSec[2] | (strip.isRgbw?colSec[3]<<24:0)));
       else
         colarr.add((unsigned long)seg.colors[i]);
     }
   } else {
     for (uint8_t i = 0; i < 3; i++)
     {
-<<<<<<< HEAD
       JsonArray colX = colarr.createNestedArray();
       if (id == strip.getMainSegmentId() && i < 2) //temporary, to make transition work on main segment
       {
         if (i == 0) {
-          colX.add(col[0]); colX.add(col[1]); colX.add(col[2]); if (useRGBW) colX.add(col[3]);
+          colX.add(col[0]); colX.add(col[1]); colX.add(col[2]); if (strip.isRgbw) colX.add(col[3]);
         } else {
-          colX.add(colSec[0]); colX.add(colSec[1]); colX.add(colSec[2]); if (useRGBW) colX.add(colSec[3]);
+          colX.add(colSec[0]); colX.add(colSec[1]); colX.add(colSec[2]); if (strip.isRgbw) colX.add(colSec[3]);
         }
       } else {
         colX.add((seg.colors[i] >> 16) & 0xFF);
         colX.add((seg.colors[i] >> 8) & 0xFF);
         colX.add((seg.colors[i]) & 0xFF);
-        if (useRGBW)
+        if (strip.isRgbw)
           colX.add((seg.colors[i] >> 24) & 0xFF);
       }
-=======
-      if (i == 0) {
-        colX.add(col[0]); colX.add(col[1]); colX.add(col[2]); if (strip.isRgbw) colX.add(col[3]);
-      } else {
-         colX.add(colSec[0]); colX.add(colSec[1]); colX.add(colSec[2]); if (strip.isRgbw) colX.add(colSec[3]);
-      }
-    } else {
-  		colX.add((seg.colors[i] >> 16) & 0xFF);
-  		colX.add((seg.colors[i] >> 8) & 0xFF);
-  		colX.add((seg.colors[i]) & 0xFF);
-  		if (strip.isRgbw)
-  			colX.add((seg.colors[i] >> 24) & 0xFF);
->>>>>>> 4a1ecc7b
     }
 	}
 
@@ -457,15 +443,8 @@
 
   JsonObject leds = root.createNestedObject("leds");
   leds[F("count")] = ledCount;
-<<<<<<< HEAD
-  leds[F("rgbw")] = useRGBW;
-  leds[F("wv")] = useRGBW && (strip.rgbwMode == RGBW_MODE_MANUAL_ONLY || strip.rgbwMode == RGBW_MODE_DUAL); //should a white channel slider be displayed?
-=======
   leds[F("rgbw")] = strip.isRgbw;
   leds[F("wv")] = strip.isRgbw && (strip.rgbwMode == RGBW_MODE_MANUAL_ONLY || strip.rgbwMode == RGBW_MODE_DUAL); //should a white channel slider be displayed?
-  JsonArray leds_pin = leds.createNestedArray("pin");
-  leds_pin.add(LEDPIN);
->>>>>>> 4a1ecc7b
 
   JsonArray leds_pin = leds.createNestedArray("pin");
   for (uint8_t s=0; s<busses.getNumBusses(); s++) {
