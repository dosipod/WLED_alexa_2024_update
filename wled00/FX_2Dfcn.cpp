/*
  FX_2Dfcn.cpp contains all 2D utility functions

  LICENSE
  The MIT License (MIT)
  Copyright (c) 2022  Blaz Kristan (https://blaz.at/home)
  Permission is hereby granted, free of charge, to any person obtaining a copy
  of this software and associated documentation files (the "Software"), to deal
  in the Software without restriction, including without limitation the rights
  to use, copy, modify, merge, publish, distribute, sublicense, and/or sell
  copies of the Software, and to permit persons to whom the Software is
  furnished to do so, subject to the following conditions:
  The above copyright notice and this permission notice shall be included in
  all copies or substantial portions of the Software.
  THE SOFTWARE IS PROVIDED "AS IS", WITHOUT WARRANTY OF ANY KIND, EXPRESS OR
  IMPLIED, INCLUDING BUT NOT LIMITED TO THE WARRANTIES OF MERCHANTABILITY,
  FITNESS FOR A PARTICULAR PURPOSE AND NONINFRINGEMENT. IN NO EVENT SHALL THE
  AUTHORS OR COPYRIGHT HOLDERS BE LIABLE FOR ANY CLAIM, DAMAGES OR OTHER
  LIABILITY, WHETHER IN AN ACTION OF CONTRACT, TORT OR OTHERWISE, ARISING FROM,
  OUT OF OR IN CONNECTION WITH THE SOFTWARE OR THE USE OR OTHER DEALINGS IN
  THE SOFTWARE.

  Parts of the code adapted from WLED Sound Reactive
*/
#include "wled.h"
#include "FX.h"
#include "palettes.h"

// setUpMatrix() - constructs ledmap array from matrix of panels with WxH pixels
// this converts physical (possibly irregular) LED arrangement into well defined
// array of logical pixels: fist entry corresponds to left-topmost logical pixel
// followed by horizontal pixels, when Segment::maxWidth logical pixels are added they
// are followed by next row (down) of Segment::maxWidth pixels (and so forth)
// note: matrix may be comprised of multiple panels each with different orientation
// but ledmap takes care of that. ledmap is constructed upon initialization
// so matrix should disable regular ledmap processing
void WS2812FX::setUpMatrix() {
#ifndef WLED_DISABLE_2D
  // erase old ledmap, just in case.
  if (customMappingTable != nullptr) delete[] customMappingTable;
  customMappingTable = nullptr;
  customMappingSize = 0;

  // isMatrix is set in cfg.cpp or set.cpp
  if (isMatrix) {
    // calculate width dynamically because it will have gaps
    Segment::maxWidth = 1;
    Segment::maxHeight = 1;
    for (size_t i = 0; i < panel.size(); i++) {
      Panel &p = panel[i];
      if (p.xOffset + p.width > Segment::maxWidth) {
        Segment::maxWidth = p.xOffset + p.width;
      }
      if (p.yOffset + p.height > Segment::maxHeight) {
        Segment::maxHeight = p.yOffset + p.height;
      }
    }

    // safety check
    if (Segment::maxWidth * Segment::maxHeight > MAX_LEDS || Segment::maxWidth <= 1 || Segment::maxHeight <= 1) {
      DEBUG_PRINTLN(F("2D Bounds error."));
      isMatrix = false;
      Segment::maxWidth = _length;
      Segment::maxHeight = 1;
      panels = 0;
      panel.clear(); // release memory allocated by panels
      resetSegments();
      return;
    }

    customMappingTable = new uint16_t[Segment::maxWidth * Segment::maxHeight];

    if (customMappingTable != nullptr) {
      customMappingSize = Segment::maxWidth * Segment::maxHeight;

      // fill with empty in case we don't fill the entire matrix
      for (size_t i = 0; i< customMappingSize; i++) {
        customMappingTable[i] = (uint16_t)-1;
      }

      // we will try to load a "gap" array (a JSON file)
      // the array has to have the same amount of values as mapping array (or larger)
      // "gap" array is used while building ledmap (mapping array)
      // and discarded afterwards as it has no meaning after the process
      // content of the file is just raw JSON array in the form of [val1,val2,val3,...]
      // there are no other "key":"value" pairs in it
      // allowed values are: -1 (missing pixel/no LED attached), 0 (inactive/unused pixel), 1 (active/used pixel)
      char    fileName[32]; strcpy_P(fileName, PSTR("/2d-gaps.json")); // reduce flash footprint
      bool    isFile = WLED_FS.exists(fileName);
      size_t  gapSize = 0;
      int8_t *gapTable = nullptr;

      if (isFile && requestJSONBufferLock(20)) {
        DEBUG_PRINT(F("Reading LED gap from "));
        DEBUG_PRINTLN(fileName);
        // read the array into global JSON buffer
        if (readObjectFromFile(fileName, nullptr, &doc)) {
          // the array is similar to ledmap, except it has only 3 values:
          // -1 ... missing pixel (do not increase pixel count)
          //  0 ... inactive pixel (it does count, but should be mapped out (-1))
          //  1 ... active pixel (it will count and will be mapped)
          JsonArray map = doc.as<JsonArray>();
          gapSize = map.size();
          if (!map.isNull() && gapSize >= customMappingSize) { // not an empty map
            gapTable = new int8_t[gapSize];
            if (gapTable) for (size_t i = 0; i < gapSize; i++) {
              gapTable[i] = constrain(map[i], -1, 1);
            }
          }
        }
        DEBUG_PRINTLN(F("Gaps loaded."));
        releaseJSONBufferLock();
      }

      uint16_t x, y, pix=0; //pixel
      for (size_t pan = 0; pan < panel.size(); pan++) {
        Panel &p = panel[pan];
        uint16_t h = p.vertical ? p.height : p.width;
        uint16_t v = p.vertical ? p.width  : p.height;
        for (size_t j = 0; j < v; j++){
          for(size_t i = 0; i < h; i++) {
            y = (p.vertical?p.rightStart:p.bottomStart) ? v-j-1 : j;
            x = (p.vertical?p.bottomStart:p.rightStart) ? h-i-1 : i;
            x = p.serpentine && j%2 ? h-x-1 : x;
            size_t index = (p.yOffset + (p.vertical?x:y)) * Segment::maxWidth + p.xOffset + (p.vertical?y:x);
            if (!gapTable || (gapTable && gapTable[index] >  0)) customMappingTable[index] = pix; // a useful pixel (otherwise -1 is retained)
            if (!gapTable || (gapTable && gapTable[index] >= 0)) pix++; // not a missing pixel
          }
        }
      }

      // delete gap array as we no longer need it
      if (gapTable) delete[] gapTable;

      #ifdef WLED_DEBUG
      DEBUG_PRINT(F("Matrix ledmap:"));
      for (uint16_t i=0; i<customMappingSize; i++) {
        if (!(i%Segment::maxWidth)) DEBUG_PRINTLN();
        DEBUG_PRINTF("%4d,", customMappingTable[i]);
      }
      DEBUG_PRINTLN();
      #endif
    } else { // memory allocation error
      DEBUG_PRINTLN(F("Ledmap alloc error."));
      isMatrix = false;
      panels = 0;
      panel.clear();
      Segment::maxWidth = _length;
      Segment::maxHeight = 1;
      resetSegments();
    }
  }
#else
  isMatrix = false; // no matter what config says
#endif
}

// absolute matrix version of setPixelColor()
void /*IRAM_ATTR*/ WS2812FX::setPixelColorXY(int x, int y, uint32_t col)
{
#ifndef WLED_DISABLE_2D
  if (!isMatrix) return; // not a matrix set-up
  uint16_t index = y * Segment::maxWidth + x;
#else
  uint16_t index = x;
#endif
  if (index < customMappingSize) index = customMappingTable[index];
  if (index >= _length) return;
  busses.setPixelColor(index, col);
}

// returns RGBW values of pixel
uint32_t WS2812FX::getPixelColorXY(uint16_t x, uint16_t y) {
#ifndef WLED_DISABLE_2D
  uint16_t index = (y * Segment::maxWidth + x);
#else
  uint16_t index = x;
#endif
  if (index < customMappingSize) index = customMappingTable[index];
  if (index >= _length) return 0;
  return busses.getPixelColor(index);
}

///////////////////////////////////////////////////////////
// Segment:: routines
///////////////////////////////////////////////////////////

#ifndef WLED_DISABLE_2D

// XY(x,y) - gets pixel index within current segment (often used to reference leds[] array element)
uint16_t /*IRAM_ATTR*/ Segment::XY(uint16_t x, uint16_t y) {
  uint16_t width  = virtualWidth();   // segment width in logical pixels
  uint16_t height = virtualHeight();  // segment height in logical pixels
  return (x%width) + (y%height) * width;
}

<<<<<<< HEAD
void Segment::setPixelColorXY(int x, int y, uint32_t col)
=======
void /*IRAM_ATTR*/ Segment::setPixelColorXY(int x, int y, uint32_t col)
>>>>>>> 3120b49d
{
  if (Segment::maxHeight==1) return; // not a matrix set-up
  if (x >= virtualWidth() || y >= virtualHeight() || x<0 || y<0) return;  // if pixel would fall out of virtual segment just exit

  if (leds) leds[XY(x,y)] = col;

  uint8_t _bri_t = currentBri(on ? opacity : 0);
  if (!_bri_t && !transitional) return;
  if (_bri_t < 255) {
    byte r = scale8(R(col), _bri_t);
    byte g = scale8(G(col), _bri_t);
    byte b = scale8(B(col), _bri_t);
    byte w = scale8(W(col), _bri_t);
    col = RGBW32(r, g, b, w);
  }

  if (reverse  ) x = virtualWidth()  - x - 1;
  if (reverse_y) y = virtualHeight() - y - 1;
  if (transpose) { uint16_t t = x; x = y; y = t; } // swap X & Y if segment transposed

  x *= groupLength(); // expand to physical pixels
  y *= groupLength(); // expand to physical pixels
  if (x >= width() || y >= height()) return;  // if pixel would fall out of segment just exit

  for (int j = 0; j < grouping; j++) {   // groupping vertically
    for (int g = 0; g < grouping; g++) { // groupping horizontally
      uint16_t xX = (x+g), yY = (y+j);
      if (xX >= width() || yY >= height()) continue; // we have reached one dimension's end

      strip.setPixelColorXY(start + xX, startY + yY, col);

      if (mirror) { //set the corresponding horizontally mirrored pixel
        if (transpose) strip.setPixelColorXY(start + xX, startY + height() - yY - 1, col);
        else           strip.setPixelColorXY(start + width() - xX - 1, startY + yY, col);
      }
      if (mirror_y) { //set the corresponding vertically mirrored pixel
        if (transpose) strip.setPixelColorXY(start + width() - xX - 1, startY + yY, col);
        else           strip.setPixelColorXY(start + xX, startY + height() - yY - 1, col);
      }
      if (mirror_y && mirror) { //set the corresponding vertically AND horizontally mirrored pixel
        strip.setPixelColorXY(width() - xX - 1, height() - yY - 1, col);
      }
    }
  }
}

// anti-aliased version of setPixelColorXY()
void Segment::setPixelColorXY(float x, float y, uint32_t col, bool aa)
{
  if (Segment::maxHeight==1) return; // not a matrix set-up
  if (x<0.0f || x>1.0f || y<0.0f || y>1.0f) return; // not normalized

  const uint16_t cols = virtualWidth();
  const uint16_t rows = virtualHeight();

  float fX = x * (cols-1);
  float fY = y * (rows-1);
  if (aa) {
    uint16_t xL = roundf(fX-0.49f);
    uint16_t xR = roundf(fX+0.49f);
    uint16_t yT = roundf(fY-0.49f);
    uint16_t yB = roundf(fY+0.49f);
    float    dL = (fX - xL)*(fX - xL);
    float    dR = (xR - fX)*(xR - fX);
    float    dT = (fY - yT)*(fY - yT);
    float    dB = (yB - fY)*(yB - fY);
    uint32_t cXLYT = getPixelColorXY(xL, yT);
    uint32_t cXRYT = getPixelColorXY(xR, yT);
    uint32_t cXLYB = getPixelColorXY(xL, yB);
    uint32_t cXRYB = getPixelColorXY(xR, yB);

    if (xL!=xR && yT!=yB) {
      setPixelColorXY(xL, yT, color_blend(col, cXLYT, uint8_t(sqrtf(dL*dT)*255.0f))); // blend TL pixel
      setPixelColorXY(xR, yT, color_blend(col, cXRYT, uint8_t(sqrtf(dR*dT)*255.0f))); // blend TR pixel
      setPixelColorXY(xL, yB, color_blend(col, cXLYB, uint8_t(sqrtf(dL*dB)*255.0f))); // blend BL pixel
      setPixelColorXY(xR, yB, color_blend(col, cXRYB, uint8_t(sqrtf(dR*dB)*255.0f))); // blend BR pixel
    } else if (xR!=xL && yT==yB) {
      setPixelColorXY(xR, yT, color_blend(col, cXLYT, uint8_t(dL*255.0f))); // blend L pixel
      setPixelColorXY(xR, yT, color_blend(col, cXRYT, uint8_t(dR*255.0f))); // blend R pixel
    } else if (xR==xL && yT!=yB) {
      setPixelColorXY(xR, yT, color_blend(col, cXLYT, uint8_t(dT*255.0f))); // blend T pixel
      setPixelColorXY(xL, yB, color_blend(col, cXLYB, uint8_t(dB*255.0f))); // blend B pixel
    } else {
      setPixelColorXY(xL, yT, col); // exact match (x & y land on a pixel)
    }
  } else {
    setPixelColorXY(uint16_t(roundf(fX)), uint16_t(roundf(fY)), col);
  }
}

// returns RGBW values of pixel
uint32_t Segment::getPixelColorXY(uint16_t x, uint16_t y) {
  int i = XY(x,y);
  if (leds) return RGBW32(leds[i].r, leds[i].g, leds[i].b, 0);
  if (reverse  ) x = virtualWidth()  - x - 1;
  if (reverse_y) y = virtualHeight() - y - 1;
  if (transpose) { uint16_t t = x; x = y; y = t; } // swap X & Y if segment transposed
  x *= groupLength(); // expand to physical pixels
  y *= groupLength(); // expand to physical pixels
  if (x >= width() || y >= height()) return 0;
  return strip.getPixelColorXY(start + x, startY + y);
}

// Blends the specified color with the existing pixel color.
void Segment::blendPixelColorXY(uint16_t x, uint16_t y, uint32_t color, uint8_t blend) {
  setPixelColorXY(x, y, color_blend(getPixelColorXY(x,y), color, blend));
}

// Adds the specified color with the existing pixel color perserving color balance.
void Segment::addPixelColorXY(int x, int y, uint32_t color) {
  setPixelColorXY(x, y, color_add(getPixelColorXY(x,y), color));
}

void Segment::fadePixelColorXY(uint16_t x, uint16_t y, uint8_t fade) {
  CRGB pix = CRGB(getPixelColorXY(x,y)).nscale8_video(fade);
  setPixelColorXY(x, y, pix);
}

// blurRow: perform a blur on a row of a rectangular matrix
void Segment::blurRow(uint16_t row, fract8 blur_amount) {
  const uint16_t cols = virtualWidth();
  const uint16_t rows = virtualHeight();

  if (row >= rows) return;
  // blur one row
  uint8_t keep = 255 - blur_amount;
  uint8_t seep = blur_amount >> 1;
  CRGB carryover = CRGB::Black;
  for (uint16_t x = 0; x < cols; x++) {
    CRGB cur = getPixelColorXY(x, row);
    CRGB part = cur;
    part.nscale8(seep);
    cur.nscale8(keep);
    cur += carryover;
    if (x) {
      CRGB prev = CRGB(getPixelColorXY(x-1, row)) + part;
      setPixelColorXY(x-1, row, prev);
    }
    setPixelColorXY(x, row, cur);
    carryover = part;
  }
}

// blurCol: perform a blur on a column of a rectangular matrix
void Segment::blurCol(uint16_t col, fract8 blur_amount) {
  const uint16_t cols = virtualWidth();
  const uint16_t rows = virtualHeight();

  if (col >= cols) return;
  // blur one column
  uint8_t keep = 255 - blur_amount;
  uint8_t seep = blur_amount >> 1;
  CRGB carryover = CRGB::Black;
  for (uint16_t i = 0; i < rows; i++) {
    CRGB cur = getPixelColorXY(col, i);
    CRGB part = cur;
    part.nscale8(seep);
    cur.nscale8(keep);
    cur += carryover;
    if (i) {
      CRGB prev = CRGB(getPixelColorXY(col, i-1)) + part;
      setPixelColorXY(col, i-1, prev);
    }
    setPixelColorXY(col, i, cur);
    carryover = part;
  }
}

// 1D Box blur (with added weight - blur_amount: [0=no blur, 255=max blur])
void Segment::box_blur(uint16_t i, bool vertical, fract8 blur_amount) {
  const uint16_t cols = virtualWidth();
  const uint16_t rows = virtualHeight();
  const uint16_t dim1 = vertical ? rows : cols;
  const uint16_t dim2 = vertical ? cols : rows;
  if (i >= dim2) return;
  const float seep = blur_amount/255.f;
  const float keep = 3.f - 2.f*seep;
  // 1D box blur
  CRGB tmp[dim1];
  for (uint16_t j = 0; j < dim1; j++) {
    uint16_t x = vertical ? i : j;
    uint16_t y = vertical ? j : i;
    uint16_t xp = vertical ? x : x-1;
    uint16_t yp = vertical ? y-1 : y;
    uint16_t xn = vertical ? x : x+1;
    uint16_t yn = vertical ? y+1 : y;
    CRGB curr = getPixelColorXY(x,y);
    CRGB prev = (xp<0 || yp<0) ? CRGB::Black : getPixelColorXY(xp,yp);
    CRGB next = ((vertical && yn>=dim1) || (!vertical && xn>=dim1)) ? CRGB::Black : getPixelColorXY(xn,yn);
    uint16_t r, g, b;
    r = (curr.r*keep + (prev.r + next.r)*seep) / 3;
    g = (curr.g*keep + (prev.g + next.g)*seep) / 3;
    b = (curr.b*keep + (prev.b + next.b)*seep) / 3;
    tmp[j] = CRGB(r,g,b);
  }
  for (uint16_t j = 0; j < dim1; j++) {
    uint16_t x = vertical ? i : j;
    uint16_t y = vertical ? j : i;
    setPixelColorXY(x, y, tmp[j]);
  }
}

// blur1d: one-dimensional blur filter. Spreads light to 2 line neighbors.
// blur2d: two-dimensional blur filter. Spreads light to 8 XY neighbors.
//
//           0 = no spread at all
//          64 = moderate spreading
//         172 = maximum smooth, even spreading
//
//         173..255 = wider spreading, but increasing flicker
//
//         Total light is NOT entirely conserved, so many repeated
//         calls to 'blur' will also result in the light fading,
//         eventually all the way to black; this is by design so that
//         it can be used to (slowly) clear the LEDs to black.

void Segment::blur1d(fract8 blur_amount) {
  const uint16_t rows = virtualHeight();
  for (uint16_t y = 0; y < rows; y++) blurRow(y, blur_amount);
}

void Segment::moveX(int8_t delta) {
  const uint16_t cols = virtualWidth();
  const uint16_t rows = virtualHeight();
  if (!delta) return;
  if (delta > 0) {
    for (uint8_t y = 0; y < rows; y++) for (uint8_t x = 0; x < cols-1; x++) {
      if (x + delta >= cols) break;
      setPixelColorXY(x, y, getPixelColorXY((x + delta)%cols, y));
    }
  } else {
    for (uint8_t y = 0; y < rows; y++) for (int16_t x = cols-1; x >= 0; x--) {
      if (x + delta < 0) break;
      setPixelColorXY(x, y, getPixelColorXY(x + delta, y));
    }
  }
}

void Segment::moveY(int8_t delta) {
  const uint16_t cols = virtualWidth();
  const uint16_t rows = virtualHeight();
  if (!delta) return;
  if (delta > 0) {
    for (uint8_t x = 0; x < cols; x++) for (uint8_t y = 0; y < rows-1; y++) {
      if (y + delta >= rows) break;
      setPixelColorXY(x, y, getPixelColorXY(x, (y + delta)));
    }
  } else {
    for (uint8_t x = 0; x < cols; x++) for (int16_t y = rows-1; y >= 0; y--) {
      if (y + delta < 0) break;
      setPixelColorXY(x, y, getPixelColorXY(x, y + delta));
    }
  }
}

// move() - move all pixels in desired direction delta number of pixels
// @param dir direction: 0=left, 1=left-up, 2=up, 3=right-up, 4=right, 5=right-down, 6=down, 7=left-down
// @param delta number of pixels to move
void Segment::move(uint8_t dir, uint8_t delta) {
  if (delta==0) return;
  switch (dir) {
    case 0: moveX( delta);                break;
    case 1: moveX( delta); moveY( delta); break;
    case 2:                moveY( delta); break;
    case 3: moveX(-delta); moveY( delta); break;
    case 4: moveX(-delta);                break;
    case 5: moveX(-delta); moveY(-delta); break;
    case 6:                moveY(-delta); break;
    case 7: moveX( delta); moveY(-delta); break;
  }
}

void Segment::draw_circle(uint16_t cx, uint16_t cy, uint8_t radius, CRGB col) {
  // Bresenham’s Algorithm
  int d = 3 - (2*radius);
  int y = radius, x = 0;
  while (y >= x) {
    setPixelColorXY(cx+x, cy+y, col);
    setPixelColorXY(cx-x, cy+y, col);
    setPixelColorXY(cx+x, cy-y, col);
    setPixelColorXY(cx-x, cy-y, col);
    setPixelColorXY(cx+y, cy+x, col);
    setPixelColorXY(cx-y, cy+x, col);
    setPixelColorXY(cx+y, cy-x, col);
    setPixelColorXY(cx-y, cy-x, col);
    x++;
    if (d > 0) {
      y--;
      d += 4 * (x - y) + 10;
    } else {
      d += 4 * x + 6;
    }
  }
}

// by stepko, taken from https://editor.soulmatelights.com/gallery/573-blobs
void Segment::fill_circle(uint16_t cx, uint16_t cy, uint8_t radius, CRGB col) {
  const uint16_t cols = virtualWidth();
  const uint16_t rows = virtualHeight();
  for (int16_t y = -radius; y <= radius; y++) {
    for (int16_t x = -radius; x <= radius; x++) {
      if (x * x + y * y <= radius * radius &&
          int16_t(cx)+x>=0 && int16_t(cy)+y>=0 &&
          int16_t(cx)+x<cols && int16_t(cy)+y<rows)
        setPixelColorXY(cx + x, cy + y, col);
    }
  }
}

void Segment::nscale8(uint8_t scale) {
  const uint16_t cols = virtualWidth();
  const uint16_t rows = virtualHeight();
  for(uint16_t y = 0; y < rows; y++) for (uint16_t x = 0; x < cols; x++) {
    setPixelColorXY(x, y, CRGB(getPixelColorXY(x, y)).nscale8(scale));
  }
}

//line function
void Segment::drawLine(uint16_t x0, uint16_t y0, uint16_t x1, uint16_t y1, uint32_t c) {
  const uint16_t cols = virtualWidth();
  const uint16_t rows = virtualHeight();
  if (x0 >= cols || x1 >= cols || y0 >= rows || y1 >= rows) return;
  const int16_t dx = abs(x1-x0), sx = x0<x1 ? 1 : -1;
  const int16_t dy = abs(y1-y0), sy = y0<y1 ? 1 : -1;
  int16_t err = (dx>dy ? dx : -dy)/2, e2;
  for (;;) {
    setPixelColorXY(x0,y0,c);
    if (x0==x1 && y0==y1) break;
    e2 = err;
    if (e2 >-dx) { err -= dy; x0 += sx; }
    if (e2 < dy) { err += dx; y0 += sy; }
  }
}

#include "src/font/console_font_4x6.h"
#include "src/font/console_font_5x8.h"
#include "src/font/console_font_5x12.h"
#include "src/font/console_font_6x8.h"
#include "src/font/console_font_7x9.h"

// draws a raster font character on canvas
// only supports: 4x6=24, 5x8=40, 5x12=60, 6x8=48 and 7x9=63 fonts ATM
void Segment::drawCharacter(unsigned char chr, int16_t x, int16_t y, uint8_t w, uint8_t h, uint32_t color, uint32_t col2) {
  if (chr < 32 || chr > 126) return; // only ASCII 32-126 supported
  chr -= 32; // align with font table entries
  const uint16_t cols = virtualWidth();
  const uint16_t rows = virtualHeight();
  const int font = w*h;

  CRGB col = CRGB(color);
  CRGBPalette16 grad = CRGBPalette16(col, col2 ? CRGB(col2) : col);

  //if (w<5 || w>6 || h!=8) return;
  for (int i = 0; i<h; i++) { // character height
    int16_t y0 = y + i;
    if (y0 < 0) continue; // drawing off-screen
    if (y0 >= rows) break; // drawing off-screen
    uint8_t bits = 0;
    switch (font) {
      case 24: bits = pgm_read_byte_near(&console_font_4x6[(chr * h) + i]); break;  // 5x8 font
      case 40: bits = pgm_read_byte_near(&console_font_5x8[(chr * h) + i]); break;  // 5x8 font
      case 48: bits = pgm_read_byte_near(&console_font_6x8[(chr * h) + i]); break;  // 6x8 font
      case 63: bits = pgm_read_byte_near(&console_font_7x9[(chr * h) + i]); break;  // 7x9 font
      case 60: bits = pgm_read_byte_near(&console_font_5x12[(chr * h) + i]); break; // 5x12 font
      default: return;
    }
    col = ColorFromPalette(grad, (i+1)*255/h, 255, NOBLEND);
    for (int j = 0; j<w; j++) { // character width
      int16_t x0 = x + (w-1) - j;
      if ((x0 >= 0 || x0 < cols) && ((bits>>(j+(8-w))) & 0x01)) { // bit set & drawing on-screen
        setPixelColorXY(x0, y0, col);
      }
    }
  }
}

#define WU_WEIGHT(a,b) ((uint8_t) (((a)*(b)+(a)+(b))>>8))
void Segment::wu_pixel(uint32_t x, uint32_t y, CRGB c) {      //awesome wu_pixel procedure by reddit u/sutaburosu
  // extract the fractional parts and derive their inverses
  uint8_t xx = x & 0xff, yy = y & 0xff, ix = 255 - xx, iy = 255 - yy;
  // calculate the intensities for each affected pixel
  uint8_t wu[4] = {WU_WEIGHT(ix, iy), WU_WEIGHT(xx, iy),
                   WU_WEIGHT(ix, yy), WU_WEIGHT(xx, yy)};
  // multiply the intensities by the colour, and saturating-add them to the pixels
  for (int i = 0; i < 4; i++) {
    CRGB led = getPixelColorXY((x >> 8) + (i & 1), (y >> 8) + ((i >> 1) & 1));
    led.r = qadd8(led.r, c.r * wu[i] >> 8);
    led.g = qadd8(led.g, c.g * wu[i] >> 8);
    led.b = qadd8(led.b, c.b * wu[i] >> 8);
    setPixelColorXY(int((x >> 8) + (i & 1)), int((y >> 8) + ((i >> 1) & 1)), led);
  }
}
#undef WU_WEIGHT

#endif // WLED_DISABLE_2D<|MERGE_RESOLUTION|>--- conflicted
+++ resolved
@@ -194,11 +194,7 @@
   return (x%width) + (y%height) * width;
 }
 
-<<<<<<< HEAD
-void Segment::setPixelColorXY(int x, int y, uint32_t col)
-=======
 void /*IRAM_ATTR*/ Segment::setPixelColorXY(int x, int y, uint32_t col)
->>>>>>> 3120b49d
 {
   if (Segment::maxHeight==1) return; // not a matrix set-up
   if (x >= virtualWidth() || y >= virtualHeight() || x<0 || y<0) return;  // if pixel would fall out of virtual segment just exit
