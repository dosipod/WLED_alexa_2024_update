--- conflicted
+++ resolved
@@ -492,11 +492,7 @@
   const int16_t dy = abs(y1-y0), sy = y0<y1 ? 1 : -1;
   int16_t err = (dx>dy ? dx : -dy)/2, e2;
   for (;;) {
-<<<<<<< HEAD
-    setPixelColorXY(x0,y0,c); //WLEDMM replace addPC by setPC as makes more sense in way it is used now
-=======
     setPixelColorXY(x0,y0,c);
->>>>>>> 929bb70e
     if (x0==x1 && y0==y1) break;
     e2 = err;
     if (e2 >-dx) { err -= dy; x0 += sx; }
