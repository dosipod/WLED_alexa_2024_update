/*
  FX_2Dfcn.cpp contains all 2D utility functions

  LICENSE
  The MIT License (MIT)
  Copyright (c) 2022  Blaz Kristan (https://blaz.at/home)
  Permission is hereby granted, free of charge, to any person obtaining a copy
  of this software and associated documentation files (the "Software"), to deal
  in the Software without restriction, including without limitation the rights
  to use, copy, modify, merge, publish, distribute, sublicense, and/or sell
  copies of the Software, and to permit persons to whom the Software is
  furnished to do so, subject to the following conditions:
  The above copyright notice and this permission notice shall be included in
  all copies or substantial portions of the Software.
  THE SOFTWARE IS PROVIDED "AS IS", WITHOUT WARRANTY OF ANY KIND, EXPRESS OR
  IMPLIED, INCLUDING BUT NOT LIMITED TO THE WARRANTIES OF MERCHANTABILITY,
  FITNESS FOR A PARTICULAR PURPOSE AND NONINFRINGEMENT. IN NO EVENT SHALL THE
  AUTHORS OR COPYRIGHT HOLDERS BE LIABLE FOR ANY CLAIM, DAMAGES OR OTHER
  LIABILITY, WHETHER IN AN ACTION OF CONTRACT, TORT OR OTHERWISE, ARISING FROM,
  OUT OF OR IN CONNECTION WITH THE SOFTWARE OR THE USE OR OTHER DEALINGS IN
  THE SOFTWARE.

  Parts of the code adapted from WLED Sound Reactive: Copyright (c) 2022 Andrew Tuline, Ewoud Wijma, Harm Aldick
*/
#include "wled.h"
#include "FX.h"
#include "palettes.h"

// setUpMatrix() - constructs ledmap array from matrix of panels with WxH pixels
// this converts physical (possibly irregular) LED arrangement into well defined
// array of logical pixels: fist entry corresponds to left-topmost logical pixel
// followed by horizontal pixels, when Segment::maxWidth logical pixels are added they
// are followed by next row (down) of Segment::maxWidth pixels (and so forth)
// note: matrix may be comprised of multiple panels each with different orientation
// but ledmap takes care of that. ledmap is constructed upon initialization
// so matrix should disable regular ledmap processing
void WS2812FX::setUpMatrix() {
#ifndef WLED_DISABLE_2D
<<<<<<< HEAD
  // erase old ledmap, just in case.
  //if (customMappingTable != nullptr) delete[] customMappingTable;
  if (customMappingTable != nullptr) free(customMappingTable);
  customMappingTable = nullptr;
  customMappingSize = 0;

=======
>>>>>>> 21c73472
  // isMatrix is set in cfg.cpp or set.cpp
  if (isMatrix) {
    // calculate width dynamically because it will have gaps
    Segment::maxWidth = 1;
    Segment::maxHeight = 1;
    for (size_t i = 0; i < panel.size(); i++) {
      Panel &p = panel[i];
      if (p.xOffset + p.width > Segment::maxWidth) {
        Segment::maxWidth = p.xOffset + p.width;
      }
      if (p.yOffset + p.height > Segment::maxHeight) {
        Segment::maxHeight = p.yOffset + p.height;
      }
    }

    // safety check
    if (Segment::maxWidth * Segment::maxHeight > MAX_LEDS || Segment::maxWidth <= 1 || Segment::maxHeight <= 1) {
      DEBUG_PRINTF("2D Bounds error. %d x %d\n", Segment::maxWidth, Segment::maxHeight);
      isMatrix = false;
      Segment::maxWidth = _length;
      Segment::maxHeight = 1;
      panels = 0;
      panel.clear(); // release memory allocated by panels
      resetSegments(true); //WLEDMM bounds only
      return;
    }

<<<<<<< HEAD
    //customMappingTable = new uint16_t[Segment::maxWidth * Segment::maxHeight];
    if (nullptr != customMappingTable) free(customMappingTable);
    customMappingTable = (uint16_t *) calloc(Segment::maxWidth * Segment::maxHeight, sizeof(uint16_t));
=======
    //WLEDMM recreate customMappingTable if more space needed
    if (Segment::maxWidth * Segment::maxHeight > customMappingTableSize) {
      USER_PRINTF("setupmatrix customMappingTable alloc %d from %d\n", Segment::maxWidth * Segment::maxHeight, customMappingTableSize);
      if (customMappingTable != nullptr) delete[] customMappingTable;
      customMappingTable = new uint16_t[Segment::maxWidth * Segment::maxHeight];
      if (customMappingTable != nullptr) customMappingTableSize = Segment::maxWidth * Segment::maxHeight;
    }
>>>>>>> 21c73472

    if (customMappingTable != nullptr) {
      customMappingSize = Segment::maxWidth * Segment::maxHeight;

      // fill with empty in case we don't fill the entire matrix
      for (size_t i = 0; i< customMappingTableSize; i++) { //WLEDMM use customMappingTableSize
        customMappingTable[i] = (uint16_t)-1;
      }

      // we will try to load a "gap" array (a JSON file)
      // the array has to have the same amount of values as mapping array (or larger)
      // "gap" array is used while building ledmap (mapping array)
      // and discarded afterwards as it has no meaning after the process
      // content of the file is just raw JSON array in the form of [val1,val2,val3,...]
      // there are no other "key":"value" pairs in it
      // allowed values are: -1 (missing pixel/no LED attached), 0 (inactive/unused pixel), 1 (active/used pixel)
      char    fileName[32]; strcpy_P(fileName, PSTR("/2d-gaps.json")); // reduce flash footprint
      bool    isFile = WLED_FS.exists(fileName);
      size_t  gapSize = 0;
      int8_t *gapTable = nullptr;

      if (isFile && requestJSONBufferLock(20)) {
        USER_PRINT(F("Reading LED gap from "));
        USER_PRINTLN(fileName);
        // read the array into global JSON buffer
        if (readObjectFromFile(fileName, nullptr, &doc)) {
          // the array is similar to ledmap, except it has only 3 values:
          // -1 ... missing pixel (do not increase pixel count)
          //  0 ... inactive pixel (it does count, but should be mapped out (-1))
          //  1 ... active pixel (it will count and will be mapped)
          JsonArray map = doc.as<JsonArray>();
          gapSize = map.size();
          if (!map.isNull() && gapSize >= customMappingSize) { // not an empty map
            gapTable = new int8_t[gapSize];
            if (gapTable) for (size_t i = 0; i < gapSize; i++) {
              gapTable[i] = constrain(map[i], -1, 1);
            }
          }
        }
        DEBUG_PRINTLN(F("Gaps loaded."));
        releaseJSONBufferLock();
      }

      uint16_t x, y, pix=0; //pixel
      for (size_t pan = 0; pan < panel.size(); pan++) {
        Panel &p = panel[pan];
        uint16_t h = p.vertical ? p.height : p.width;
        uint16_t v = p.vertical ? p.width  : p.height;
        for (size_t j = 0; j < v; j++){
          for(size_t i = 0; i < h; i++) {
            y = (p.vertical?p.rightStart:p.bottomStart) ? v-j-1 : j;
            x = (p.vertical?p.bottomStart:p.rightStart) ? h-i-1 : i;
            x = p.serpentine && j%2 ? h-x-1 : x;
            size_t index = (p.yOffset + (p.vertical?x:y)) * Segment::maxWidth + p.xOffset + (p.vertical?y:x);
            if (!gapTable || (gapTable && gapTable[index] >  0)) customMappingTable[index] = pix; // a useful pixel (otherwise -1 is retained)
            if (!gapTable || (gapTable && gapTable[index] >= 0)) pix++; // not a missing pixel
          }
        }
      }

      // delete gap array as we no longer need it
      if (gapTable) delete[] gapTable;

      #ifdef WLED_DEBUG
      DEBUG_PRINTF("Matrix ledmap: \n");
      for (uint16_t i=0; i<customMappingSize; i++) {
        if (!(i%Segment::maxWidth)) DEBUG_PRINTLN();
        DEBUG_PRINTF("%4d,", customMappingTable[i]);
      }
      DEBUG_PRINTLN();
      #endif
    } else { // memory allocation error
      DEBUG_PRINTLN(F("Ledmap alloc error."));
      isMatrix = false;
      panels = 0;
      panel.clear();
      Segment::maxWidth = _length;
      Segment::maxHeight = 1;
      //WLEDMM: no resetSegments here, only do it in set.cpp/handleSettingsSet - as we want t0 maintain the segment settings after setup has changed
    }
  }
#else
  isMatrix = false; // no matter what config says
#endif
}

// absolute matrix version of setPixelColor()
void IRAM_ATTR_YN WS2812FX::setPixelColorXY(int x, int y, uint32_t col) //WLEDMM: IRAM_ATTR conditionaly
{
#ifndef WLED_DISABLE_2D
  if (!isMatrix) return; // not a matrix set-up
  uint_fast16_t index = y * Segment::maxWidth + x;
#else
  uint16_t index = x;
#endif
  if (index < customMappingSize) index = customMappingTable[index];
  if (index >= _length) return;
  busses.setPixelColor(index, col);
}

// returns RGBW values of pixel
uint32_t WS2812FX::getPixelColorXY(uint16_t x, uint16_t y) {
#ifndef WLED_DISABLE_2D
  uint_fast16_t index = (y * Segment::maxWidth + x); //WLEDMM: use fast types
#else
  uint16_t index = x;
#endif
  if (index < customMappingSize) index = customMappingTable[index];
  if (index >= _length) return 0;
  return busses.getPixelColor(index);
}

///////////////////////////////////////////////////////////
// Segment:: routines
///////////////////////////////////////////////////////////

#ifndef WLED_DISABLE_2D

// XY(x,y) - gets pixel index within current segment (often used to reference leds[] array element)
uint16_t IRAM_ATTR_YN Segment::XY(uint16_t x, uint16_t y) { //WLEDMM: IRAM_ATTR conditionaly, use fast types
  uint_fast16_t width  = virtualWidth();   // segment width in logical pixels
  uint_fast16_t height = virtualHeight();  // segment height in logical pixels
  return (x%width) + (y%height) * width;
}

void IRAM_ATTR_YN Segment::setPixelColorXY(int x, int y, uint32_t col) //WLEDMM: IRAM_ATTR conditionaly
{
  if (Segment::maxHeight==1) return; // not a matrix set-up
  if (x >= virtualWidth() || y >= virtualHeight() || x<0 || y<0) return;  // if pixel would fall out of virtual segment just exit

  if (leds) leds[XY(x,y)] = col;

  uint8_t _bri_t = currentBri(on ? opacity : 0);
  if (!_bri_t && !transitional) return;
  if (_bri_t < 255) {
    byte r = scale8(R(col), _bri_t);
    byte g = scale8(G(col), _bri_t);
    byte b = scale8(B(col), _bri_t);
    byte w = scale8(W(col), _bri_t);
    col = RGBW32(r, g, b, w);
  }

  if (reverse  ) x = virtualWidth()  - x - 1;
  if (reverse_y) y = virtualHeight() - y - 1;
  if (transpose) { uint16_t t = x; x = y; y = t; } // swap X & Y if segment transposed

  x *= groupLength(); // expand to physical pixels
  y *= groupLength(); // expand to physical pixels
  if (x >= width() || y >= height()) return;  // if pixel would fall out of segment just exit

  for (int j = 0; j < grouping; j++) {   // groupping vertically
    for (int g = 0; g < grouping; g++) { // groupping horizontally
      uint_fast16_t xX = (x+g), yY = (y+j);    //WLEDMM: use fast types
      if (xX >= width() || yY >= height()) continue; // we have reached one dimension's end

      strip.setPixelColorXY(start + xX, startY + yY, col);

      if (mirror) { //set the corresponding horizontally mirrored pixel
        if (transpose) strip.setPixelColorXY(start + xX, startY + height() - yY - 1, col);
        else           strip.setPixelColorXY(start + width() - xX - 1, startY + yY, col);
      }
      if (mirror_y) { //set the corresponding vertically mirrored pixel
        if (transpose) strip.setPixelColorXY(start + width() - xX - 1, startY + yY, col);
        else           strip.setPixelColorXY(start + xX, startY + height() - yY - 1, col);
      }
      if (mirror_y && mirror) { //set the corresponding vertically AND horizontally mirrored pixel
        strip.setPixelColorXY(width() - xX - 1, height() - yY - 1, col);
      }
    }
  }
}

// anti-aliased version of setPixelColorXY()
void Segment::setPixelColorXY(float x, float y, uint32_t col, bool aa, bool fast) // WLEDMM some speedups due to fast int and faster sqrt16
{
  if (Segment::maxHeight==1) return; // not a matrix set-up
  if (x<0.0f || x>1.0f || y<0.0f || y>1.0f) return; // not normalized

  const uint_fast16_t cols = virtualWidth();
  const uint_fast16_t rows = virtualHeight();

  float fX = x * (cols-1);
  float fY = y * (rows-1);
  if (aa) {
    uint16_t xL = roundf(fX-0.49f);
    uint16_t xR = roundf(fX+0.49f);
    uint16_t yT = roundf(fY-0.49f);
    uint16_t yB = roundf(fY+0.49f);
    float    dL = (fX - xL)*(fX - xL);
    float    dR = (xR - fX)*(xR - fX);
    float    dT = (fY - yT)*(fY - yT);
    float    dB = (yB - fY)*(yB - fY);
    uint32_t cXLYT = getPixelColorXY(xL, yT);
    uint32_t cXRYT = getPixelColorXY(xR, yT);
    uint32_t cXLYB = getPixelColorXY(xL, yB);
    uint32_t cXRYB = getPixelColorXY(xR, yB);

    if (xL!=xR && yT!=yB) {
      if (!fast) {
        setPixelColorXY(xL, yT, color_blend(col, cXLYT, uint8_t(sqrtf(dL*dT)*255.0f))); // blend TL pixel
        setPixelColorXY(xR, yT, color_blend(col, cXRYT, uint8_t(sqrtf(dR*dT)*255.0f))); // blend TR pixel
        setPixelColorXY(xL, yB, color_blend(col, cXLYB, uint8_t(sqrtf(dL*dB)*255.0f))); // blend BL pixel
        setPixelColorXY(xR, yB, color_blend(col, cXRYB, uint8_t(sqrtf(dR*dB)*255.0f))); // blend BR pixel
      } else {
        setPixelColorXY(xL, yT, color_blend(col, cXLYT, uint8_t(sqrt16(dL*dT*65025.0f)))); // blend TL pixel     // WLEDMM: use faster sqrt16 for integer; perform multiplication by 255^2 before sqrt
        setPixelColorXY(xR, yT, color_blend(col, cXRYT, uint8_t(sqrt16(dR*dT*65025.0f)))); // blend TR pixel     //         this is possible because sqrt(a) * sqrt(b)  =  sqrt(a * b)
        setPixelColorXY(xL, yB, color_blend(col, cXLYB, uint8_t(sqrt16(dL*dB*65025.0f)))); // blend BL pixel
        setPixelColorXY(xR, yB, color_blend(col, cXRYB, uint8_t(sqrt16(dR*dB*65025.0f)))); // blend BR pixel
      }
    } else if (xR!=xL && yT==yB) {
      setPixelColorXY(xR, yT, color_blend(col, cXLYT, uint8_t(dL*255.0f))); // blend L pixel
      setPixelColorXY(xR, yT, color_blend(col, cXRYT, uint8_t(dR*255.0f))); // blend R pixel
    } else if (xR==xL && yT!=yB) {
      setPixelColorXY(xR, yT, color_blend(col, cXLYT, uint8_t(dT*255.0f))); // blend T pixel
      setPixelColorXY(xL, yB, color_blend(col, cXLYB, uint8_t(dB*255.0f))); // blend B pixel
    } else {
      setPixelColorXY(xL, yT, col); // exact match (x & y land on a pixel)
    }
  } else {
    setPixelColorXY(uint16_t(roundf(fX)), uint16_t(roundf(fY)), col);
  }
}

// returns RGBW values of pixel
uint32_t Segment::getPixelColorXY(uint16_t x, uint16_t y) {
  int i = XY(x,y);
  if (leds) return RGBW32(leds[i].r, leds[i].g, leds[i].b, 0);
  if (reverse  ) x = virtualWidth()  - x - 1;
  if (reverse_y) y = virtualHeight() - y - 1;
  if (transpose) { uint16_t t = x; x = y; y = t; } // swap X & Y if segment transposed
  x *= groupLength(); // expand to physical pixels
  y *= groupLength(); // expand to physical pixels
  if (x >= width() || y >= height()) return 0;
  return strip.getPixelColorXY(start + x, startY + y);
}

// Blends the specified color with the existing pixel color.
void Segment::blendPixelColorXY(uint16_t x, uint16_t y, uint32_t color, uint8_t blend) {
  setPixelColorXY(x, y, color_blend(getPixelColorXY(x,y), color, blend));
}

// Adds the specified color with the existing pixel color perserving color balance.
void Segment::addPixelColorXY(int x, int y, uint32_t color, bool fast) {
  uint32_t col = getPixelColorXY(x,y);
  uint8_t r = R(col);
  uint8_t g = G(col);
  uint8_t b = B(col);
  uint8_t w = W(col);
  if (fast) {
    r = qadd8(r, R(color));
    g = qadd8(g, G(color));
    b = qadd8(b, B(color));
    w = qadd8(w, W(color));
    col = RGBW32(r,g,b,w);
  } else {
    col = color_add(col, color);
  }
  setPixelColorXY(x, y, col);
}

void Segment::fadePixelColorXY(uint16_t x, uint16_t y, uint8_t fade) {
  CRGB pix = CRGB(getPixelColorXY(x,y)).nscale8_video(fade);
  setPixelColorXY(x, y, pix);
}

// blurRow: perform a blur on a row of a rectangular matrix
void Segment::blurRow(uint16_t row, fract8 blur_amount) {
  const uint16_t cols = virtualWidth();
  const uint16_t rows = virtualHeight();

  if (row >= rows) return;
  // blur one row
  uint8_t keep = 255 - blur_amount;
  uint8_t seep = blur_amount >> 1;
  CRGB carryover = CRGB::Black;
  for (uint_fast16_t x = 0; x < cols; x++) { //WLEDMM: use fast types
    CRGB cur = getPixelColorXY(x, row);
    CRGB part = cur;
    part.nscale8(seep);
    cur.nscale8(keep);
    cur += carryover;
    if (x) {
      CRGB prev = CRGB(getPixelColorXY(x-1, row)) + part;
      setPixelColorXY(x-1, row, prev);
    }
    setPixelColorXY(x, row, cur);
    carryover = part;
  }
}

// blurCol: perform a blur on a column of a rectangular matrix
void Segment::blurCol(uint16_t col, fract8 blur_amount) {
  const uint16_t cols = virtualWidth();
  const uint16_t rows = virtualHeight();

  if (col >= cols) return;
  // blur one column
  uint8_t keep = 255 - blur_amount;
  uint8_t seep = blur_amount >> 1;
  CRGB carryover = CRGB::Black;
  for (uint_fast16_t i = 0; i < rows; i++) { //WLEDMM: use fast types
    CRGB cur = getPixelColorXY(col, i);
    CRGB part = cur;
    part.nscale8(seep);
    cur.nscale8(keep);
    cur += carryover;
    if (i) {
      CRGB prev = CRGB(getPixelColorXY(col, i-1)) + part;
      setPixelColorXY(col, i-1, prev);
    }
    setPixelColorXY(col, i, cur);
    carryover = part;
  }
}

// 1D Box blur (with added weight - blur_amount: [0=no blur, 255=max blur])
void Segment::box_blur(uint16_t i, bool vertical, fract8 blur_amount) {  //WLEDMM: use fast types
  const uint_fast16_t cols = virtualWidth();
  const uint_fast16_t rows = virtualHeight();
  const uint_fast16_t dim1 = vertical ? rows : cols;
  const uint_fast16_t dim2 = vertical ? cols : rows;
  if (i >= dim2) return;
  const float seep = blur_amount/255.f;
  const float keep = 3.f - 2.f*seep;
  // 1D box blur
  CRGB tmp[dim1];
  for (uint_fast16_t j = 0; j < dim1; j++) {
    uint_fast16_t x = vertical ? i : j;
    uint_fast16_t y = vertical ? j : i;
    uint_fast16_t xp = vertical ? x : x-1;
    uint_fast16_t yp = vertical ? y-1 : y;
    uint_fast16_t xn = vertical ? x : x+1;
    uint_fast16_t yn = vertical ? y+1 : y;
    CRGB curr = getPixelColorXY(x,y);
    CRGB prev = (xp<0 || yp<0) ? CRGB::Black : getPixelColorXY(xp,yp);
    CRGB next = ((vertical && yn>=dim1) || (!vertical && xn>=dim1)) ? CRGB::Black : getPixelColorXY(xn,yn);
    uint16_t r, g, b;
    r = (curr.r*keep + (prev.r + next.r)*seep) / 3;
    g = (curr.g*keep + (prev.g + next.g)*seep) / 3;
    b = (curr.b*keep + (prev.b + next.b)*seep) / 3;
    tmp[j] = CRGB(r,g,b);
  }
  for (uint_fast16_t j = 0; j < dim1; j++) {
    uint_fast16_t x = vertical ? i : j;
    uint_fast16_t y = vertical ? j : i;
    setPixelColorXY((int)x, (int)y, tmp[j]);
  }
}

// blur1d: one-dimensional blur filter. Spreads light to 2 line neighbors.
// blur2d: two-dimensional blur filter. Spreads light to 8 XY neighbors.
//
//           0 = no spread at all
//          64 = moderate spreading
//         172 = maximum smooth, even spreading
//
//         173..255 = wider spreading, but increasing flicker
//
//         Total light is NOT entirely conserved, so many repeated
//         calls to 'blur' will also result in the light fading,
//         eventually all the way to black; this is by design so that
//         it can be used to (slowly) clear the LEDs to black.

void Segment::blur1d(fract8 blur_amount) {   //WLEDMM: use fast types
  const uint_fast16_t rows = virtualHeight();
  for (uint_fast16_t y = 0; y < rows; y++) blurRow(y, blur_amount);
}

void Segment::moveX(int8_t delta, bool wrap) {
  const uint16_t cols = virtualWidth();
  const uint16_t rows = virtualHeight();
  if (!delta || abs(delta) >= cols) return;
  uint32_t newPxCol[cols];
  for (int y = 0; y < rows; y++) {
    if (delta > 0) {
      for (int x = 0; x < cols-delta; x++)    newPxCol[x] = getPixelColorXY((x + delta), y);
      for (int x = cols-delta; x < cols; x++) newPxCol[x] = getPixelColorXY(wrap ? (x + delta) - cols : x, y);
    } else {
      for (int x = cols-1; x >= -delta; x--) newPxCol[x] = getPixelColorXY((x + delta), y);
      for (int x = -delta-1; x >= 0; x--)    newPxCol[x] = getPixelColorXY(wrap ? (x + delta) + cols : x, y);
    }
    for (int x = 0; x < cols; x++) setPixelColorXY(x, y, newPxCol[x]);
  }
}

void Segment::moveY(int8_t delta, bool wrap) {
  const uint16_t cols = virtualWidth();
  const uint16_t rows = virtualHeight();
  if (!delta || abs(delta) >= rows) return;
  uint32_t newPxCol[rows];
  for (int x = 0; x < cols; x++) {
    if (delta > 0) {
      for (int y = 0; y < rows-delta; y++)    newPxCol[y] = getPixelColorXY(x, (y + delta));
      for (int y = rows-delta; y < rows; y++) newPxCol[y] = getPixelColorXY(x, wrap ? (y + delta) - rows : y);
    } else {
      for (int y = rows-1; y >= -delta; y--) newPxCol[y] = getPixelColorXY(x, (y + delta));
      for (int y = -delta-1; y >= 0; y--)    newPxCol[y] = getPixelColorXY(x, wrap ? (y + delta) + rows : y);
    }
    for (int y = 0; y < rows; y++) setPixelColorXY(x, y, newPxCol[y]);
  }
}

// move() - move all pixels in desired direction delta number of pixels
// @param dir direction: 0=left, 1=left-up, 2=up, 3=right-up, 4=right, 5=right-down, 6=down, 7=left-down
// @param delta number of pixels to move
// @param wrap around
void Segment::move(uint8_t dir, uint8_t delta, bool wrap) {
  if (delta==0) return;
  switch (dir) {
    case 0: moveX( delta, wrap);                      break;
    case 1: moveX( delta, wrap); moveY( delta, wrap); break;
    case 2:                      moveY( delta, wrap); break;
    case 3: moveX(-delta, wrap); moveY( delta, wrap); break;
    case 4: moveX(-delta, wrap);                      break;
    case 5: moveX(-delta, wrap); moveY(-delta, wrap); break;
    case 6:                      moveY(-delta, wrap); break;
    case 7: moveX( delta, wrap); moveY(-delta, wrap); break;
  }
}

void Segment::draw_circle(uint16_t cx, uint16_t cy, uint8_t radius, CRGB col) {
  // Bresenham’s Algorithm
  int d = 3 - (2*radius);
  int y = radius, x = 0;
  while (y >= x) {
    setPixelColorXY(cx+x, cy+y, col);
    setPixelColorXY(cx-x, cy+y, col);
    setPixelColorXY(cx+x, cy-y, col);
    setPixelColorXY(cx-x, cy-y, col);
    setPixelColorXY(cx+y, cy+x, col);
    setPixelColorXY(cx-y, cy+x, col);
    setPixelColorXY(cx+y, cy-x, col);
    setPixelColorXY(cx-y, cy-x, col);
    x++;
    if (d > 0) {
      y--;
      d += 4 * (x - y) + 10;
    } else {
      d += 4 * x + 6;
    }
  }
}

// by stepko, taken from https://editor.soulmatelights.com/gallery/573-blobs
void Segment::fill_circle(uint16_t cx, uint16_t cy, uint8_t radius, CRGB col) {
  const uint16_t cols = virtualWidth();
  const uint16_t rows = virtualHeight();
  for (int16_t y = -radius; y <= radius; y++) {
    for (int16_t x = -radius; x <= radius; x++) {
      if (x * x + y * y <= radius * radius &&
          int16_t(cx)+x>=0 && int16_t(cy)+y>=0 &&
          int16_t(cx)+x<cols && int16_t(cy)+y<rows)
        setPixelColorXY(cx + x, cy + y, col);
    }
  }
}

void Segment::nscale8(uint8_t scale) {  //WLEDMM: use fast types
  const uint_fast16_t cols = virtualWidth();
  const uint_fast16_t rows = virtualHeight();
  for(uint_fast16_t y = 0; y < rows; y++) for (uint_fast16_t x = 0; x < cols; x++) {
    setPixelColorXY((int)x, (int)y, CRGB(getPixelColorXY(x, y)).nscale8(scale));
  }
}

//line function
void Segment::drawLine(uint16_t x0, uint16_t y0, uint16_t x1, uint16_t y1, uint32_t c) {
  const uint16_t cols = virtualWidth();
  const uint16_t rows = virtualHeight();
  if (x0 >= cols || x1 >= cols || y0 >= rows || y1 >= rows) return;
  const int16_t dx = abs(x1-x0), sx = x0<x1 ? 1 : -1;
  const int16_t dy = abs(y1-y0), sy = y0<y1 ? 1 : -1;
  int16_t err = (dx>dy ? dx : -dy)/2, e2;
  for (;;) {
    setPixelColorXY(x0,y0,c);
    if (x0==x1 && y0==y1) break;
    e2 = err;
    if (e2 >-dx) { err -= dy; x0 += sx; }
    if (e2 < dy) { err += dx; y0 += sy; }
  }
}

void Segment::drawArc(uint16_t x0, uint16_t y0, uint16_t radius, uint32_t color, uint32_t fillColor) {
  // float step = degrees / (2.85f*MAX(radius,1));
  // for (float rad = 0.0f; rad <= degrees+step/2; rad += step) {
  //   // may want to try float version as well (with or without antialiasing)
  //   int x = roundf(sin_t(rad) * radius);
  //   int y = roundf(cos_t(rad) * radius);
  //   setPixelColorXY(x+x0, y+y0, c);
  // }
  float minradius = radius - .5;
  float maxradius = radius + .5;
  for (int x=0; x<virtualWidth(); x++) for (int y=0; y<virtualHeight(); y++) {

    int newX = x - x0;
    int newY = y - y0;

    if (newX*newX + newY*newY >= minradius * minradius && newX*newX + newY*newY <= maxradius * maxradius)
      setPixelColorXY(x, y, color);
    if (fillColor != 0)
      if (newX*newX + newY*newY < minradius * minradius)
        setPixelColorXY(x, y, fillColor);
  }
}

//WLEDMM for artifx
bool Segment::jsonToPixels(char * name, uint8_t fileNr) {
  char fileName[32];
  //WLEDMM: als support segment name ledmaps
  bool isFile = false;;
  // strcpy_P(fileName, PSTR("/mario"));
  sprintf(fileName, "/%s%d.json", name, fileNr); //WLEDMM: trick to not include 0 in ledmap.json
  // strcat(fileName, ".json");
  isFile = WLED_FS.exists(fileName);

  if (!isFile) {
    return false;
  }

  if (!requestJSONBufferLock(23)) return false;

  if (!readObjectFromFile(fileName, nullptr, &doc)) {
    releaseJSONBufferLock();
    return false; //if file does not exist just exit
  }

  JsonArray map = doc[F("seg")][F("i")];

  if (!map.isNull() && map.size()) {  // not an empty map

    for (uint16_t i=0; i<map.size(); i+=3) {
      CRGB color = CRGB(map[i+2][0], map[i+2][1], map[i+2][2]);
      for (uint16_t j=map[i]; j<=map[i+1]; j++) {
        setPixelColor(j, color);
      }
    }
  }

  releaseJSONBufferLock();
  return true;
}

#include "src/font/console_font_4x6.h"
#include "src/font/console_font_5x8.h"
#include "src/font/console_font_5x12.h"
#include "src/font/console_font_6x8.h"
#include "src/font/console_font_7x9.h"

// draws a raster font character on canvas
// only supports: 4x6=24, 5x8=40, 5x12=60, 6x8=48 and 7x9=63 fonts ATM
void Segment::drawCharacter(unsigned char chr, int16_t x, int16_t y, uint8_t w, uint8_t h, uint32_t color, uint32_t col2) {
  if (chr < 32 || chr > 126) return; // only ASCII 32-126 supported
  chr -= 32; // align with font table entries
  const uint16_t cols = virtualWidth();
  const uint16_t rows = virtualHeight();
  const int font = w*h;

  CRGB col = CRGB(color);
  CRGBPalette16 grad = CRGBPalette16(col, col2 ? CRGB(col2) : col);

  //if (w<5 || w>6 || h!=8) return;
  for (int i = 0; i<h; i++) { // character height
    int16_t y0 = y + i;
    if (y0 < 0) continue; // drawing off-screen
    if (y0 >= rows) break; // drawing off-screen
    uint8_t bits = 0;
    switch (font) {
      case 24: bits = pgm_read_byte_near(&console_font_4x6[(chr * h) + i]); break;  // 5x8 font
      case 40: bits = pgm_read_byte_near(&console_font_5x8[(chr * h) + i]); break;  // 5x8 font
      case 48: bits = pgm_read_byte_near(&console_font_6x8[(chr * h) + i]); break;  // 6x8 font
      case 63: bits = pgm_read_byte_near(&console_font_7x9[(chr * h) + i]); break;  // 7x9 font
      case 60: bits = pgm_read_byte_near(&console_font_5x12[(chr * h) + i]); break; // 5x12 font
      default: return;
    }
    col = ColorFromPalette(grad, (i+1)*255/h, 255, NOBLEND);
    for (int j = 0; j<w; j++) { // character width
      int16_t x0 = x + (w-1) - j;
      if ((x0 >= 0 || x0 < cols) && ((bits>>(j+(8-w))) & 0x01)) { // bit set & drawing on-screen
        setPixelColorXY(x0, y0, col);
      }
    }
  }
}

#define WU_WEIGHT(a,b) ((uint8_t) (((a)*(b)+(a)+(b))>>8))
void Segment::wu_pixel(uint32_t x, uint32_t y, CRGB c) {      //awesome wu_pixel procedure by reddit u/sutaburosu
  // extract the fractional parts and derive their inverses
  uint8_t xx = x & 0xff, yy = y & 0xff, ix = 255 - xx, iy = 255 - yy;
  // calculate the intensities for each affected pixel
  uint8_t wu[4] = {WU_WEIGHT(ix, iy), WU_WEIGHT(xx, iy),
                   WU_WEIGHT(ix, yy), WU_WEIGHT(xx, yy)};
  // multiply the intensities by the colour, and saturating-add them to the pixels
  for (int i = 0; i < 4; i++) {
    CRGB led = getPixelColorXY((x >> 8) + (i & 1), (y >> 8) + ((i >> 1) & 1));
    led.r = qadd8(led.r, c.r * wu[i] >> 8);
    led.g = qadd8(led.g, c.g * wu[i] >> 8);
    led.b = qadd8(led.b, c.b * wu[i] >> 8);
    setPixelColorXY(int((x >> 8) + (i & 1)), int((y >> 8) + ((i >> 1) & 1)), led);
  }
}
#undef WU_WEIGHT

#endif // WLED_DISABLE_2D<|MERGE_RESOLUTION|>--- conflicted
+++ resolved
@@ -36,15 +36,6 @@
 // so matrix should disable regular ledmap processing
 void WS2812FX::setUpMatrix() {
 #ifndef WLED_DISABLE_2D
-<<<<<<< HEAD
-  // erase old ledmap, just in case.
-  //if (customMappingTable != nullptr) delete[] customMappingTable;
-  if (customMappingTable != nullptr) free(customMappingTable);
-  customMappingTable = nullptr;
-  customMappingSize = 0;
-
-=======
->>>>>>> 21c73472
   // isMatrix is set in cfg.cpp or set.cpp
   if (isMatrix) {
     // calculate width dynamically because it will have gaps
@@ -72,11 +63,6 @@
       return;
     }
 
-<<<<<<< HEAD
-    //customMappingTable = new uint16_t[Segment::maxWidth * Segment::maxHeight];
-    if (nullptr != customMappingTable) free(customMappingTable);
-    customMappingTable = (uint16_t *) calloc(Segment::maxWidth * Segment::maxHeight, sizeof(uint16_t));
-=======
     //WLEDMM recreate customMappingTable if more space needed
     if (Segment::maxWidth * Segment::maxHeight > customMappingTableSize) {
       USER_PRINTF("setupmatrix customMappingTable alloc %d from %d\n", Segment::maxWidth * Segment::maxHeight, customMappingTableSize);
@@ -84,7 +70,6 @@
       customMappingTable = new uint16_t[Segment::maxWidth * Segment::maxHeight];
       if (customMappingTable != nullptr) customMappingTableSize = Segment::maxWidth * Segment::maxHeight;
     }
->>>>>>> 21c73472
 
     if (customMappingTable != nullptr) {
       customMappingSize = Segment::maxWidth * Segment::maxHeight;
