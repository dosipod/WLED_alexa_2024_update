/*
  FX_2Dfcn.cpp contains all 2D utility functions
  
  LICENSE
  The MIT License (MIT)
  Copyright (c) 2022  Blaz Kristan (https://blaz.at/home)
  Permission is hereby granted, free of charge, to any person obtaining a copy
  of this software and associated documentation files (the "Software"), to deal
  in the Software without restriction, including without limitation the rights
  to use, copy, modify, merge, publish, distribute, sublicense, and/or sell
  copies of the Software, and to permit persons to whom the Software is
  furnished to do so, subject to the following conditions:
  The above copyright notice and this permission notice shall be included in
  all copies or substantial portions of the Software.
  THE SOFTWARE IS PROVIDED "AS IS", WITHOUT WARRANTY OF ANY KIND, EXPRESS OR
  IMPLIED, INCLUDING BUT NOT LIMITED TO THE WARRANTIES OF MERCHANTABILITY,
  FITNESS FOR A PARTICULAR PURPOSE AND NONINFRINGEMENT. IN NO EVENT SHALL THE
  AUTHORS OR COPYRIGHT HOLDERS BE LIABLE FOR ANY CLAIM, DAMAGES OR OTHER
  LIABILITY, WHETHER IN AN ACTION OF CONTRACT, TORT OR OTHERWISE, ARISING FROM,
  OUT OF OR IN CONNECTION WITH THE SOFTWARE OR THE USE OR OTHER DEALINGS IN
  THE SOFTWARE.

  Parts of the code adapted from WLED Sound Reactive
*/
#include "wled.h"
#include "FX.h"
#include "palettes.h"

// setUpMatrix() - constructs ledmap array from matrix of panels with WxH pixels
// this converts physical (possibly irregular) LED arrangement into well defined
// array of logical pixels: fist entry corresponds to left-topmost logical pixel
// followed by horizontal pixels, when Segment::maxWidth logical pixels are added they
// are followed by next row (down) of Segment::maxWidth pixels (and so forth)
// note: matrix may be comprised of multiple panels each with different orientation
// but ledmap takes care of that. ledmap is constructed upon initialization
// so matrix should disable regular ledmap processing
void WS2812FX::setUpMatrix(bool reset) {
#ifndef WLED_DISABLE_2D
  // erase old ledmap, just in case.
  if (reset) { //WLEDMM: add reset option to switch on/off reset of customMappingTable
    if (customMappingTable != nullptr) delete[] customMappingTable;
    customMappingTable = nullptr;
    customMappingSize = 0;
  }

  // isMatrix is set in cfg.cpp or set.cpp
  if (isMatrix) {
    Segment::maxWidth  = hPanels * panelW;
    Segment::maxHeight = vPanels * panelH;

    // safety check
    if (Segment::maxWidth * Segment::maxHeight > MAX_LEDS || Segment::maxWidth == 1 || Segment::maxHeight == 1) {
      Segment::maxWidth = _length;
      Segment::maxHeight = 1;
      isMatrix = false;
      return;
    }

<<<<<<< HEAD
    if (reset) { //WLEDMM: add reset option to switch on/off reset of customMappingTable
      customMappingSize  = matrixWidth * matrixHeight;
      customMappingTable = new uint16_t[customMappingSize];
      //WLEDMM: init customMappingTable with a 1:1 mapping (for customMappingTable[customMappingTable[x]])
      for (uint16_t i=0; i<customMappingSize; i++) {
        customMappingTable[i] = i;
      }
    }
=======
    customMappingSize  = Segment::maxWidth * Segment::maxHeight;
    customMappingTable = new uint16_t[customMappingSize];
>>>>>>> b241872a

    if (customMappingTable != nullptr) {
      uint16_t startL; // index in custom mapping array (logical strip)
      uint16_t startP; // position of 1st pixel of panel on (virtual) strip
      uint16_t x, y, offset;
      uint8_t h = matrix.vertical ? vPanels : hPanels;
      uint8_t v = matrix.vertical ? hPanels : vPanels;

      for (uint8_t j=0, p=0; j<v; j++) {
        for (uint8_t i=0; i<h; i++, p++) {
          y = (matrix.vertical ? matrix.rightStart : matrix.bottomStart) ? v - j - 1 : j;
          x = (matrix.vertical ? matrix.bottomStart : matrix.rightStart) ? h - i - 1 : i;
          x = matrix.serpentine && j%2 ? h - x - 1 : x;

          startL = (matrix.vertical ? y : x) * panelW + (matrix.vertical ? x : y) * Segment::maxWidth * panelH; // logical index (top-left corner)
          startP = p * panelW * panelH; // physical index (top-left corner)

          uint8_t H = panel[h*j + i].vertical ? panelW : panelH;
          uint8_t W = panel[h*j + i].vertical ? panelH : panelW;
          for (uint16_t l=0, q=0; l<H; l++) {
            for (uint16_t k=0; k<W; k++, q++) {
              y = (panel[h*j + i].vertical ? panel[h*j + i].rightStart : panel[h*j + i].bottomStart) ? H - l - 1 : l;
              x = (panel[h*j + i].vertical ? panel[h*j + i].bottomStart : panel[h*j + i].rightStart) ? W - k - 1 : k;
              x = (panel[h*j + i].serpentine && l%2) ? (W - x - 1) : x;
<<<<<<< HEAD
              offset = (panel[h*j + i].vertical ? y : x) + (panel[h*j + i].vertical ? x : y) * matrixWidth;
              customMappingTable[customMappingTable[startL + offset]] = startP + q; //WLEDMM: allow for 2 transitions if reset = false (ledmap and logical to physical)
=======
              offset = (panel[h*j + i].vertical ? y : x) + (panel[h*j + i].vertical ? x : y) * Segment::maxWidth;
              customMappingTable[startL + offset] = startP + q;
>>>>>>> b241872a
            }
          }
        }
      }
      #ifdef WLED_DEBUG
      DEBUG_PRINT(F("Matrix ledmap:"));
      for (uint16_t i=0; i<customMappingSize; i++) {
        if (!(i%Segment::maxWidth)) DEBUG_PRINTLN();
        DEBUG_PRINTF("%4d,", customMappingTable[i]);
      }
      DEBUG_PRINTLN();
      #endif
    } else {
      // memory allocation error
      Segment::maxWidth = _length;
      Segment::maxHeight = 1;
      isMatrix = false;
      return;
    }
  } else { 
    // not a matrix set up
    Segment::maxWidth = _length;
    Segment::maxHeight = 1;
  }
#endif
}

// absolute matrix version of setPixelColor()
void IRAM_ATTR_YN WS2812FX::setPixelColorXY(int x, int y, uint32_t col) //WLEDMM: IRAM_ATTR conditionaly
{
#ifndef WLED_DISABLE_2D
  if (!isMatrix) return; // not a matrix set-up
  uint16_t index = y * Segment::maxWidth + x;
  if (index >= customMappingSize) return; // customMappingSize is always W * H of matrix in 2D setup
#else
  uint16_t index = x;
  if (index >= _length) return;
#endif
  if (index < customMappingSize) index = customMappingTable[index];
  busses.setPixelColor(index, col);
}

// returns RGBW values of pixel
uint32_t WS2812FX::getPixelColorXY(uint16_t x, uint16_t y) {
#ifndef WLED_DISABLE_2D
  uint16_t index = (y * Segment::maxWidth + x);
  if (index >= customMappingSize) return 0; // customMappingSize is always W * H of matrix in 2D setup
#else
  uint16_t index = x;
  if (index >= _length) return 0;
#endif
  if (index < customMappingSize) index = customMappingTable[index];
  return busses.getPixelColor(index);
}

///////////////////////////////////////////////////////////
// Segment:: routines
///////////////////////////////////////////////////////////

#ifndef WLED_DISABLE_2D

// XY(x,y) - gets pixel index within current segment (often used to reference leds[] array element)
uint16_t IRAM_ATTR_YN Segment::XY(uint16_t x, uint16_t y) { //WLEDMM: IRAM_ATTR conditionaly
  uint16_t width  = virtualWidth();   // segment width in logical pixels
  uint16_t height = virtualHeight();  // segment height in logical pixels
  return (x%width) + (y%height) * width;
}

void IRAM_ATTR_YN Segment::setPixelColorXY(int x, int y, uint32_t col) //WLEDMM: IRAM_ATTR conditionaly
{
  if (Segment::maxHeight==1) return; // not a matrix set-up
  if (x >= virtualWidth() || y >= virtualHeight() || x<0 || y<0) return;  // if pixel would fall out of virtual segment just exit

  if (leds) leds[XY(x,y)] = col;

  uint8_t _bri_t = currentBri(on ? opacity : 0);
  if (_bri_t < 255) {
    byte r = scale8(R(col), _bri_t);
    byte g = scale8(G(col), _bri_t);
    byte b = scale8(B(col), _bri_t);
    byte w = scale8(W(col), _bri_t);
    col = RGBW32(r, g, b, w);
  }

  if (reverse  ) x = virtualWidth()  - x - 1;
  if (reverse_y) y = virtualHeight() - y - 1;
  if (transpose) { uint16_t t = x; x = y; y = t; } // swap X & Y if segment transposed

  x *= groupLength(); // expand to physical pixels
  y *= groupLength(); // expand to physical pixels
  if (x >= width() || y >= height()) return;  // if pixel would fall out of segment just exit

  for (int j = 0; j < grouping; j++) {   // groupping vertically
    for (int g = 0; g < grouping; g++) { // groupping horizontally
      uint16_t xX = (x+g), yY = (y+j);
      if (xX >= width() || yY >= height()) continue; // we have reached one dimension's end

      strip.setPixelColorXY(start + xX, startY + yY, col);

      if (mirror) { //set the corresponding horizontally mirrored pixel
        if (transpose) strip.setPixelColorXY(start + xX, startY + height() - yY - 1, col);
        else           strip.setPixelColorXY(start + width() - xX - 1, startY + yY, col);
      }
      if (mirror_y) { //set the corresponding vertically mirrored pixel
        if (transpose) strip.setPixelColorXY(start + width() - xX - 1, startY + yY, col);
        else           strip.setPixelColorXY(start + xX, startY + height() - yY - 1, col);
      }
      if (mirror_y && mirror) { //set the corresponding vertically AND horizontally mirrored pixel
        strip.setPixelColorXY(width() - xX - 1, height() - yY - 1, col);
      }
    }
  }
}

// anti-aliased version of setPixelColorXY()
void Segment::setPixelColorXY(float x, float y, uint32_t col, bool aa)
{
  if (Segment::maxHeight==1) return; // not a matrix set-up
  if (x<0.0f || x>1.0f || y<0.0f || y>1.0f) return; // not normalized

  const uint16_t cols = virtualWidth();
  const uint16_t rows = virtualHeight();

  float fX = x * (cols-1);
  float fY = y * (rows-1);
  if (aa) {
    uint16_t xL = roundf(fX-0.49f);
    uint16_t xR = roundf(fX+0.49f);
    uint16_t yT = roundf(fY-0.49f);
    uint16_t yB = roundf(fY+0.49f);
    float    dL = (fX - xL)*(fX - xL);
    float    dR = (xR - fX)*(xR - fX);
    float    dT = (fY - yT)*(fY - yT);
    float    dB = (yB - fY)*(yB - fY);
    uint32_t cXLYT = getPixelColorXY(xL, yT);
    uint32_t cXRYT = getPixelColorXY(xR, yT);
    uint32_t cXLYB = getPixelColorXY(xL, yB);
    uint32_t cXRYB = getPixelColorXY(xR, yB);

    if (xL!=xR && yT!=yB) {
      setPixelColorXY(xL, yT, color_blend(col, cXLYT, uint8_t(sqrtf(dL*dT)*255.0f))); // blend TL pixel
      setPixelColorXY(xR, yT, color_blend(col, cXRYT, uint8_t(sqrtf(dR*dT)*255.0f))); // blend TR pixel
      setPixelColorXY(xL, yB, color_blend(col, cXLYB, uint8_t(sqrtf(dL*dB)*255.0f))); // blend BL pixel
      setPixelColorXY(xR, yB, color_blend(col, cXRYB, uint8_t(sqrtf(dR*dB)*255.0f))); // blend BR pixel
    } else if (xR!=xL && yT==yB) {
      setPixelColorXY(xR, yT, color_blend(col, cXLYT, uint8_t(dL*255.0f))); // blend L pixel
      setPixelColorXY(xR, yT, color_blend(col, cXRYT, uint8_t(dR*255.0f))); // blend R pixel
    } else if (xR==xL && yT!=yB) {
      setPixelColorXY(xR, yT, color_blend(col, cXLYT, uint8_t(dT*255.0f))); // blend T pixel
      setPixelColorXY(xL, yB, color_blend(col, cXLYB, uint8_t(dB*255.0f))); // blend B pixel
    } else {
      setPixelColorXY(xL, yT, col); // exact match (x & y land on a pixel)
    }
  } else {
    setPixelColorXY(uint16_t(roundf(fX)), uint16_t(roundf(fY)), col);
  }
}

// returns RGBW values of pixel
uint32_t Segment::getPixelColorXY(uint16_t x, uint16_t y) {
  int i = XY(x,y);
  if (leds) return RGBW32(leds[i].r, leds[i].g, leds[i].b, 0);
  if (reverse  ) x = virtualWidth()  - x - 1;
  if (reverse_y) y = virtualHeight() - y - 1;
  if (transpose) { uint16_t t = x; x = y; y = t; } // swap X & Y if segment transposed
  x *= groupLength(); // expand to physical pixels
  y *= groupLength(); // expand to physical pixels
  if (x >= width() || y >= height()) return 0;
  return strip.getPixelColorXY(start + x, startY + y);
}

// Blends the specified color with the existing pixel color.
void Segment::blendPixelColorXY(uint16_t x, uint16_t y, uint32_t color, uint8_t blend) {
  setPixelColorXY(x, y, color_blend(getPixelColorXY(x,y), color, blend));
}

// Adds the specified color with the existing pixel color perserving color balance.
void Segment::addPixelColorXY(int x, int y, uint32_t color) {
  setPixelColorXY(x, y, color_add(getPixelColorXY(x,y), color));
}

void Segment::fadePixelColorXY(uint16_t x, uint16_t y, uint8_t fade) {
  CRGB pix = CRGB(getPixelColorXY(x,y)).nscale8_video(fade);
  setPixelColor(x, y, pix);
}

// blurRow: perform a blur on a row of a rectangular matrix
void Segment::blurRow(uint16_t row, fract8 blur_amount) {
  const uint16_t cols = virtualWidth();
  const uint16_t rows = virtualHeight();

  if (row >= rows) return;
  // blur one row
  uint8_t keep = 255 - blur_amount;
  uint8_t seep = blur_amount >> 1;
  CRGB carryover = CRGB::Black;
  for (uint16_t x = 0; x < cols; x++) {
    CRGB cur = getPixelColorXY(x, row);
    CRGB part = cur;
    part.nscale8(seep);
    cur.nscale8(keep);
    cur += carryover;
    if (x) {
      CRGB prev = CRGB(getPixelColorXY(x-1, row)) + part;
      setPixelColorXY(x-1, row, prev);
    }
    setPixelColorXY(x, row, cur);
    carryover = part;
  }
}

// blurCol: perform a blur on a column of a rectangular matrix
void Segment::blurCol(uint16_t col, fract8 blur_amount) {
  const uint16_t cols = virtualWidth();
  const uint16_t rows = virtualHeight();

  if (col >= cols) return;
  // blur one column
  uint8_t keep = 255 - blur_amount;
  uint8_t seep = blur_amount >> 1;
  CRGB carryover = CRGB::Black;
  for (uint16_t i = 0; i < rows; i++) {
    CRGB cur = getPixelColorXY(col, i);
    CRGB part = cur;
    part.nscale8(seep);
    cur.nscale8(keep);
    cur += carryover;
    if (i) {
      CRGB prev = CRGB(getPixelColorXY(col, i-1)) + part;
      setPixelColorXY(col, i-1, prev);
    }
    setPixelColorXY(col, i, cur);
    carryover = part;
  }
}

// 1D Box blur (with added weight - blur_amount: [0=no blur, 255=max blur])
void Segment::box_blur(uint16_t i, bool vertical, fract8 blur_amount) {
  const uint16_t cols = virtualWidth();
  const uint16_t rows = virtualHeight();
  const uint16_t dim1 = vertical ? rows : cols;
  const uint16_t dim2 = vertical ? cols : rows;
  if (i >= dim2) return;
  const float seep = blur_amount/255.f;
  const float keep = 3.f - 2.f*seep;
  // 1D box blur
  CRGB tmp[dim1];
  for (uint16_t j = 0; j < dim1; j++) {
    uint16_t x = vertical ? i : j;
    uint16_t y = vertical ? j : i;
    uint16_t xp = vertical ? x : x-1;
    uint16_t yp = vertical ? y-1 : y;
    uint16_t xn = vertical ? x : x+1;
    uint16_t yn = vertical ? y+1 : y;
    CRGB curr = getPixelColorXY(x,y);
    CRGB prev = (xp<0 || yp<0) ? CRGB::Black : getPixelColorXY(xp,yp);
    CRGB next = ((vertical && yn>=dim1) || (!vertical && xn>=dim1)) ? CRGB::Black : getPixelColorXY(xn,yn);
    uint16_t r, g, b;
    r = (curr.r*keep + (prev.r + next.r)*seep) / 3;
    g = (curr.g*keep + (prev.g + next.g)*seep) / 3;
    b = (curr.b*keep + (prev.b + next.b)*seep) / 3;
    tmp[j] = CRGB(r,g,b);
  }
  for (uint16_t j = 0; j < dim1; j++) {
    uint16_t x = vertical ? i : j;
    uint16_t y = vertical ? j : i;
    setPixelColorXY(x, y, tmp[j]);
  }
}

// blur1d: one-dimensional blur filter. Spreads light to 2 line neighbors.
// blur2d: two-dimensional blur filter. Spreads light to 8 XY neighbors.
//
//           0 = no spread at all
//          64 = moderate spreading
//         172 = maximum smooth, even spreading
//
//         173..255 = wider spreading, but increasing flicker
//
//         Total light is NOT entirely conserved, so many repeated
//         calls to 'blur' will also result in the light fading,
//         eventually all the way to black; this is by design so that
//         it can be used to (slowly) clear the LEDs to black.

void Segment::blur1d(fract8 blur_amount) {
  const uint16_t rows = virtualHeight();
  for (uint16_t y = 0; y < rows; y++) blurRow(y, blur_amount);
}

void Segment::moveX(int8_t delta) {
  const uint16_t cols = virtualWidth();
  const uint16_t rows = virtualHeight();
  if (!delta) return;
  if (delta > 0) {
    for (uint8_t y = 0; y < rows; y++) for (uint8_t x = 0; x < cols-1; x++) {
      if (x + delta >= cols) break;
      setPixelColorXY(x, y, getPixelColorXY((x + delta)%cols, y));
    }
  } else {
    for (uint8_t y = 0; y < rows; y++) for (int16_t x = cols-1; x >= 0; x--) {
      if (x + delta < 0) break;
      setPixelColorXY(x, y, getPixelColorXY(x + delta, y));
    }
  }
}

void Segment::moveY(int8_t delta) {
  const uint16_t cols = virtualWidth();
  const uint16_t rows = virtualHeight();
  if (!delta) return;
  if (delta > 0) {
    for (uint8_t x = 0; x < cols; x++) for (uint8_t y = 0; y < rows-1; y++) {
      if (y + delta >= rows) break;
      setPixelColorXY(x, y, getPixelColorXY(x, (y + delta)));
    }
  } else {
    for (uint8_t x = 0; x < cols; x++) for (int16_t y = rows-1; y >= 0; y--) {
      if (y + delta < 0) break;
      setPixelColorXY(x, y, getPixelColorXY(x, y + delta));
    }
  }
}

// move() - move all pixels in desired direction delta number of pixels
// @param dir direction: 0=left, 1=left-up, 2=up, 3=right-up, 4=right, 5=right-down, 6=down, 7=left-down
// @param delta number of pixels to move
void Segment::move(uint8_t dir, uint8_t delta) {
  if (delta==0) return;
  switch (dir) {
    case 0: moveX( delta);                break;
    case 1: moveX( delta); moveY( delta); break;
    case 2:                moveY( delta); break;
    case 3: moveX(-delta); moveY( delta); break;
    case 4: moveX(-delta);                break;
    case 5: moveX(-delta); moveY(-delta); break;
    case 6:                moveY(-delta); break;
    case 7: moveX( delta); moveY(-delta); break;
  }
}

// by stepko, taken from https://editor.soulmatelights.com/gallery/573-blobs
void Segment::fill_circle(uint16_t cx, uint16_t cy, uint8_t radius, CRGB col) {
  const uint16_t cols = virtualWidth();
  const uint16_t rows = virtualHeight();
  for (int16_t y = -radius; y <= radius; y++) {
    for (int16_t x = -radius; x <= radius; x++) {
      if (x * x + y * y <= radius * radius &&
          int16_t(cx)+x>=0 && int16_t(cy)+y>=0 &&
          int16_t(cx)+x<cols && int16_t(cy)+y<rows)
        addPixelColorXY(cx + x, cy + y, col);
    }
  }
}

void Segment::nscale8(uint8_t scale) {
  const uint16_t cols = virtualWidth();
  const uint16_t rows = virtualHeight();
  for(uint16_t y = 0; y < rows; y++) for (uint16_t x = 0; x < cols; x++) {
    setPixelColorXY(x, y, CRGB(getPixelColorXY(x, y)).nscale8(scale));
  }
}

//line function
void Segment::drawLine(uint16_t x0, uint16_t y0, uint16_t x1, uint16_t y1, uint32_t c) {
  const uint16_t cols = virtualWidth();
  const uint16_t rows = virtualHeight();
  if (x0 >= cols || x1 >= cols || y0 >= rows || y1 >= rows) return;
  const int16_t dx = abs(x1-x0), sx = x0<x1 ? 1 : -1;
  const int16_t dy = abs(y1-y0), sy = y0<y1 ? 1 : -1; 
  int16_t err = (dx>dy ? dx : -dy)/2, e2;
  for (;;) {
    setPixelColorXY(x0,y0,c); //WLEDMM replace addPC by setPC as makes more sense in way it is used now
    if (x0==x1 && y0==y1) break;
    e2 = err;
    if (e2 >-dx) { err -= dy; x0 += sx; }
    if (e2 < dy) { err += dx; y0 += sy; }
  }
}

void Segment::drawArc(uint16_t x0, uint16_t y0, uint16_t radius, uint32_t color, uint32_t fillColor) {
  // float step = degrees / (2.85f*MAX(radius,1));
  // for (float rad = 0.0f; rad <= degrees+step/2; rad += step) {
  //   // may want to try float version as well (with or without antialiasing)
  //   int x = roundf(sin_t(rad) * radius);
  //   int y = roundf(cos_t(rad) * radius);
  //   setPixelColorXY(x+x0, y+y0, c);
  // }
  float minradius = radius - .5;
  float maxradius = radius + .5;
  for (int x=0; x<virtualWidth(); x++) for (int y=0; y<virtualHeight(); y++) {

    int newX = x - x0;
    int newY = y - y0;

    if (newX*newX + newY*newY >= minradius * minradius && newX*newX + newY*newY <= maxradius * maxradius)
      setPixelColorXY(x, y, color);
    if (fillColor != 0)
      if (newX*newX + newY*newY < minradius * minradius)
        setPixelColorXY(x, y, fillColor);
  }
}

#include "src/font/console_font_4x6.h"
#include "src/font/console_font_5x8.h"
#include "src/font/console_font_5x12.h"
#include "src/font/console_font_6x8.h"
#include "src/font/console_font_7x9.h"

// draws a raster font character on canvas
// only supports: 4x6=24, 5x8=40, 5x12=60, 6x8=48 and 7x9=63 fonts ATM
void Segment::drawCharacter(unsigned char chr, int16_t x, int16_t y, uint8_t w, uint8_t h, uint32_t color) {
  if (chr < 32 || chr > 126) return; // only ASCII 32-126 supported
  chr -= 32; // align with font table entries
  const uint16_t cols = virtualWidth();
  const uint16_t rows = virtualHeight();
  const int font = w*h;

  //if (w<5 || w>6 || h!=8) return;
  for (int i = 0; i<h; i++) { // character height
    int16_t y0 = y + i;
    if (y0 < 0) continue; // drawing off-screen
    if (y0 >= rows) break; // drawing off-screen
    uint8_t bits = 0;
    switch (font) {
      case 24: bits = pgm_read_byte_near(&console_font_4x6[(chr * h) + i]); break;  // 5x8 font
      case 40: bits = pgm_read_byte_near(&console_font_5x8[(chr * h) + i]); break;  // 5x8 font
      case 48: bits = pgm_read_byte_near(&console_font_6x8[(chr * h) + i]); break;  // 6x8 font
      case 63: bits = pgm_read_byte_near(&console_font_7x9[(chr * h) + i]); break;  // 7x9 font
      case 60: bits = pgm_read_byte_near(&console_font_5x12[(chr * h) + i]); break; // 5x12 font
      default: return;
    }
    for (int j = 0; j<w; j++) { // character width
      int16_t x0 = x + (w-1) - j;
      if ((x0 >= 0 || x0 < cols) && ((bits>>(j+(8-w))) & 0x01)) { // bit set & drawing on-screen
        addPixelColorXY(x0, y0, color);
      }
    }
  }
}

#define WU_WEIGHT(a,b) ((uint8_t) (((a)*(b)+(a)+(b))>>8))
void Segment::wu_pixel(uint32_t x, uint32_t y, CRGB c) {      //awesome wu_pixel procedure by reddit u/sutaburosu
  // extract the fractional parts and derive their inverses
  uint8_t xx = x & 0xff, yy = y & 0xff, ix = 255 - xx, iy = 255 - yy;
  // calculate the intensities for each affected pixel
  uint8_t wu[4] = {WU_WEIGHT(ix, iy), WU_WEIGHT(xx, iy),
                   WU_WEIGHT(ix, yy), WU_WEIGHT(xx, yy)};
  // multiply the intensities by the colour, and saturating-add them to the pixels
  for (int i = 0; i < 4; i++) {
    CRGB led = getPixelColorXY((x >> 8) + (i & 1), (y >> 8) + ((i >> 1) & 1));
    led.r = qadd8(led.r, c.r * wu[i] >> 8);
    led.g = qadd8(led.g, c.g * wu[i] >> 8);
    led.b = qadd8(led.b, c.b * wu[i] >> 8);
    setPixelColorXY(int((x >> 8) + (i & 1)), int((y >> 8) + ((i >> 1) & 1)), led);
  }
}
#undef WU_WEIGHT

#endif // WLED_DISABLE_2D<|MERGE_RESOLUTION|>--- conflicted
+++ resolved
@@ -56,19 +56,14 @@
       return;
     }
 
-<<<<<<< HEAD
     if (reset) { //WLEDMM: add reset option to switch on/off reset of customMappingTable
-      customMappingSize  = matrixWidth * matrixHeight;
+      customMappingSize  = Segment::maxWidth * Segment::maxHeight;
       customMappingTable = new uint16_t[customMappingSize];
       //WLEDMM: init customMappingTable with a 1:1 mapping (for customMappingTable[customMappingTable[x]])
       for (uint16_t i=0; i<customMappingSize; i++) {
         customMappingTable[i] = i;
       }
     }
-=======
-    customMappingSize  = Segment::maxWidth * Segment::maxHeight;
-    customMappingTable = new uint16_t[customMappingSize];
->>>>>>> b241872a
 
     if (customMappingTable != nullptr) {
       uint16_t startL; // index in custom mapping array (logical strip)
@@ -93,13 +88,8 @@
               y = (panel[h*j + i].vertical ? panel[h*j + i].rightStart : panel[h*j + i].bottomStart) ? H - l - 1 : l;
               x = (panel[h*j + i].vertical ? panel[h*j + i].bottomStart : panel[h*j + i].rightStart) ? W - k - 1 : k;
               x = (panel[h*j + i].serpentine && l%2) ? (W - x - 1) : x;
-<<<<<<< HEAD
-              offset = (panel[h*j + i].vertical ? y : x) + (panel[h*j + i].vertical ? x : y) * matrixWidth;
+              offset = (panel[h*j + i].vertical ? y : x) + (panel[h*j + i].vertical ? x : y) * Segment::maxWidth;
               customMappingTable[customMappingTable[startL + offset]] = startP + q; //WLEDMM: allow for 2 transitions if reset = false (ledmap and logical to physical)
-=======
-              offset = (panel[h*j + i].vertical ? y : x) + (panel[h*j + i].vertical ? x : y) * Segment::maxWidth;
-              customMappingTable[startL + offset] = startP + q;
->>>>>>> b241872a
             }
           }
         }
