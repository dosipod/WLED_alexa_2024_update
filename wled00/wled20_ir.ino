/*
 * Infrared sensor support for generic 24/40/44 key RGB remotes
 */

#if defined(WLED_DISABLE_INFRARED)
void handleIR(){}
#else

IRrecv* irrecv;
//change pin in NpbWrapper.h

decode_results results;

unsigned long irCheckedTime = 0;
uint32_t lastValidCode = 0;
uint16_t irTimesRepeated = 0;
uint8_t lastIR6ColourIdx = 0;


//Add what your custom IR codes should trigger here. Guide: https://github.com/Aircoookie/WLED/wiki/Infrared-Control
//IR codes themselves can be defined directly after "case" or in "ir_codes.h"
bool decodeIRCustom(uint32_t code)
{
  switch (code)
  {
    //just examples, feel free to modify or remove
    case IRCUSTOM_ONOFF : toggleOnOff(); break;
    case IRCUSTOM_MACRO1 : applyMacro(1); break;

    default: return false;
  }
  if (code != IRCUSTOM_MACRO1) colorUpdated(NOTIFIER_CALL_MODE_BUTTON); //don't update color again if we apply macro, it already does it
  return true;
}


//relatively change brightness, minumum A=5
void relativeChange(byte* property, int8_t amount, byte lowerBoundary = 0, byte higherBoundary = 0xFF)
{
  int16_t new_val = (int16_t) *property + amount;
  if (new_val > higherBoundary) new_val = higherBoundary;
  else if (new_val < lowerBoundary) new_val = lowerBoundary;
  *property = (byte)constrain(new_val,0.1,255.1);
}

void changeEffectSpeed(int8_t amount)
{
  if (effectCurrent != 0) {
    int16_t new_val = (int16_t) &effectSpeed + amount;
    &effectSpeed = (byte)constrain(new_val,0.1,255.1);
  } else {  // Effect = "solid Color", change the hue of the primary color
    CHSV prim_hsv = rgb2hsv_approximate(col_to_crgb(col);
    int16_t new_val = (int16_t) prim_hsv.h + amount;
    if (new_val > 255) new_val -= 255;  // roll-over if  bigger than 255
    if (new_val < 0) new_val += 255;    // roll-over if smaller than 0
    prim_hsv.h = (byte)new_val;
    hsv2rgb_rainbow(&prim_hsv, &col);
  }
}

void changeEffectIntensity(int8_t amount)
{
  if (effectCurrent != 0) {
    int16_t new_val = (int16_t) &effectIntensity + amount;
    &effectIntensity = (byte)constrain(new_val,0.1,255.1);
  } else {  // Effect = "solid Color", change the saturation of the primary color
    CHSV prim_hsv = rgb2hsv_approximate(col_to_crgb(col);
    int16_t new_val = (int16_t) prim_hsv.s + amount;
    prim_hsv.s = (byte)constrain(new_val,0.1,255.1);  // constrain to 0-255
    hsv2rgb_rainbow(&prim_hsv, &col);
  }
}

void decodeIR(uint32_t code)
{
  if (code == 0xFFFFFFFF) //repeated code, continue brightness up/down
  {
    irTimesRepeated++;
    if (lastValidCode == IR24_BRIGHTER || lastValidCode == IR40_BPLUS )
    { 
      relativeChange(&bri, 10); colorUpdated(NOTIFIER_CALL_MODE_BUTTON);
    }
    else if (lastValidCode == IR24_DARKER || lastValidCode == IR40_BMINUS )
    {
      relativeChange(&bri, -10, 5); colorUpdated(NOTIFIER_CALL_MODE_BUTTON);
    }
    if (lastValidCode == IR40_WPLUS)
    { 
      relativeChangeWhite(10); colorUpdated(NOTIFIER_CALL_MODE_BUTTON);
    }
    else if (lastValidCode == IR40_WMINUS)
    {
      relativeChangeWhite(-10, 5); colorUpdated(NOTIFIER_CALL_MODE_BUTTON);
    }
    else if ((lastValidCode == IR24_ON || lastValidCode == IR40_ON) && irTimesRepeated > 7 )
    {
      nightlightActive = true;
      nightlightStartTime = millis();
      colorUpdated(NOTIFIER_CALL_MODE_BUTTON);
    }
    return;
  }
  lastValidCode = 0; irTimesRepeated = 0;

  if (decodeIRCustom(code)) return;
  if      (code > 0xFFFFFF) return; //invalid code
  else if (code > 0xF70000 && code < 0xF80000) decodeIR24(code); //is in 24-key remote range
  else if (code > 0xFF0000) {
    switch (irEnabled) {
      case 1: decodeIR24OLD(code); break;  // white 24-key remote (old) - it sends 0xFF0000 values
      case 2: decodeIR24CT(code);  break;  // white 24-key remote with CW, WW, CT+ and CT- keys
      case 3: decodeIR40(code);    break;  // blue  40-key remote with 25%, 50%, 75% and 100% keys
      case 4: decodeIR44(code);    break;  // white 44-key remote with color-up/down keys and DIY1 to 6 keys 
      case 5: decodeIR21(code);    break;  // white 21-key remote  
      case 6: decodeIR6(code);     break;  // black 6-key learning remote defaults: "CH" controls brightness,
                                           // "VOL +" controls effect, "VOL -" controls colour/palette, "MUTE" 
                                           // sets bright plain white
      default: return;
    }
  }
  colorUpdated(NOTIFIER_CALL_MODE_BUTTON); //for notifier, IR is considered a button input
  //code <= 0xF70000 also invalid
}


void decodeIR24(uint32_t code)
{
  switch (code) {
    case IR24_BRIGHTER  : relativeChange(&bri, 10);         break;
    case IR24_DARKER    : relativeChange(&bri, -10, 5);     break;
    case IR24_OFF       : briLast = bri; bri = 0;           break;
    case IR24_ON        : bri = briLast;                    break;
    case IR24_RED       : colorFromUint32(COLOR_RED);       break;
    case IR24_REDDISH   : colorFromUint32(COLOR_REDDISH);   break;
    case IR24_ORANGE    : colorFromUint32(COLOR_ORANGE);    break;
    case IR24_YELLOWISH : colorFromUint32(COLOR_YELLOWISH); break;
    case IR24_YELLOW    : colorFromUint32(COLOR_YELLOW);    break;
    case IR24_GREEN     : colorFromUint32(COLOR_GREEN);     break;
    case IR24_GREENISH  : colorFromUint32(COLOR_GREENISH);  break;
    case IR24_TURQUOISE : colorFromUint32(COLOR_TURQUOISE); break;
    case IR24_CYAN      : colorFromUint32(COLOR_CYAN);      break;
    case IR24_AQUA      : colorFromUint32(COLOR_AQUA);      break;
    case IR24_BLUE      : colorFromUint32(COLOR_BLUE);      break;
    case IR24_DEEPBLUE  : colorFromUint32(COLOR_DEEPBLUE);  break;
    case IR24_PURPLE    : colorFromUint32(COLOR_PURPLE);    break;
    case IR24_MAGENTA   : colorFromUint32(COLOR_MAGENTA);   break;
    case IR24_PINK      : colorFromUint32(COLOR_PINK);      break;
    case IR24_WHITE     : colorFromUint32(COLOR_WHITE);           effectCurrent = 0;  break;
    case IR24_FLASH     : if (!applyPreset(1)) effectCurrent = FX_MODE_COLORTWINKLE;  break;
    case IR24_STROBE    : if (!applyPreset(2)) effectCurrent = FX_MODE_RAINBOW_CYCLE; break;
    case IR24_FADE      : if (!applyPreset(3)) effectCurrent = FX_MODE_BREATH;        break;
    case IR24_SMOOTH    : if (!applyPreset(4)) effectCurrent = FX_MODE_RAINBOW;       break;
    default: return;
  }
  lastValidCode = code;
}

void decodeIR24OLD(uint32_t code)
{
  switch (code) {
    case IR24_OLD_BRIGHTER  : relativeChange(&bri, 10);            break;
    case IR24_OLD_DARKER    : relativeChange(&bri, -10, 5);        break;
    case IR24_OLD_OFF       : briLast = bri; bri = 0;              break;
    case IR24_OLD_ON        : bri = briLast;                       break;
    case IR24_OLD_RED       : colorFromUint32(COLOR_RED);          break;
    case IR24_OLD_REDDISH   : colorFromUint32(COLOR_REDDISH);      break;
    case IR24_OLD_ORANGE    : colorFromUint32(COLOR_ORANGE);       break;
    case IR24_OLD_YELLOWISH : colorFromUint32(COLOR_YELLOWISH);    break;
    case IR24_OLD_YELLOW    : colorFromUint32(COLOR_YELLOW);       break;
    case IR24_OLD_GREEN     : colorFromUint32(COLOR_GREEN);        break;
    case IR24_OLD_GREENISH  : colorFromUint32(COLOR_GREENISH);     break;
    case IR24_OLD_TURQUOISE : colorFromUint32(COLOR_TURQUOISE);    break;
    case IR24_OLD_CYAN      : colorFromUint32(COLOR_CYAN);         break;
    case IR24_OLD_AQUA      : colorFromUint32(COLOR_AQUA);         break;
    case IR24_OLD_BLUE      : colorFromUint32(COLOR_BLUE);         break;
    case IR24_OLD_DEEPBLUE  : colorFromUint32(COLOR_DEEPBLUE);     break;
    case IR24_OLD_PURPLE    : colorFromUint32(COLOR_PURPLE);       break;
    case IR24_OLD_MAGENTA   : colorFromUint32(COLOR_MAGENTA);      break;
    case IR24_OLD_PINK      : colorFromUint32(COLOR_PINK);         break;
    case IR24_OLD_WHITE     : colorFromUint32(COLOR_WHITE);        effectCurrent = 0;     break;
    case IR24_OLD_FLASH     : if (!applyPreset(1)) { effectCurrent = FX_MODE_COLORTWINKLE;  effectPalette = 0; } break;
    case IR24_OLD_STROBE    : if (!applyPreset(2)) { effectCurrent = FX_MODE_RAINBOW_CYCLE; effectPalette = 0; } break;
    case IR24_OLD_FADE      : if (!applyPreset(3)) { effectCurrent = FX_MODE_BREATH;        effectPalette = 0; } break;
    case IR24_OLD_SMOOTH    : if (!applyPreset(4)) { effectCurrent = FX_MODE_RAINBOW;       effectPalette = 0; } break;
    default: return;
  }
  lastValidCode = code;
}


void decodeIR24CT(uint32_t code)
{
  switch (code) {
    case IR24_CT_BRIGHTER   : relativeChange(&bri, 10);            break;
    case IR24_CT_DARKER     : relativeChange(&bri, -10, 5);        break;
    case IR24_CT_OFF        : briLast = bri; bri = 0;              break;
    case IR24_CT_ON         : bri = briLast;                       break;
    case IR24_CT_RED        : colorFromUint32(COLOR_RED);          break;
    case IR24_CT_REDDISH    : colorFromUint32(COLOR_REDDISH);      break;
    case IR24_CT_ORANGE     : colorFromUint32(COLOR_ORANGE);       break;
    case IR24_CT_YELLOWISH  : colorFromUint32(COLOR_YELLOWISH);    break;
    case IR24_CT_YELLOW     : colorFromUint32(COLOR_YELLOW);       break;
    case IR24_CT_GREEN      : colorFromUint32(COLOR_GREEN);        break;
    case IR24_CT_GREENISH   : colorFromUint32(COLOR_GREENISH);     break;
    case IR24_CT_TURQUOISE  : colorFromUint32(COLOR_TURQUOISE);    break;
    case IR24_CT_CYAN       : colorFromUint32(COLOR_CYAN);         break;
    case IR24_CT_AQUA       : colorFromUint32(COLOR_AQUA);         break;
    case IR24_CT_BLUE       : colorFromUint32(COLOR_BLUE);         break;
    case IR24_CT_DEEPBLUE   : colorFromUint32(COLOR_DEEPBLUE);     break;
    case IR24_CT_PURPLE     : colorFromUint32(COLOR_PURPLE);       break;
    case IR24_CT_MAGENTA    : colorFromUint32(COLOR_MAGENTA);      break;
    case IR24_CT_PINK       : colorFromUint32(COLOR_PINK);         break;
    case IR24_CT_COLDWHITE  : colorFromUint32(COLOR2_COLDWHITE);    effectCurrent = 0;  break;
    case IR24_CT_WARMWHITE  : colorFromUint32(COLOR2_WARMWHITE);    effectCurrent = 0;  break;
    case IR24_CT_CTPLUS     : colorFromUint32(COLOR2_COLDWHITE2);   effectCurrent = 0;  break;
    case IR24_CT_CTMINUS    : colorFromUint32(COLOR2_WARMWHITE2);   effectCurrent = 0;  break;
    case IR24_CT_MEMORY   : {
      if (col[3] > 0) col[3] = 0; 
      else colorFromUint32(COLOR2_NEUTRALWHITE); effectCurrent = 0; }                   break;
    default: return; 
  }
  lastValidCode = code;
}


void decodeIR40(uint32_t code)
{
  switch (code) {
    case IR40_BPLUS        : relativeChange(&bri, 10);                                   break;
    case IR40_BMINUS       : relativeChange(&bri, -10, 5);                               break;
    case IR40_OFF          : briLast = bri; bri = 0;                                     break;
    case IR40_ON           : bri = briLast;                                              break;
    case IR40_RED          : colorFromUint24(COLOR_RED);                                 break;
    case IR40_REDDISH      : colorFromUint24(COLOR_REDDISH);                             break;
    case IR40_ORANGE       : colorFromUint24(COLOR_ORANGE);                              break;
    case IR40_YELLOWISH    : colorFromUint24(COLOR_YELLOWISH);                           break;
    case IR40_YELLOW       : colorFromUint24(COLOR_YELLOW);                              break;
    case IR40_GREEN        : colorFromUint24(COLOR_GREEN);                               break;
    case IR40_GREENISH     : colorFromUint24(COLOR_GREENISH);                            break;
    case IR40_TURQUOISE    : colorFromUint24(COLOR_TURQUOISE);                           break;
    case IR40_CYAN         : colorFromUint24(COLOR_CYAN);                                break;
    case IR40_AQUA         : colorFromUint24(COLOR_AQUA);                                break;
    case IR40_BLUE         : colorFromUint24(COLOR_BLUE);                                break;
    case IR40_DEEPBLUE     : colorFromUint24(COLOR_DEEPBLUE);                            break;
    case IR40_PURPLE       : colorFromUint24(COLOR_PURPLE);                              break;
    case IR40_MAGENTA      : colorFromUint24(COLOR_MAGENTA);                             break;
    case IR40_PINK         : colorFromUint24(COLOR_PINK);                                break;
    case IR40_WARMWHITE2   : {
      if (useRGBW) {        colorFromUint32(COLOR2_WARMWHITE2);   effectCurrent = 0; }    
      else                  colorFromUint24(COLOR_WARMWHITE2);                       }   break;
    case IR40_WARMWHITE    : {
      if (useRGBW) {        colorFromUint32(COLOR2_WARMWHITE);    effectCurrent = 0; }    
      else                  colorFromUint24(COLOR_WARMWHITE);                        }   break;
    case IR40_WHITE        : {
      if (useRGBW) {        colorFromUint32(COLOR2_NEUTRALWHITE); effectCurrent = 0; }    
      else                  colorFromUint24(COLOR_NEUTRALWHITE);                     }   break;
    case IR40_COLDWHITE    : {
      if (useRGBW) {        colorFromUint32(COLOR2_COLDWHITE);    effectCurrent = 0; }   
      else                  colorFromUint24(COLOR_COLDWHITE);                        }   break;
    case IR40_COLDWHITE2    : {
      if (useRGBW) {        colorFromUint32(COLOR2_COLDWHITE2);   effectCurrent = 0; }   
      else                  colorFromUint24(COLOR_COLDWHITE2);                       }   break;
    case IR40_WPLUS        : relativeChangeWhite(10);                                    break;
    case IR40_WMINUS       : relativeChangeWhite(-10, 5);                                break;
    case IR40_WOFF         : whiteLast = col[3]; col[3] = 0;                             break;
    case IR40_WON          : col[3] = whiteLast;                                         break;
    case IR40_W25          : bri = 63;                                                   break;
    case IR40_W50          : bri = 127;                                                  break;
    case IR40_W75          : bri = 191;                                                  break;
    case IR40_W100         : bri = 255;                                                  break;
    case IR40_QUICK        : changeEffectSpeed( 16);                                     break;
    case IR40_SLOW         : changeEffectSpeed(-16);                                     break;
    case IR40_JUMP7        : changeEffectIntensity( 16);                                 break;
    case IR40_AUTO         : changeEffectIntensity(-16);                                 break;
    case IR40_JUMP3        : if (!applyPreset(1)) { effectCurrent = FX_MODE_STATIC;        effectPalette = 0; } break;
    case IR40_FADE3        : if (!applyPreset(2)) { effectCurrent = FX_MODE_BREATH;        effectPalette = 0; } break;
    case IR40_FADE7        : if (!applyPreset(3)) { effectCurrent = FX_MODE_FIRE_FLICKER;  effectPalette = 0; } break;
    case IR40_FLASH        : if (!applyPreset(4)) { effectCurrent = FX_MODE_RAINBOW;       effectPalette = 0; } break;
  }
  lastValidCode = code;
}

void decodeIR44(uint32_t code)
{
  switch (code) {
    case IR44_BPLUS       : relativeChange(&bri, 10);                                   break;
    case IR44_BMINUS      : relativeChange(&bri, -10, 5);                               break;
    case IR44_OFF         : briLast = bri; bri = 0;                                     break;
    case IR44_ON          : bri = briLast;                                              break;
    case IR44_RED         : colorFromUint24(COLOR_RED);                                 break;
    case IR44_REDDISH     : colorFromUint24(COLOR_REDDISH);                             break;
    case IR44_ORANGE      : colorFromUint24(COLOR_ORANGE);                              break;
    case IR44_YELLOWISH   : colorFromUint24(COLOR_YELLOWISH);                           break;
    case IR44_YELLOW      : colorFromUint24(COLOR_YELLOW);                              break;
    case IR44_GREEN       : colorFromUint24(COLOR_GREEN);                               break;
    case IR44_GREENISH    : colorFromUint24(COLOR_GREENISH);                            break;
    case IR44_TURQUOISE   : colorFromUint24(COLOR_TURQUOISE);                           break;
    case IR44_CYAN        : colorFromUint24(COLOR_CYAN);                                break;
    case IR44_AQUA        : colorFromUint24(COLOR_AQUA);                                break;
    case IR44_BLUE        : colorFromUint24(COLOR_BLUE);                                break;
    case IR44_DEEPBLUE    : colorFromUint24(COLOR_DEEPBLUE);                            break;
    case IR44_PURPLE      : colorFromUint24(COLOR_PURPLE);                              break;
    case IR44_MAGENTA     : colorFromUint24(COLOR_MAGENTA);                             break;
    case IR44_PINK        : colorFromUint24(COLOR_PINK);                                break;
    case IR44_WHITE       : {
      if (useRGBW) {
        if (col[3] > 0) col[3] = 0; 
        else {              colorFromUint32(COLOR2_NEUTRALWHITE); effectCurrent = 0; }
      } else                colorFromUint24(COLOR_NEUTRALWHITE);                     }  break;
    case IR44_WARMWHITE2  : {
      if (useRGBW) {        colorFromUint32(COLOR2_WARMWHITE2);   effectCurrent = 0; }    
      else                  colorFromUint24(COLOR_WARMWHITE2);                       }  break;
    case IR44_WARMWHITE   : {
      if (useRGBW) {        colorFromUint32(COLOR2_WARMWHITE);    effectCurrent = 0; }    
      else                  colorFromUint24(COLOR_WARMWHITE);                        }  break;
    case IR44_COLDWHITE   : {
      if (useRGBW) {        colorFromUint32(COLOR2_COLDWHITE);    effectCurrent = 0; }   
      else                  colorFromUint24(COLOR_COLDWHITE);                        }  break;
    case IR44_COLDWHITE2  : {
      if (useRGBW) {        colorFromUint32(COLOR2_COLDWHITE2);   effectCurrent = 0; }    
      else                  colorFromUint24(COLOR_COLDWHITE2);                       }  break;
    case IR44_REDPLUS     : relativeChange(&effectCurrent,  1, 0, MODE_COUNT);          break;
    case IR44_REDMINUS    : relativeChange(&effectCurrent, -1, 0);                      break;
    case IR44_GREENPLUS   : relativeChange(&effectPalette,  1, 0, maxPaletteIndex);     break;
    case IR44_GREENMINUS  : relativeChange(&effectPalette, -1, 0);                      break;
    case IR44_BLUEPLUS    : changeEffectIntensity( 16);                                 break;
    case IR44_BLUEMINUS   : changeEffectIntensity(-16);                                 break;
    case IR44_QUICK       : changeEffectSpeed( 16);                                     break;
    case IR44_SLOW        : changeEffectSpeed(-16);                                     break;
    case IR44_DIY1        : if (!applyPreset(1)) { effectCurrent = FX_MODE_STATIC;        effectPalette = 0; } break;
    case IR44_DIY2        : if (!applyPreset(2)) { effectCurrent = FX_MODE_BREATH;        effectPalette = 0; } break;
    case IR44_DIY3        : if (!applyPreset(3)) { effectCurrent = FX_MODE_FIRE_FLICKER;  effectPalette = 0; } break;
    case IR44_DIY4        : if (!applyPreset(4)) { effectCurrent = FX_MODE_RAINBOW;       effectPalette = 0; } break;
    case IR44_DIY5        : if (!applyPreset(5)) { effectCurrent = FX_MODE_METEOR_SMOOTH; effectPalette = 0; } break;
    case IR44_DIY6        : if (!applyPreset(6)) { effectCurrent = FX_MODE_RAIN;          effectPalette = 0; } break;
    case IR44_AUTO        : effectCurrent = FX_MODE_STATIC;                             break;
    case IR44_FLASH       : effectCurrent = FX_MODE_PALETTE;                            break;
    case IR44_JUMP3       : bri = 63;                                                   break;
    case IR44_JUMP7       : bri = 127;                                                  break;
    case IR44_FADE3       : bri = 191;                                                  break;
    case IR44_FADE7       : bri = 255;                                                  break;
  }
  lastValidCode = code;
}

void decodeIR21(uint32_t code)
{
    switch (code) {
    case IR21_BRIGHTER:  relativeChange(&bri, 10);         break;
    case IR21_DARKER:    relativeChange(&bri, -10, 5);     break;
    case IR21_OFF:       briLast = bri; bri = 0;           break;
    case IR21_ON:        bri = briLast;                    break;
    case IR21_RED:       colorFromUint32(COLOR_RED);       break;
    case IR21_REDDISH:   colorFromUint32(COLOR_REDDISH);   break;
    case IR21_ORANGE:    colorFromUint32(COLOR_ORANGE);    break;
    case IR21_YELLOWISH: colorFromUint32(COLOR_YELLOWISH); break;
    case IR21_GREEN:     colorFromUint32(COLOR_GREEN);     break;
    case IR21_GREENISH:  colorFromUint32(COLOR_GREENISH);  break;
    case IR21_TURQUOISE: colorFromUint32(COLOR_TURQUOISE); break;
    case IR21_CYAN:      colorFromUint32(COLOR_CYAN);      break;
    case IR21_BLUE:      colorFromUint32(COLOR_BLUE);      break;
    case IR21_DEEPBLUE:  colorFromUint32(COLOR_DEEPBLUE);  break;
    case IR21_PURPLE:    colorFromUint32(COLOR_PURPLE);    break;
    case IR21_PINK:      colorFromUint32(COLOR_PINK);      break;
    case IR21_WHITE:     colorFromUint32(COLOR_WHITE);           effectCurrent = 0;  break;
    case IR21_FLASH:     if (!applyPreset(1)) { effectCurrent = FX_MODE_COLORTWINKLE;  effectPalette = 0; } break;
    case IR21_STROBE:    if (!applyPreset(2)) { effectCurrent = FX_MODE_RAINBOW_CYCLE; effectPalette = 0; } break;
    case IR21_FADE:      if (!applyPreset(3)) { effectCurrent = FX_MODE_BREATH;        effectPalette = 0; } break;
    case IR21_SMOOTH:    if (!applyPreset(4)) { effectCurrent = FX_MODE_RAINBOW;       effectPalette = 0; } break;
    default: return;
    }
    lastValidCode = code;
}

void decodeIR6(uint32_t code)
{
  switch (code) {
    case IR6_POWER: toggleOnOff();                                         break;
    case IR6_CHANNEL_UP: relativeChange(&bri, 10);                         break;
    case IR6_CHANNEL_DOWN: relativeChange(&bri, -10, 5);                   break;
    case IR6_VOLUME_UP:   relativeChange(&effectCurrent, 1, 0 MODE_COUNT); break;  // next effect
    case IR6_VOLUME_DOWN:                                                          // next palette
      relativeChange(&effectPalette, 1, 0, maxPaletteIndex); 
      switch(lastIR6ColourIdx) {
        case 0: colorFromUint32(COLOR_RED);       break;
        case 1: colorFromUint32(COLOR_REDDISH);   break;
        case 2: colorFromUint32(COLOR_ORANGE);    break;
        case 3: colorFromUint32(COLOR_YELLOWISH); break;
        case 4: colorFromUint32(COLOR_GREEN);     break;
        case 5: colorFromUint32(COLOR_GREENISH);  break;
        case 6: colorFromUint32(COLOR_TURQUOISE); break;
        case 7: colorFromUint32(COLOR_CYAN);      break;
        case 8: colorFromUint32(COLOR_BLUE);      break;
        case 9: colorFromUint32(COLOR_DEEPBLUE);  break;
        case 10:colorFromUint32(COLOR_PURPLE);    break;
        case 11:colorFromUint32(COLOR_PINK);      break;
        case 12:colorFromUint32(COLOR_WHITE);     break;
        default:                                  break;
      }
      lastIR6ColourIdx++;
<<<<<<< HEAD
      if(lastIR6ColourIdx > 12) lastIR6ColourIdx = 0;                      break;
      case IR6_MUTE: effectCurrent = 0; effectPalette = 0; colorFromUint32(COLOR_WHITE); bri=255; break;
    }
    lastValidCode = code;
=======
      if(lastIR6ColourIdx > 12) lastIR6ColourIdx = 0;
      break;
    case IR6_MUTE: effectCurrent = 0; effectPalette = 0; colorFromUint32(COLOR_WHITE); bri=255; break;
  }
  lastValidCode = code;
>>>>>>> 59c5508c
}


void initIR()
{
  if (irEnabled > 0)
  {
    irrecv = new IRrecv(IR_PIN);
    irrecv->enableIRIn();
  }
}


void handleIR()
{
  if (irEnabled > 0 && millis() - irCheckedTime > 120)
  {
    irCheckedTime = millis();
    if (irEnabled > 0)
    {
      if (irrecv == NULL)
      { 
        initIR(); return;
      }
      
      if (irrecv->decode(&results))
      {
        if (results.value != 0) // only print results if anything is received ( != 0 )
        {
          Serial.print("IR recv\r\n0x");
          Serial.println((uint32_t)results.value, HEX);
          Serial.println();
        }
        decodeIR(results.value);
        irrecv->resume();
      }
    } else if (irrecv != NULL)
    {
      irrecv->disableIRIn();
      delete irrecv; irrecv = NULL;
    }
  }
}

#endif<|MERGE_RESOLUTION|>--- conflicted
+++ resolved
@@ -398,18 +398,10 @@
         default:                                  break;
       }
       lastIR6ColourIdx++;
-<<<<<<< HEAD
       if(lastIR6ColourIdx > 12) lastIR6ColourIdx = 0;                      break;
       case IR6_MUTE: effectCurrent = 0; effectPalette = 0; colorFromUint32(COLOR_WHITE); bri=255; break;
     }
     lastValidCode = code;
-=======
-      if(lastIR6ColourIdx > 12) lastIR6ColourIdx = 0;
-      break;
-    case IR6_MUTE: effectCurrent = 0; effectPalette = 0; colorFromUint32(COLOR_WHITE); bri=255; break;
-  }
-  lastValidCode = code;
->>>>>>> 59c5508c
 }
 
 
