--- conflicted
+++ resolved
@@ -150,12 +150,8 @@
  #define PIXELFEATURE3 DotStarBgrFeature
  #define PIXELFEATURE4 DotStarLbgrFeature
 #elif defined(USE_LPD8806)
-<<<<<<< HEAD
  #define PIXELFEATURE3 Lpd8806GrbFeature
-=======
- #define PIXELFEATURE3 Lpd8806GrbFeature 
- #define PIXELFEATURE4 Lpd8806GrbFeature 
->>>>>>> 5d6e214e
+ #define PIXELFEATURE4 Lpd8806GrbFeature
 #elif defined(USE_WS2801)
  #define PIXELFEATURE3 NeoRbgFeature
  #define PIXELFEATURE4 NeoRbgFeature
