--- conflicted
+++ resolved
@@ -3,37 +3,27 @@
 #define NpbWrapper_h
 
 //PIN CONFIGURATION
-<<<<<<< HEAD
 //strip pin. Any for ESP32, gpio2 or 3 is recommended for ESP8266 (gpio2/3 are labeled D4/RX on NodeMCU and Wemos)
 //Modified for 3 strips support (for now)
 #define LEDPIN 14
 #define LEDPIN2 27
 #define LEDPIN3 26
 //#define USE_APA102 // Uncomment for using APA102 LEDs.
-=======
-#ifndef LEDPIN
-#define LEDPIN 2  //strip pin. Any for ESP32, gpio2 or 3 is recommended for ESP8266 (gpio2/3 are labeled D4/RX on NodeMCU and Wemos)
-#endif
-//#define USE_APA102  // Uncomment for using APA102 LEDs.
 //#define USE_WS2801  // Uncomment for using WS2801 LEDs (make sure you have NeoPixelBus v2.5.6 or newer)
 //#define USE_LPD8806 // Uncomment for using LPD8806
->>>>>>> f4f5d6e5
 //#define WLED_USE_ANALOG_LEDS //Uncomment for using "dumb" PWM controlled LEDs (see pins below, default R: gpio5, G: 12, B: 15, W: 13)
 //#define WLED_USE_H801 //H801 controller. Please uncomment #define WLED_USE_ANALOG_LEDS as well
 //#define WLED_USE_5CH_LEDS  //5 Channel H801 for cold and warm white
 
 #ifndef BTNPIN
 #define BTNPIN  0  //button pin. Needs to have pullup (gpio0 recommended)
-<<<<<<< HEAD
-=======
 #endif
 
 #ifndef IR_PIN
-#define IR_PIN  4  //infrared pin (-1 to disable)  MagicHome: 4, H801 Wifi: 0
+#define IR_PIN  -1  //infrared pin (-1 to disable)  MagicHome: 4, H801 Wifi: 0
 #endif
 
 #ifndef RLYPIN
->>>>>>> f4f5d6e5
 #define RLYPIN 12  //pin for relay, will be set HIGH if LEDs are on (-1 to disable). Also usable for standby leds, triggers,...
 #endif
 
@@ -265,21 +255,10 @@
     switch (_type) {
       case NeoPixelType_Grb: {
         _pGrb->SetPixelColor(indexPixel, RgbColor(color.R,color.G,color.B));
-<<<<<<< HEAD
-        _pGrb2->SetPixelColor(indexPixel, RgbColor(color.R,color.G,color.B));
-        _pGrb3->SetPixelColor(indexPixel, RgbColor(color.R,color.G,color.B));
-        #ifdef WLED_USE_ANALOG_LEDS
-          if (indexPixel != 0) return; //set analog LEDs from first pixel
-          byte b = _pGrb->GetBrightness();
-          SetRgbwPwm(color.R * b / 255, color.G * b / 255, color.B * b / 255, 0);
-        #endif
-=======
->>>>>>> f4f5d6e5
       }
       break;
       case NeoPixelType_Grbw: {
         _pGrbw->SetPixelColor(indexPixel, color);
-<<<<<<< HEAD
         _pGrbw2->SetPixelColor(indexPixel, color);
         _pGrbw3->SetPixelColor(indexPixel, color);
         #ifdef WLED_USE_ANALOG_LEDS      
@@ -303,8 +282,6 @@
           #else
             SetRgbwPwm(color.R * b / 255, color.G * b / 255, color.B * b / 255, color.W * b / 255);
           #endif         
-=======
->>>>>>> f4f5d6e5
         #endif
       }
       break;
