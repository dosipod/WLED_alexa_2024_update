--- conflicted
+++ resolved
@@ -9,10 +9,7 @@
 //#define USE_APA102  // Uncomment for using APA102 LEDs.
 //#define USE_WS2801  // Uncomment for using WS2801 LEDs (make sure you have NeoPixelBus v2.5.6 or newer)
 //#define USE_LPD8806 // Uncomment for using LPD8806
-<<<<<<< HEAD
-=======
 //#define USE_TM1814  // Uncomment for using TM1814 LEDs (make sure you have NeoPixelBus v2.5.7 or newer)
->>>>>>> b1828963
 //#define USE_P9813   // Uncomment for using P9813 LEDs (make sure you have NeoPixelBus v2.5.8 or newer)
 //#define WLED_USE_ANALOG_LEDS //Uncomment for using "dumb" PWM controlled LEDs (see pins below, default R: gpio5, G: 12, B: 15, W: 13)
 //#define WLED_USE_H801 //H801 controller. Please uncomment #define WLED_USE_ANALOG_LEDS as well
@@ -51,10 +48,10 @@
 #ifdef WLED_USE_ANALOG_LEDS
   //PWM pins - PINs 15,13,12,14 (W2 = 04)are used with H801 Wifi LED Controller
   #ifdef WLED_USE_H801
-    #define RPIN 15   //R pin for analog LED strip   
+    #define RPIN 15   //R pin for analog LED strip
     #define GPIN 13   //G pin for analog LED strip
     #define BPIN 12   //B pin for analog LED strip
-    #define WPIN 14   //W pin for analog LED strip 
+    #define WPIN 14   //W pin for analog LED strip
     #define W2PIN 04  //W2 pin for analog LED strip
     #undef BTNPIN
     #undef IR_PIN
@@ -91,13 +88,10 @@
   #define PIXELMETHOD NeoWs2801Method
  #elif defined(USE_LPD8806)
   #define PIXELMETHOD Lpd8806Method
-<<<<<<< HEAD
-=======
  #elif defined(USE_TM1814)
-  #define PIXELMETHOD NeoTm1814Method  
->>>>>>> b1828963
+  #define PIXELMETHOD NeoTm1814Method
  #elif defined(USE_P9813)
-  #define PIXELMETHOD P9813Method  
+  #define PIXELMETHOD P9813Method
  #else
   #define PIXELMETHOD NeoEsp32Rmt0Ws2812xMethod
  #endif
@@ -109,14 +103,9 @@
   #define PIXELMETHOD NeoWs2801Method
  #elif defined(USE_LPD8806)
   #define PIXELMETHOD Lpd8806Method
-<<<<<<< HEAD
-=======
  #elif defined(USE_TM1814)
-  #define PIXELMETHOD NeoTm1814Method  
->>>>>>> b1828963
  #elif defined(USE_P9813)
-  #define PIXELMETHOD P9813Method  
- #elif LEDPIN == 2
+  #define PIXELMETHOD P9813Method
   #define PIXELMETHOD NeoEsp8266Uart1Ws2813Method //if you get an error here, try to change to NeoEsp8266UartWs2813Method or update Neopixelbus
  #elif LEDPIN == 3
   #define PIXELMETHOD NeoEsp8266Dma800KbpsMethod
@@ -132,17 +121,15 @@
  #define PIXELFEATURE3 DotStarBgrFeature
  #define PIXELFEATURE4 DotStarLbgrFeature
 #elif defined(USE_LPD8806)
- #define PIXELFEATURE3 Lpd8806GrbFeature 
+ #define PIXELFEATURE3 Lpd8806GrbFeature
  #define PIXELFEATURE4 Lpd8806GrbFeature
-<<<<<<< HEAD
-=======
+
 #elif defined(USE_TM1814)
   #define PIXELFEATURE3 NeoWrgbTm1814Feature
   #define PIXELFEATURE4 NeoWrgbTm1814Feature
->>>>>>> b1828963
 #elif defined(USE_P9813)
- #define PIXELFEATURE3 P9813BgrFeature 
- #define PIXELFEATURE4 NeoGrbwFeature   
+ #define PIXELFEATURE3 P9813BgrFeature
+ #define PIXELFEATURE4 NeoGrbwFeature
 #else
  #define PIXELFEATURE3 NeoGrbFeature
  #define PIXELFEATURE4 NeoGrbwFeature
@@ -202,20 +189,20 @@
       break;
     }
 
-    #ifdef WLED_USE_ANALOG_LEDS 
+    #ifdef WLED_USE_ANALOG_LEDS
       #ifdef ARDUINO_ARCH_ESP32
         ledcSetup(0, 5000, 8);
         ledcAttachPin(RPIN, 0);
         ledcSetup(1, 5000, 8);
         ledcAttachPin(GPIN, 1);
-        ledcSetup(2, 5000, 8);        
+        ledcSetup(2, 5000, 8);
         ledcAttachPin(BPIN, 2);
-        if(_type == NeoPixelType_Grbw) 
+        if(_type == NeoPixelType_Grbw)
         {
-          ledcSetup(3, 5000, 8);        
+          ledcSetup(3, 5000, 8);
           ledcAttachPin(WPIN, 3);
           #ifdef WLED_USE_5CH_LEDS
-            ledcSetup(4, 5000, 8);        
+            ledcSetup(4, 5000, 8);
             ledcAttachPin(W2PIN, 4);
           #endif
         }
@@ -223,21 +210,21 @@
         //init PWM pins
         pinMode(RPIN, OUTPUT);
         pinMode(GPIN, OUTPUT);
-        pinMode(BPIN, OUTPUT); 
-        if(_type == NeoPixelType_Grbw) 
+        pinMode(BPIN, OUTPUT);
+        if(_type == NeoPixelType_Grbw)
         {
-          pinMode(WPIN, OUTPUT); 
+          pinMode(WPIN, OUTPUT);
           #ifdef WLED_USE_5CH_LEDS
             pinMode(W2PIN, OUTPUT);
           #endif
         }
         analogWriteRange(255);  //same range as one RGB channel
         analogWriteFreq(880);   //PWM frequency proven as good for LEDs
-      #endif 
+      #endif
     #endif
   }
 
-#ifdef WLED_USE_ANALOG_LEDS      
+#ifdef WLED_USE_ANALOG_LEDS
     void SetRgbwPwm(uint8_t r, uint8_t g, uint8_t b, uint8_t w, uint8_t w2=0)
     {
       #ifdef ARDUINO_ARCH_ESP32
@@ -251,7 +238,7 @@
           #else
             case NeoPixelType_Grbw: ledcWrite(3, w);                              break;
           #endif
-        }        
+        }
       #else   // ESP8266
         analogWrite(RPIN, r);
         analogWrite(GPIN, g);
@@ -264,7 +251,7 @@
             case NeoPixelType_Grbw: analogWrite(WPIN, w);                         break;
           #endif
         }
-      #endif 
+      #endif
     }
 #endif
 
@@ -294,7 +281,7 @@
       }
       break;
     }
-    
+
   }
 
   void SetBrightness(byte b)
