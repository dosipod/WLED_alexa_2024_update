--- conflicted
+++ resolved
@@ -338,12 +338,7 @@
         #endif
       }
       break;
-<<<<<<< HEAD
-    }
-
-=======
-    } 
->>>>>>> 3a3948e7
+    }
   }
 
   void SetBrightness(byte b)
