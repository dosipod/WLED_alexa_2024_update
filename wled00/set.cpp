#include "wled.h"

/*
 * Receives client input
 */

//called upon POST settings form submit
void handleSettingsSet(AsyncWebServerRequest *request, byte subPage)
{
  // PIN code request
  if (subPage == 252)
  {
    correctPIN = (strlen(settingsPIN)==0 || strncmp(settingsPIN, request->arg(F("PIN")).c_str(), 4)==0);
    lastEditTime = millis();
    return;
  }

<<<<<<< HEAD
  //0: menu 1: wifi 2: leds 3: ui 4: sync 5: time 6: sec 7: DMX 8: usermods 9: clock
  if (subPage <1 || subPage >9) return;
=======
  //0: menu 1: wifi 2: leds 3: ui 4: sync 5: time 6: sec 7: DMX 8: usermods 9: N/A 10: 2D 11: clock
  if (subPage <1 || subPage >11 || !correctPIN) return;
>>>>>>> 9b440790

  //WIFI SETTINGS
  if (subPage == 1)
  {
    strlcpy(clientSSID,request->arg(F("CS")).c_str(), 33);

    if (!isAsterisksOnly(request->arg(F("CP")).c_str(), 65)) strlcpy(clientPass, request->arg(F("CP")).c_str(), 65);

    strlcpy(cmDNS, request->arg(F("CM")).c_str(), 33);

    apBehavior = request->arg(F("AB")).toInt();
    strlcpy(apSSID, request->arg(F("AS")).c_str(), 33);
    apHide = request->hasArg(F("AH"));
    int passlen = request->arg(F("AP")).length();
    if (passlen == 0 || (passlen > 7 && !isAsterisksOnly(request->arg(F("AP")).c_str(), 65))) strlcpy(apPass, request->arg(F("AP")).c_str(), 65);
    int t = request->arg(F("AC")).toInt(); if (t > 0 && t < 14) apChannel = t;

    noWifiSleep = request->hasArg(F("WS"));

    #ifdef WLED_USE_ETHERNET
    ethernetType = request->arg(F("ETH")).toInt();
    WLED::instance().initEthernet();
    #endif

    char k[3]; k[2] = 0;
    for (int i = 0; i<4; i++)
    {
      k[1] = i+48;//ascii 0,1,2,3

      k[0] = 'I'; //static IP
      staticIP[i] = request->arg(k).toInt();

      k[0] = 'G'; //gateway
      staticGateway[i] = request->arg(k).toInt();

      k[0] = 'S'; //subnet
      staticSubnet[i] = request->arg(k).toInt();
    }
  }

  //LED SETTINGS
  if (subPage == 2)
  {
    int t = 0;

    if (rlyPin>=0 && pinManager.isPinAllocated(rlyPin, PinOwner::Relay)) {
       pinManager.deallocatePin(rlyPin, PinOwner::Relay);
    }
    if (irPin>=0 && pinManager.isPinAllocated(irPin, PinOwner::IR)) {
       pinManager.deallocatePin(irPin, PinOwner::IR);
    }
    for (uint8_t s=0; s<WLED_MAX_BUTTONS; s++) {
      if (btnPin[s]>=0 && pinManager.isPinAllocated(btnPin[s], PinOwner::Button)) {
        pinManager.deallocatePin(btnPin[s], PinOwner::Button);
      }
    }

    uint8_t colorOrder, type, skip, awmode, channelSwap;
    uint16_t length, start;
    uint8_t pins[5] = {255, 255, 255, 255, 255};

    autoSegments = request->hasArg(F("MS"));
    correctWB = request->hasArg(F("CCT"));
    cctFromRgb = request->hasArg(F("CR"));
    strip.cctBlending = request->arg(F("CB")).toInt();
    Bus::setCCTBlend(strip.cctBlending);
    Bus::setGlobalAWMode(request->arg(F("AW")).toInt());
    strip.setTargetFps(request->arg(F("FR")).toInt());
    strip.useLedsArray = request->hasArg(F("LD"));

    bool busesChanged = false;
    for (uint8_t s = 0; s < WLED_MAX_BUSSES+WLED_MIN_VIRTUAL_BUSSES; s++) {
      char lp[4] = "L0"; lp[2] = 48+s; lp[3] = 0; //ascii 0-9 //strip data pin
      char lc[4] = "LC"; lc[2] = 48+s; lc[3] = 0; //strip length
      char co[4] = "CO"; co[2] = 48+s; co[3] = 0; //strip color order
      char lt[4] = "LT"; lt[2] = 48+s; lt[3] = 0; //strip type
      char ls[4] = "LS"; ls[2] = 48+s; ls[3] = 0; //strip start LED
      char cv[4] = "CV"; cv[2] = 48+s; cv[3] = 0; //strip reverse
      char sl[4] = "SL"; sl[2] = 48+s; sl[3] = 0; //skip first N LEDs
      char rf[4] = "RF"; rf[2] = 48+s; rf[3] = 0; //refresh required
      char aw[4] = "AW"; aw[2] = 48+s; aw[3] = 0; //auto white mode
      char wo[4] = "WO"; wo[2] = 48+s; wo[3] = 0; //channel swap
      if (!request->hasArg(lp)) {
        DEBUG_PRINT(F("No data for "));
        DEBUG_PRINTLN(s);
        break;
      }
      for (uint8_t i = 0; i < 5; i++) {
        lp[1] = 48+i;
        if (!request->hasArg(lp)) break;
        pins[i] = (request->arg(lp).length() > 0) ? request->arg(lp).toInt() : 255;
      }
      type = request->arg(lt).toInt();
      type |= request->hasArg(rf) << 7; // off refresh override
      skip = request->arg(sl).toInt();
      colorOrder = request->arg(co).toInt();
      start = (request->hasArg(ls)) ? request->arg(ls).toInt() : t;
      if (request->hasArg(lc) && request->arg(lc).toInt() > 0) {
        t += length = request->arg(lc).toInt();
      } else {
        break;  // no parameter
      }
      awmode = request->arg(aw).toInt();
      channelSwap = (type == TYPE_SK6812_RGBW || type == TYPE_TM1814) ? request->arg(wo).toInt() : 0;
      // actual finalization is done in WLED::loop() (removing old busses and adding new)
      // this may happen even before this loop is finished so we do "doInitBusses" after the loop
      if (busConfigs[s] != nullptr) delete busConfigs[s];
      busConfigs[s] = new BusConfig(type, pins, start, length, colorOrder | (channelSwap<<4), request->hasArg(cv), skip, awmode);
      busesChanged = true;
    }
    //doInitBusses = busesChanged; // we will do that below to ensure all input data is processed

    ColorOrderMap com = {};
    for (uint8_t s = 0; s < WLED_MAX_COLOR_ORDER_MAPPINGS; s++) {
      char xs[4] = "XS"; xs[2] = 48+s; xs[3] = 0; //start LED
      char xc[4] = "XC"; xc[2] = 48+s; xc[3] = 0; //strip length
      char xo[4] = "XO"; xo[2] = 48+s; xo[3] = 0; //color order
      if (request->hasArg(xs)) {
        start = request->arg(xs).toInt();
        length = request->arg(xc).toInt();
        colorOrder = request->arg(xo).toInt();
        com.add(start, length, colorOrder);
      }
    }
    busses.updateColorOrderMap(com);

    // upate other pins
    int hw_ir_pin = request->arg(F("IR")).toInt();
    if (pinManager.allocatePin(hw_ir_pin,false, PinOwner::IR)) {
      irPin = hw_ir_pin;
    } else {
      irPin = -1;
    }
    irEnabled = request->arg(F("IT")).toInt();
    irApplyToAllSelected = !request->hasArg(F("MSO"));

    int hw_rly_pin = request->arg(F("RL")).toInt();
    if (pinManager.allocatePin(hw_rly_pin,true, PinOwner::Relay)) {
      rlyPin = hw_rly_pin;
    } else {
      rlyPin = -1;
    }
    rlyMde = (bool)request->hasArg(F("RM"));

    disablePullUp = (bool)request->hasArg(F("IP"));
    for (uint8_t i=0; i<WLED_MAX_BUTTONS; i++) {
      char bt[4] = "BT"; bt[2] = (i<10?48:55)+i; bt[3] = 0; // button pin (use A,B,C,... if WLED_MAX_BUTTONS>10)
      char be[4] = "BE"; be[2] = (i<10?48:55)+i; be[3] = 0; // button type (use A,B,C,... if WLED_MAX_BUTTONS>10)
      int hw_btn_pin = request->arg(bt).toInt();
      if (pinManager.allocatePin(hw_btn_pin,false,PinOwner::Button)) {
        btnPin[i] = hw_btn_pin;
        buttonType[i] = request->arg(be).toInt();
      #ifdef ARDUINO_ARCH_ESP32
        // ESP32 only: check that analog button pin is a valid ADC gpio
        if (((buttonType[i] == BTN_TYPE_ANALOG) || (buttonType[i] == BTN_TYPE_ANALOG_INVERTED)) && (digitalPinToAnalogChannel(btnPin[i]) < 0))
        {
          // not an ADC analog pin
          if (btnPin[i] >= 0) DEBUG_PRINTF("PIN ALLOC error: GPIO%d for analog button #%d is not an analog pin!\n", btnPin[i], i);
          btnPin[i] = -1;
          pinManager.deallocatePin(hw_btn_pin,PinOwner::Button);
        }
        else
      #endif
        {
          if (disablePullUp) {
            pinMode(btnPin[i], INPUT);
          } else {
            #ifdef ESP32
            pinMode(btnPin[i], buttonType[i]==BTN_TYPE_PUSH_ACT_HIGH ? INPUT_PULLDOWN : INPUT_PULLUP);
            #else
            pinMode(btnPin[i], INPUT_PULLUP);
            #endif
          }
        }
      } else {
        btnPin[i] = -1;
        buttonType[i] = BTN_TYPE_NONE;
      }
    }
    touchThreshold = request->arg(F("TT")).toInt();

    strip.ablMilliampsMax = request->arg(F("MA")).toInt();
    strip.milliampsPerLed = request->arg(F("LA")).toInt();

    briS = request->arg(F("CA")).toInt();

    turnOnAtBoot = request->hasArg(F("BO"));
    t = request->arg(F("BP")).toInt();
    if (t <= 250) bootPreset = t;
    gammaCorrectBri = request->hasArg(F("GB"));
    gammaCorrectCol = request->hasArg(F("GC"));
    gammaCorrectVal = request->arg(F("GV")).toFloat();
    if (gammaCorrectVal > 1.0f && gammaCorrectVal <= 3)
      calcGammaTable(gammaCorrectVal);
    else {
      gammaCorrectVal = 1.0f; // no gamma correction
      gammaCorrectBri = false;
      gammaCorrectCol = false;
    }

    fadeTransition = request->hasArg(F("TF"));
    t = request->arg(F("TD")).toInt();
    if (t >= 0) transitionDelayDefault = t;
    strip.paletteFade = request->hasArg(F("PF"));

    nightlightTargetBri = request->arg(F("TB")).toInt();
    t = request->arg(F("TL")).toInt();
    if (t > 0) nightlightDelayMinsDefault = t;
    nightlightDelayMins = nightlightDelayMinsDefault;
    nightlightMode = request->arg(F("TW")).toInt();

    t = request->arg(F("PB")).toInt();
    if (t >= 0 && t < 4) strip.paletteBlend = t;
    t = request->arg(F("BF")).toInt();
    if (t > 0) briMultiplier = t;

    doInitBusses = busesChanged;
  }

  //UI
  if (subPage == 3)
  {
    strlcpy(serverDescription, request->arg(F("DS")).c_str(), 33);
    syncToggleReceive = request->hasArg(F("ST"));
  #ifdef WLED_ENABLE_SIMPLE_UI
    if (simplifiedUI ^ request->hasArg(F("SU"))) {
      // UI selection changed, invalidate browser cache
      cacheInvalidate++;
    }
    simplifiedUI = request->hasArg(F("SU"));
  #endif
    DEBUG_PRINTLN(F("Enumerating ledmaps"));
    enumerateLedmaps();
    DEBUG_PRINTLN(F("Loading custom palettes"));
    strip.loadCustomPalettes(); // (re)load all custom palettes
  }

  //SYNC
  if (subPage == 4)
  {
    int t = request->arg(F("UP")).toInt();
    if (t > 0) udpPort = t;
    t = request->arg(F("U2")).toInt();
    if (t > 0) udpPort2 = t;

    syncGroups = request->arg(F("GS")).toInt();
    receiveGroups = request->arg(F("GR")).toInt();

    receiveNotificationBrightness = request->hasArg(F("RB"));
    receiveNotificationColor = request->hasArg(F("RC"));
    receiveNotificationEffects = request->hasArg(F("RX"));
    receiveSegmentOptions = request->hasArg(F("SO"));
    receiveSegmentBounds = request->hasArg(F("SG"));
    receiveNotifications = (receiveNotificationBrightness || receiveNotificationColor || receiveNotificationEffects || receiveSegmentOptions);
    notifyDirectDefault = request->hasArg(F("SD"));
    notifyDirect = notifyDirectDefault;
    notifyButton = request->hasArg(F("SB"));
    notifyAlexa = request->hasArg(F("SA"));
    notifyHue = request->hasArg(F("SH"));
    notifyMacro = request->hasArg(F("SM"));

    t = request->arg(F("UR")).toInt();
    if ((t>=0) && (t<30)) udpNumRetries = t;


    nodeListEnabled = request->hasArg(F("NL"));
    if (!nodeListEnabled) Nodes.clear();
    nodeBroadcastEnabled = request->hasArg(F("NB"));

    receiveDirect = request->hasArg(F("RD"));
    useMainSegmentOnly = request->hasArg(F("MO"));
    e131SkipOutOfSequence = request->hasArg(F("ES"));
    e131Multicast = request->hasArg(F("EM"));
    t = request->arg(F("EP")).toInt();
    if (t > 0) e131Port = t;
    t = request->arg(F("EU")).toInt();
    if (t >= 0  && t <= 63999) e131Universe = t;
    t = request->arg(F("DA")).toInt();
    if (t >= 0  && t <= 510) DMXAddress = t;
    t = request->arg(F("XX")).toInt();
    if (t >= 0  && t <= 150) DMXSegmentSpacing = t;
    t = request->arg(F("PY")).toInt();
    if (t >= 0  && t <= 200) e131Priority = t;
    t = request->arg(F("DM")).toInt();
    if (t >= DMX_MODE_DISABLED && t <= DMX_MODE_PRESET) DMXMode = t;
    t = request->arg(F("ET")).toInt();
    if (t > 99  && t <= 65000) realtimeTimeoutMs = t;
    arlsForceMaxBri = request->hasArg(F("FB"));
    arlsDisableGammaCorrection = request->hasArg(F("RG"));
    t = request->arg(F("WO")).toInt();
    if (t >= -255  && t <= 255) arlsOffset = t;

    alexaEnabled = request->hasArg(F("AL"));
    strlcpy(alexaInvocationName, request->arg(F("AI")).c_str(), 33);
    t = request->arg(F("AP")).toInt();
    if (t >= 0 && t <= 9) alexaNumPresets = t;

    #ifdef WLED_ENABLE_MQTT
    mqttEnabled = request->hasArg(F("MQ"));
    strlcpy(mqttServer, request->arg(F("MS")).c_str(), 33);
    t = request->arg(F("MQPORT")).toInt();
    if (t > 0) mqttPort = t;
    strlcpy(mqttUser, request->arg(F("MQUSER")).c_str(), 41);
    if (!isAsterisksOnly(request->arg(F("MQPASS")).c_str(), 41)) strlcpy(mqttPass, request->arg(F("MQPASS")).c_str(), 65);
    strlcpy(mqttClientID, request->arg(F("MQCID")).c_str(), 41);
    strlcpy(mqttDeviceTopic, request->arg(F("MD")).c_str(), 33);
    strlcpy(mqttGroupTopic, request->arg(F("MG")).c_str(), 33);
    buttonPublishMqtt = request->hasArg(F("BM"));
    #endif

    #ifndef WLED_DISABLE_HUESYNC
    for (int i=0;i<4;i++){
      String a = "H"+String(i);
      hueIP[i] = request->arg(a).toInt();
    }

    t = request->arg(F("HL")).toInt();
    if (t > 0) huePollLightId = t;

    t = request->arg(F("HI")).toInt();
    if (t > 50) huePollIntervalMs = t;

    hueApplyOnOff = request->hasArg(F("HO"));
    hueApplyBri = request->hasArg(F("HB"));
    hueApplyColor = request->hasArg(F("HC"));
    huePollingEnabled = request->hasArg(F("HP"));
    hueStoreAllowed = true;
    reconnectHue();
    #endif

    t = request->arg(F("BD")).toInt();
    if (t >= 96 && t <= 15000) serialBaud = t;
    updateBaudRate(serialBaud *100);
  }

  //TIME
  if (subPage == 5)
  {
    ntpEnabled = request->hasArg(F("NT"));
    strlcpy(ntpServerName, request->arg(F("NS")).c_str(), 33);
    useAMPM = !request->hasArg(F("CF"));
    currentTimezone = request->arg(F("TZ")).toInt();
    utcOffsetSecs = request->arg(F("UO")).toInt();

    //start ntp if not already connected
    if (ntpEnabled && WLED_CONNECTED && !ntpConnected) ntpConnected = ntpUdp.begin(ntpLocalPort);
    ntpLastSyncTime = 0; // force new NTP query

    longitude = request->arg(F("LN")).toFloat();
    latitude = request->arg(F("LT")).toFloat();
    // force a sunrise/sunset re-calculation
    calculateSunriseAndSunset();

    overlayCurrent = request->hasArg(F("OL")) ? 1 : 0;

    overlayMin = request->arg(F("O1")).toInt();
    overlayMax = request->arg(F("O2")).toInt();
    analogClock12pixel = request->arg(F("OM")).toInt();
    analogClock5MinuteMarks = request->hasArg(F("O5"));
    analogClockSecondsTrail = request->hasArg(F("OS"));

    countdownMode = request->hasArg(F("CE"));
    countdownYear = request->arg(F("CY")).toInt();
    countdownMonth = request->arg(F("CI")).toInt();
    countdownDay = request->arg(F("CD")).toInt();
    countdownHour = request->arg(F("CH")).toInt();
    countdownMin = request->arg(F("CM")).toInt();
    countdownSec = request->arg(F("CS")).toInt();
    setCountdown();

    macroAlexaOn = request->arg(F("A0")).toInt();
    macroAlexaOff = request->arg(F("A1")).toInt();
    macroCountdown = request->arg(F("MC")).toInt();
    macroNl = request->arg(F("MN")).toInt();
    for (uint8_t i=0; i<WLED_MAX_BUTTONS; i++) {
      char mp[4] = "MP"; mp[2] = (i<10?48:55)+i; mp[3] = 0; // short
      char ml[4] = "ML"; ml[2] = (i<10?48:55)+i; ml[3] = 0; // long
      char md[4] = "MD"; md[2] = (i<10?48:55)+i; md[3] = 0; // double
      //if (!request->hasArg(mp)) break;
      macroButton[i] = request->arg(mp).toInt();      // these will default to 0 if not present
      macroLongPress[i] = request->arg(ml).toInt();
      macroDoublePress[i] = request->arg(md).toInt();
    }

    char k[3]; k[2] = 0;
    for (int i = 0; i<10; i++) {
      k[1] = i+48;//ascii 0,1,2,3,...
      k[0] = 'H'; //timer hours
      timerHours[i] = request->arg(k).toInt();
      k[0] = 'N'; //minutes
      timerMinutes[i] = request->arg(k).toInt();
      k[0] = 'T'; //macros
      timerMacro[i] = request->arg(k).toInt();
      k[0] = 'W'; //weekdays
      timerWeekday[i] = request->arg(k).toInt();
      if (i<8) {
        k[0] = 'M'; //start month
        timerMonth[i] = request->arg(k).toInt() & 0x0F;
        timerMonth[i] <<= 4;
        k[0] = 'P'; //end month
        timerMonth[i] += (request->arg(k).toInt() & 0x0F);
        k[0] = 'D'; //start day
        timerDay[i] = request->arg(k).toInt();
        k[0] = 'E'; //end day
        timerDayEnd[i] = request->arg(k).toInt();
      }
    }
  }

  //SECURITY
  if (subPage == 6)
  {
    if (request->hasArg(F("RS"))) //complete factory reset
    {
      WLED_FS.format();
      #ifdef WLED_ADD_EEPROM_SUPPORT
      clearEEPROM();
<<<<<<< HEAD
      serveMessage(request, 200, F("All Settings erased."), F("Connect to '" AP_NAME "' to setup again"),255);
=======
      #endif
      serveMessage(request, 200, F("All Settings erased."), F("Connect to '" DEFAULT_AP_SSID "' to setup again"),255);
>>>>>>> 9b440790
      doReboot = true;
    }

    if (request->hasArg(F("PIN"))) {
      const char *pin = request->arg(F("PIN")).c_str();
      uint8_t pinLen = strlen(pin);
      if (pinLen == 4 || pinLen == 0) {
        uint8_t numZeros = 0;
        for (uint8_t i = 0; i < pinLen; i++) numZeros += (pin[i] == '0');
        if (numZeros < pinLen || pinLen == 0) { // ignore 0000 input (placeholder)
          strlcpy(settingsPIN, pin, 5);
        }
        settingsPIN[4] = 0;
      }
    }

    bool pwdCorrect = !otaLock; //always allow access if ota not locked
    if (request->hasArg(F("OP")))
    {
      if (otaLock && strcmp(otaPass,request->arg(F("OP")).c_str()) == 0)
      {
        // brute force protection: do not unlock even if correct if last save was less than 3 seconds ago
        if (millis() - lastEditTime > 3000) pwdCorrect = true;
      }
      if (!otaLock && request->arg(F("OP")).length() > 0)
      {
        strlcpy(otaPass,request->arg(F("OP")).c_str(), 33); // set new OTA password
      }
    }

    if (pwdCorrect) //allow changes if correct pwd or no ota active
    {
      otaLock = request->hasArg(F("NO"));
      wifiLock = request->hasArg(F("OW"));
      aOtaEnabled = request->hasArg(F("AO"));
      //createEditHandler(correctPIN && !otaLock);
    }
  }

  #ifdef WLED_ENABLE_DMX // include only if DMX is enabled
  if (subPage == 7)
  {
    int t = request->arg(F("PU")).toInt();
    if (t >= 0  && t <= 63999) e131ProxyUniverse = t;

    t = request->arg(F("CN")).toInt();
    if (t>0 && t<16) {
      DMXChannels = t;
    }
    t = request->arg(F("CS")).toInt();
    if (t>0 && t<513) {
      DMXStart = t;
    }
    t = request->arg(F("CG")).toInt();
    if (t>0 && t<513) {
      DMXGap = t;
    }
    t = request->arg(F("SL")).toInt();
    if (t>=0 && t < MAX_LEDS) {
      DMXStartLED = t;
    }
    for (int i=0; i<15; i++) {
      String argname = "CH" + String((i+1));
      t = request->arg(argname).toInt();
      DMXFixtureMap[i] = t;
    }
  }
  #endif

  //USERMODS
  if (subPage == 8)
  {
    if (!requestJSONBufferLock(5)) return;

    // global I2C & SPI pins
    int8_t hw_sda_pin  = !request->arg(F("SDA")).length() ? -1 : (int)request->arg(F("SDA")).toInt();
    int8_t hw_scl_pin  = !request->arg(F("SCL")).length() ? -1 : (int)request->arg(F("SCL")).toInt();
    #ifdef ESP8266
    // cannot change pins on ESP8266
    if (hw_sda_pin >= 0 && hw_sda_pin != HW_PIN_SDA) hw_sda_pin = HW_PIN_SDA;
    if (hw_scl_pin >= 0 && hw_scl_pin != HW_PIN_SCL) hw_scl_pin = HW_PIN_SCL;
    #endif
    PinManagerPinType i2c[2] = { { hw_sda_pin, true }, { hw_scl_pin, true } };
    if (hw_sda_pin >= 0 && hw_scl_pin >= 0 && pinManager.allocateMultiplePins(i2c, 2, PinOwner::HW_I2C)) {
      i2c_sda = hw_sda_pin;
      i2c_scl = hw_scl_pin;
      #ifdef ESP32
      Wire.setPins(i2c_sda, i2c_scl); // this will fail if Wire is initilised (Wire.begin() called)
      #endif
      Wire.begin();
    } else {
      // there is no Wire.end()
      DEBUG_PRINTLN(F("Could not allocate I2C pins."));
      uint8_t i2c[2] = { static_cast<uint8_t>(i2c_scl), static_cast<uint8_t>(i2c_sda) };
      pinManager.deallocateMultiplePins(i2c, 2, PinOwner::HW_I2C); // just in case deallocation of old pins
      i2c_sda = -1;
      i2c_scl = -1;
    }
    int8_t hw_mosi_pin = !request->arg(F("MOSI")).length() ? -1 : (int)request->arg(F("MOSI")).toInt();
    int8_t hw_miso_pin = !request->arg(F("MISO")).length() ? -1 : (int)request->arg(F("MISO")).toInt();
    int8_t hw_sclk_pin = !request->arg(F("SCLK")).length() ? -1 : (int)request->arg(F("SCLK")).toInt();
    #ifdef ESP8266
    // cannot change pins on ESP8266
    if (hw_mosi_pin >= 0 && hw_mosi_pin != HW_PIN_DATASPI)  hw_mosi_pin = HW_PIN_DATASPI;
    if (hw_miso_pin >= 0 && hw_miso_pin != HW_PIN_MISOSPI)  hw_mosi_pin = HW_PIN_MISOSPI;
    if (hw_sclk_pin >= 0 && hw_sclk_pin != HW_PIN_CLOCKSPI) hw_sclk_pin = HW_PIN_CLOCKSPI;
    #endif
    PinManagerPinType spi[3] = { { hw_mosi_pin, true }, { hw_miso_pin, true }, { hw_sclk_pin, true } };
    if (hw_mosi_pin >= 0 && hw_sclk_pin >= 0 && pinManager.allocateMultiplePins(spi, 3, PinOwner::HW_SPI)) {
      spi_mosi = hw_mosi_pin;
      spi_miso = hw_miso_pin;
      spi_sclk = hw_sclk_pin;
      // no bus re-initialisation as usermods do not get any notification
      //SPI.end();
      #ifdef ESP32
      //SPI.begin(spi_sclk, spi_miso, spi_mosi);
      #else
      //SPI.begin();
      #endif
    } else {
      //SPI.end();
      DEBUG_PRINTLN(F("Could not allocate SPI pins."));
      uint8_t spi[3] = { static_cast<uint8_t>(spi_mosi), static_cast<uint8_t>(spi_miso), static_cast<uint8_t>(spi_sclk) };
      pinManager.deallocateMultiplePins(spi, 3, PinOwner::HW_SPI); // just in case deallocation of old pins
      spi_mosi = -1;
      spi_miso = -1;
      spi_sclk = -1;
    }

    JsonObject um = doc.createNestedObject("um");

    size_t args = request->args();
    uint16_t j=0;
    for (size_t i=0; i<args; i++) {
      String name = request->argName(i);
      String value = request->arg(i);

      // POST request parameters are combined as <usermodname>_<usermodparameter>
      int umNameEnd = name.indexOf(":");
      if (umNameEnd<1) continue;  // parameter does not contain ":" or on 1st place -> wrong

      JsonObject mod = um[name.substring(0,umNameEnd)]; // get a usermod JSON object
      if (mod.isNull()) {
        mod = um.createNestedObject(name.substring(0,umNameEnd)); // if it does not exist create it
      }
      DEBUG_PRINT(name.substring(0,umNameEnd));
      DEBUG_PRINT(":");
      name = name.substring(umNameEnd+1); // remove mod name from string

      // if the resulting name still contains ":" this means nested object
      JsonObject subObj;
      int umSubObj = name.indexOf(":");
      DEBUG_PRINTF("(%d):",umSubObj);
      if (umSubObj>0) {
        subObj = mod[name.substring(0,umSubObj)];
        if (subObj.isNull())
          subObj = mod.createNestedObject(name.substring(0,umSubObj));
        name = name.substring(umSubObj+1); // remove nested object name from string
      } else {
        subObj = mod;
      }
      DEBUG_PRINT(name);

      // check if parameters represent array
      if (name.endsWith("[]")) {
        name.replace("[]","");
        value.replace(",",".");      // just in case conversion
        if (!subObj[name].is<JsonArray>()) {
          JsonArray ar = subObj.createNestedArray(name);
          if (value.indexOf(".") >= 0) ar.add(value.toFloat());  // we do have a float
          else                         ar.add(value.toInt());    // we may have an int
          j=0;
        } else {
          if (value.indexOf(".") >= 0) subObj[name].add(value.toFloat());  // we do have a float
          else                         subObj[name].add(value.toInt());    // we may have an int
          j++;
        }
        DEBUG_PRINT("[");
        DEBUG_PRINT(j);
        DEBUG_PRINT("] = ");
        DEBUG_PRINTLN(value);
      } else {
        // we are using a hidden field with the same name as our parameter (!before the actual parameter!)
        // to describe the type of parameter (text,float,int), for boolean patameters the first field contains "off"
        // so checkboxes have one or two fields (first is always "false", existence of second depends on checkmark and may be "true")
        if (subObj[name].isNull()) {
          // the first occurence of the field describes the parameter type (used in next loop)
          if (value == "false") subObj[name] = false; // checkboxes may have only one field
          else                  subObj[name] = value;
        } else {
          String type = subObj[name].as<String>();  // get previously stored value as a type
          if (subObj[name].is<bool>())   subObj[name] = true;   // checkbox/boolean
          else if (type == "number") {
            value.replace(",",".");      // just in case conversion
            if (value.indexOf(".") >= 0) subObj[name] = value.toFloat();  // we do have a float
            else                         subObj[name] = value.toInt();    // we may have an int
          } else if (type == "int")      subObj[name] = value.toInt();
          else                           subObj[name] = value;  // text fields
        }
        DEBUG_PRINT(" = ");
        DEBUG_PRINTLN(value);
      }
    }
    usermods.readFromConfig(um);  // force change of usermod parameters
    DEBUG_PRINTLN(F("Done re-init usermods."));
    releaseJSONBufferLock();
  }
<<<<<<< HEAD

  // Clock
  if (subPage == 9) {
    LedClockSettings* settings = dynamic_cast<LedClockSettings *>(usermods.lookup(USERMOD_ID_LEDCLOCK));

    // booleans
    settings->autoBrightness = false;
    settings->hideZero = false;
    settings->muteBeeps = false;

    size_t args = request->args();
    for (size_t i=0; i<args; i++) {
      String name = request->argName(i);
      String value = request->arg(i);

      if (name == LedClockSettingsKeys::Brightness::autom) {
        settings->autoBrightness = true;
      }

      else if (name == LedClockSettingsKeys::Brightness::min) {
        settings->minBrightness = constrain(value.toInt(), 1, 254);
      }

      else if (name == LedClockSettingsKeys::Brightness::max) {
        settings->maxBrightness = constrain(value.toInt(), 2, 255);
      }

      else if (name == LedClockSettingsKeys::Display::separatorMode) {
        settings->separatorMode = constrain((LedClockSettings::SeparatorMode) value.toInt(),
            LedClockSettings::SeparatorMode::ON, LedClockSettings::SeparatorMode::BLINK);
      }

      else if (name == LedClockSettingsKeys::Display::hideZero) {
        settings->hideZero = true;
      }

      else if (name == LedClockSettingsKeys::Beeps::mute) {
        settings->muteBeeps = true;
      }

      else if (name == LedClockSettingsKeys::Beeps::startup) settings->beepStartup = LedClockSettings::constrainBeep(value.toInt());
      else if (name == LedClockSettingsKeys::Beeps::wifi) settings->beepWiFi = LedClockSettings::constrainBeep(value.toInt());

      else if (name == LedClockSettingsKeys::Beeps::Clock::hour) settings->clockBeepHour = LedClockSettings::constrainBeep(value.toInt());
      else if (name == LedClockSettingsKeys::Beeps::Clock::minute) settings->clockBeepMinute = LedClockSettings::constrainBeep(value.toInt());

      else if (name == LedClockSettingsKeys::Beeps::Timer::set) settings->timerBeepSet = LedClockSettings::constrainBeep(value.toInt());
      else if (name == LedClockSettingsKeys::Beeps::Timer::start) settings->timerBeepStart = LedClockSettings::constrainBeep(value.toInt());
      else if (name == LedClockSettingsKeys::Beeps::Timer::pause) settings->timerBeepPause = LedClockSettings::constrainBeep(value.toInt());
      else if (name == LedClockSettingsKeys::Beeps::Timer::resume) settings->timerBeepResume = LedClockSettings::constrainBeep(value.toInt());
      else if (name == LedClockSettingsKeys::Beeps::Timer::reset) settings->timerBeepReset = LedClockSettings::constrainBeep(value.toInt());
      else if (name == LedClockSettingsKeys::Beeps::Timer::increase) settings->timerBeepIncrease = LedClockSettings::constrainBeep(value.toInt());
      else if (name == LedClockSettingsKeys::Beeps::Timer::hour) settings->timerBeepHour = LedClockSettings::constrainBeep(value.toInt());
      else if (name == LedClockSettingsKeys::Beeps::Timer::minute) settings->timerBeepMinute = LedClockSettings::constrainBeep(value.toInt());
      else if (name == LedClockSettingsKeys::Beeps::Timer::second) settings->timerBeepSecond = LedClockSettings::constrainBeep(value.toInt());
      else if (name == LedClockSettingsKeys::Beeps::Timer::timeout) settings->timerBeepTimeout = LedClockSettings::constrainBeep(value.toInt());

      else if (name == LedClockSettingsKeys::Beeps::Stopwatch::start) settings->stopwatchBeepStart = LedClockSettings::constrainBeep(value.toInt());
      else if (name == LedClockSettingsKeys::Beeps::Stopwatch::pause) settings->stopwatchBeepPause = LedClockSettings::constrainBeep(value.toInt());
      else if (name == LedClockSettingsKeys::Beeps::Stopwatch::resume) settings->stopwatchBeepResume = LedClockSettings::constrainBeep(value.toInt());
      else if (name == LedClockSettingsKeys::Beeps::Stopwatch::reset) settings->stopwatchBeepReset = LedClockSettings::constrainBeep(value.toInt());
      else if (name == LedClockSettingsKeys::Beeps::Stopwatch::second) settings->stopwatchBeepSecond = LedClockSettings::constrainBeep(value.toInt());
      else if (name == LedClockSettingsKeys::Beeps::Stopwatch::minute) settings->stopwatchBeepMinute = LedClockSettings::constrainBeep(value.toInt());
      else if (name == LedClockSettingsKeys::Beeps::Stopwatch::hour) settings->stopwatchBeepHour = LedClockSettings::constrainBeep(value.toInt());
      else if (name == LedClockSettingsKeys::Beeps::Stopwatch::lapTime) settings->stopwatchBeepLapTime = LedClockSettings::constrainBeep(value.toInt());
    }

    // make sure we have proper values
    if (settings->maxBrightness <= settings->minBrightness) {
      settings->maxBrightness = settings->minBrightness + 1;
    }

    settings->applySettings();
  }

  if (subPage != 2 && (subPage != 6 || !doReboot)) serializeConfig(); //do not save if factory reset or LED settings (which are saved after LED re-init)
  if (subPage == 4) alexaInit();
}
=======
>>>>>>> 9b440790

  #ifndef WLED_DISABLE_2D
  //2D panels
  if (subPage == 10)
  {
    strip.isMatrix = request->arg(F("SOMP")).toInt();
    strip.panel.clear(); // release memory if allocated
    if (strip.isMatrix) {
      strip.panels  = MAX(1,MIN(WLED_MAX_PANELS,request->arg(F("MPC")).toInt()));
      strip.panel.reserve(strip.panels); // pre-allocate memory
      for (uint8_t i=0; i<strip.panels; i++) {
        WS2812FX::Panel p;
        char pO[8] = { '\0' };
        snprintf_P(pO, 7, PSTR("P%d"), i);       // MAX_PANELS is 64 so pO will always only be 4 characters or less
        pO[7] = '\0';
        uint8_t l = strlen(pO);
        // create P0B, P1B, ..., P63B, etc for other PxxX
        pO[l] = 'B'; if (!request->hasArg(pO)) break;
        pO[l] = 'B'; p.bottomStart = request->arg(pO).toInt();
        pO[l] = 'R'; p.rightStart  = request->arg(pO).toInt();
        pO[l] = 'V'; p.vertical    = request->arg(pO).toInt();
        pO[l] = 'S'; p.serpentine  = request->hasArg(pO);
        pO[l] = 'X'; p.xOffset     = request->arg(pO).toInt();
        pO[l] = 'Y'; p.yOffset     = request->arg(pO).toInt();
        pO[l] = 'W'; p.width       = request->arg(pO).toInt();
        pO[l] = 'H'; p.height      = request->arg(pO).toInt();
        strip.panel.push_back(p);
      }
      strip.setUpMatrix(); // will check limits
      strip.makeAutoSegments(true);
      strip.deserializeMap();
    } else {
      Segment::maxWidth  = strip.getLengthTotal();
      Segment::maxHeight = 1;
    }
  }
  #endif

  // Clock
  if (subPage == 11) {
    LedClockSettings* settings = dynamic_cast<LedClockSettings *>(usermods.lookup(USERMOD_ID_LEDCLOCK));

    // booleans
    settings->autoBrightness = false;
    settings->hideZero = false;
    settings->muteBeeps = false;

    size_t args = request->args();
    for (size_t i=0; i<args; i++) {
      String name = request->argName(i);
      String value = request->arg(i);

      if (name == LedClockSettingsKeys::Brightness::autom) {
        settings->autoBrightness = true;
      }

      else if (name == LedClockSettingsKeys::Brightness::min) {
        settings->minBrightness = constrain(value.toInt(), 1, 254);
      }

      else if (name == LedClockSettingsKeys::Brightness::max) {
        settings->maxBrightness = constrain(value.toInt(), 2, 255);
      }

      else if (name == LedClockSettingsKeys::Display::separatorMode) {
        settings->separatorMode = constrain((LedClockSettings::SeparatorMode) value.toInt(),
            LedClockSettings::SeparatorMode::ON, LedClockSettings::SeparatorMode::BLINK);
      }

      else if (name == LedClockSettingsKeys::Display::hideZero) {
        settings->hideZero = true;
      }

      else if (name == LedClockSettingsKeys::Beeps::mute) {
        settings->muteBeeps = true;
      }

      else if (name == LedClockSettingsKeys::Beeps::startup) settings->beepStartup = LedClockSettings::constrainBeep(value.toInt());
      else if (name == LedClockSettingsKeys::Beeps::wifi) settings->beepWiFi = LedClockSettings::constrainBeep(value.toInt());

      else if (name == LedClockSettingsKeys::Beeps::Clock::hour) settings->clockBeepHour = LedClockSettings::constrainBeep(value.toInt());
      else if (name == LedClockSettingsKeys::Beeps::Clock::minute) settings->clockBeepMinute = LedClockSettings::constrainBeep(value.toInt());

      else if (name == LedClockSettingsKeys::Beeps::Timer::set) settings->timerBeepSet = LedClockSettings::constrainBeep(value.toInt());
      else if (name == LedClockSettingsKeys::Beeps::Timer::start) settings->timerBeepStart = LedClockSettings::constrainBeep(value.toInt());
      else if (name == LedClockSettingsKeys::Beeps::Timer::pause) settings->timerBeepPause = LedClockSettings::constrainBeep(value.toInt());
      else if (name == LedClockSettingsKeys::Beeps::Timer::resume) settings->timerBeepResume = LedClockSettings::constrainBeep(value.toInt());
      else if (name == LedClockSettingsKeys::Beeps::Timer::reset) settings->timerBeepReset = LedClockSettings::constrainBeep(value.toInt());
      else if (name == LedClockSettingsKeys::Beeps::Timer::increase) settings->timerBeepIncrease = LedClockSettings::constrainBeep(value.toInt());
      else if (name == LedClockSettingsKeys::Beeps::Timer::hour) settings->timerBeepHour = LedClockSettings::constrainBeep(value.toInt());
      else if (name == LedClockSettingsKeys::Beeps::Timer::minute) settings->timerBeepMinute = LedClockSettings::constrainBeep(value.toInt());
      else if (name == LedClockSettingsKeys::Beeps::Timer::second) settings->timerBeepSecond = LedClockSettings::constrainBeep(value.toInt());
      else if (name == LedClockSettingsKeys::Beeps::Timer::timeout) settings->timerBeepTimeout = LedClockSettings::constrainBeep(value.toInt());

      else if (name == LedClockSettingsKeys::Beeps::Stopwatch::start) settings->stopwatchBeepStart = LedClockSettings::constrainBeep(value.toInt());
      else if (name == LedClockSettingsKeys::Beeps::Stopwatch::pause) settings->stopwatchBeepPause = LedClockSettings::constrainBeep(value.toInt());
      else if (name == LedClockSettingsKeys::Beeps::Stopwatch::resume) settings->stopwatchBeepResume = LedClockSettings::constrainBeep(value.toInt());
      else if (name == LedClockSettingsKeys::Beeps::Stopwatch::reset) settings->stopwatchBeepReset = LedClockSettings::constrainBeep(value.toInt());
      else if (name == LedClockSettingsKeys::Beeps::Stopwatch::second) settings->stopwatchBeepSecond = LedClockSettings::constrainBeep(value.toInt());
      else if (name == LedClockSettingsKeys::Beeps::Stopwatch::minute) settings->stopwatchBeepMinute = LedClockSettings::constrainBeep(value.toInt());
      else if (name == LedClockSettingsKeys::Beeps::Stopwatch::hour) settings->stopwatchBeepHour = LedClockSettings::constrainBeep(value.toInt());
      else if (name == LedClockSettingsKeys::Beeps::Stopwatch::lapTime) settings->stopwatchBeepLapTime = LedClockSettings::constrainBeep(value.toInt());
    }

    // make sure we have proper values
    if (settings->maxBrightness <= settings->minBrightness) {
      settings->maxBrightness = settings->minBrightness + 1;
    }

    settings->applySettings();
  }

  lastEditTime = millis();
  if (subPage != 2 && !doReboot) doSerializeConfig = true; //serializeConfig(); //do not save if factory reset or LED settings (which are saved after LED re-init)
  #ifndef WLED_DISABLE_ALEXA
  if (subPage == 4) alexaInit();
  #endif
}


//HTTP API request parser
bool handleSet(AsyncWebServerRequest *request, const String& req, bool apply)
{
  if (!(req.indexOf("win") >= 0)) return false;

  int pos = 0;
  DEBUG_PRINT(F("API req: "));
  DEBUG_PRINTLN(req);

  //segment select (sets main segment)
  pos = req.indexOf(F("SM="));
  if (pos > 0 && !realtimeMode) {
    strip.setMainSegmentId(getNumVal(&req, pos));
  }

  byte selectedSeg = strip.getFirstSelectedSegId();

  bool singleSegment = false;

  pos = req.indexOf(F("SS="));
  if (pos > 0) {
    byte t = getNumVal(&req, pos);
    if (t < strip.getSegmentsNum()) {
      selectedSeg = t;
      singleSegment = true;
    }
  }

  Segment& selseg = strip.getSegment(selectedSeg);
  pos = req.indexOf(F("SV=")); //segment selected
  if (pos > 0) {
    byte t = getNumVal(&req, pos);
    if (t == 2) for (uint8_t i = 0; i < strip.getSegmentsNum(); i++) strip.getSegment(i).selected = false; // unselect other segments
    selseg.selected = t;
  }

  // temporary values, write directly to segments, globals are updated by setValuesFromFirstSelectedSeg()
  uint32_t col0 = selseg.colors[0];
  uint32_t col1 = selseg.colors[1];
  byte colIn[4]    = {R(col0), G(col0), B(col0), W(col0)};
  byte colInSec[4] = {R(col1), G(col1), B(col1), W(col1)};
  byte effectIn    = selseg.mode;
  byte speedIn     = selseg.speed;
  byte intensityIn = selseg.intensity;
  byte paletteIn   = selseg.palette;
  byte custom1In   = selseg.custom1;
  byte custom2In   = selseg.custom2;
  byte custom3In   = selseg.custom3;
  byte check1In    = selseg.check1;
  byte check2In    = selseg.check2;
  byte check3In    = selseg.check3;
  uint16_t startI  = selseg.start;
  uint16_t stopI   = selseg.stop;
  uint16_t startY  = selseg.startY;
  uint16_t stopY   = selseg.stopY;
  uint8_t  grpI    = selseg.grouping;
  uint16_t spcI    = selseg.spacing;
  pos = req.indexOf(F("&S=")); //segment start
  if (pos > 0) {
    startI = getNumVal(&req, pos);
  }
  pos = req.indexOf(F("S2=")); //segment stop
  if (pos > 0) {
    stopI = getNumVal(&req, pos);
  }
  pos = req.indexOf(F("GP=")); //segment grouping
  if (pos > 0) {
    grpI = getNumVal(&req, pos);
    if (grpI == 0) grpI = 1;
  }
  pos = req.indexOf(F("SP=")); //segment spacing
  if (pos > 0) {
    spcI = getNumVal(&req, pos);
  }
  selseg.set(startI, stopI, grpI, spcI, UINT16_MAX, startY, stopY);

  pos = req.indexOf(F("RV=")); //Segment reverse
  if (pos > 0) selseg.reverse = req.charAt(pos+3) != '0';

  pos = req.indexOf(F("MI=")); //Segment mirror
  if (pos > 0) selseg.mirror = req.charAt(pos+3) != '0';

  pos = req.indexOf(F("SB=")); //Segment brightness/opacity
  if (pos > 0) {
    byte segbri = getNumVal(&req, pos);
    selseg.setOption(SEG_OPTION_ON, segbri); // use transition
    if (segbri) {
      selseg.setOpacity(segbri);
    }
  }

  pos = req.indexOf(F("SW=")); //segment power
  if (pos > 0) {
    switch (getNumVal(&req, pos)) {
      case 0:  selseg.setOption(SEG_OPTION_ON, false);      break; // use transition
      case 1:  selseg.setOption(SEG_OPTION_ON, true);       break; // use transition
      default: selseg.setOption(SEG_OPTION_ON, !selseg.on); break; // use transition
    }
  }

  pos = req.indexOf(F("PS=")); //saves current in preset
  if (pos > 0) savePreset(getNumVal(&req, pos));

  pos = req.indexOf(F("P1=")); //sets first preset for cycle
  if (pos > 0) presetCycMin = getNumVal(&req, pos);

  pos = req.indexOf(F("P2=")); //sets last preset for cycle
  if (pos > 0) presetCycMax = getNumVal(&req, pos);

  //apply preset
  if (updateVal(req.c_str(), "PL=", &presetCycCurr, presetCycMin, presetCycMax)) {
    unloadPlaylist();
    applyPreset(presetCycCurr);
  }

  //set brightness
  updateVal(req.c_str(), "&A=", &bri);

  bool col0Changed = false, col1Changed = false;
  //set colors
  col0Changed |= updateVal(req.c_str(), "&R=", &colIn[0]);
  col0Changed |= updateVal(req.c_str(), "&G=", &colIn[1]);
  col0Changed |= updateVal(req.c_str(), "&B=", &colIn[2]);
  col0Changed |= updateVal(req.c_str(), "&W=", &colIn[3]);

  col1Changed |= updateVal(req.c_str(), "R2=", &colInSec[0]);
  col1Changed |= updateVal(req.c_str(), "G2=", &colInSec[1]);
  col1Changed |= updateVal(req.c_str(), "B2=", &colInSec[2]);
  col1Changed |= updateVal(req.c_str(), "W2=", &colInSec[3]);

  #ifdef WLED_ENABLE_LOXONE
  //lox parser
  pos = req.indexOf(F("LX=")); // Lox primary color
  if (pos > 0) {
    int lxValue = getNumVal(&req, pos);
    if (parseLx(lxValue, colIn)) {
      bri = 255;
      nightlightActive = false; //always disable nightlight when toggling
      col0Changed = true;
    }
  }
  pos = req.indexOf(F("LY=")); // Lox secondary color
  if (pos > 0) {
    int lxValue = getNumVal(&req, pos);
    if(parseLx(lxValue, colInSec)) {
      bri = 255;
      nightlightActive = false; //always disable nightlight when toggling
      col1Changed = true;
    }
  }
  #endif

  //set hue
  pos = req.indexOf(F("HU="));
  if (pos > 0) {
    uint16_t temphue = getNumVal(&req, pos);
    byte tempsat = 255;
    pos = req.indexOf(F("SA="));
    if (pos > 0) {
      tempsat = getNumVal(&req, pos);
    }
    byte sec = req.indexOf(F("H2"));
    colorHStoRGB(temphue, tempsat, (sec>0) ? colInSec : colIn);
    col0Changed |= (!sec); col1Changed |= sec;
  }

  //set white spectrum (kelvin)
  pos = req.indexOf(F("&K="));
  if (pos > 0) {
    byte sec = req.indexOf(F("K2"));
    colorKtoRGB(getNumVal(&req, pos), (sec>0) ? colInSec : colIn);
    col0Changed |= (!sec); col1Changed |= sec;
  }

  //set color from HEX or 32bit DEC
  byte tmpCol[4];
  pos = req.indexOf(F("CL="));
  if (pos > 0) {
    colorFromDecOrHexString(colIn, (char*)req.substring(pos + 3).c_str());
    col0Changed = true;
  }
  pos = req.indexOf(F("C2="));
  if (pos > 0) {
    colorFromDecOrHexString(colInSec, (char*)req.substring(pos + 3).c_str());
    col1Changed = true;
  }
  pos = req.indexOf(F("C3="));
  if (pos > 0) {
    colorFromDecOrHexString(tmpCol, (char*)req.substring(pos + 3).c_str());
    uint32_t col2 = RGBW32(tmpCol[0], tmpCol[1], tmpCol[2], tmpCol[3]);
    selseg.setColor(2, col2); // defined above (SS= or main)
    if (!singleSegment) strip.setColor(2, col2); // will set color to all active & selected segments
  }

  //set to random hue SR=0->1st SR=1->2nd
  pos = req.indexOf(F("SR"));
  if (pos > 0) {
    byte sec = getNumVal(&req, pos);
    setRandomColor(sec? colInSec : colIn);
    col0Changed |= (!sec); col1Changed |= sec;
  }

  //swap 2nd & 1st
  pos = req.indexOf(F("SC"));
  if (pos > 0) {
    byte temp;
    for (uint8_t i=0; i<4; i++) {
      temp        = colIn[i];
      colIn[i]    = colInSec[i];
      colInSec[i] = temp;
    }
    col0Changed = col1Changed = true;
  }

  // apply colors to selected segment, and all selected segments if applicable
  if (col0Changed) {
    uint32_t colIn0 = RGBW32(colIn[0], colIn[1], colIn[2], colIn[3]);
    selseg.setColor(0, colIn0);
    if (!singleSegment) strip.setColor(0, colIn0); // will set color to all active & selected segments
  }

  if (col1Changed) {
    uint32_t colIn1 = RGBW32(colInSec[0], colInSec[1], colInSec[2], colInSec[3]);
    selseg.setColor(1, colIn1);
    if (!singleSegment) strip.setColor(1, colIn1); // will set color to all active & selected segments
  }

  bool fxModeChanged = false, speedChanged = false, intensityChanged = false, paletteChanged = false;
  bool custom1Changed = false, custom2Changed = false, custom3Changed = false, check1Changed = false, check2Changed = false, check3Changed = false;
  // set effect parameters
  if (updateVal(req.c_str(), "FX=", &effectIn, 0, strip.getModeCount()-1)) {
    if (request != nullptr) unloadPlaylist(); // unload playlist if changing FX using web request
    fxModeChanged = true;
  }
  speedChanged     = updateVal(req.c_str(), "SX=", &speedIn);
  intensityChanged = updateVal(req.c_str(), "IX=", &intensityIn);
  paletteChanged   = updateVal(req.c_str(), "FP=", &paletteIn, 0, strip.getPaletteCount()-1);
  custom1Changed   = updateVal(req.c_str(), "X1=", &custom1In);
  custom2Changed   = updateVal(req.c_str(), "X2=", &custom2In);
  custom3Changed   = updateVal(req.c_str(), "X3=", &custom3In);
  check1Changed    = updateVal(req.c_str(), "M1=", &check1In);
  check2Changed    = updateVal(req.c_str(), "M2=", &check2In);
  check3Changed    = updateVal(req.c_str(), "M3=", &check3In);

  stateChanged |= (fxModeChanged || speedChanged || intensityChanged || paletteChanged || custom1Changed || custom2Changed || custom3Changed || check1Changed || check2Changed || check3Changed);

  // apply to main and all selected segments to prevent #1618.
  for (uint8_t i = 0; i < strip.getSegmentsNum(); i++) {
    Segment& seg = strip.getSegment(i);
    if (i != selectedSeg && (singleSegment || !seg.isActive() || !seg.isSelected())) continue; // skip non main segments if not applying to all
    if (fxModeChanged)    seg.setMode(effectIn, req.indexOf(F("FXD="))>0);  // apply defaults if FXD= is specified
    if (speedChanged)     seg.speed     = speedIn;
    if (intensityChanged) seg.intensity = intensityIn;
    if (paletteChanged)   seg.setPalette(paletteIn);
    if (custom1Changed)   seg.custom1   = custom1In;
    if (custom2Changed)   seg.custom2   = custom2In;
    if (custom3Changed)   seg.custom3   = custom3In;
    if (check1Changed)    seg.check1    = (bool)check1In;
    if (check2Changed)    seg.check2    = (bool)check2In;
    if (check3Changed)    seg.check3    = (bool)check3In;
  }

  //set advanced overlay
  pos = req.indexOf(F("OL="));
  if (pos > 0) {
    overlayCurrent = getNumVal(&req, pos);
  }

  //apply macro (deprecated, added for compatibility with pre-0.11 automations)
  pos = req.indexOf(F("&M="));
  if (pos > 0) {
    applyPreset(getNumVal(&req, pos) + 16);
  }

  //toggle send UDP direct notifications
  pos = req.indexOf(F("SN="));
  if (pos > 0) notifyDirect = (req.charAt(pos+3) != '0');

  //toggle receive UDP direct notifications
  pos = req.indexOf(F("RN="));
  if (pos > 0) receiveNotifications = (req.charAt(pos+3) != '0');

  //receive live data via UDP/Hyperion
  pos = req.indexOf(F("RD="));
  if (pos > 0) receiveDirect = (req.charAt(pos+3) != '0');

  //main toggle on/off (parse before nightlight, #1214)
  pos = req.indexOf(F("&T="));
  if (pos > 0) {
    nightlightActive = false; //always disable nightlight when toggling
    switch (getNumVal(&req, pos))
    {
      case 0: if (bri != 0){briLast = bri; bri = 0;} break; //off, only if it was previously on
      case 1: if (bri == 0) bri = briLast; break; //on, only if it was previously off
      default: toggleOnOff(); //toggle
    }
  }

  //toggle nightlight mode
  bool aNlDef = false;
  if (req.indexOf(F("&ND")) > 0) aNlDef = true;
  pos = req.indexOf(F("NL="));
  if (pos > 0)
  {
    if (req.charAt(pos+3) == '0')
    {
      nightlightActive = false;
    } else {
      nightlightActive = true;
      if (!aNlDef) nightlightDelayMins = getNumVal(&req, pos);
      else         nightlightDelayMins = nightlightDelayMinsDefault;
      nightlightStartTime = millis();
    }
  } else if (aNlDef)
  {
    nightlightActive = true;
    nightlightDelayMins = nightlightDelayMinsDefault;
    nightlightStartTime = millis();
  }

  //set nightlight target brightness
  pos = req.indexOf(F("NT="));
  if (pos > 0) {
    nightlightTargetBri = getNumVal(&req, pos);
    nightlightActiveOld = false; //re-init
  }

  //toggle nightlight fade
  pos = req.indexOf(F("NF="));
  if (pos > 0)
  {
    nightlightMode = getNumVal(&req, pos);

    nightlightActiveOld = false; //re-init
  }
  if (nightlightMode > NL_MODE_SUN) nightlightMode = NL_MODE_SUN;

  pos = req.indexOf(F("TT="));
  if (pos > 0) transitionDelay = getNumVal(&req, pos);

  //set time (unix timestamp)
  pos = req.indexOf(F("ST="));
  if (pos > 0) {
    setTimeFromAPI(getNumVal(&req, pos));
  }

  //set countdown goal (unix timestamp)
  pos = req.indexOf(F("CT="));
  if (pos > 0) {
    countdownTime = getNumVal(&req, pos);
    if (countdownTime - toki.second() > 0) countdownOverTriggered = false;
  }

  pos = req.indexOf(F("LO="));
  if (pos > 0) {
    realtimeOverride = getNumVal(&req, pos);
    if (realtimeOverride > 2) realtimeOverride = REALTIME_OVERRIDE_ALWAYS;
    if (realtimeMode && useMainSegmentOnly) {
      strip.getMainSegment().freeze = !realtimeOverride;
    }
  }

  pos = req.indexOf(F("RB"));
  if (pos > 0) doReboot = true;

  // clock mode, 0: normal, 1: countdown
  pos = req.indexOf(F("NM="));
  if (pos > 0) countdownMode = (req.charAt(pos+3) != '0');

  pos = req.indexOf(F("U0=")); //user var 0
  if (pos > 0) {
    userVar0 = getNumVal(&req, pos);
  }

  pos = req.indexOf(F("U1=")); //user var 1
  if (pos > 0) {
    userVar1 = getNumVal(&req, pos);
  }
  // you can add more if you need

  // global col[], effectCurrent, ... are updated in stateChanged()
  if (!apply) return true; // when called by JSON API, do not call colorUpdated() here

  pos = req.indexOf(F("&NN")); //do not send UDP notifications this time
  stateUpdated((pos > 0) ? CALL_MODE_NO_NOTIFY : CALL_MODE_DIRECT_CHANGE);

  // internal call, does not send XML response
  pos = req.indexOf(F("IN"));
  if (pos < 1) XML_response(request);

  return true;
}<|MERGE_RESOLUTION|>--- conflicted
+++ resolved
@@ -15,13 +15,8 @@
     return;
   }
 
-<<<<<<< HEAD
-  //0: menu 1: wifi 2: leds 3: ui 4: sync 5: time 6: sec 7: DMX 8: usermods 9: clock
-  if (subPage <1 || subPage >9) return;
-=======
   //0: menu 1: wifi 2: leds 3: ui 4: sync 5: time 6: sec 7: DMX 8: usermods 9: N/A 10: 2D 11: clock
   if (subPage <1 || subPage >11 || !correctPIN) return;
->>>>>>> 9b440790
 
   //WIFI SETTINGS
   if (subPage == 1)
@@ -439,12 +434,8 @@
       WLED_FS.format();
       #ifdef WLED_ADD_EEPROM_SUPPORT
       clearEEPROM();
-<<<<<<< HEAD
-      serveMessage(request, 200, F("All Settings erased."), F("Connect to '" AP_NAME "' to setup again"),255);
-=======
       #endif
       serveMessage(request, 200, F("All Settings erased."), F("Connect to '" DEFAULT_AP_SSID "' to setup again"),255);
->>>>>>> 9b440790
       doReboot = true;
     }
 
@@ -652,87 +643,6 @@
     DEBUG_PRINTLN(F("Done re-init usermods."));
     releaseJSONBufferLock();
   }
-<<<<<<< HEAD
-
-  // Clock
-  if (subPage == 9) {
-    LedClockSettings* settings = dynamic_cast<LedClockSettings *>(usermods.lookup(USERMOD_ID_LEDCLOCK));
-
-    // booleans
-    settings->autoBrightness = false;
-    settings->hideZero = false;
-    settings->muteBeeps = false;
-
-    size_t args = request->args();
-    for (size_t i=0; i<args; i++) {
-      String name = request->argName(i);
-      String value = request->arg(i);
-
-      if (name == LedClockSettingsKeys::Brightness::autom) {
-        settings->autoBrightness = true;
-      }
-
-      else if (name == LedClockSettingsKeys::Brightness::min) {
-        settings->minBrightness = constrain(value.toInt(), 1, 254);
-      }
-
-      else if (name == LedClockSettingsKeys::Brightness::max) {
-        settings->maxBrightness = constrain(value.toInt(), 2, 255);
-      }
-
-      else if (name == LedClockSettingsKeys::Display::separatorMode) {
-        settings->separatorMode = constrain((LedClockSettings::SeparatorMode) value.toInt(),
-            LedClockSettings::SeparatorMode::ON, LedClockSettings::SeparatorMode::BLINK);
-      }
-
-      else if (name == LedClockSettingsKeys::Display::hideZero) {
-        settings->hideZero = true;
-      }
-
-      else if (name == LedClockSettingsKeys::Beeps::mute) {
-        settings->muteBeeps = true;
-      }
-
-      else if (name == LedClockSettingsKeys::Beeps::startup) settings->beepStartup = LedClockSettings::constrainBeep(value.toInt());
-      else if (name == LedClockSettingsKeys::Beeps::wifi) settings->beepWiFi = LedClockSettings::constrainBeep(value.toInt());
-
-      else if (name == LedClockSettingsKeys::Beeps::Clock::hour) settings->clockBeepHour = LedClockSettings::constrainBeep(value.toInt());
-      else if (name == LedClockSettingsKeys::Beeps::Clock::minute) settings->clockBeepMinute = LedClockSettings::constrainBeep(value.toInt());
-
-      else if (name == LedClockSettingsKeys::Beeps::Timer::set) settings->timerBeepSet = LedClockSettings::constrainBeep(value.toInt());
-      else if (name == LedClockSettingsKeys::Beeps::Timer::start) settings->timerBeepStart = LedClockSettings::constrainBeep(value.toInt());
-      else if (name == LedClockSettingsKeys::Beeps::Timer::pause) settings->timerBeepPause = LedClockSettings::constrainBeep(value.toInt());
-      else if (name == LedClockSettingsKeys::Beeps::Timer::resume) settings->timerBeepResume = LedClockSettings::constrainBeep(value.toInt());
-      else if (name == LedClockSettingsKeys::Beeps::Timer::reset) settings->timerBeepReset = LedClockSettings::constrainBeep(value.toInt());
-      else if (name == LedClockSettingsKeys::Beeps::Timer::increase) settings->timerBeepIncrease = LedClockSettings::constrainBeep(value.toInt());
-      else if (name == LedClockSettingsKeys::Beeps::Timer::hour) settings->timerBeepHour = LedClockSettings::constrainBeep(value.toInt());
-      else if (name == LedClockSettingsKeys::Beeps::Timer::minute) settings->timerBeepMinute = LedClockSettings::constrainBeep(value.toInt());
-      else if (name == LedClockSettingsKeys::Beeps::Timer::second) settings->timerBeepSecond = LedClockSettings::constrainBeep(value.toInt());
-      else if (name == LedClockSettingsKeys::Beeps::Timer::timeout) settings->timerBeepTimeout = LedClockSettings::constrainBeep(value.toInt());
-
-      else if (name == LedClockSettingsKeys::Beeps::Stopwatch::start) settings->stopwatchBeepStart = LedClockSettings::constrainBeep(value.toInt());
-      else if (name == LedClockSettingsKeys::Beeps::Stopwatch::pause) settings->stopwatchBeepPause = LedClockSettings::constrainBeep(value.toInt());
-      else if (name == LedClockSettingsKeys::Beeps::Stopwatch::resume) settings->stopwatchBeepResume = LedClockSettings::constrainBeep(value.toInt());
-      else if (name == LedClockSettingsKeys::Beeps::Stopwatch::reset) settings->stopwatchBeepReset = LedClockSettings::constrainBeep(value.toInt());
-      else if (name == LedClockSettingsKeys::Beeps::Stopwatch::second) settings->stopwatchBeepSecond = LedClockSettings::constrainBeep(value.toInt());
-      else if (name == LedClockSettingsKeys::Beeps::Stopwatch::minute) settings->stopwatchBeepMinute = LedClockSettings::constrainBeep(value.toInt());
-      else if (name == LedClockSettingsKeys::Beeps::Stopwatch::hour) settings->stopwatchBeepHour = LedClockSettings::constrainBeep(value.toInt());
-      else if (name == LedClockSettingsKeys::Beeps::Stopwatch::lapTime) settings->stopwatchBeepLapTime = LedClockSettings::constrainBeep(value.toInt());
-    }
-
-    // make sure we have proper values
-    if (settings->maxBrightness <= settings->minBrightness) {
-      settings->maxBrightness = settings->minBrightness + 1;
-    }
-
-    settings->applySettings();
-  }
-
-  if (subPage != 2 && (subPage != 6 || !doReboot)) serializeConfig(); //do not save if factory reset or LED settings (which are saved after LED re-init)
-  if (subPage == 4) alexaInit();
-}
-=======
->>>>>>> 9b440790
 
   #ifndef WLED_DISABLE_2D
   //2D panels
