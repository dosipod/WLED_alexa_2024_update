#include "wled.h"

/*
 * Receives client input
 */

void _setRandomColor(bool _sec,bool fromButton)
{
  lastRandomIndex = strip.get_random_wheel_index(lastRandomIndex);
  if (_sec){
    colorHStoRGB(lastRandomIndex*256,255,colSec);
  } else {
    colorHStoRGB(lastRandomIndex*256,255,col);
  }
  if (fromButton) colorUpdated(2);
}


bool isAsterisksOnly(const char* str, byte maxLen)
{
  for (byte i = 0; i < maxLen; i++) {
    if (str[i] == 0) break;
    if (str[i] != '*') return false;
  }
  //at this point the password contains asterisks only
  return (str[0] != 0); //false on empty string
}


//called upon POST settings form submit
void handleSettingsSet(AsyncWebServerRequest *request, byte subPage)
{

  //0: menu 1: wifi 2: leds 3: ui 4: sync 5: time 6: sec 7: DMX
  if (subPage <1 || subPage >8) return;

  //WIFI SETTINGS
  if (subPage == 1)
  {
    strlcpy(clientSSID,request->arg(F("CS")).c_str(), 33);

    if (!isAsterisksOnly(request->arg(F("CP")).c_str(), 65)) strlcpy(clientPass, request->arg(F("CP")).c_str(), 65);

    strlcpy(cmDNS, request->arg(F("CM")).c_str(), 33);

    apBehavior = request->arg(F("AB")).toInt();
    strlcpy(apSSID, request->arg(F("AS")).c_str(), 33);
    apHide = request->hasArg(F("AH"));
    int passlen = request->arg(F("AP")).length();
    if (passlen == 0 || (passlen > 7 && !isAsterisksOnly(request->arg(F("AP")).c_str(), 65))) strlcpy(apPass, request->arg(F("AP")).c_str(), 65);
    int t = request->arg(F("AC")).toInt(); if (t > 0 && t < 14) apChannel = t;

    noWifiSleep = request->hasArg(F("WS"));

    char k[3]; k[2] = 0;
    for (int i = 0; i<4; i++)
    {
      k[1] = i+48;//ascii 0,1,2,3

      k[0] = 'I'; //static IP
      staticIP[i] = request->arg(k).toInt();

      k[0] = 'G'; //gateway
      staticGateway[i] = request->arg(k).toInt();

      k[0] = 'S'; //subnet
      staticSubnet[i] = request->arg(k).toInt();
    }
  }

  //LED SETTINGS
  if (subPage == 2)
  {
    int t = request->arg(F("LC")).toInt();
    if (t > 0 && t <= MAX_LEDS) ledCount = t;
    #ifdef ESP8266
    #if LEDPIN == 3
    if (ledCount > MAX_LEDS_DMA) ledCount = MAX_LEDS_DMA; //DMA method uses too much ram
    #endif
    #endif
    strip.ablMilliampsMax = request->arg(F("MA")).toInt();
    strip.milliampsPerLed = request->arg(F("LA")).toInt();

    useRGBW = request->hasArg(F("EW"));
    strip.colorOrder = request->arg(F("CO")).toInt();
    strip.rgbwMode = request->arg(F("AW")).toInt();

    briS = request->arg(F("CA")).toInt();

    saveCurrPresetCycConf = request->hasArg(F("PC"));
    turnOnAtBoot = request->hasArg(F("BO"));
    t = request->arg(F("BP")).toInt();
    if (t <= 25) bootPreset = t;
    strip.gammaCorrectBri = request->hasArg(F("GB"));
    strip.gammaCorrectCol = request->hasArg(F("GC"));

    fadeTransition = request->hasArg(F("TF"));
    t = request->arg(F("TD")).toInt();
    if (t > 0) transitionDelay = t;
    transitionDelayDefault = t;
    strip.paletteFade = request->hasArg(F("PF"));

    nightlightTargetBri = request->arg(F("TB")).toInt();
    t = request->arg(F("TL")).toInt();
    if (t > 0) nightlightDelayMinsDefault = t;
    nightlightDelayMins = nightlightDelayMinsDefault;
    nightlightMode = request->arg(F("TW")).toInt();

    t = request->arg(F("PB")).toInt();
    if (t >= 0 && t < 4) strip.paletteBlend = t;
    strip.reverseMode = request->hasArg(F("RV"));
    skipFirstLed = request->hasArg(F("SL"));
    t = request->arg(F("BF")).toInt();
    if (t > 0) briMultiplier = t;

    #ifndef ESP8266
    strip.matrixWidth = request->arg(F("LCW")).toInt();
    strip.matrixHeight = request->arg(F("LCH")).toInt();
    strip.matrixSerpentine = request->hasArg(F("LCWHS"));
    #endif // ESP8266
  }

  //UI
  if (subPage == 3)
  {
    strlcpy(serverDescription, request->arg(F("DS")).c_str(), 33);
    syncToggleReceive = request->hasArg(F("ST"));
  }

  //SYNC
  if (subPage == 4)
  {
    buttonEnabled = request->hasArg(F("BT"));
    irEnabled = request->arg(F("IR")).toInt();
    int t = request->arg(F("UP")).toInt();
    if (t > 0) udpPort = t;
    t = request->arg(F("U2")).toInt();
    if (t > 0) udpPort2 = t;
    receiveNotificationBrightness = request->hasArg(F("RB"));
    receiveNotificationColor = request->hasArg(F("RC"));
    receiveNotificationEffects = request->hasArg(F("RX"));
    receiveNotifications = (receiveNotificationBrightness || receiveNotificationColor || receiveNotificationEffects);
    notifyDirectDefault = request->hasArg(F("SD"));
    notifyDirect = notifyDirectDefault;
    notifyButton = request->hasArg(F("SB"));
    notifyAlexa = request->hasArg(F("SA"));
    notifyHue = request->hasArg(F("SH"));
    notifyMacro = request->hasArg(F("SM"));
    notifyTwice = request->hasArg(F("S2"));

    receiveDirect = request->hasArg(F("RD"));
    e131SkipOutOfSequence = request->hasArg(F("ES"));
    e131Multicast = request->hasArg(F("EM"));
    t = request->arg(F("EP")).toInt();
    if (t > 0) e131Port = t;
    t = request->arg(F("EU")).toInt();
    if (t >= 0  && t <= 63999) e131Universe = t;
    t = request->arg(F("DA")).toInt();
    if (t >= 0  && t <= 510) DMXAddress = t;
    t = request->arg(F("DM")).toInt();
    if (t >= DMX_MODE_DISABLED && t <= DMX_MODE_MULTIPLE_DRGB) DMXMode = t;
    t = request->arg(F("ET")).toInt();
    if (t > 99  && t <= 65000) realtimeTimeoutMs = t;
    arlsForceMaxBri = request->hasArg(F("FB"));
    arlsDisableGammaCorrection = request->hasArg(F("RG"));
    t = request->arg(F("WO")).toInt();
    if (t >= -255  && t <= 255) arlsOffset = t;

    alexaEnabled = request->hasArg(F("AL"));
    strlcpy(alexaInvocationName, request->arg(F("AI")).c_str(), 33);

    if (request->hasArg("BK") && !request->arg("BK").equals(F("Hidden"))) {
      strlcpy(blynkApiKey, request->arg("BK").c_str(), 36); initBlynk(blynkApiKey);
    }
    t = request->arg(F("ASE")).toInt();
    if (t == 0) {
      // 0 == udp audio sync off
      Serial.print("Setting audio sync settings");
      audioSyncEnabled &= ~(1 << 0);
      audioSyncEnabled &= ~(1 << 1);
    }
    else if (t == 1) {
      // 1 == transmit only
      Serial.print("Setting audio sync settings");
      audioSyncEnabled |= 1 << 0;
      audioSyncEnabled &= ~(1 << 1);
    }
    else if (t == 2) {
      // 2 == receive only
      Serial.print("Setting audio sync settings");
      audioSyncEnabled &= ~(1 << 0);
      audioSyncEnabled |= 1 << 1;
    }
    Serial.print(audioSyncEnabled);
    t = request->arg(F("ASP")).toInt();
    audioSyncPort = t;

    #ifdef WLED_ENABLE_MQTT
    mqttEnabled = request->hasArg(F("MQ"));
    strlcpy(mqttServer, request->arg(F("MS")).c_str(), 33);
    t = request->arg(F("MQPORT")).toInt();
    if (t > 0) mqttPort = t;
    strlcpy(mqttUser, request->arg(F("MQUSER")).c_str(), 41);
    if (!isAsterisksOnly(request->arg(F("MQPASS")).c_str(), 41)) strlcpy(mqttPass, request->arg(F("MQPASS")).c_str(), 41);
    strlcpy(mqttClientID, request->arg(F("MQCID")).c_str(), 41);
    strlcpy(mqttDeviceTopic, request->arg(F("MD")).c_str(), 33);
    strlcpy(mqttGroupTopic, request->arg(F("MG")).c_str(), 33);
    #endif

    #ifndef WLED_DISABLE_HUESYNC
    for (int i=0;i<4;i++){
      String a = "H"+String(i);
      hueIP[i] = request->arg(a).toInt();
    }

    t = request->arg(F("HL")).toInt();
    if (t > 0) huePollLightId = t;

    t = request->arg(F("HI")).toInt();
    if (t > 50) huePollIntervalMs = t;

    hueApplyOnOff = request->hasArg(F("HO"));
    hueApplyBri = request->hasArg(F("HB"));
    hueApplyColor = request->hasArg(F("HC"));
    huePollingEnabled = request->hasArg(F("HP"));
    hueStoreAllowed = true;
    reconnectHue();
    #endif
  }

  //TIME
  if (subPage == 5)
  {
    ntpEnabled = request->hasArg(F("NT"));
    strlcpy(ntpServerName, request->arg(F("NS")).c_str(), 33);
    useAMPM = !request->hasArg(F("CF"));
    currentTimezone = request->arg(F("TZ")).toInt();
    utcOffsetSecs = request->arg(F("UO")).toInt();

    //start ntp if not already connected
    if (ntpEnabled && WLED_CONNECTED && !ntpConnected) ntpConnected = ntpUdp.begin(ntpLocalPort);

    if (request->hasArg(F("OL"))) {
      overlayDefault = request->arg(F("OL")).toInt();
      overlayCurrent = overlayDefault;
    }

    overlayMin = request->arg(F("O1")).toInt();
    overlayMax = request->arg(F("O2")).toInt();
    analogClock12pixel = request->arg(F("OM")).toInt();
    analogClock5MinuteMarks = request->hasArg(F("O5"));
    analogClockSecondsTrail = request->hasArg(F("OS"));

    strcpy(cronixieDisplay,request->arg(F("CX")).c_str());
    cronixieBacklight = request->hasArg(F("CB"));
    countdownMode = request->hasArg(F("CE"));
    countdownYear = request->arg(F("CY")).toInt();
    countdownMonth = request->arg(F("CI")).toInt();
    countdownDay = request->arg(F("CD")).toInt();
    countdownHour = request->arg(F("CH")).toInt();
    countdownMin = request->arg(F("CM")).toInt();
    countdownSec = request->arg(F("CS")).toInt();

    macroAlexaOn = request->arg(F("A0")).toInt();
    macroAlexaOff = request->arg(F("A1")).toInt();
    macroButton = request->arg(F("MP")).toInt();
    macroLongPress = request->arg(F("ML")).toInt();
    macroCountdown = request->arg(F("MC")).toInt();
    macroNl = request->arg(F("MN")).toInt();
    macroDoublePress = request->arg(F("MD")).toInt();

    char k[3]; k[2] = 0;
    for (int i = 0; i<8; i++)
    {
      k[1] = i+48;//ascii 0,1,2,3

      k[0] = 'H'; //timer hours
      timerHours[i] = request->arg(k).toInt();

      k[0] = 'N'; //minutes
      timerMinutes[i] = request->arg(k).toInt();

      k[0] = 'T'; //macros
      timerMacro[i] = request->arg(k).toInt();

      k[0] = 'W'; //weekdays
      timerWeekday[i] = request->arg(k).toInt();
    }
  }

  //SECURITY
  if (subPage == 6)
  {
    if (request->hasArg(F("RS"))) //complete factory reset
    {
      WLED_FS.format();
      serveMessage(request, 200, F("All Settings erased."), F("Connect to WLED-AP to setup again"),255);
      doReboot = true;
    }

    bool pwdCorrect = !otaLock; //always allow access if ota not locked
    if (request->hasArg(F("OP")))
    {
      if (otaLock && strcmp(otaPass,request->arg(F("OP")).c_str()) == 0)
      {
        pwdCorrect = true;
      }
      if (!otaLock && request->arg(F("OP")).length() > 0)
      {
        strlcpy(otaPass,request->arg(F("OP")).c_str(), 33);
      }
    }

    if (pwdCorrect) //allow changes if correct pwd or no ota active
    {
      otaLock = request->hasArg(F("NO"));
      wifiLock = request->hasArg(F("OW"));
      aOtaEnabled = request->hasArg(F("AO"));
    }
  }
  #ifdef WLED_ENABLE_DMX // include only if DMX is enabled
  if (subPage == 7)
  {
    int t = request->arg(F("PU")).toInt();
    if (t >= 0  && t <= 63999) e131ProxyUniverse = t;

    t = request->arg(F("CN")).toInt();
    if (t>0 && t<16) {
      DMXChannels = t;
    }
    t = request->arg(F("CS")).toInt();
    if (t>0 && t<513) {
      DMXStart = t;
    }
    t = request->arg(F("CG")).toInt();
    if (t>0 && t<513) {
      DMXGap = t;
    }
    t = request->arg(F("SL")).toInt();
    if (t>=0 && t < MAX_LEDS) {
      DMXStartLED = t;
    }
    for (int i=0; i<15; i++) {
      String argname = "CH" + String((i+1));
      t = request->arg(argname).toInt();
      DMXFixtureMap[i] = t;
    }
  }
  #endif
<<<<<<< HEAD

  //SOUND SETTINGS
  if (subPage == 8)
  {
    int t;
    t = request->arg(F("SQ")).toInt();
    if (t >= 0) soundSquelch = t;

    t = request->arg(F("GN")).toInt();
    if (t >= 0) sampleGain = t;
  }

  if (subPage != 6 || !doReboot) saveSettingsToEEPROM(); //do not save if factory reset
=======
  if (subPage != 6 || !doReboot) serializeConfig(); //do not save if factory reset
>>>>>>> b697df35
  if (subPage == 2) {
    strip.init(useRGBW,ledCount,skipFirstLed);
  }
  if (subPage == 4) alexaInit();
}


//helper to get int value at a position in string
int getNumVal(const String* req, uint16_t pos)
{
  return req->substring(pos+3).toInt();
}


//helper to get int value at a position in string
bool updateVal(const String* req, const char* key, byte* val, byte minv, byte maxv)
{
  int pos = req->indexOf(key);
  if (pos < 1) return false;

  if (req->charAt(pos+3) == '~') {
    int out = getNumVal(req, pos+1);
    if (out == 0)
    {
      if (req->charAt(pos+4) == '-')
      {
        *val = (*val <= minv)? maxv : *val -1;
      } else {
        *val = (*val >= maxv)? minv : *val +1;
      }
    } else {
      out += *val;
      if (out > maxv) out = maxv;
      if (out < minv) out = minv;
      *val = out;
    }
  } else
  {
    *val = getNumVal(req, pos);
  }
  return true;
}


//HTTP API request parser
bool handleSet(AsyncWebServerRequest *request, const String& req, bool apply)
{
  if (!(req.indexOf("win") >= 0)) return false;

  int pos = 0;
  DEBUG_PRINT(F("API req: "));
  DEBUG_PRINTLN(req);

  strip.applyToAllSelected = true;

  //segment select (sets main segment)
  byte prevMain = strip.getMainSegmentId();
  pos = req.indexOf(F("SM="));
  if (pos > 0) {
    strip.mainSegment = getNumVal(&req, pos);
  }
  byte main = strip.getMainSegmentId();
  if (main != prevMain) setValuesFromMainSeg();

  pos = req.indexOf(F("SS="));
  if (pos > 0) {
    byte t = getNumVal(&req, pos);
    if (t < strip.getMaxSegments()) main = t;
  }

  WS2812FX::Segment& mainseg = strip.getSegment(main);
  pos = req.indexOf(F("SV=")); //segment selected
  if (pos > 0) {
    byte t = getNumVal(&req, pos);
    if (t == 2) {
      for (uint8_t i = 0; i < strip.getMaxSegments(); i++)
      {
        strip.getSegment(i).setOption(SEG_OPTION_SELECTED, 0);
      }
    }
    mainseg.setOption(SEG_OPTION_SELECTED, t);
  }

  uint16_t startI = mainseg.start;
  uint16_t stopI = mainseg.stop;
  uint8_t grpI = mainseg.grouping;
  uint16_t spcI = mainseg.spacing;
  pos = req.indexOf(F("&S=")); //segment start
  if (pos > 0) {
    startI = getNumVal(&req, pos);
  }
  pos = req.indexOf(F("S2=")); //segment stop
  if (pos > 0) {
    stopI = getNumVal(&req, pos);
  }
  pos = req.indexOf(F("GP=")); //segment grouping
  if (pos > 0) {
    grpI = getNumVal(&req, pos);
    if (grpI == 0) grpI = 1;
  }
  pos = req.indexOf(F("SP=")); //segment spacing
  if (pos > 0) {
    spcI = getNumVal(&req, pos);
  }
  strip.setSegment(main, startI, stopI, grpI, spcI);

  main = strip.getMainSegmentId();

   //set presets
  pos = req.indexOf(F("P1=")); //sets first preset for cycle
  if (pos > 0) presetCycleMin = getNumVal(&req, pos);

  pos = req.indexOf(F("P2=")); //sets last preset for cycle
  if (pos > 0) presetCycleMax = getNumVal(&req, pos);

  //preset cycle
  pos = req.indexOf(F("CY="));
  if (pos > 0)
  {
    char cmd = req.charAt(pos+3);
    if (cmd == '2') presetCyclingEnabled = !presetCyclingEnabled;
    else presetCyclingEnabled = (cmd != '0');
    presetCycCurr = presetCycleMin;
  }

  pos = req.indexOf(F("PT=")); //sets cycle time in ms
  if (pos > 0) {
    int v = getNumVal(&req, pos);
    if (v > 100) presetCycleTime = v/100;
  }

  pos = req.indexOf(F("PS=")); //saves current in preset
  if (pos > 0) savePreset(getNumVal(&req, pos));

  //apply preset
  if (updateVal(&req, "PL=", &presetCycCurr, presetCycleMin, presetCycleMax)) {
    applyPreset(presetCycCurr);
  }

  //set brightness
  updateVal(&req, "&A=", &bri);

  //set colors
  updateVal(&req, "&R=", &col[0]);
  updateVal(&req, "&G=", &col[1]);
  updateVal(&req, "&B=", &col[2]);
  updateVal(&req, "&W=", &col[3]);
  updateVal(&req, "R2=", &colSec[0]);
  updateVal(&req, "G2=", &colSec[1]);
  updateVal(&req, "B2=", &colSec[2]);
  updateVal(&req, "W2=", &colSec[3]);

  #ifdef WLED_ENABLE_LOXONE
  //lox parser
  pos = req.indexOf(F("LX=")); // Lox primary color
  if (pos > 0) {
    int lxValue = getNumVal(&req, pos);
    if (parseLx(lxValue, col)) {
      bri = 255;
      nightlightActive = false; //always disable nightlight when toggling
    }
  }
  pos = req.indexOf(F("LY=")); // Lox secondary color
  if (pos > 0) {
    int lxValue = getNumVal(&req, pos);
    if(parseLx(lxValue, colSec)) {
      bri = 255;
      nightlightActive = false; //always disable nightlight when toggling
    }
  }

  #endif

  //set hue
  pos = req.indexOf(F("HU="));
  if (pos > 0) {
    uint16_t temphue = getNumVal(&req, pos);
    byte tempsat = 255;
    pos = req.indexOf(F("SA="));
    if (pos > 0) {
      tempsat = getNumVal(&req, pos);
    }
    colorHStoRGB(temphue,tempsat,(req.indexOf(F("H2"))>0)? colSec:col);
  }

  //set white spectrum (kelvin)
  pos = req.indexOf(F("&K="));
  if (pos > 0) {
    colorKtoRGB(getNumVal(&req, pos),(req.indexOf(F("K2"))>0)? colSec:col);
  }

  //set color from HEX or 32bit DEC
  pos = req.indexOf(F("CL="));
  if (pos > 0) {
    colorFromDecOrHexString(col, (char*)req.substring(pos + 3).c_str());
  }
  pos = req.indexOf(F("C2="));
  if (pos > 0) {
    colorFromDecOrHexString(colSec, (char*)req.substring(pos + 3).c_str());
  }
  pos = req.indexOf(F("C3="));
  if (pos > 0) {
    byte t[4];
    colorFromDecOrHexString(t, (char*)req.substring(pos + 3).c_str());
    strip.setColor(2, t[0], t[1], t[2], t[3]);
  }

  //set to random hue SR=0->1st SR=1->2nd
  pos = req.indexOf(F("SR"));
  if (pos > 0) {
    _setRandomColor(getNumVal(&req, pos));
  }

  //swap 2nd & 1st
  pos = req.indexOf(F("SC"));
  if (pos > 0) {
    byte temp;
    for (uint8_t i=0; i<4; i++)
    {
      temp = col[i];
      col[i] = colSec[i];
      colSec[i] = temp;
    }
  }

  //set effect parameters
  if (updateVal(&req, "FX=", &effectCurrent, 0, strip.getModeCount()-1)) presetCyclingEnabled = false;
  updateVal(&req, "SX=", &effectSpeed);
  updateVal(&req, "IX=", &effectIntensity);
  updateVal(&req, "F1=", &effectFFT1);
  updateVal(&req, "F2=", &effectFFT2);
  updateVal(&req, "F3=", &effectFFT3);
  updateVal(&req, "FP=", &effectPalette, 0, strip.getPaletteCount()-1);

  //set advanced overlay
  pos = req.indexOf(F("OL="));
  if (pos > 0) {
    overlayCurrent = getNumVal(&req, pos);
  }

  //apply macro (deprecated, added for compatibility with pre-0.11 automations)
  pos = req.indexOf(F("&M="));
  if (pos > 0) {
    applyPreset(getNumVal(&req, pos) + 16);
  }

  //toggle send UDP direct notifications
  pos = req.indexOf(F("SN="));
  if (pos > 0) notifyDirect = (req.charAt(pos+3) != '0');

  //toggle receive UDP direct notifications
  pos = req.indexOf(F("RN="));
  if (pos > 0) receiveNotifications = (req.charAt(pos+3) != '0');

  //receive live data via UDP/Hyperion
  pos = req.indexOf(F("RD="));
  if (pos > 0) receiveDirect = (req.charAt(pos+3) != '0');

  //main toggle on/off (parse before nightlight, #1214)
  pos = req.indexOf(F("&T="));
  if (pos > 0) {
    nightlightActive = false; //always disable nightlight when toggling
    switch (getNumVal(&req, pos))
    {
      case 0: if (bri != 0){briLast = bri; bri = 0;} break; //off, only if it was previously on
      case 1: if (bri == 0) bri = briLast; break; //on, only if it was previously off
      default: toggleOnOff(); //toggle
    }
  }

  //toggle nightlight mode
  bool aNlDef = false;
  if (req.indexOf(F("&ND")) > 0) aNlDef = true;
  pos = req.indexOf(F("NL="));
  if (pos > 0)
  {
    if (req.charAt(pos+3) == '0')
    {
      nightlightActive = false;
    } else {
      nightlightActive = true;
      if (!aNlDef) nightlightDelayMins = getNumVal(&req, pos);
      nightlightStartTime = millis();
    }
  } else if (aNlDef)
  {
    nightlightActive = true;
    nightlightStartTime = millis();
  }

  //set nightlight target brightness
  pos = req.indexOf(F("NT="));
  if (pos > 0) {
    nightlightTargetBri = getNumVal(&req, pos);
    nightlightActiveOld = false; //re-init
  }

  //toggle nightlight fade
  pos = req.indexOf(F("NF="));
  if (pos > 0)
  {
    nightlightMode = getNumVal(&req, pos);

    nightlightActiveOld = false; //re-init
  }
  if (nightlightMode > NL_MODE_SUN) nightlightMode = NL_MODE_SUN;

  #if AUXPIN >= 0
  //toggle general purpose output
  pos = req.indexOf(F("AX="));
  if (pos > 0) {
    auxTime = getNumVal(&req, pos);
    auxActive = true;
    if (auxTime == 0) auxActive = false;
  }
  #endif

  pos = req.indexOf(F("TT="));
  if (pos > 0) transitionDelay = getNumVal(&req, pos);

  //Segment reverse
  pos = req.indexOf(F("RV="));
  if (pos > 0) strip.getSegment(main).setOption(SEG_OPTION_REVERSED, req.charAt(pos+3) != '0');

  //Segment reverse
  pos = req.indexOf(F("MI="));
  if (pos > 0) strip.getSegment(main).setOption(SEG_OPTION_MIRROR, req.charAt(pos+3) != '0');

  //Segment brightness/opacity
  pos = req.indexOf(F("SB="));
  if (pos > 0) {
    byte segbri = getNumVal(&req, pos);
    strip.getSegment(main).setOption(SEG_OPTION_ON, segbri);
    if (segbri) {
      strip.getSegment(main).opacity = segbri;
    }
  }

  //set time (unix timestamp)
  pos = req.indexOf(F("ST="));
  if (pos > 0) {
    setTime(getNumVal(&req, pos));
  }

  //set countdown goal (unix timestamp)
  pos = req.indexOf(F("CT="));
  if (pos > 0) {
    countdownTime = getNumVal(&req, pos);
    if (countdownTime - now() > 0) countdownOverTriggered = false;
  }

  pos = req.indexOf(F("LO="));
  if (pos > 0) {
    realtimeOverride = getNumVal(&req, pos);
    if (realtimeOverride > 2) realtimeOverride = REALTIME_OVERRIDE_ALWAYS;
  }

  pos = req.indexOf(F("RB"));
  if (pos > 0) doReboot = true;

  //cronixie
  #ifndef WLED_DISABLE_CRONIXIE
  //mode, 1 countdown
  pos = req.indexOf(F("NM="));
  if (pos > 0) countdownMode = (req.charAt(pos+3) != '0');

  pos = req.indexOf(F("NX=")); //sets digits to code
  if (pos > 0) {
    strlcpy(cronixieDisplay, req.substring(pos + 3, pos + 9).c_str(), 6);
    setCronixie();
  }

  pos = req.indexOf(F("NB="));
  if (pos > 0) //sets backlight
  {
    cronixieBacklight = (req.charAt(pos+3) != '0');
    overlayRefreshedTime = 0;
  }
  #endif

  pos = req.indexOf(F("U0=")); //user var 0
  if (pos > 0) {
    userVar0 = getNumVal(&req, pos);
  }

  pos = req.indexOf(F("U1=")); //user var 1
  if (pos > 0) {
    userVar1 = getNumVal(&req, pos);
  }
  //you can add more if you need

<<<<<<< HEAD
  pos = req.indexOf(F("DX=")); // delay in ms  050720 ajn
  if (pos > 0) delay(getNumVal(&req,pos));

=======
  if (!apply) return true; //when called by JSON API, do not call colorUpdated() here
  
>>>>>>> b697df35
  //internal call, does not send XML response
  pos = req.indexOf(F("IN"));
  if (pos < 1) XML_response(request);

  pos = req.indexOf(F("&NN")); //do not send UDP notifications this time
  colorUpdated((pos > 0) ? NOTIFIER_CALL_MODE_NO_NOTIFY : NOTIFIER_CALL_MODE_DIRECT_CHANGE);


  return true;
}<|MERGE_RESOLUTION|>--- conflicted
+++ resolved
@@ -347,7 +347,6 @@
     }
   }
   #endif
-<<<<<<< HEAD
 
   //SOUND SETTINGS
   if (subPage == 8)
@@ -360,10 +359,7 @@
     if (t >= 0) sampleGain = t;
   }
 
-  if (subPage != 6 || !doReboot) saveSettingsToEEPROM(); //do not save if factory reset
-=======
   if (subPage != 6 || !doReboot) serializeConfig(); //do not save if factory reset
->>>>>>> b697df35
   if (subPage == 2) {
     strip.init(useRGBW,ledCount,skipFirstLed);
   }
@@ -755,14 +751,11 @@
   }
   //you can add more if you need
 
-<<<<<<< HEAD
   pos = req.indexOf(F("DX=")); // delay in ms  050720 ajn
   if (pos > 0) delay(getNumVal(&req,pos));
 
-=======
   if (!apply) return true; //when called by JSON API, do not call colorUpdated() here
-  
->>>>>>> b697df35
+
   //internal call, does not send XML response
   pos = req.indexOf(F("IN"));
   if (pos < 1) XML_response(request);
