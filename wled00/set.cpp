--- conflicted
+++ resolved
@@ -72,15 +72,11 @@
     uint8_t pins[5] = {255, 255, 255, 255, 255};
 
     autoSegments = request->hasArg(F("MS"));
-<<<<<<< HEAD
-    allowCCT = request->hasArg(F("CCT"));
-=======
     correctWB = request->hasArg(F("CCT"));
     cctFromRgb = request->hasArg(F("CR"));
 		strip.cctBlending = request->arg(F("CB")).toInt();
 		Bus::setCCTBlend(strip.cctBlending);
 		Bus::setAutoWhiteMode(request->arg(F("AW")).toInt());
->>>>>>> f7404085
 
     for (uint8_t s = 0; s < WLED_MAX_BUSSES; s++) {
       char lp[4] = "L0"; lp[2] = 48+s; lp[3] = 0; //ascii 0-9 //strip data pin
@@ -103,10 +99,6 @@
       type = request->arg(lt).toInt();
       type |= request->hasArg(rf) << 7; // off refresh override
       skip = request->hasArg(sl) ? LED_SKIP_AMOUNT : 0;
-<<<<<<< HEAD
-      awMode = request->arg(aw).toInt();
-=======
->>>>>>> f7404085
       colorOrder = request->arg(co).toInt();
       start = (request->hasArg(ls)) ? request->arg(ls).toInt() : t;
       if (request->hasArg(lc) && request->arg(lc).toInt() > 0) {
