#include "wled.h"

/*
 * Receives client input
 */

void _setRandomColor(bool _sec,bool fromButton)
{
  lastRandomIndex = strip.get_random_wheel_index(lastRandomIndex);
  if (_sec){
    colorHStoRGB(lastRandomIndex*256,255,colSec);
  } else {
    colorHStoRGB(lastRandomIndex*256,255,col);
  }
  if (fromButton) colorUpdated(2);
}


bool isAsterisksOnly(const char* str, byte maxLen)
{
  for (byte i = 0; i < maxLen; i++) {
    if (str[i] == 0) break;
    if (str[i] != '*') return false;
  }
  //at this point the password contains asterisks only
  return (str[0] != 0); //false on empty string
}


//called upon POST settings form submit
void handleSettingsSet(AsyncWebServerRequest *request, byte subPage)
{

  //0: menu 1: wifi 2: leds 3: ui 4: sync 5: time 6: sec 7: DMX 8: sound
  if (subPage <1 || subPage >8) return;

  //WIFI SETTINGS
  if (subPage == 1)
  {
    strlcpy(clientSSID,request->arg(F("CS")).c_str(), 33);

    if (!isAsterisksOnly(request->arg(F("CP")).c_str(), 65)) strlcpy(clientPass, request->arg(F("CP")).c_str(), 65);

    strlcpy(cmDNS, request->arg(F("CM")).c_str(), 33);

    apBehavior = request->arg(F("AB")).toInt();
    strlcpy(apSSID, request->arg(F("AS")).c_str(), 33);
    apHide = request->hasArg(F("AH"));
    int passlen = request->arg(F("AP")).length();
    if (passlen == 0 || (passlen > 7 && !isAsterisksOnly(request->arg(F("AP")).c_str(), 65))) strlcpy(apPass, request->arg(F("AP")).c_str(), 65);
    int t = request->arg(F("AC")).toInt(); if (t > 0 && t < 14) apChannel = t;

    noWifiSleep = request->hasArg(F("WS"));

    #ifdef WLED_USE_ETHERNET
    ethernetType = request->arg(F("ETH")).toInt();
    #endif

    char k[3]; k[2] = 0;
    for (int i = 0; i<4; i++)
    {
      k[1] = i+48;//ascii 0,1,2,3

      k[0] = 'I'; //static IP
      staticIP[i] = request->arg(k).toInt();

      k[0] = 'G'; //gateway
      staticGateway[i] = request->arg(k).toInt();

      k[0] = 'S'; //subnet
      staticSubnet[i] = request->arg(k).toInt();
    }
  }

  //LED SETTINGS
  if (subPage == 2)
  {
    int t = 0;

    if (rlyPin>=0 && pinManager.isPinAllocated(rlyPin)) pinManager.deallocatePin(rlyPin);
    #ifndef WLED_DISABLE_INFRARED
    if (irPin>=0 && pinManager.isPinAllocated(irPin)) pinManager.deallocatePin(irPin);
    #endif
    if (btnPin>=0 && pinManager.isPinAllocated(btnPin)) pinManager.deallocatePin(btnPin);
    //TODO remove all busses, but not in this system call
    //busses->removeAll();

    uint8_t colorOrder, type;
    uint16_t length, start;
<<<<<<< HEAD
    uint8_t pins[2] = {255, 255};

    for (uint8_t s = 0; s < WLED_MAX_BUSSES; s++) {
      char lp[4] = "L0"; lp[2] = 48+s; lp[3] = 0; //ascii 0-9 //strip data pin
      char lk[4] = "L1"; lk[2] = 48+s; lk[3] = 0; //strip clock pin. 255 for none
=======
    uint8_t pins[5] = {255, 255, 255, 255, 255};

    for (uint8_t s = 0; s < WLED_MAX_BUSSES; s++) {
      char lp[4] = "L0"; lp[2] = 48+s; lp[3] = 0; //ascii 0-9 //strip data pin
>>>>>>> 3460f9d9
      char lc[4] = "LC"; lc[2] = 48+s; lc[3] = 0; //strip length
      char co[4] = "CO"; co[2] = 48+s; co[3] = 0; //strip color order
      char lt[4] = "LT"; lt[2] = 48+s; lt[3] = 0; //strip type
      char ls[4] = "LS"; ls[2] = 48+s; ls[3] = 0; //strip start LED
      char cv[4] = "CV"; cv[2] = 48+s; cv[3] = 0; //strip reverse
      if (!request->hasArg(lp)) {
        DEBUG_PRINTLN("No data."); break;
      }
<<<<<<< HEAD
      pins[0] = request->arg(lp).toInt();
      if (request->hasArg(lk)) {
        pins[1] = (request->arg(lk).length() > 0) ? request->arg(lk).toInt() : 255;
      }
      type = request->arg(lt).toInt();

=======
      for (uint8_t i = 0; i < 5; i++) {
        lp[1] = 48+i;
        if (!request->hasArg(lp)) break;
        pins[i] = (request->arg(lp).length() > 0) ? request->arg(lp).toInt() : 255;
      }
      type = request->arg(lt).toInt();
      
>>>>>>> 3460f9d9
      if (request->hasArg(lc) && request->arg(lc).toInt() > 0) {
        length = request->arg(lc).toInt();
      } else {
        break;  // no parameter
      }
      colorOrder = request->arg(co).toInt();
      start = (request->hasArg(ls)) ? request->arg(ls).toInt() : 0;

      if (busConfigs[s] != nullptr) delete busConfigs[s];
      busConfigs[s] = new BusConfig(type, pins, start, length, colorOrder, request->hasArg(cv));
    }

    ledCount = request->arg(F("LC")).toInt();
    if (t > 0 && t <= MAX_LEDS) ledCount = t;
<<<<<<< HEAD
    //DMA method uses too much ram, TODO: limit!
=======
>>>>>>> 3460f9d9

    // upate other pins
    #ifndef WLED_DISABLE_INFRARED
    int hw_ir_pin = request->arg(F("IR")).toInt();
    if (pinManager.isPinOk(hw_ir_pin) && pinManager.allocatePin(hw_ir_pin,false)) {
      irPin = hw_ir_pin;
    } else {
      irPin = -1;
    }
    #endif

    int hw_rly_pin = request->arg(F("RL")).toInt();
    if (pinManager.allocatePin(hw_rly_pin,true)) {
      rlyPin = hw_rly_pin;
    } else {
      rlyPin = -1;
    }
    rlyMde = (bool)request->hasArg(F("RM"));

    int hw_btn_pin = request->arg(F("BT")).toInt();
    if (pinManager.allocatePin(hw_btn_pin,false)) {
      btnPin = hw_btn_pin;
      pinMode(btnPin, INPUT_PULLUP);
    } else {
      btnPin = -1;
    }

    int hw_aux_pin = request->arg(F("AX")).toInt();
    if (pinManager.allocatePin(hw_aux_pin,true)) {
      auxPin = hw_aux_pin;
    } else {
      auxPin = -1;
    }

    strip.ablMilliampsMax = request->arg(F("MA")).toInt();
    strip.milliampsPerLed = request->arg(F("LA")).toInt();

    useRGBW = request->hasArg(F("EW"));
    strip.rgbwMode = request->arg(F("AW")).toInt();

    briS = request->arg(F("CA")).toInt();

    saveCurrPresetCycConf = request->hasArg(F("PC"));
    turnOnAtBoot = request->hasArg(F("BO"));
    t = request->arg(F("BP")).toInt();
    if (t <= 250) bootPreset = t;
    strip.gammaCorrectBri = request->hasArg(F("GB"));
    strip.gammaCorrectCol = request->hasArg(F("GC"));

    fadeTransition = request->hasArg(F("TF"));
    t = request->arg(F("TD")).toInt();
    if (t > 0) transitionDelay = t;
    transitionDelayDefault = t;
    strip.paletteFade = request->hasArg(F("PF"));

    nightlightTargetBri = request->arg(F("TB")).toInt();
    t = request->arg(F("TL")).toInt();
    if (t > 0) nightlightDelayMinsDefault = t;
    nightlightDelayMins = nightlightDelayMinsDefault;
    nightlightMode = request->arg(F("TW")).toInt();

    t = request->arg(F("PB")).toInt();
    if (t >= 0 && t < 4) strip.paletteBlend = t;
    strip.reverseMode = request->hasArg(F("RV"));
    skipFirstLed = request->hasArg(F("SL"));
    t = request->arg(F("BF")).toInt();
    if (t > 0) briMultiplier = t;

    #ifndef ESP8266
    strip.matrixWidth = request->arg(F("LCW")).toInt();
    strip.matrixHeight = request->arg(F("LCH")).toInt();
    strip.matrixSerpentine = request->hasArg(F("LCWHS"));
    #endif // ESP8266
  }

  //UI
  if (subPage == 3)
  {
    strlcpy(serverDescription, request->arg(F("DS")).c_str(), 33);
    syncToggleReceive = request->hasArg(F("ST"));
  }

  //SYNC
  if (subPage == 4)
  {
    buttonEnabled = request->hasArg(F("BT"));
    irEnabled = request->arg(F("IR")).toInt();
    int t = request->arg(F("UP")).toInt();
    if (t > 0) udpPort = t;
    t = request->arg(F("U2")).toInt();
    if (t > 0) udpPort2 = t;
    receiveNotificationBrightness = request->hasArg(F("RB"));
    receiveNotificationColor = request->hasArg(F("RC"));
    receiveNotificationEffects = request->hasArg(F("RX"));
    receiveNotifications = (receiveNotificationBrightness || receiveNotificationColor || receiveNotificationEffects);
    notifyDirectDefault = request->hasArg(F("SD"));
    notifyDirect = notifyDirectDefault;
    notifyButton = request->hasArg(F("SB"));
    notifyAlexa = request->hasArg(F("SA"));
    notifyHue = request->hasArg(F("SH"));
    notifyMacro = request->hasArg(F("SM"));
    notifyTwice = request->hasArg(F("S2"));

    receiveDirect = request->hasArg(F("RD"));
    e131SkipOutOfSequence = request->hasArg(F("ES"));
    e131Multicast = request->hasArg(F("EM"));
    t = request->arg(F("EP")).toInt();
    if (t > 0) e131Port = t;
    t = request->arg(F("EU")).toInt();
    if (t >= 0  && t <= 63999) e131Universe = t;
    t = request->arg(F("DA")).toInt();
    if (t >= 0  && t <= 510) DMXAddress = t;
    t = request->arg(F("DM")).toInt();
    if (t >= DMX_MODE_DISABLED && t <= DMX_MODE_MULTIPLE_RGBW) DMXMode = t;
    t = request->arg(F("ET")).toInt();
    if (t > 99  && t <= 65000) realtimeTimeoutMs = t;
    arlsForceMaxBri = request->hasArg(F("FB"));
    arlsDisableGammaCorrection = request->hasArg(F("RG"));
    t = request->arg(F("WO")).toInt();
    if (t >= -255  && t <= 255) arlsOffset = t;

    alexaEnabled = request->hasArg(F("AL"));
    strlcpy(alexaInvocationName, request->arg(F("AI")).c_str(), 33);

    strlcpy(blynkHost, request->arg("BH").c_str(), 33);
    t = request->arg(F("BP")).toInt();
    if (t > 0) blynkPort = t;

    if (request->hasArg("BK") && !request->arg("BK").equals(F("Hidden"))) {
      strlcpy(blynkApiKey, request->arg("BK").c_str(), 36); initBlynk(blynkApiKey, blynkHost, blynkPort);
    }
    t = request->arg(F("ASE")).toInt();
    if (t == 0) {
      // 0 == udp audio sync off
      Serial.print("Setting audio sync settings");
      audioSyncEnabled &= ~(1 << 0);
      audioSyncEnabled &= ~(1 << 1);
    }
    else if (t == 1) {
      // 1 == transmit only
      Serial.print("Setting audio sync settings");
      audioSyncEnabled |= 1 << 0;
      audioSyncEnabled &= ~(1 << 1);
    }
    else if (t == 2) {
      // 2 == receive only
      Serial.print("Setting audio sync settings");
      audioSyncEnabled &= ~(1 << 0);
      audioSyncEnabled |= 1 << 1;
    }
    Serial.print(audioSyncEnabled);
    t = request->arg(F("ASP")).toInt();
    audioSyncPort = t;

    #ifdef WLED_ENABLE_MQTT
    mqttEnabled = request->hasArg(F("MQ"));
    strlcpy(mqttServer, request->arg(F("MS")).c_str(), 33);
    t = request->arg(F("MQPORT")).toInt();
    if (t > 0) mqttPort = t;
    strlcpy(mqttUser, request->arg(F("MQUSER")).c_str(), 41);
    if (!isAsterisksOnly(request->arg(F("MQPASS")).c_str(), 41)) strlcpy(mqttPass, request->arg(F("MQPASS")).c_str(), 41);
    strlcpy(mqttClientID, request->arg(F("MQCID")).c_str(), 41);
    strlcpy(mqttDeviceTopic, request->arg(F("MD")).c_str(), 33);
    strlcpy(mqttGroupTopic, request->arg(F("MG")).c_str(), 33);
    #endif

    #ifndef WLED_DISABLE_HUESYNC
    for (int i=0;i<4;i++){
      String a = "H"+String(i);
      hueIP[i] = request->arg(a).toInt();
    }

    t = request->arg(F("HL")).toInt();
    if (t > 0) huePollLightId = t;

    t = request->arg(F("HI")).toInt();
    if (t > 50) huePollIntervalMs = t;

    hueApplyOnOff = request->hasArg(F("HO"));
    hueApplyBri = request->hasArg(F("HB"));
    hueApplyColor = request->hasArg(F("HC"));
    huePollingEnabled = request->hasArg(F("HP"));
    hueStoreAllowed = true;
    reconnectHue();
    #endif
  }

  //TIME
  if (subPage == 5)
  {
    ntpEnabled = request->hasArg(F("NT"));
    strlcpy(ntpServerName, request->arg(F("NS")).c_str(), 33);
    useAMPM = !request->hasArg(F("CF"));
    currentTimezone = request->arg(F("TZ")).toInt();
    utcOffsetSecs = request->arg(F("UO")).toInt();

    //start ntp if not already connected
    if (ntpEnabled && WLED_CONNECTED && !ntpConnected) ntpConnected = ntpUdp.begin(ntpLocalPort);

    if (request->hasArg(F("OL"))) {
      overlayDefault = request->arg(F("OL")).toInt();
      overlayCurrent = overlayDefault;
    }

    overlayMin = request->arg(F("O1")).toInt();
    overlayMax = request->arg(F("O2")).toInt();
    analogClock12pixel = request->arg(F("OM")).toInt();
    analogClock5MinuteMarks = request->hasArg(F("O5"));
    analogClockSecondsTrail = request->hasArg(F("OS"));

    strcpy(cronixieDisplay,request->arg(F("CX")).c_str());
    cronixieBacklight = request->hasArg(F("CB"));
    countdownMode = request->hasArg(F("CE"));
    countdownYear = request->arg(F("CY")).toInt();
    countdownMonth = request->arg(F("CI")).toInt();
    countdownDay = request->arg(F("CD")).toInt();
    countdownHour = request->arg(F("CH")).toInt();
    countdownMin = request->arg(F("CM")).toInt();
    countdownSec = request->arg(F("CS")).toInt();
    setCountdown();

    macroAlexaOn = request->arg(F("A0")).toInt();
    macroAlexaOff = request->arg(F("A1")).toInt();
    macroButton = request->arg(F("MP")).toInt();
    macroLongPress = request->arg(F("ML")).toInt();
    macroCountdown = request->arg(F("MC")).toInt();
    macroNl = request->arg(F("MN")).toInt();
    macroDoublePress = request->arg(F("MD")).toInt();

    char k[3]; k[2] = 0;
    for (int i = 0; i<8; i++)
    {
      k[1] = i+48;//ascii 0,1,2,3

      k[0] = 'H'; //timer hours
      timerHours[i] = request->arg(k).toInt();

      k[0] = 'N'; //minutes
      timerMinutes[i] = request->arg(k).toInt();

      k[0] = 'T'; //macros
      timerMacro[i] = request->arg(k).toInt();

      k[0] = 'W'; //weekdays
      timerWeekday[i] = request->arg(k).toInt();
    }
  }

  //SECURITY
  if (subPage == 6)
  {
    if (request->hasArg(F("RS"))) //complete factory reset
    {
      WLED_FS.format();
      clearEEPROM();
      serveMessage(request, 200, F("All Settings erased."), F("Connect to WLED-AP to setup again"),255);
      doReboot = true;
    }

    bool pwdCorrect = !otaLock; //always allow access if ota not locked
    if (request->hasArg(F("OP")))
    {
      if (otaLock && strcmp(otaPass,request->arg(F("OP")).c_str()) == 0)
      {
        pwdCorrect = true;
      }
      if (!otaLock && request->arg(F("OP")).length() > 0)
      {
        strlcpy(otaPass,request->arg(F("OP")).c_str(), 33);
      }
    }

    if (pwdCorrect) //allow changes if correct pwd or no ota active
    {
      otaLock = request->hasArg(F("NO"));
      wifiLock = request->hasArg(F("OW"));
      aOtaEnabled = request->hasArg(F("AO"));
    }
  }
  #ifdef WLED_ENABLE_DMX // include only if DMX is enabled
  if (subPage == 7)
  {
    int t = request->arg(F("PU")).toInt();
    if (t >= 0  && t <= 63999) e131ProxyUniverse = t;

    t = request->arg(F("CN")).toInt();
    if (t>0 && t<16) {
      DMXChannels = t;
    }
    t = request->arg(F("CS")).toInt();
    if (t>0 && t<513) {
      DMXStart = t;
    }
    t = request->arg(F("CG")).toInt();
    if (t>0 && t<513) {
      DMXGap = t;
    }
    t = request->arg(F("SL")).toInt();
    if (t>=0 && t < MAX_LEDS) {
      DMXStartLED = t;
    }
    for (int i=0; i<15; i++) {
      String argname = "CH" + String((i+1));
      t = request->arg(argname).toInt();
      DMXFixtureMap[i] = t;
    }
  }
  #endif

<<<<<<< HEAD
  //SOUND SETTINGS
  if (subPage == 8)
  {

    // if (btnPin>=0 && pinManager.isPinAllocated(audioPin)) pinManager.deallocatePin(audioPin);

    int t;
    t = request->arg(F("SQ")).toInt();
    if (t >= 0) soundSquelch = t;

    t = request->arg(F("GN")).toInt();
    if (t >= 0) sampleGain = t;
    // Analog input pin
    int hw_audio_pin = request->arg(F("SI")).toInt();
    if (pinManager.allocatePin(hw_audio_pin,false)) {
      audioPin = hw_audio_pin;
    } else {
      audioPin = 36;
    }
    // Digital mic mode
    dmEnabled = (bool)request->hasArg(F("DMM"));
    // Digital Mic I2S SD pin
    int hw_i2ssd_pin = request->arg(F("DI")).toInt();
    if (pinManager.allocatePin(hw_i2ssd_pin,false)) {
      i2ssdPin = hw_i2ssd_pin;
    } else {
      i2ssdPin = 32;
    }
    // Digital Mic I2S WS pin
    int hw_i2sws_pin = request->arg(F("LR")).toInt();
    if (pinManager.allocatePin(hw_i2sws_pin,false)) {
      i2swsPin = hw_i2sws_pin;
    } else {
      i2swsPin = 15;
    }
    // Digital Mic I2S SCK pin
    int hw_i2sck_pin = request->arg(F("CK")).toInt();
    if (pinManager.allocatePin(hw_i2sck_pin,false)) {
      i2sckPin = hw_i2sck_pin;
    } else {
      i2sckPin = 14;
    }
  }

=======
>>>>>>> 3460f9d9
  if (subPage != 2 && (subPage != 6 || !doReboot)) serializeConfig(); //do not save if factory reset or LED settings (which are saved after LED re-init)
  if (subPage == 4) alexaInit();
}


//helper to get int value at a position in string
int getNumVal(const String* req, uint16_t pos)
{
  return req->substring(pos+3).toInt();
}


//helper to get int value at a position in string
bool updateVal(const String* req, const char* key, byte* val, byte minv, byte maxv)
{
  int pos = req->indexOf(key);
  if (pos < 1) return false;

  if (req->charAt(pos+3) == '~') {
    int out = getNumVal(req, pos+1);
    if (out == 0)
    {
      if (req->charAt(pos+4) == '-')
      {
        *val = (*val <= minv)? maxv : *val -1;
      } else {
        *val = (*val >= maxv)? minv : *val +1;
      }
    } else {
      out += *val;
      if (out > maxv) out = maxv;
      if (out < minv) out = minv;
      *val = out;
    }
  } else
  {
    *val = getNumVal(req, pos);
  }
  return true;
}


//HTTP API request parser
bool handleSet(AsyncWebServerRequest *request, const String& req, bool apply)
{
  if (!(req.indexOf("win") >= 0)) return false;

  int pos = 0;
  DEBUG_PRINT(F("API req: "));
  DEBUG_PRINTLN(req);

  strip.applyToAllSelected = false;
  //snapshot to check if request changed values later, temporary.
  byte prevCol[4] = {col[0], col[1], col[2], col[3]};
  byte prevColSec[4] = {colSec[0], colSec[1], colSec[2], colSec[3]};
  byte prevEffect = effectCurrent;
  byte prevSpeed = effectSpeed;
  byte prevIntensity = effectIntensity;
  byte prevFFT1 = effectFFT1;
  byte prevFFT2 = effectFFT2;
  byte prevFFT3 = effectFFT3;
  byte prevPalette = effectPalette;

  //segment select (sets main segment)
  byte prevMain = strip.getMainSegmentId();
  pos = req.indexOf(F("SM="));
  if (pos > 0) {
    strip.mainSegment = getNumVal(&req, pos);
  }
  byte selectedSeg = strip.getMainSegmentId();
  if (selectedSeg != prevMain) setValuesFromMainSeg();

  pos = req.indexOf(F("SS="));
  if (pos > 0) {
    byte t = getNumVal(&req, pos);
    if (t < strip.getMaxSegments()) selectedSeg = t;
  }

  WS2812FX::Segment& mainseg = strip.getSegment(selectedSeg);
  pos = req.indexOf(F("SV=")); //segment selected
  if (pos > 0) {
    byte t = getNumVal(&req, pos);
    if (t == 2) {
      for (uint8_t i = 0; i < strip.getMaxSegments(); i++)
      {
        strip.getSegment(i).setOption(SEG_OPTION_SELECTED, 0);
      }
    }
    mainseg.setOption(SEG_OPTION_SELECTED, t);
  }

  uint16_t startI = mainseg.start;
  uint16_t stopI = mainseg.stop;
  uint8_t grpI = mainseg.grouping;
  uint16_t spcI = mainseg.spacing;
  pos = req.indexOf(F("&S=")); //segment start
  if (pos > 0) {
    startI = getNumVal(&req, pos);
  }
  pos = req.indexOf(F("S2=")); //segment stop
  if (pos > 0) {
    stopI = getNumVal(&req, pos);
  }
  pos = req.indexOf(F("GP=")); //segment grouping
  if (pos > 0) {
    grpI = getNumVal(&req, pos);
    if (grpI == 0) grpI = 1;
  }
  pos = req.indexOf(F("SP=")); //segment spacing
  if (pos > 0) {
    spcI = getNumVal(&req, pos);
  }
  strip.setSegment(selectedSeg, startI, stopI, grpI, spcI);

   //set presets
  pos = req.indexOf(F("P1=")); //sets first preset for cycle
  if (pos > 0) presetCycleMin = getNumVal(&req, pos);

  pos = req.indexOf(F("P2=")); //sets last preset for cycle
  if (pos > 0) presetCycleMax = getNumVal(&req, pos);

  //preset cycle
  pos = req.indexOf(F("CY="));
  if (pos > 0)
  {
    char cmd = req.charAt(pos+3);
    if (cmd == '2') presetCyclingEnabled = !presetCyclingEnabled;
    else presetCyclingEnabled = (cmd != '0');
    presetCycCurr = presetCycleMin;
  }

  pos = req.indexOf(F("PT=")); //sets cycle time in ms
  if (pos > 0) {
    int v = getNumVal(&req, pos);
    if (v > 100) presetCycleTime = v/100;
  }

  pos = req.indexOf(F("PS=")); //saves current in preset
  if (pos > 0) savePreset(getNumVal(&req, pos));

  //apply preset
  if (updateVal(&req, "PL=", &presetCycCurr, presetCycleMin, presetCycleMax)) {
    applyPreset(presetCycCurr);
  }

  //set brightness
  updateVal(&req, "&A=", &bri);

  //set colors
  updateVal(&req, "&R=", &col[0]);
  updateVal(&req, "&G=", &col[1]);
  updateVal(&req, "&B=", &col[2]);
  updateVal(&req, "&W=", &col[3]);
  updateVal(&req, "R2=", &colSec[0]);
  updateVal(&req, "G2=", &colSec[1]);
  updateVal(&req, "B2=", &colSec[2]);
  updateVal(&req, "W2=", &colSec[3]);

  #ifdef WLED_ENABLE_LOXONE
  //lox parser
  pos = req.indexOf(F("LX=")); // Lox primary color
  if (pos > 0) {
    int lxValue = getNumVal(&req, pos);
    if (parseLx(lxValue, col)) {
      bri = 255;
      nightlightActive = false; //always disable nightlight when toggling
    }
  }
  pos = req.indexOf(F("LY=")); // Lox secondary color
  if (pos > 0) {
    int lxValue = getNumVal(&req, pos);
    if(parseLx(lxValue, colSec)) {
      bri = 255;
      nightlightActive = false; //always disable nightlight when toggling
    }
  }

  #endif

  //set hue
  pos = req.indexOf(F("HU="));
  if (pos > 0) {
    uint16_t temphue = getNumVal(&req, pos);
    byte tempsat = 255;
    pos = req.indexOf(F("SA="));
    if (pos > 0) {
      tempsat = getNumVal(&req, pos);
    }
    colorHStoRGB(temphue,tempsat,(req.indexOf(F("H2"))>0)? colSec:col);
  }

  //set white spectrum (kelvin)
  pos = req.indexOf(F("&K="));
  if (pos > 0) {
    colorKtoRGB(getNumVal(&req, pos),(req.indexOf(F("K2"))>0)? colSec:col);
  }

  //set color from HEX or 32bit DEC
  pos = req.indexOf(F("CL="));
  if (pos > 0) {
    colorFromDecOrHexString(col, (char*)req.substring(pos + 3).c_str());
  }
  pos = req.indexOf(F("C2="));
  if (pos > 0) {
    colorFromDecOrHexString(colSec, (char*)req.substring(pos + 3).c_str());
  }
  pos = req.indexOf(F("C3="));
  if (pos > 0) {
    byte t[4];
    colorFromDecOrHexString(t, (char*)req.substring(pos + 3).c_str());
    if (selectedSeg != strip.getMainSegmentId()) {
      strip.applyToAllSelected = true;
      strip.setColor(2, t[0], t[1], t[2], t[3]);
    } else {
      strip.getSegment(selectedSeg).setColor(2,((t[0] << 16) + (t[1] << 8) + t[2] + (t[3] << 24)), selectedSeg);
    }
  }

  //set to random hue SR=0->1st SR=1->2nd
  pos = req.indexOf(F("SR"));
  if (pos > 0) {
    _setRandomColor(getNumVal(&req, pos));
  }

  //swap 2nd & 1st
  pos = req.indexOf(F("SC"));
  if (pos > 0) {
    byte temp;
    for (uint8_t i=0; i<4; i++)
    {
      temp = col[i];
      col[i] = colSec[i];
      colSec[i] = temp;
    }
  }

  //set effect parameters
  if (updateVal(&req, "FX=", &effectCurrent, 0, strip.getModeCount()-1)) presetCyclingEnabled = false;
  updateVal(&req, "SX=", &effectSpeed);
  updateVal(&req, "IX=", &effectIntensity);
  updateVal(&req, "F1=", &effectFFT1);
  updateVal(&req, "F2=", &effectFFT2);
  updateVal(&req, "F3=", &effectFFT3);
  updateVal(&req, "FP=", &effectPalette, 0, strip.getPaletteCount()-1);

  //set advanced overlay
  pos = req.indexOf(F("OL="));
  if (pos > 0) {
    overlayCurrent = getNumVal(&req, pos);
  }

  //apply macro (deprecated, added for compatibility with pre-0.11 automations)
  pos = req.indexOf(F("&M="));
  if (pos > 0) {
    applyPreset(getNumVal(&req, pos) + 16);
  }

  //toggle send UDP direct notifications
  pos = req.indexOf(F("SN="));
  if (pos > 0) notifyDirect = (req.charAt(pos+3) != '0');

  //toggle receive UDP direct notifications
  pos = req.indexOf(F("RN="));
  if (pos > 0) receiveNotifications = (req.charAt(pos+3) != '0');

  //receive live data via UDP/Hyperion
  pos = req.indexOf(F("RD="));
  if (pos > 0) receiveDirect = (req.charAt(pos+3) != '0');

  //main toggle on/off (parse before nightlight, #1214)
  pos = req.indexOf(F("&T="));
  if (pos > 0) {
    nightlightActive = false; //always disable nightlight when toggling
    switch (getNumVal(&req, pos))
    {
      case 0: if (bri != 0){briLast = bri; bri = 0;} break; //off, only if it was previously on
      case 1: if (bri == 0) bri = briLast; break; //on, only if it was previously off
      default: toggleOnOff(); //toggle
    }
  }

  //toggle nightlight mode
  bool aNlDef = false;
  if (req.indexOf(F("&ND")) > 0) aNlDef = true;
  pos = req.indexOf(F("NL="));
  if (pos > 0)
  {
    if (req.charAt(pos+3) == '0')
    {
      nightlightActive = false;
    } else {
      nightlightActive = true;
      if (!aNlDef) nightlightDelayMins = getNumVal(&req, pos);
      nightlightStartTime = millis();
    }
  } else if (aNlDef)
  {
    nightlightActive = true;
    nightlightStartTime = millis();
  }

  //set nightlight target brightness
  pos = req.indexOf(F("NT="));
  if (pos > 0) {
    nightlightTargetBri = getNumVal(&req, pos);
    nightlightActiveOld = false; //re-init
  }

  //toggle nightlight fade
  pos = req.indexOf(F("NF="));
  if (pos > 0)
  {
    nightlightMode = getNumVal(&req, pos);

    nightlightActiveOld = false; //re-init
  }
  if (nightlightMode > NL_MODE_SUN) nightlightMode = NL_MODE_SUN;

  //toggle general purpose output
  if (auxPin>=0) {
    pos = req.indexOf(F("AX="));
    if (pos > 0) {
      auxTime = getNumVal(&req, pos);
      auxActive = true;
      if (auxTime == 0) auxActive = false;
    }
  }

  pos = req.indexOf(F("TT="));
  if (pos > 0) transitionDelay = getNumVal(&req, pos);

  //Segment reverse
  pos = req.indexOf(F("RV="));
  if (pos > 0) strip.getSegment(selectedSeg).setOption(SEG_OPTION_REVERSED, req.charAt(pos+3) != '0');

  //Segment reverse
  pos = req.indexOf(F("MI="));
  if (pos > 0) strip.getSegment(selectedSeg).setOption(SEG_OPTION_MIRROR, req.charAt(pos+3) != '0');

  //Segment brightness/opacity
  pos = req.indexOf(F("SB="));
  if (pos > 0) {
    byte segbri = getNumVal(&req, pos);
    strip.getSegment(selectedSeg).setOption(SEG_OPTION_ON, segbri, selectedSeg);
    if (segbri) {
      strip.getSegment(selectedSeg).setOpacity(segbri, selectedSeg);
    }
  }

  //set time (unix timestamp)
  pos = req.indexOf(F("ST="));
  if (pos > 0) {
    setTime(getNumVal(&req, pos));
  }

  //set countdown goal (unix timestamp)
  pos = req.indexOf(F("CT="));
  if (pos > 0) {
    countdownTime = getNumVal(&req, pos);
    if (countdownTime - now() > 0) countdownOverTriggered = false;
  }

  pos = req.indexOf(F("LO="));
  if (pos > 0) {
    realtimeOverride = getNumVal(&req, pos);
    if (realtimeOverride > 2) realtimeOverride = REALTIME_OVERRIDE_ALWAYS;
  }

  pos = req.indexOf(F("RB"));
  if (pos > 0) doReboot = true;

  //cronixie
  #ifndef WLED_DISABLE_CRONIXIE
  //mode, 1 countdown
  pos = req.indexOf(F("NM="));
  if (pos > 0) countdownMode = (req.charAt(pos+3) != '0');

  pos = req.indexOf(F("NX=")); //sets digits to code
  if (pos > 0) {
    strlcpy(cronixieDisplay, req.substring(pos + 3, pos + 9).c_str(), 6);
    setCronixie();
  }

  pos = req.indexOf(F("NB="));
  if (pos > 0) //sets backlight
  {
    cronixieBacklight = (req.charAt(pos+3) != '0');
    overlayRefreshedTime = 0;
  }
  #endif

  pos = req.indexOf(F("U0=")); //user var 0
  if (pos > 0) {
    userVar0 = getNumVal(&req, pos);
  }

  pos = req.indexOf(F("U1=")); //user var 1
  if (pos > 0) {
    userVar1 = getNumVal(&req, pos);
  }
  //you can add more if you need

  //apply to all selected manually to prevent #1618. Temporary
  bool col0Changed = false, col1Changed = false;
  for (uint8_t i = 0; i < 4; i++) {
    if (col[i] != prevCol[i]) col0Changed = true;
    if (colSec[i] != prevColSec[i]) col1Changed = true;
  }
  for (uint8_t i = 0; i < strip.getMaxSegments(); i++)
  {
    WS2812FX::Segment& seg = strip.getSegment(i);
    if (!seg.isSelected()) continue;
    if (effectCurrent != prevEffect) seg.mode = effectCurrent;
    if (effectSpeed != prevSpeed) seg.speed = effectSpeed;
    if (effectIntensity != prevIntensity) seg.intensity = effectIntensity;
    if (effectFFT1 != prevFFT1) seg.fft1 = effectFFT1;
    if (effectFFT2 != prevFFT2) seg.fft2 = effectFFT2;
    if (effectFFT3 != prevFFT3) seg.fft3 = effectFFT3;
    if (effectPalette != prevPalette) seg.palette = effectPalette;
  }

  if (col0Changed) {
    if (selectedSeg == strip.getMainSegmentId()) {
      strip.applyToAllSelected = true;
      strip.setColor(0, colorFromRgbw(col));
    }
  }
  if (col1Changed) {
    if (selectedSeg == strip.getMainSegmentId()) {
      strip.applyToAllSelected = true;
      strip.setColor(1, colorFromRgbw(colSec));
    }
  }
  //end of temporary fix code

  if (!apply) return true; //when called by JSON API, do not call colorUpdated() here

  //internal call, does not send XML response
  pos = req.indexOf(F("IN"));
  if (pos < 1) XML_response(request);

  strip.applyToAllSelected = false;

  pos = req.indexOf(F("&NN")); //do not send UDP notifications this time
  colorUpdated((pos > 0) ? NOTIFIER_CALL_MODE_NO_NOTIFY : NOTIFIER_CALL_MODE_DIRECT_CHANGE);


  return true;
}<|MERGE_RESOLUTION|>--- conflicted
+++ resolved
@@ -87,18 +87,10 @@
 
     uint8_t colorOrder, type;
     uint16_t length, start;
-<<<<<<< HEAD
-    uint8_t pins[2] = {255, 255};
+    uint8_t pins[5] = {255, 255, 255, 255, 255};
 
     for (uint8_t s = 0; s < WLED_MAX_BUSSES; s++) {
       char lp[4] = "L0"; lp[2] = 48+s; lp[3] = 0; //ascii 0-9 //strip data pin
-      char lk[4] = "L1"; lk[2] = 48+s; lk[3] = 0; //strip clock pin. 255 for none
-=======
-    uint8_t pins[5] = {255, 255, 255, 255, 255};
-
-    for (uint8_t s = 0; s < WLED_MAX_BUSSES; s++) {
-      char lp[4] = "L0"; lp[2] = 48+s; lp[3] = 0; //ascii 0-9 //strip data pin
->>>>>>> 3460f9d9
       char lc[4] = "LC"; lc[2] = 48+s; lc[3] = 0; //strip length
       char co[4] = "CO"; co[2] = 48+s; co[3] = 0; //strip color order
       char lt[4] = "LT"; lt[2] = 48+s; lt[3] = 0; //strip type
@@ -107,22 +99,13 @@
       if (!request->hasArg(lp)) {
         DEBUG_PRINTLN("No data."); break;
       }
-<<<<<<< HEAD
-      pins[0] = request->arg(lp).toInt();
-      if (request->hasArg(lk)) {
-        pins[1] = (request->arg(lk).length() > 0) ? request->arg(lk).toInt() : 255;
-      }
-      type = request->arg(lt).toInt();
-
-=======
       for (uint8_t i = 0; i < 5; i++) {
         lp[1] = 48+i;
         if (!request->hasArg(lp)) break;
         pins[i] = (request->arg(lp).length() > 0) ? request->arg(lp).toInt() : 255;
       }
       type = request->arg(lt).toInt();
-      
->>>>>>> 3460f9d9
+
       if (request->hasArg(lc) && request->arg(lc).toInt() > 0) {
         length = request->arg(lc).toInt();
       } else {
@@ -137,10 +120,6 @@
 
     ledCount = request->arg(F("LC")).toInt();
     if (t > 0 && t <= MAX_LEDS) ledCount = t;
-<<<<<<< HEAD
-    //DMA method uses too much ram, TODO: limit!
-=======
->>>>>>> 3460f9d9
 
     // upate other pins
     #ifndef WLED_DISABLE_INFRARED
@@ -450,7 +429,6 @@
   }
   #endif
 
-<<<<<<< HEAD
   //SOUND SETTINGS
   if (subPage == 8)
   {
@@ -495,11 +473,10 @@
     }
   }
 
-=======
->>>>>>> 3460f9d9
   if (subPage != 2 && (subPage != 6 || !doReboot)) serializeConfig(); //do not save if factory reset or LED settings (which are saved after LED re-init)
   if (subPage == 4) alexaInit();
 }
+
 
 
 //helper to get int value at a position in string
@@ -943,6 +920,5 @@
   pos = req.indexOf(F("&NN")); //do not send UDP notifications this time
   colorUpdated((pos > 0) ? NOTIFIER_CALL_MODE_NO_NOTIFY : NOTIFIER_CALL_MODE_DIRECT_CHANGE);
 
-
   return true;
 }