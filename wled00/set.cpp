--- conflicted
+++ resolved
@@ -169,8 +169,6 @@
         freqHz = 0;
       }
       channelSwap = Bus::hasWhite(type) ? request->arg(wo).toInt() : 0;
-<<<<<<< HEAD
-=======
       if ((type > TYPE_TM1814 && type < TYPE_WS2801) || type >= TYPE_NET_DDP_RGB) { // analog and virtual
         maPerLed = 0;
         maMax = 0;
@@ -178,7 +176,6 @@
         maPerLed = request->arg(la).toInt();
         maMax = request->arg(ma).toInt(); // if ABL is disabled this will be 0
       }
->>>>>>> 74e14a4f
       type |= request->hasArg(rf) << 7; // off refresh override
       // actual finalization is done in WLED::loop() (removing old busses and adding new)
       // this may happen even before this loop is finished so we do "doInitBusses" after the loop
