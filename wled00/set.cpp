--- conflicted
+++ resolved
@@ -169,7 +169,6 @@
       if (pinManager.allocatePin(hw_btn_pin,false,PinOwner::Button)) {
         btnPin[i] = hw_btn_pin;
         buttonType[i] = request->arg(be).toInt();
-<<<<<<< HEAD
         #ifdef ESP32
         if (((buttonType[i] == BTN_TYPE_ANALOG) || (buttonType[i] == BTN_TYPE_ANALOG_INVERTED)) && (digitalPinToAnalogChannel(btnPin[i]) < 0)) { // WLEDMM
           // not an ADC analog pin
@@ -182,17 +181,6 @@
         #else
         pinMode(btnPin[i], INPUT_PULLUP);
         #endif
-=======
-        if (disablePullUp) {
-          pinMode(btnPin[i], INPUT);
-        } else {
-          #ifdef ESP32
-          pinMode(btnPin[i], buttonType[i]==BTN_TYPE_PUSH_ACT_HIGH ? INPUT_PULLDOWN : INPUT_PULLUP);
-          #else
-          pinMode(btnPin[i], INPUT_PULLUP);
-          #endif
-        }
->>>>>>> e629c90a
       } else {
         btnPin[i] = -1;
         buttonType[i] = BTN_TYPE_NONE;
