#include "pin_manager.h"

<<<<<<< HEAD
#ifdef WLED_DEBUG_PINMANAGER
static void DebugPrintOwnerTag(PinOwner tag)
{
  uint32_t q = static_cast<uint8_t>(tag);
  if (q) {
    DEBUGPM_PRINTF_P(PSTR("0x%02x (%d)"), q, q);
  } else {
    DEBUGPM_PRINT(F("(no owner)"));
  }
}
=======
#ifdef ARDUINO_ARCH_ESP32
  #ifdef bitRead
    // Arduino variants assume 32 bit values
    #undef bitRead
    #undef bitSet
    #undef bitClear
    #define bitRead(var,bit)      (((unsigned long long)(var)>>(bit))&0x1ULL)
    #define bitSet(var,bit)       ((var)|=(1ULL<<(bit)))
    #define bitClear(var,bit)     ((var)&=(~(1ULL<<(bit))))
  #endif
>>>>>>> bd7cd32f
#endif


/// Actual allocation/deallocation routines
bool PinManager::deallocatePin(byte gpio, PinOwner tag)
{
  if (gpio == 0xFF) return true;           // explicitly allow clients to free -1 as a no-op
  if (!isPinOk(gpio, false)) return false; // but return false for any other invalid pin

  // if a non-zero ownerTag, only allow de-allocation if the owner's tag is provided
  if ((ownerTag[gpio] != PinOwner::None) && (ownerTag[gpio] != tag)) {
<<<<<<< HEAD
    #ifdef WLED_DEBUG_PINMANAGER
    DEBUGPM_PRINT(F("PIN DEALLOC: IO "));
    DEBUGPM_PRINT(gpio);
    DEBUGPM_PRINT(F(" allocated by "));
    DebugPrintOwnerTag(ownerTag[gpio]);
    DEBUGPM_PRINT(F(", but attempted de-allocation by "));
    DebugPrintOwnerTag(tag);
    #endif
=======
    DEBUG_PRINTF_P(PSTR("PIN DEALLOC: FAIL GPIO %d allocated by 0x%02X, but attempted de-allocation by 0x%02X.\n"), gpio, static_cast<int>(ownerTag[gpio]), static_cast<int>(tag));
>>>>>>> bd7cd32f
    return false;
  }

  bitWrite(pinAlloc, gpio, false);
  ownerTag[gpio] = PinOwner::None;
  return true;
}

// support function for deallocating multiple pins
bool PinManager::deallocateMultiplePins(const uint8_t *pinArray, byte arrayElementCount, PinOwner tag)
{
  bool shouldFail = false;
  DEBUGPM_PRINTLN(F("MULTIPIN DEALLOC"));
  // first verify the pins are OK and allocated by selected owner
  for (int i = 0; i < arrayElementCount; i++) {
    byte gpio = pinArray[i];
    if (gpio == 0xFF) {
      // explicit support for io -1 as a no-op (no allocation of pin),
      // as this can greatly simplify configuration arrays
      continue;
    }
    if (isPinAllocated(gpio, tag)) {
      // if the current pin is allocated by selected owner it is possible to release it
      continue;
    }
<<<<<<< HEAD
    #ifdef WLED_DEBUG_PINMANAGER
    DEBUGPM_PRINT(F("PIN DEALLOC: IO "));
    DEBUGPM_PRINT(gpio);
    DEBUGPM_PRINT(F(" allocated by "));
    DebugPrintOwnerTag(ownerTag[gpio]);
    DEBUGPM_PRINT(F(", but attempted de-allocation by "));
    DebugPrintOwnerTag(tag);
    #endif
=======
    DEBUG_PRINTF_P(PSTR("PIN DEALLOC: FAIL GPIO %d allocated by 0x%02X, but attempted de-allocation by 0x%02X.\n"), gpio, static_cast<int>(ownerTag[gpio]), static_cast<int>(tag));
>>>>>>> bd7cd32f
    shouldFail = true;
  }
  if (shouldFail) {
    return false; // no pins deallocated
  }
  if (tag==PinOwner::HW_I2C) {
    if (i2cAllocCount && --i2cAllocCount>0) {
      // no deallocation done until last owner releases pins
      return true;
    }
  }
  if (tag==PinOwner::HW_SPI) {
    if (spiAllocCount && --spiAllocCount>0) {
      // no deallocation done until last owner releases pins
      return true;
    }
  }
  for (int i = 0; i < arrayElementCount; i++) {
    deallocatePin(pinArray[i], tag);
  }
  return true;
}

bool PinManager::deallocateMultiplePins(const managed_pin_type * mptArray, byte arrayElementCount, PinOwner tag)
{
  uint8_t pins[arrayElementCount];
  for (int i=0; i<arrayElementCount; i++) pins[i] = mptArray[i].pin;
  return deallocateMultiplePins(pins, arrayElementCount, tag);
}

bool PinManager::allocateMultiplePins(const managed_pin_type * mptArray, byte arrayElementCount, PinOwner tag)
{
  bool shouldFail = false;
  // first verify the pins are OK and not already allocated
  for (int i = 0; i < arrayElementCount; i++) {
    byte gpio = mptArray[i].pin;
    if (gpio == 0xFF) {
      // explicit support for io -1 as a no-op (no allocation of pin),
      // as this can greatly simplify configuration arrays
      continue;
    }
    if (!isPinOk(gpio, mptArray[i].isOutput)) {
<<<<<<< HEAD
      #ifdef WLED_DEBUG_PINMANAGER
      DEBUGPM_PRINT(F("PIN ALLOC: Invalid pin attempted to be allocated: GPIO "));
      DEBUGPM_PRINT(gpio);
      DEBUGPM_PRINT(F(" as ")); DEBUGPM_PRINT(mptArray[i].isOutput ? F("output"): F("input"));
      DEBUGPM_PRINTLN(F(""));
      #endif
=======
      DEBUG_PRINTF_P(PSTR("PIN ALLOC: FAIL Invalid pin attempted to be allocated: GPIO %d as %s\n."), gpio, mptArray[i].isOutput ? PSTR("output"): PSTR("input"));
>>>>>>> bd7cd32f
      shouldFail = true;
    }
    if ((tag==PinOwner::HW_I2C || tag==PinOwner::HW_SPI) && isPinAllocated(gpio, tag)) {
      // allow multiple "allocations" of HW I2C & SPI bus pins
      continue;
    } else if (isPinAllocated(gpio)) {
<<<<<<< HEAD
      #ifdef WLED_DEBUG_PINMANAGER
      DEBUGPM_PRINT(F("PIN ALLOC: FAIL: IO "));
      DEBUGPM_PRINT(gpio);
      DEBUGPM_PRINT(F(" already allocated by "));
      DebugPrintOwnerTag(ownerTag[gpio]);
      DEBUGPM_PRINTLN(F(""));
      #endif
=======
      DEBUG_PRINTF_P(PSTR("PIN ALLOC: FAIL GPIO %d already allocated by 0x%02X.\n"), gpio, static_cast<int>(ownerTag[gpio]));
>>>>>>> bd7cd32f
      shouldFail = true;
    }
  }
  if (shouldFail) {
    return false;
  }

  if (tag==PinOwner::HW_I2C) i2cAllocCount++;
  if (tag==PinOwner::HW_SPI) spiAllocCount++;

  // all pins are available .. track each one
  for (int i = 0; i < arrayElementCount; i++) {
    byte gpio = mptArray[i].pin;
    if (gpio == 0xFF) {
      // allow callers to include -1 value as non-requested pin
      // as this can greatly simplify configuration arrays
      continue;
    }
    if (gpio >= WLED_NUM_PINS)
      continue; // other unexpected GPIO => avoid array bounds violation

    bitWrite(pinAlloc, gpio, true);
    ownerTag[gpio] = tag;
<<<<<<< HEAD
    #ifdef WLED_DEBUG_PINMANAGER
    DEBUGPM_PRINT(F("PIN ALLOC: Pin "));
    DEBUGPM_PRINT(gpio);
    DEBUGPM_PRINT(F(" allocated by "));
    DebugPrintOwnerTag(tag);
    DEBUGPM_PRINTLN(F(""));
    #endif
=======
    DEBUG_PRINTF_P(PSTR("PIN ALLOC: Pin %d allocated by 0x%02X.\n"), gpio, static_cast<int>(tag));
>>>>>>> bd7cd32f
  }
  DEBUG_PRINTF_P(PSTR("PIN ALLOC: 0x%014llX.\n"), (unsigned long long)pinAlloc);
  return true;
}

bool PinManager::allocatePin(byte gpio, bool output, PinOwner tag)
{
  // HW I2C & SPI pins have to be allocated using allocateMultiplePins variant since there is always SCL/SDA pair
  if (!isPinOk(gpio, output) || (gpio >= WLED_NUM_PINS) || tag==PinOwner::HW_I2C || tag==PinOwner::HW_SPI) {
    #ifdef WLED_DEBUG_PINMANAGER
    if (gpio < 255) {  // 255 (-1) is the "not defined GPIO"
      if (!isPinOk(gpio, output)) {
<<<<<<< HEAD
        DEBUGPM_PRINT(F("PIN ALLOC: FAIL for owner "));
        DebugPrintOwnerTag(tag);
        DEBUGPM_PRINT(F(": GPIO ")); DEBUGPM_PRINT(gpio);
        if (output) DEBUGPM_PRINTLN(F(" cannot be used for i/o on this MCU."));
        else DEBUGPM_PRINTLN(F(" cannot be used as input on this MCU."));
      } else {
        DEBUGPM_PRINT(F("PIN ALLOC: FAIL: GPIO ")); DEBUGPM_PRINT(gpio);
        DEBUGPM_PRINTLN(F(" - HW I2C & SPI pins have to be allocated using allocateMultiplePins()"));
=======
        DEBUG_PRINTF_P(PSTR("PIN ALLOC: FAIL for owner 0x%02X: GPIO %d "), static_cast<int>(tag), gpio);
        if (output) DEBUG_PRINTLN(F(" cannot be used for i/o on this MCU."));
        else DEBUG_PRINTLN(F(" cannot be used as input on this MCU."));
      } else {
        DEBUG_PRINTF_P(PSTR("PIN ALLOC: FAIL GPIO %d - HW I2C & SPI pins have to be allocated using allocateMultiplePins.\n"), gpio);
>>>>>>> bd7cd32f
      }
    }
    #endif
    return false;
  }
  if (isPinAllocated(gpio)) {
<<<<<<< HEAD
    #ifdef WLED_DEBUG_PINMANAGER
    DEBUGPM_PRINT(F("PIN ALLOC: Pin "));
    DEBUGPM_PRINT(gpio);
    DEBUGPM_PRINT(F(" already allocated by "));
    DebugPrintOwnerTag(ownerTag[gpio]);
    DEBUGPM_PRINTLN(F(""));
    #endif
=======
    DEBUG_PRINTF_P(PSTR("PIN ALLOC: FAIL Pin %d already allocated by 0x%02X.\n"), gpio, static_cast<int>(ownerTag[gpio]));
>>>>>>> bd7cd32f
    return false;
  }

  bitWrite(pinAlloc, gpio, true);
  ownerTag[gpio] = tag;
<<<<<<< HEAD
  #ifdef WLED_DEBUG_PINMANAGER
  DEBUGPM_PRINT(F("PIN ALLOC: Pin "));
  DEBUGPM_PRINT(gpio);
  DEBUGPM_PRINT(F(" successfully allocated by "));
  DebugPrintOwnerTag(tag);
  DEBUGPM_PRINTLN(F(""));
  #endif
=======
  DEBUG_PRINTF_P(PSTR("PIN ALLOC: Pin %d successfully allocated by 0x%02X.\n"), gpio, static_cast<int>(ownerTag[gpio]));
  DEBUG_PRINTF_P(PSTR("PIN ALLOC: 0x%014llX.\n"), (unsigned long long)pinAlloc);
>>>>>>> bd7cd32f

  return true;
}

// if tag is set to PinOwner::None, checks for ANY owner of the pin.
// if tag is set to any other value, checks if that tag is the current owner of the pin.
bool PinManager::isPinAllocated(byte gpio, PinOwner tag)
{
  if (!isPinOk(gpio, false)) return true;
  if ((tag != PinOwner::None) && (ownerTag[gpio] != tag)) return false;
  return bitRead(pinAlloc, gpio);
}

/* see https://docs.espressif.com/projects/esp-idf/en/latest/esp32s3/api-reference/peripherals/gpio.html
 * The ESP32-S3 chip features 45 physical GPIO pins (GPIO0 ~ GPIO21 and GPIO26 ~ GPIO48). Each pin can be used as a general-purpose I/O
 * Strapping pins: GPIO0, GPIO3, GPIO45 and GPIO46 are strapping pins. For more infomation, please refer to ESP32-S3 datasheet.
 * Serial TX = GPIO43, RX = GPIO44; LED BUILTIN is usually GPIO39
 * USB-JTAG: GPIO 19 and 20 are used by USB-JTAG by default. In order to use them as GPIOs, USB-JTAG will be disabled by the drivers.
 * SPI0/1: GPIO26-32 are usually used for SPI flash and PSRAM and not recommended for other uses.
 * When using Octal Flash or Octal PSRAM or both, GPIO33~37 are connected to SPIIO4 ~ SPIIO7 and SPIDQS. Therefore, on boards embedded with ESP32-S3R8 / ESP32-S3R8V chip, GPIO33~37 are also not recommended for other uses.
 *
 * see https://docs.espressif.com/projects/esp-idf/en/v4.4.2/esp32s3/api-reference/peripherals/adc.html
 *     https://docs.espressif.com/projects/esp-idf/en/latest/esp32s3/api-reference/peripherals/adc_oneshot.html
 * ADC1: GPIO1  - GPIO10 (channel 0..9)
 * ADC2: GPIO11 - GPIO20 (channel 0..9)
 * adc_power_acquire(): Please do not use the interrupt of GPIO36 and GPIO39 when using ADC or Wi-Fi and Bluetooth with sleep mode enabled. As a workaround, call adc_power_acquire() in the APP.
 * Since the ADC2 module is also used by the Wi-Fi, reading operation of adc2_get_raw() may fail between esp_wifi_start() and esp_wifi_stop(). Use the return code to see whether the reading is successful.
 */

// Check if supplied GPIO is ok to use
bool PinManager::isPinOk(byte gpio, bool output)
{
  if (gpio >= WLED_NUM_PINS) return false;     // catch error case, to avoid array out-of-bounds access
#ifdef ARDUINO_ARCH_ESP32
  if (digitalPinIsValid(gpio)) {
  #if defined(CONFIG_IDF_TARGET_ESP32C3)
    // strapping pins: 2, 8, & 9
    if (gpio > 11 && gpio < 18) return false;     // 11-17 SPI FLASH
    #if ARDUINO_USB_CDC_ON_BOOT == 1 || ARDUINO_USB_DFU_ON_BOOT == 1
    if (gpio > 17 && gpio < 20) return false;     // 18-19 USB-JTAG
    #endif
  #elif defined(CONFIG_IDF_TARGET_ESP32S3)
    // 00 to 18 are for general use. Be careful about straping pins GPIO0 and GPIO3 - these may be pulled-up or pulled-down on your board.
    #if ARDUINO_USB_CDC_ON_BOOT == 1 || ARDUINO_USB_DFU_ON_BOOT == 1
    if (gpio > 18 && gpio < 21) return false;     // 19 + 20 = USB-JTAG. Not recommended for other uses.
    #endif
    if (gpio > 21 && gpio < 33) return false;     // 22 to 32: not connected + SPI FLASH
    if (gpio > 32 && gpio < 38) return !psramFound(); // 33 to 37: not available if using _octal_ SPI Flash or _octal_ PSRAM
    // 38 to 48 are for general use. Be careful about straping pins GPIO45 and GPIO46 - these may be pull-up or pulled-down on your board.
  #elif defined(CONFIG_IDF_TARGET_ESP32S2)
    // strapping pins: 0, 45 & 46
    if (gpio > 21 && gpio < 33) return false;     // 22 to 32: not connected + SPI FLASH
    // JTAG: GPIO39-42 are usually used for inline debugging
    // GPIO46 is input only and pulled down
  #else
    if (gpio > 5 && gpio < 12) return false;      //SPI flash pins
    if (strncmp_P(PSTR("ESP32-PICO"), ESP.getChipModel(), 10) == 0 && (gpio == 16 || gpio == 17)) return false; // PICO-D4: gpio16+17 are in use for onboard SPI FLASH
    if (gpio == 16 || gpio == 17) return !psramFound(); //PSRAM pins on ESP32 (these are IO)
  #endif
    if (output) return digitalPinCanOutput(gpio);
    else        return true;
  }
#else
  if (gpio <  6) return true;
  if (gpio < 12) return false; //SPI flash pins
  if (gpio < 17) return true;
#endif
  return false;
}

bool PinManager::isReadOnlyPin(byte gpio)
{
#ifdef ARDUINO_ARCH_ESP32
  if (gpio < WLED_NUM_PINS) return (digitalPinIsValid(gpio) && !digitalPinCanOutput(gpio));
#endif
  return false;
}

PinOwner PinManager::getPinOwner(byte gpio)
{
  if (!isPinOk(gpio, false)) return PinOwner::None;
  return ownerTag[gpio];
}

#ifdef ARDUINO_ARCH_ESP32
byte PinManager::allocateLedc(byte channels)
{
  if (channels > WLED_MAX_ANALOG_CHANNELS || channels == 0) return 255;
  unsigned ca = 0;
  for (unsigned i = 0; i < WLED_MAX_ANALOG_CHANNELS; i++) {
    if (bitRead(ledcAlloc, i)) { //found occupied pin
      ca = 0;
    } else {
      // if we have PWM CCT bus allocation (2 channels) we need to make sure both channels share the same timer
      // for phase shifting purposes (otherwise phase shifts may not be accurate)
      if (channels == 2) { // will skip odd channel for first channel for phase shifting
        if (ca == 0 && i % 2 == 0) ca++;  // even LEDC channels is 1st PWM channel
        if (ca == 1 && i % 2 == 1) ca++;  // odd LEDC channel is 2nd PWM channel
      } else
        ca++;
    }
    if (ca >= channels) { //enough free channels
      unsigned in = (i + 1) - ca;
      for (unsigned j = 0; j < ca; j++) {
        bitWrite(ledcAlloc, in+j, true);
      }
      return in;
    }
  }
  return 255; //not enough consecutive free LEDC channels
}

void PinManager::deallocateLedc(byte pos, byte channels)
{
  for (unsigned j = pos; j < pos + channels && j < WLED_MAX_ANALOG_CHANNELS; j++) {
    bitWrite(ledcAlloc, j, false);
  }
}
#endif

#ifdef ESP8266
uint32_t PinManager::pinAlloc = 0UL;
#else
uint64_t PinManager::pinAlloc = 0ULL;
uint16_t PinManager::ledcAlloc = 0;
#endif
uint8_t PinManager::i2cAllocCount = 0;
uint8_t PinManager::spiAllocCount = 0;
PinOwner PinManager::ownerTag[WLED_NUM_PINS] = { PinOwner::None };<|MERGE_RESOLUTION|>--- conflicted
+++ resolved
@@ -1,17 +1,5 @@
 #include "pin_manager.h"
 
-<<<<<<< HEAD
-#ifdef WLED_DEBUG_PINMANAGER
-static void DebugPrintOwnerTag(PinOwner tag)
-{
-  uint32_t q = static_cast<uint8_t>(tag);
-  if (q) {
-    DEBUGPM_PRINTF_P(PSTR("0x%02x (%d)"), q, q);
-  } else {
-    DEBUGPM_PRINT(F("(no owner)"));
-  }
-}
-=======
 #ifdef ARDUINO_ARCH_ESP32
   #ifdef bitRead
     // Arduino variants assume 32 bit values
@@ -22,7 +10,6 @@
     #define bitSet(var,bit)       ((var)|=(1ULL<<(bit)))
     #define bitClear(var,bit)     ((var)&=(~(1ULL<<(bit))))
   #endif
->>>>>>> bd7cd32f
 #endif
 
 
@@ -34,18 +21,7 @@
 
   // if a non-zero ownerTag, only allow de-allocation if the owner's tag is provided
   if ((ownerTag[gpio] != PinOwner::None) && (ownerTag[gpio] != tag)) {
-<<<<<<< HEAD
-    #ifdef WLED_DEBUG_PINMANAGER
-    DEBUGPM_PRINT(F("PIN DEALLOC: IO "));
-    DEBUGPM_PRINT(gpio);
-    DEBUGPM_PRINT(F(" allocated by "));
-    DebugPrintOwnerTag(ownerTag[gpio]);
-    DEBUGPM_PRINT(F(", but attempted de-allocation by "));
-    DebugPrintOwnerTag(tag);
-    #endif
-=======
-    DEBUG_PRINTF_P(PSTR("PIN DEALLOC: FAIL GPIO %d allocated by 0x%02X, but attempted de-allocation by 0x%02X.\n"), gpio, static_cast<int>(ownerTag[gpio]), static_cast<int>(tag));
->>>>>>> bd7cd32f
+    DEBUGPM_PRINTF_P(PSTR("PIN DEALLOC: FAIL GPIO %d allocated by 0x%02X, but attempted de-allocation by 0x%02X.\n"), gpio, static_cast<int>(ownerTag[gpio]), static_cast<int>(tag));
     return false;
   }
 
@@ -71,18 +47,7 @@
       // if the current pin is allocated by selected owner it is possible to release it
       continue;
     }
-<<<<<<< HEAD
-    #ifdef WLED_DEBUG_PINMANAGER
-    DEBUGPM_PRINT(F("PIN DEALLOC: IO "));
-    DEBUGPM_PRINT(gpio);
-    DEBUGPM_PRINT(F(" allocated by "));
-    DebugPrintOwnerTag(ownerTag[gpio]);
-    DEBUGPM_PRINT(F(", but attempted de-allocation by "));
-    DebugPrintOwnerTag(tag);
-    #endif
-=======
-    DEBUG_PRINTF_P(PSTR("PIN DEALLOC: FAIL GPIO %d allocated by 0x%02X, but attempted de-allocation by 0x%02X.\n"), gpio, static_cast<int>(ownerTag[gpio]), static_cast<int>(tag));
->>>>>>> bd7cd32f
+    DEBUGPM_PRINTF_P(PSTR("PIN DEALLOC: FAIL GPIO %d allocated by 0x%02X, but attempted de-allocation by 0x%02X.\n"), gpio, static_cast<int>(ownerTag[gpio]), static_cast<int>(tag));
     shouldFail = true;
   }
   if (shouldFail) {
@@ -125,33 +90,14 @@
       continue;
     }
     if (!isPinOk(gpio, mptArray[i].isOutput)) {
-<<<<<<< HEAD
-      #ifdef WLED_DEBUG_PINMANAGER
-      DEBUGPM_PRINT(F("PIN ALLOC: Invalid pin attempted to be allocated: GPIO "));
-      DEBUGPM_PRINT(gpio);
-      DEBUGPM_PRINT(F(" as ")); DEBUGPM_PRINT(mptArray[i].isOutput ? F("output"): F("input"));
-      DEBUGPM_PRINTLN(F(""));
-      #endif
-=======
-      DEBUG_PRINTF_P(PSTR("PIN ALLOC: FAIL Invalid pin attempted to be allocated: GPIO %d as %s\n."), gpio, mptArray[i].isOutput ? PSTR("output"): PSTR("input"));
->>>>>>> bd7cd32f
+      DEBUGPM_PRINTF_P(PSTR("PIN ALLOC: FAIL Invalid pin attempted to be allocated: GPIO %d as %s\n."), gpio, mptArray[i].isOutput ? PSTR("output"): PSTR("input"));
       shouldFail = true;
     }
     if ((tag==PinOwner::HW_I2C || tag==PinOwner::HW_SPI) && isPinAllocated(gpio, tag)) {
       // allow multiple "allocations" of HW I2C & SPI bus pins
       continue;
     } else if (isPinAllocated(gpio)) {
-<<<<<<< HEAD
-      #ifdef WLED_DEBUG_PINMANAGER
-      DEBUGPM_PRINT(F("PIN ALLOC: FAIL: IO "));
-      DEBUGPM_PRINT(gpio);
-      DEBUGPM_PRINT(F(" already allocated by "));
-      DebugPrintOwnerTag(ownerTag[gpio]);
-      DEBUGPM_PRINTLN(F(""));
-      #endif
-=======
-      DEBUG_PRINTF_P(PSTR("PIN ALLOC: FAIL GPIO %d already allocated by 0x%02X.\n"), gpio, static_cast<int>(ownerTag[gpio]));
->>>>>>> bd7cd32f
+      DEBUGPM_PRINTF_P(PSTR("PIN ALLOC: FAIL GPIO %d already allocated by 0x%02X.\n"), gpio, static_cast<int>(ownerTag[gpio]));
       shouldFail = true;
     }
   }
@@ -175,19 +121,9 @@
 
     bitWrite(pinAlloc, gpio, true);
     ownerTag[gpio] = tag;
-<<<<<<< HEAD
-    #ifdef WLED_DEBUG_PINMANAGER
-    DEBUGPM_PRINT(F("PIN ALLOC: Pin "));
-    DEBUGPM_PRINT(gpio);
-    DEBUGPM_PRINT(F(" allocated by "));
-    DebugPrintOwnerTag(tag);
-    DEBUGPM_PRINTLN(F(""));
-    #endif
-=======
-    DEBUG_PRINTF_P(PSTR("PIN ALLOC: Pin %d allocated by 0x%02X.\n"), gpio, static_cast<int>(tag));
->>>>>>> bd7cd32f
-  }
-  DEBUG_PRINTF_P(PSTR("PIN ALLOC: 0x%014llX.\n"), (unsigned long long)pinAlloc);
+    DEBUGPM_PRINTF_P(PSTR("PIN ALLOC: Pin %d allocated by 0x%02X.\n"), gpio, static_cast<int>(tag));
+  }
+  DEBUGPM_PRINTF_P(PSTR("PIN ALLOC: 0x%014llX.\n"), (unsigned long long)pinAlloc);
   return true;
 }
 
@@ -198,56 +134,25 @@
     #ifdef WLED_DEBUG_PINMANAGER
     if (gpio < 255) {  // 255 (-1) is the "not defined GPIO"
       if (!isPinOk(gpio, output)) {
-<<<<<<< HEAD
-        DEBUGPM_PRINT(F("PIN ALLOC: FAIL for owner "));
-        DebugPrintOwnerTag(tag);
-        DEBUGPM_PRINT(F(": GPIO ")); DEBUGPM_PRINT(gpio);
+        DEBUGPM_PRINTF_P(PSTR("PIN ALLOC: FAIL for owner 0x%02X: GPIO %d "), static_cast<int>(tag), gpio);
         if (output) DEBUGPM_PRINTLN(F(" cannot be used for i/o on this MCU."));
         else DEBUGPM_PRINTLN(F(" cannot be used as input on this MCU."));
       } else {
-        DEBUGPM_PRINT(F("PIN ALLOC: FAIL: GPIO ")); DEBUGPM_PRINT(gpio);
-        DEBUGPM_PRINTLN(F(" - HW I2C & SPI pins have to be allocated using allocateMultiplePins()"));
-=======
-        DEBUG_PRINTF_P(PSTR("PIN ALLOC: FAIL for owner 0x%02X: GPIO %d "), static_cast<int>(tag), gpio);
-        if (output) DEBUG_PRINTLN(F(" cannot be used for i/o on this MCU."));
-        else DEBUG_PRINTLN(F(" cannot be used as input on this MCU."));
-      } else {
-        DEBUG_PRINTF_P(PSTR("PIN ALLOC: FAIL GPIO %d - HW I2C & SPI pins have to be allocated using allocateMultiplePins.\n"), gpio);
->>>>>>> bd7cd32f
+        DEBUGPM_PRINTF_P(PSTR("PIN ALLOC: FAIL GPIO %d - HW I2C & SPI pins have to be allocated using allocateMultiplePins.\n"), gpio);
       }
     }
     #endif
     return false;
   }
   if (isPinAllocated(gpio)) {
-<<<<<<< HEAD
-    #ifdef WLED_DEBUG_PINMANAGER
-    DEBUGPM_PRINT(F("PIN ALLOC: Pin "));
-    DEBUGPM_PRINT(gpio);
-    DEBUGPM_PRINT(F(" already allocated by "));
-    DebugPrintOwnerTag(ownerTag[gpio]);
-    DEBUGPM_PRINTLN(F(""));
-    #endif
-=======
-    DEBUG_PRINTF_P(PSTR("PIN ALLOC: FAIL Pin %d already allocated by 0x%02X.\n"), gpio, static_cast<int>(ownerTag[gpio]));
->>>>>>> bd7cd32f
+    DEBUGPM_PRINTF_P(PSTR("PIN ALLOC: FAIL Pin %d already allocated by 0x%02X.\n"), gpio, static_cast<int>(ownerTag[gpio]));
     return false;
   }
 
   bitWrite(pinAlloc, gpio, true);
   ownerTag[gpio] = tag;
-<<<<<<< HEAD
-  #ifdef WLED_DEBUG_PINMANAGER
-  DEBUGPM_PRINT(F("PIN ALLOC: Pin "));
-  DEBUGPM_PRINT(gpio);
-  DEBUGPM_PRINT(F(" successfully allocated by "));
-  DebugPrintOwnerTag(tag);
-  DEBUGPM_PRINTLN(F(""));
-  #endif
-=======
-  DEBUG_PRINTF_P(PSTR("PIN ALLOC: Pin %d successfully allocated by 0x%02X.\n"), gpio, static_cast<int>(ownerTag[gpio]));
-  DEBUG_PRINTF_P(PSTR("PIN ALLOC: 0x%014llX.\n"), (unsigned long long)pinAlloc);
->>>>>>> bd7cd32f
+  DEBUGPM_PRINTF_P(PSTR("PIN ALLOC: Pin %d successfully allocated by 0x%02X.\n"), gpio, static_cast<int>(ownerTag[gpio]));
+  DEBUGPM_PRINTF_P(PSTR("PIN ALLOC: 0x%014llX.\n"), (unsigned long long)pinAlloc);
 
   return true;
 }
