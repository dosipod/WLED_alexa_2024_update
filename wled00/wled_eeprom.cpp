#include <EEPROM.h>
#include "wled.h"

/*
 * DEPRECATED, do not use for new settings
 * Only used to restore config from pre-0.11 installations using the deEEP() methods
 *
 * Methods to handle saving and loading to non-volatile memory
 * EEPROM Map: https://github.com/Aircoookie/WLED/wiki/EEPROM-Map
 */

//eeprom Version code, enables default settings instead of 0 init on update
#define EEPVER 22
#define EEPSIZE 3300  //Maximum is 4096
//0 -> old version, default
//1 -> 0.4p 1711272 and up
//2 -> 0.4p 1711302 and up
//3 -> 0.4  1712121 and up
//4 -> 0.5.0 and up
//5 -> 0.5.1 and up
//6 -> 0.6.0 and up
//7 -> 0.7.1 and up
//8 -> 0.8.0-a and up
//9 -> 0.8.0
//10-> 0.8.2
//11-> 0.8.5-dev #mqttauth @TimothyBrown
//12-> 0.8.7-dev
//13-> 0.9.0-dev
//14-> 0.9.0-b1
//15-> 0.9.0-b3
//16-> 0.9.1
//17-> 0.9.1-dmx
//18-> 0.9.1-e131
//19-> 0.9.1n
//20-> 0.9.1p
//21-> 0.10.1p
//22-> 2009260

<<<<<<< HEAD
#define EEP_AUDIO 3072         // Start of Audio Reactive EEPROM Settings - END 3299
=======
/*
 * Erase all (pre 0.11) configuration data on factory reset
 */
void clearEEPROM()
{
  EEPROM.begin(EEPSIZE);
  for (int i = 0; i < EEPSIZE; i++)
  {
    EEPROM.write(i, 0);
  }
  EEPROM.end();
}

>>>>>>> c277ebb4

void readStringFromEEPROM(uint16_t pos, char* str, uint16_t len)
{
  for (int i = 0; i < len; ++i)
  {
    str[i] = EEPROM.read(pos + i);
    if (str[i] == 0) return;
  }
  str[len] = 0; //make sure every string is properly terminated. str must be at least len +1 big.
}

/*
 * Read all configuration from flash
 */
void loadSettingsFromEEPROM()
{

  if (EEPROM.read(233) != 233) //first boot/reset to default
  {
    DEBUG_PRINTLN(F("EEPROM settings invalid, using defaults..."));
    return;
  }
  int lastEEPROMversion = EEPROM.read(377); //last EEPROM version before update


  readStringFromEEPROM(  0, clientSSID, 32);
  readStringFromEEPROM( 32, clientPass, 64);
  readStringFromEEPROM( 96,      cmDNS, 32);
  readStringFromEEPROM(128,     apSSID, 32);
  readStringFromEEPROM(160,     apPass, 64);

  nightlightDelayMinsDefault = EEPROM.read(224);
  nightlightDelayMins = nightlightDelayMinsDefault;
  nightlightMode = EEPROM.read(225);
  notifyDirectDefault = EEPROM.read(226);
  notifyDirect = notifyDirectDefault;

  apChannel = EEPROM.read(227);
  if (apChannel > 13 || apChannel < 1) apChannel = 1;
  apHide = EEPROM.read(228);
  if (apHide > 1) apHide = 1;
  ledCount = EEPROM.read(229) + ((EEPROM.read(398) << 8) & 0xFF00); if (ledCount > MAX_LEDS || ledCount == 0) ledCount = 30;

  notifyButton = EEPROM.read(230);
  notifyTwice = EEPROM.read(231);
  buttonEnabled = EEPROM.read(232);

  staticIP[0] = EEPROM.read(234);
  staticIP[1] = EEPROM.read(235);
  staticIP[2] = EEPROM.read(236);
  staticIP[3] = EEPROM.read(237);
  staticGateway[0] = EEPROM.read(238);
  staticGateway[1] = EEPROM.read(239);
  staticGateway[2] = EEPROM.read(240);
  staticGateway[3] = EEPROM.read(241);
  staticSubnet[0] = EEPROM.read(242);
  staticSubnet[1] = EEPROM.read(243);
  staticSubnet[2] = EEPROM.read(244);
  staticSubnet[3] = EEPROM.read(245);

  briS = EEPROM.read(249); bri = briS;
  if (!EEPROM.read(369))
  {
    bri = 0; briLast = briS;
  }
  receiveNotificationBrightness = EEPROM.read(250);
  fadeTransition = EEPROM.read(251);
  strip.reverseMode = EEPROM.read(252);
  transitionDelayDefault = EEPROM.read(253) + ((EEPROM.read(254) << 8) & 0xFF00);
  transitionDelay = transitionDelayDefault;
  briMultiplier = EEPROM.read(255);

  readStringFromEEPROM(256, otaPass, 32);

  nightlightTargetBri = EEPROM.read(288);
  otaLock = EEPROM.read(289);
  udpPort = EEPROM.read(290) + ((EEPROM.read(291) << 8) & 0xFF00);

  readStringFromEEPROM(292, serverDescription, 32);

  ntpEnabled = EEPROM.read(327);
  currentTimezone = EEPROM.read(328);
  useAMPM = EEPROM.read(329);
  strip.gammaCorrectBri = EEPROM.read(330);
  strip.gammaCorrectCol = EEPROM.read(331);
  overlayDefault = EEPROM.read(332);
  if (lastEEPROMversion < 8 && overlayDefault > 0) overlayDefault--; //overlay mode 1 (solid) was removed

  alexaEnabled = EEPROM.read(333);

  readStringFromEEPROM(334, alexaInvocationName, 32);

  notifyAlexa = EEPROM.read(366);
  arlsOffset = EEPROM.read(368);
  if (!EEPROM.read(367)) arlsOffset = -arlsOffset;
  turnOnAtBoot = EEPROM.read(369);
  useRGBW = EEPROM.read(372);
  //374 - strip.paletteFade

  apBehavior = EEPROM.read(376);

  //377 = lastEEPROMversion
  if (lastEEPROMversion > 3) {
    aOtaEnabled = EEPROM.read(390);
    receiveNotificationColor = EEPROM.read(391);
    receiveNotificationEffects = EEPROM.read(392);
  }
  receiveNotifications = (receiveNotificationBrightness || receiveNotificationColor || receiveNotificationEffects);

  if (lastEEPROMversion > 4) {
    huePollingEnabled = EEPROM.read(2048);
    //hueUpdatingEnabled = EEPROM.read(2049);
    for (int i = 2050; i < 2054; ++i)
    {
      hueIP[i-2050] = EEPROM.read(i);
    }

    readStringFromEEPROM(2054, hueApiKey, 46);

    huePollIntervalMs = EEPROM.read(2100) + ((EEPROM.read(2101) << 8) & 0xFF00);
    notifyHue = EEPROM.read(2102);
    hueApplyOnOff = EEPROM.read(2103);
    hueApplyBri = EEPROM.read(2104);
    hueApplyColor = EEPROM.read(2105);
    huePollLightId = EEPROM.read(2106);
  }
  if (lastEEPROMversion > 5) {
    overlayMin = EEPROM.read(2150);
    overlayMax = EEPROM.read(2151);
    analogClock12pixel = EEPROM.read(2152);
    analogClock5MinuteMarks = EEPROM.read(2153);
    analogClockSecondsTrail = EEPROM.read(2154);
    countdownMode = EEPROM.read(2155);
    countdownYear = EEPROM.read(2156);
    countdownMonth = EEPROM.read(2157);
    countdownDay = EEPROM.read(2158);
    countdownHour = EEPROM.read(2159);
    countdownMin = EEPROM.read(2160);
    countdownSec = EEPROM.read(2161);
    setCountdown();

    readStringFromEEPROM(2165, cronixieDisplay, 6);
    cronixieBacklight = EEPROM.read(2171);

    //macroBoot = EEPROM.read(2175);
    macroAlexaOn = EEPROM.read(2176);
    macroAlexaOff = EEPROM.read(2177);
    macroButton = EEPROM.read(2178);
    macroLongPress = EEPROM.read(2179);
    macroCountdown = EEPROM.read(2180);
    macroNl = EEPROM.read(2181);
    macroDoublePress = EEPROM.read(2182);
    if (macroDoublePress > 16) macroDoublePress = 0;
  }

  if (lastEEPROMversion > 6)
  {
    e131Universe = EEPROM.read(2190) + ((EEPROM.read(2191) << 8) & 0xFF00);
    e131Multicast = EEPROM.read(2192);
    realtimeTimeoutMs = EEPROM.read(2193) + ((EEPROM.read(2194) << 8) & 0xFF00);
    arlsForceMaxBri = EEPROM.read(2195);
    arlsDisableGammaCorrection = EEPROM.read(2196);
  }

  if (lastEEPROMversion > 7)
  {
    strip.paletteFade  = EEPROM.read(374);
    strip.paletteBlend = EEPROM.read(382);

    for (int i = 0; i < 8; ++i)
    {
      timerHours[i]   = EEPROM.read(2260 + i);
      timerMinutes[i] = EEPROM.read(2270 + i);
      timerWeekday[i] = EEPROM.read(2280 + i);
      timerMacro[i]   = EEPROM.read(2290 + i);
      if (timerMacro[i] > 0) timerMacro[i] += 16; //add 16 to work with macro --> preset mapping
      if (timerWeekday[i] == 0) timerWeekday[i] = 255;
      if (timerMacro[i] == 0) timerWeekday[i] = timerWeekday[i] & 0b11111110;
    }
  }

  if (lastEEPROMversion > 8)
  {
    readStringFromEEPROM(2300, mqttServer, 32);
    readStringFromEEPROM(2333, mqttDeviceTopic, 32);
    readStringFromEEPROM(2366, mqttGroupTopic, 32);
  }

  if (lastEEPROMversion > 9)
  {
    strip.setColorOrder(EEPROM.read(383));
    irEnabled = EEPROM.read(385);
    strip.ablMilliampsMax = EEPROM.read(387) + ((EEPROM.read(388) << 8) & 0xFF00);
  } else if (lastEEPROMversion > 1) //ABL is off by default when updating from version older than 0.8.2
  {
    strip.ablMilliampsMax = 65000;
  } else {
    strip.ablMilliampsMax = ABL_MILLIAMPS_DEFAULT;
  }

  if (lastEEPROMversion > 10)
  {
    readStringFromEEPROM(2399, mqttUser, 40);
    readStringFromEEPROM(2440, mqttPass, 40);
    readStringFromEEPROM(2481, mqttClientID, 40);
    mqttPort = EEPROM.read(2522) + ((EEPROM.read(2523) << 8) & 0xFF00);
  }

  if (lastEEPROMversion > 11)
  {
    strip.milliampsPerLed = EEPROM.read(375);
  } else if (strip.ablMilliampsMax == 65000) //65000 indicates disabled ABL in <0.8.7
  {
    strip.ablMilliampsMax = ABL_MILLIAMPS_DEFAULT;
    strip.milliampsPerLed = 0; //disable ABL
  }
  if (lastEEPROMversion > 12)
  {
    readStringFromEEPROM(990, ntpServerName, 32);
  }
  if (lastEEPROMversion > 13)
  {
    mqttEnabled = EEPROM.read(2299);
    syncToggleReceive = EEPROM.read(397);
  } else {
    mqttEnabled = true;
    syncToggleReceive = false;
  }

  if (lastEEPROMversion > 14)
  {
    DMXAddress = EEPROM.read(2197) + ((EEPROM.read(2198) << 8) & 0xFF00);
    DMXMode = EEPROM.read(2199);
  } else {
    DMXAddress = 1;
    DMXMode = DMX_MODE_MULTIPLE_RGB;
  }

  //if (lastEEPROMversion > 15)
  //{
    noWifiSleep = EEPROM.read(370);
  //}

  if (lastEEPROMversion > 17)
  {
    e131SkipOutOfSequence = EEPROM.read(2189);
  } else {
    e131SkipOutOfSequence = true;
  }

  if (lastEEPROMversion > 18)
  {
    e131Port = EEPROM.read(2187) + ((EEPROM.read(2188) << 8) & 0xFF00);
  }

  #ifdef WLED_ENABLE_DMX
  if (lastEEPROMversion > 19)
  {
    e131ProxyUniverse = EEPROM.read(2185) + ((EEPROM.read(2186) << 8) & 0xFF00);
  }
  #endif

  if (lastEEPROMversion > 21) {
    udpPort2 = EEPROM.read(378) + ((EEPROM.read(379) << 8) & 0xFF00);
  }

  receiveDirect = !EEPROM.read(2200);
  notifyMacro = EEPROM.read(2201);

  strip.rgbwMode = EEPROM.read(2203);
  skipFirstLed = EEPROM.read(2204);

  if (EEPROM.read(2210) || EEPROM.read(2211) || EEPROM.read(2212))
  {
    presetCyclingEnabled = EEPROM.read(2205);
    presetCycleTime = EEPROM.read(2206) + ((EEPROM.read(2207) << 8) & 0xFF00);
    if (lastEEPROMversion < 21) presetCycleTime /= 100; //was stored in ms, now is in tenths of a second
    presetCycleMin = EEPROM.read(2208);
    presetCycleMax = EEPROM.read(2209);
    //was presetApplyBri = EEPROM.read(2210);
    //was presetApplyCol = EEPROM.read(2211);
    //was presetApplyFx = EEPROM.read(2212);
  }

  bootPreset = EEPROM.read(389);
  wifiLock = EEPROM.read(393);
  utcOffsetSecs = EEPROM.read(394) + ((EEPROM.read(395) << 8) & 0xFF00);
  if (EEPROM.read(396)) utcOffsetSecs = -utcOffsetSecs; //negative
  //!EEPROM.read(399); was enableSecTransition

  //favorite setting (preset) memory (25 slots/ each 20byte)
  //400 - 899 reserved

  //custom macro memory (16 slots/ each 64byte)
  //1024-2047 reserved

  readStringFromEEPROM(2220, blynkApiKey, 35);
  if (strlen(blynkApiKey) < 25) blynkApiKey[0] = 0;

  #ifdef WLED_ENABLE_DMX
  // DMX (2530 - 2549)2535
  DMXChannels = EEPROM.read(2530);
  DMXGap = EEPROM.read(2531) + ((EEPROM.read(2532) << 8) & 0xFF00);
  DMXStart = EEPROM.read(2533) + ((EEPROM.read(2534) << 8) & 0xFF00);

  for (int i=0;i<15;i++) {
    DMXFixtureMap[i] = EEPROM.read(2535+i);
  } //last used: 2549
  DMXStartLED = EEPROM.read(2550);
  #endif

  //Usermod memory
  //2551 - 2559 reserved for Usermods, usable by default
  //2560 - 2943 usable, NOT reserved (need to increase EEPSIZE accordingly, new WLED core features may override this section)
  //2944 - 3071 reserved for Usermods (need to increase EEPSIZE to 3072 in const.h)


// Audio Reactive specific read settings

  if (lastEEPROMversion > 20) {                                   // Version sanity checking
    soundSquelch =  EEPROM.read(EEP_AUDIO);
    audioSyncPort = EEPROM.read(EEP_AUDIO+1) + ((EEPROM.read(EEP_AUDIO+2) << 8) & 0xFF00);
    audioSyncEnabled = EEPROM.read(EEP_AUDIO + 3);

    effectFFT1 = EEPROM.read(EEP_AUDIO+4);
    effectFFT2 = EEPROM.read(EEP_AUDIO+5);
    effectFFT3 = EEPROM.read(EEP_AUDIO+6);

    #ifndef ESP8266
      strip.matrixWidth = EEPROM.read(EEP_AUDIO+7) + ((EEPROM.read(EEP_AUDIO+8) << 8) & 0xFF00); if (strip.matrixWidth == 0) strip.matrixWidth = 1;
      strip.matrixHeight = EEPROM.read(EEP_AUDIO+9) + ((EEPROM.read(EEP_AUDIO+10) << 10) & 0xFF00); if (strip.matrixHeight == 0) strip.matrixHeight = ledCount;
      strip.matrixSerpentine = EEPROM.read(EEP_AUDIO+11); // > 0;
    #endif

    sampleGain = EEPROM.read(EEP_AUDIO+12);
  }

// FFT Slider Data Preset Protocol 5 bytes, 25 "slots"
// RESERVE 3175-3299 for FFT Preset saves and future expansion
// 3175:      FFT1
// 3176:      FFT2
// 3177:      FFT3
// 3178-3179: ZEROs

// End of Audio Reactive SEGMENT specific read settings

  overlayCurrent = overlayDefault;
}


//provided for increased compatibility with usermods written for v0.10
void applyMacro(byte index) {
  applyPreset(index+16);
}


// De-EEPROM routine, upgrade from previous versions to v0.11
void deEEP() {
  if (WLED_FS.exists("/presets.json")) return;

  DEBUG_PRINTLN(F("Preset file not found, attempting to load from EEPROM"));
  DEBUGFS_PRINTLN(F("Allocating saving buffer for dEEP"));
  DynamicJsonDocument dDoc(JSON_BUFFER_SIZE *2);
  JsonObject sObj = dDoc.to<JsonObject>();
  sObj.createNestedObject("0");

  EEPROM.begin(EEPSIZE);
  if (EEPROM.read(233) == 233) { //valid EEPROM save
    for (uint16_t index = 1; index <= 16; index++) { //copy presets to presets.json
      uint16_t i = 380 + index*20;        // Begin main WLED preset data - min400
      uint16_t k = 3170 + index*5;        // Begin FFT slider preset data - min3175
      byte ver = EEPROM.read(i);

      if ((index < 16 && ver != 1) || (index == 16 && (ver < 2 || ver > 3))) continue;

      char nbuf[16];
      sprintf(nbuf, "%d", index);

      JsonObject pObj = sObj.createNestedObject(nbuf);

      sprintf_P(nbuf, (char*)F("Preset %d"), index);
      pObj["n"] = nbuf;

      pObj["bri"] = EEPROM.read(i+1);

      if (index < 16) {
        JsonObject segObj = pObj.createNestedObject("seg");

        JsonArray colarr = segObj.createNestedArray("col");

        byte numChannels = (useRGBW)? 4:3;

        for (uint8_t k = 0; k < 3; k++) //k=0 primary (i+2) k=1 secondary (i+6) k=2 tertiary color (i+12)
        {
          JsonArray colX = colarr.createNestedArray();
          uint16_t memloc = i + 6*k;
          if (k == 0) memloc += 2;

          for (byte j = 0; j < numChannels; j++) colX.add(EEPROM.read(memloc + j));
        }

        segObj[F("fx")]  = EEPROM.read(i+10);
        segObj[F("sx")]  = EEPROM.read(i+11);
        segObj[F("ix")]  = EEPROM.read(i+16);
        segObj[F("pal")] = EEPROM.read(i+17);
        segObj[F("f1x")] = EEPROM.read(k);      // Read FFT Slider values from EEPROM for presets
        segObj[F("f2x")] = EEPROM.read(k+1);    // Read FFT Slider values from EEPROM for presets
        segObj[F("f3x")] = EEPROM.read(k+2);    // Read FFT Slider values from EEPROM for presets
      } else {
        WS2812FX::Segment* seg = strip.getSegments();
        memcpy(seg, EEPROM.getDataPtr() +i+2, 240);
        if (ver == 2) { //versions before 2004230 did not have opacity
          for (byte j = 0; j < strip.getMaxSegments(); j++)
          {
            strip.getSegment(j).opacity = 255;
            strip.getSegment(j).setOption(SEG_OPTION_ON, 1);
          }
        }
        setValuesFromMainSeg();
        serializeState(pObj, true, false, true);

        strip.resetSegments();
        setValuesFromMainSeg();
      }
    }



    for (uint16_t index = 1; index <= 16; index++) { //copy macros to presets.json
      char m[65];
      readStringFromEEPROM(1024+64*(index-1), m, 64);
      if (m[0]) { //macro exists
        char nbuf[16];
        sprintf(nbuf, "%d", index + 16);
        JsonObject pObj = sObj.createNestedObject(nbuf);
        sprintf_P(nbuf, "Z Macro %d", index);
        pObj["n"] = nbuf;
        pObj["win"] = m;
      }
    }
  }

  EEPROM.end();

  File f = WLED_FS.open("/presets.json", "w");
  if (!f) {
    errorFlag = ERR_FS_GENERAL;
    return;
  }
  serializeJson(dDoc, f);
  f.close();
  DEBUG_PRINTLN(F("deEEP complete!"));
}

void deEEPSettings() {
  DEBUG_PRINTLN(F("Restore settings from EEPROM"));
  EEPROM.begin(EEPSIZE);
  loadSettingsFromEEPROM();
  EEPROM.end();

  serializeConfig();
}<|MERGE_RESOLUTION|>--- conflicted
+++ resolved
@@ -36,9 +36,7 @@
 //21-> 0.10.1p
 //22-> 2009260
 
-<<<<<<< HEAD
 #define EEP_AUDIO 3072         // Start of Audio Reactive EEPROM Settings - END 3299
-=======
 /*
  * Erase all (pre 0.11) configuration data on factory reset
  */
@@ -52,7 +50,6 @@
   EEPROM.end();
 }
 
->>>>>>> c277ebb4
 
 void readStringFromEEPROM(uint16_t pos, char* str, uint16_t len)
 {
