#include <EEPROM.h>
#include "wled.h"

/*
 * Methods to handle saving and loading to non-volatile memory
 * EEPROM Map: https://github.com/Aircoookie/WLED/wiki/EEPROM-Map
 */

//eeprom Version code, enables default settings instead of 0 init on update
#define EEPVER 21
//0 -> old version, default
//1 -> 0.4p 1711272 and up
//2 -> 0.4p 1711302 and up
//3 -> 0.4  1712121 and up
//4 -> 0.5.0 and up
//5 -> 0.5.1 and up
//6 -> 0.6.0 and up
//7 -> 0.7.1 and up
//8 -> 0.8.0-a and up
//9 -> 0.8.0
//10-> 0.8.2
//11-> 0.8.5-dev #mqttauth @TimothyBrown
//12-> 0.8.7-dev
//13-> 0.9.0-dev
//14-> 0.9.0-b1
//15-> 0.9.0-b3
//16-> 0.9.1
//17-> 0.9.1-dmx
//18-> 0.9.1-e131
//19-> 0.9.1n
//20-> 0.9.1p
//21-> 0.10.1p

#define EEP_AUDIO 3072         // Start of Audio Reactive EEPROM Settings - END 3299

void commit()
{
  if (!EEPROM.commit()) errorFlag = 2;
}

/*
 * Erase all configuration data
 */
void clearEEPROM()
{
  for (int i = 0; i < EEPSIZE; i++)
  {
    EEPROM.write(i, 0);
  }
  commit();
}


void writeStringToEEPROM(uint16_t pos, char* str, uint16_t len)
{
  for (int i = 0; i < len; ++i)
  {
    EEPROM.write(pos + i, str[i]);
    if (str[i] == 0) return;
  }
}


void readStringFromEEPROM(uint16_t pos, char* str, uint16_t len)
{
  for (int i = 0; i < len; ++i)
  {
    str[i] = EEPROM.read(pos + i);
    if (str[i] == 0) return;
  }
  str[len] = 0; //make sure every string is properly terminated. str must be at least len +1 big.
}

/*
 * Write configuration to flash
 */
void saveSettingsToEEPROM()
{
  if (EEPROM.read(233) != 233) //set no first boot flag
  {
    clearEEPROM();
    EEPROM.write(233, 233);
  }

  writeStringToEEPROM(  0, clientSSID, 32);
  writeStringToEEPROM( 32, clientPass, 64);
  writeStringToEEPROM( 96,      cmDNS, 32);
  writeStringToEEPROM(128,     apSSID, 32);
  writeStringToEEPROM(160,     apPass, 64);

  EEPROM.write(224, nightlightDelayMinsDefault);
  EEPROM.write(225, nightlightMode);
  EEPROM.write(226, notifyDirectDefault);
  EEPROM.write(227, apChannel);
  EEPROM.write(228, apHide);
  EEPROM.write(229, ledCount & 0xFF);
  EEPROM.write(230, notifyButton);
  EEPROM.write(231, notifyTwice);
  EEPROM.write(232, buttonEnabled);
  //233 reserved for first boot flag

  for (int i = 0; i<4; i++) //ip addresses
  {
    EEPROM.write(234+i, staticIP[i]);
    EEPROM.write(238+i, staticGateway[i]);
    EEPROM.write(242+i, staticSubnet[i]);
  }

  EEPROM.write(249, briS);

  EEPROM.write(250, receiveNotificationBrightness);
  EEPROM.write(251, fadeTransition);
  EEPROM.write(252, strip.reverseMode);
  EEPROM.write(253, transitionDelayDefault & 0xFF);
  EEPROM.write(254, (transitionDelayDefault >> 8) & 0xFF);
  EEPROM.write(255, briMultiplier);

  //255,250,231,230,226 notifier bytes
  writeStringToEEPROM(256, otaPass, 32);

  EEPROM.write(288, nightlightTargetBri);
  EEPROM.write(289, otaLock);
  EEPROM.write(290, udpPort & 0xFF);
  EEPROM.write(291, (udpPort >> 8) & 0xFF);
  writeStringToEEPROM(292, serverDescription, 32);

  EEPROM.write(327, ntpEnabled);
  EEPROM.write(328, currentTimezone);
  EEPROM.write(329, useAMPM);
  EEPROM.write(330, strip.gammaCorrectBri);
  EEPROM.write(331, strip.gammaCorrectCol);
  EEPROM.write(332, overlayDefault);

  EEPROM.write(333, alexaEnabled);
  writeStringToEEPROM(334, alexaInvocationName, 32);
  EEPROM.write(366, notifyAlexa);

  EEPROM.write(367, (arlsOffset>=0));
  EEPROM.write(368, abs(arlsOffset));
  EEPROM.write(369, turnOnAtBoot);

  EEPROM.write(370, noWifiSleep);

  EEPROM.write(372, useRGBW);
  EEPROM.write(374, strip.paletteFade);
  EEPROM.write(375, strip.milliampsPerLed); //was apWaitTimeSecs up to 0.8.5
  EEPROM.write(376, apBehavior);

  EEPROM.write(377, EEPVER); //eeprom was updated to latest

  EEPROM.write(382, strip.paletteBlend);
  EEPROM.write(383, strip.colorOrder);

  EEPROM.write(385, irEnabled);

  EEPROM.write(387, strip.ablMilliampsMax & 0xFF);
  EEPROM.write(388, (strip.ablMilliampsMax >> 8) & 0xFF);
  EEPROM.write(389, bootPreset);
  EEPROM.write(390, aOtaEnabled);
  EEPROM.write(391, receiveNotificationColor);
  EEPROM.write(392, receiveNotificationEffects);
  EEPROM.write(393, wifiLock);

  EEPROM.write(394, abs(utcOffsetSecs) & 0xFF);
  EEPROM.write(395, (abs(utcOffsetSecs) >> 8) & 0xFF);
  EEPROM.write(396, (utcOffsetSecs<0)); //is negative
  EEPROM.write(397, syncToggleReceive);
  EEPROM.write(398, (ledCount >> 8) & 0xFF);
  //EEPROM.write(399, was !enableSecTransition);

  //favorite setting (preset) memory (25 slots/ each 20byte)
  //400 - 940 reserved
  writeStringToEEPROM(990, ntpServerName, 32);

  EEPROM.write(2048, huePollingEnabled);
  //EEPROM.write(2049, hueUpdatingEnabled);
  for (int i = 2050; i < 2054; ++i)
  {
    EEPROM.write(i, hueIP[i-2050]);
  }
  writeStringToEEPROM(2054, hueApiKey, 46);
  EEPROM.write(2100, huePollIntervalMs & 0xFF);
  EEPROM.write(2101, (huePollIntervalMs >> 8) & 0xFF);
  EEPROM.write(2102, notifyHue);
  EEPROM.write(2103, hueApplyOnOff);
  EEPROM.write(2104, hueApplyBri);
  EEPROM.write(2105, hueApplyColor);
  EEPROM.write(2106, huePollLightId);

  EEPROM.write(2150, overlayMin);
  EEPROM.write(2151, overlayMax);
  EEPROM.write(2152, analogClock12pixel);
  EEPROM.write(2153, analogClock5MinuteMarks);
  EEPROM.write(2154, analogClockSecondsTrail);

  EEPROM.write(2155, countdownMode);
  EEPROM.write(2156, countdownYear);
  EEPROM.write(2157, countdownMonth);
  EEPROM.write(2158, countdownDay);
  EEPROM.write(2159, countdownHour);
  EEPROM.write(2160, countdownMin);
  EEPROM.write(2161, countdownSec);
  setCountdown();

  writeStringToEEPROM(2165, cronixieDisplay, 6);
  EEPROM.write(2171, cronixieBacklight);
  setCronixie();

  EEPROM.write(2175, macroBoot);
  EEPROM.write(2176, macroAlexaOn);
  EEPROM.write(2177, macroAlexaOff);
  EEPROM.write(2178, macroButton);
  EEPROM.write(2179, macroLongPress);
  EEPROM.write(2180, macroCountdown);
  EEPROM.write(2181, macroNl);
  EEPROM.write(2182, macroDoublePress);

  #ifdef WLED_ENABLE_DMX
  EEPROM.write(2185, e131ProxyUniverse & 0xFF);
  EEPROM.write(2186, (e131ProxyUniverse >> 8) & 0xFF);
  #endif

  EEPROM.write(2187, e131Port & 0xFF);
  EEPROM.write(2188, (e131Port >> 8) & 0xFF);

  EEPROM.write(2189, e131SkipOutOfSequence);
  EEPROM.write(2190, e131Universe & 0xFF);
  EEPROM.write(2191, (e131Universe >> 8) & 0xFF);
  EEPROM.write(2192, e131Multicast);
  EEPROM.write(2193, realtimeTimeoutMs & 0xFF);
  EEPROM.write(2194, (realtimeTimeoutMs >> 8) & 0xFF);
  EEPROM.write(2195, arlsForceMaxBri);
  EEPROM.write(2196, arlsDisableGammaCorrection);
  EEPROM.write(2197, DMXAddress & 0xFF);
  EEPROM.write(2198, (DMXAddress >> 8) & 0xFF);
  EEPROM.write(2199, DMXMode);

  EEPROM.write(2200, !receiveDirect);
  EEPROM.write(2201, notifyMacro); //was enableRealtime
  EEPROM.write(2203, strip.rgbwMode);
  EEPROM.write(2204, skipFirstLed);

  if (saveCurrPresetCycConf)
  {
    EEPROM.write(2205, presetCyclingEnabled);
    EEPROM.write(2206, presetCycleTime & 0xFF);
    EEPROM.write(2207, (presetCycleTime >> 8) & 0xFF);
    EEPROM.write(2208, presetCycleMin);
    EEPROM.write(2209, presetCycleMax);
    EEPROM.write(2210, presetApplyBri);
    // was EEPROM.write(2211, presetApplyCol);
    // was EEPROM.write(2212, presetApplyFx);
    saveCurrPresetCycConf = false;
  }

  writeStringToEEPROM(2220, blynkApiKey, 35);

  for (int i = 0; i < 8; ++i)
  {
    EEPROM.write(2260 + i, timerHours[i]  );
    EEPROM.write(2270 + i, timerMinutes[i]);
    EEPROM.write(2280 + i, timerWeekday[i]);
    EEPROM.write(2290 + i, timerMacro[i]  );
  }

  EEPROM.write(2299, mqttEnabled);
  writeStringToEEPROM(2300, mqttServer, 32);
  writeStringToEEPROM(2333, mqttDeviceTopic, 32);
  writeStringToEEPROM(2366, mqttGroupTopic, 32);
  writeStringToEEPROM(2399, mqttUser, 40);
  writeStringToEEPROM(2440, mqttPass, 40);
  writeStringToEEPROM(2481, mqttClientID, 40);
  EEPROM.write(2522, mqttPort & 0xFF);
  EEPROM.write(2523, (mqttPort >> 8) & 0xFF);

  // DMX (2530 - 2549)
  #ifdef WLED_ENABLE_DMX
  EEPROM.write(2530, DMXChannels);
  EEPROM.write(2531, DMXGap & 0xFF);
  EEPROM.write(2532, (DMXGap >> 8) & 0xFF);
  EEPROM.write(2533, DMXStart & 0xFF);
  EEPROM.write(2534, (DMXStart >> 8) & 0xFF);

  for (int i=0; i<15; i++) {
    EEPROM.write(2535+i, DMXFixtureMap[i]);
  } // last used: 2549. maybe leave a few bytes for future expansion and go on with 2600 kthxbye.
  #endif

// Audio Reactive SEGMENT specific write settings
  EEPROM.write(EEP_AUDIO, soundSquelch);
  Serial.print(audioSyncPort);
  EEPROM.write(EEP_AUDIO+1, audioSyncPort & 0xFF);
  EEPROM.write(EEP_AUDIO+2, (audioSyncPort >> 8) & 0xFF);
  EEPROM.write(EEP_AUDIO+3, audioSyncEnabled);

  EEPROM.write(EEP_AUDIO+4, effectFFT1);
  EEPROM.write(EEP_AUDIO+5, effectFFT2);
  EEPROM.write(EEP_AUDIO+6, effectFFT3);

#ifndef ESP8266
  EEPROM.write(EEP_AUDIO+7, strip.matrixWidth & 0xFF);
  EEPROM.write(EEP_AUDIO+8, (strip.matrixWidth >> 8) & 0xFF);
  EEPROM.write(EEP_AUDIO+9, strip.matrixHeight & 0xFF);
  EEPROM.write(EEP_AUDIO+10, (strip.matrixHeight >> 8) & 0xFF);
  EEPROM.write(EEP_AUDIO+11, strip.matrixSerpentine);
#endif

<<<<<<< HEAD
  EEPROM.write(audio_i+12, sampleGain);

=======
// RESERVE 3175-3299 for FFT Preset saves and future expansion
// 3175:      FFT1
// 3176:      FFT2
// 3177:      FFT3
// 3178-3179: ZEROs
>>>>>>> f8c6ed60

// End of Audio Reactive SEGMENT specific write settings

  commit();
}


/*
 * Read all configuration from flash
 */
void loadSettingsFromEEPROM(bool first)
{

  if (EEPROM.read(233) != 233) //first boot/reset to default
  {
    DEBUG_PRINT("Settings invalid, restoring defaults...");
    saveSettingsToEEPROM();
    DEBUG_PRINTLN("done");
    return;
  }
  int lastEEPROMversion = EEPROM.read(377); //last EEPROM version before update


  readStringFromEEPROM(  0, clientSSID, 32);
  readStringFromEEPROM( 32, clientPass, 64);
  readStringFromEEPROM( 96,      cmDNS, 32);
  readStringFromEEPROM(128,     apSSID, 32);
  readStringFromEEPROM(160,     apPass, 64);

  nightlightDelayMinsDefault = EEPROM.read(224);
  nightlightDelayMins = nightlightDelayMinsDefault;
  nightlightMode = EEPROM.read(225);
  notifyDirectDefault = EEPROM.read(226);
  notifyDirect = notifyDirectDefault;

  apChannel = EEPROM.read(227);
  if (apChannel > 13 || apChannel < 1) apChannel = 1;
  apHide = EEPROM.read(228);
  if (apHide > 1) apHide = 1;
  ledCount = EEPROM.read(229) + ((EEPROM.read(398) << 8) & 0xFF00); if (ledCount > MAX_LEDS || ledCount == 0) ledCount = 30;

  notifyButton = EEPROM.read(230);
  notifyTwice = EEPROM.read(231);
  buttonEnabled = EEPROM.read(232);

  staticIP[0] = EEPROM.read(234);
  staticIP[1] = EEPROM.read(235);
  staticIP[2] = EEPROM.read(236);
  staticIP[3] = EEPROM.read(237);
  staticGateway[0] = EEPROM.read(238);
  staticGateway[1] = EEPROM.read(239);
  staticGateway[2] = EEPROM.read(240);
  staticGateway[3] = EEPROM.read(241);
  staticSubnet[0] = EEPROM.read(242);
  staticSubnet[1] = EEPROM.read(243);
  staticSubnet[2] = EEPROM.read(244);
  staticSubnet[3] = EEPROM.read(245);

  briS = EEPROM.read(249); bri = briS;
  if (!EEPROM.read(369) && first)
  {
    bri = 0; briLast = briS;
  }
  receiveNotificationBrightness = EEPROM.read(250);
  fadeTransition = EEPROM.read(251);
  strip.reverseMode = EEPROM.read(252);
  transitionDelayDefault = EEPROM.read(253) + ((EEPROM.read(254) << 8) & 0xFF00);
  transitionDelay = transitionDelayDefault;
  briMultiplier = EEPROM.read(255);

  readStringFromEEPROM(256, otaPass, 32);

  nightlightTargetBri = EEPROM.read(288);
  otaLock = EEPROM.read(289);
  udpPort = EEPROM.read(290) + ((EEPROM.read(291) << 8) & 0xFF00);

  readStringFromEEPROM(292, serverDescription, 32);

  ntpEnabled = EEPROM.read(327);
  currentTimezone = EEPROM.read(328);
  useAMPM = EEPROM.read(329);
  strip.gammaCorrectBri = EEPROM.read(330);
  strip.gammaCorrectCol = EEPROM.read(331);
  overlayDefault = EEPROM.read(332);
  if (lastEEPROMversion < 8 && overlayDefault > 0) overlayDefault--; //overlay mode 1 (solid) was removed

  alexaEnabled = EEPROM.read(333);

  readStringFromEEPROM(334, alexaInvocationName, 32);

  notifyAlexa = EEPROM.read(366);
  arlsOffset = EEPROM.read(368);
  if (!EEPROM.read(367)) arlsOffset = -arlsOffset;
  turnOnAtBoot = EEPROM.read(369);
  useRGBW = EEPROM.read(372);
  //374 - strip.paletteFade

  apBehavior = EEPROM.read(376);

  //377 = lastEEPROMversion
  if (lastEEPROMversion > 3) {
    aOtaEnabled = EEPROM.read(390);
    receiveNotificationColor = EEPROM.read(391);
    receiveNotificationEffects = EEPROM.read(392);
  }
  receiveNotifications = (receiveNotificationBrightness || receiveNotificationColor || receiveNotificationEffects);

  if (lastEEPROMversion > 4) {
    huePollingEnabled = EEPROM.read(2048);
    //hueUpdatingEnabled = EEPROM.read(2049);
    for (int i = 2050; i < 2054; ++i)
    {
      hueIP[i-2050] = EEPROM.read(i);
    }

    readStringFromEEPROM(2054, hueApiKey, 46);

    huePollIntervalMs = EEPROM.read(2100) + ((EEPROM.read(2101) << 8) & 0xFF00);
    notifyHue = EEPROM.read(2102);
    hueApplyOnOff = EEPROM.read(2103);
    hueApplyBri = EEPROM.read(2104);
    hueApplyColor = EEPROM.read(2105);
    huePollLightId = EEPROM.read(2106);
  }
  if (lastEEPROMversion > 5) {
    overlayMin = EEPROM.read(2150);
    overlayMax = EEPROM.read(2151);
    analogClock12pixel = EEPROM.read(2152);
    analogClock5MinuteMarks = EEPROM.read(2153);
    analogClockSecondsTrail = EEPROM.read(2154);
    countdownMode = EEPROM.read(2155);
    countdownYear = EEPROM.read(2156);
    countdownMonth = EEPROM.read(2157);
    countdownDay = EEPROM.read(2158);
    countdownHour = EEPROM.read(2159);
    countdownMin = EEPROM.read(2160);
    countdownSec = EEPROM.read(2161);
    setCountdown();

    readStringFromEEPROM(2165, cronixieDisplay, 6);
    cronixieBacklight = EEPROM.read(2171);

    macroBoot = EEPROM.read(2175);
    macroAlexaOn = EEPROM.read(2176);
    macroAlexaOff = EEPROM.read(2177);
    macroButton = EEPROM.read(2178);
    macroLongPress = EEPROM.read(2179);
    macroCountdown = EEPROM.read(2180);
    macroNl = EEPROM.read(2181);
    macroDoublePress = EEPROM.read(2182);
    if (macroDoublePress > 16) macroDoublePress = 0;
  }

  if (lastEEPROMversion > 6)
  {
    e131Universe = EEPROM.read(2190) + ((EEPROM.read(2191) << 8) & 0xFF00);
    e131Multicast = EEPROM.read(2192);
    realtimeTimeoutMs = EEPROM.read(2193) + ((EEPROM.read(2194) << 8) & 0xFF00);
    arlsForceMaxBri = EEPROM.read(2195);
    arlsDisableGammaCorrection = EEPROM.read(2196);
  }

  if (lastEEPROMversion > 7)
  {
    strip.paletteFade  = EEPROM.read(374);
    strip.paletteBlend = EEPROM.read(382);

    for (int i = 0; i < 8; ++i)
    {
      timerHours[i]   = EEPROM.read(2260 + i);
      timerMinutes[i] = EEPROM.read(2270 + i);
      timerWeekday[i] = EEPROM.read(2280 + i);
      timerMacro[i]   = EEPROM.read(2290 + i);
      if (timerWeekday[i] == 0) timerWeekday[i] = 255;
    }
  }

  if (lastEEPROMversion > 8)
  {
    readStringFromEEPROM(2300, mqttServer, 32);
    readStringFromEEPROM(2333, mqttDeviceTopic, 32);
    readStringFromEEPROM(2366, mqttGroupTopic, 32);
  }

  if (lastEEPROMversion > 9)
  {
    strip.colorOrder = EEPROM.read(383);
    irEnabled = EEPROM.read(385);
    strip.ablMilliampsMax = EEPROM.read(387) + ((EEPROM.read(388) << 8) & 0xFF00);
  } else if (lastEEPROMversion > 1) //ABL is off by default when updating from version older than 0.8.2
  {
    strip.ablMilliampsMax = 65000;
  } else {
    strip.ablMilliampsMax = ABL_MILLIAMPS_DEFAULT;
  }

  if (lastEEPROMversion > 10)
  {
    readStringFromEEPROM(2399, mqttUser, 40);
    readStringFromEEPROM(2440, mqttPass, 40);
    readStringFromEEPROM(2481, mqttClientID, 40);
    mqttPort = EEPROM.read(2522) + ((EEPROM.read(2523) << 8) & 0xFF00);
  }

  if (lastEEPROMversion > 11)
  {
    strip.milliampsPerLed = EEPROM.read(375);
  } else if (strip.ablMilliampsMax == 65000) //65000 indicates disabled ABL in <0.8.7
  {
    strip.ablMilliampsMax = ABL_MILLIAMPS_DEFAULT;
    strip.milliampsPerLed = 0; //disable ABL
  }
  if (lastEEPROMversion > 12)
  {
    readStringFromEEPROM(990, ntpServerName, 32);
  }
  if (lastEEPROMversion > 13)
  {
    mqttEnabled = EEPROM.read(2299);
    syncToggleReceive = EEPROM.read(397);
  } else {
    mqttEnabled = true;
    syncToggleReceive = false;
  }

  if (lastEEPROMversion > 14)
  {
    DMXAddress = EEPROM.read(2197) + ((EEPROM.read(2198) << 8) & 0xFF00);
    DMXMode = EEPROM.read(2199);
  } else {
    DMXAddress = 1;
    DMXMode = DMX_MODE_MULTIPLE_RGB;
  }

  //if (lastEEPROMversion > 15)
  //{
    noWifiSleep = EEPROM.read(370);
  //}

  if (lastEEPROMversion > 17)
  {
    e131SkipOutOfSequence = EEPROM.read(2189);
  } else {
    e131SkipOutOfSequence = true;
  }

  if (lastEEPROMversion > 18)
  {
    e131Port = EEPROM.read(2187) + ((EEPROM.read(2188) << 8) & 0xFF00);
  }

  #ifdef WLED_ENABLE_DMX
  if (lastEEPROMversion > 19)
  {
    e131ProxyUniverse = EEPROM.read(2185) + ((EEPROM.read(2186) << 8) & 0xFF00);
  }
  #endif

  receiveDirect = !EEPROM.read(2200);
  notifyMacro = EEPROM.read(2201);

  strip.rgbwMode = EEPROM.read(2203);
  skipFirstLed = EEPROM.read(2204);

  if (EEPROM.read(2210) || EEPROM.read(2211) || EEPROM.read(2212))
  {
    presetCyclingEnabled = EEPROM.read(2205);
    presetCycleTime = EEPROM.read(2206) + ((EEPROM.read(2207) << 8) & 0xFF00);
    if (lastEEPROMversion < 21) presetCycleTime /= 100; //was stored in ms, now is in tenths of a second
    presetCycleMin = EEPROM.read(2208);
    presetCycleMax = EEPROM.read(2209);
    presetApplyBri = EEPROM.read(2210);
    //was presetApplyCol = EEPROM.read(2211);
    //was presetApplyFx = EEPROM.read(2212);
  }

  bootPreset = EEPROM.read(389);
  wifiLock = EEPROM.read(393);
  utcOffsetSecs = EEPROM.read(394) + ((EEPROM.read(395) << 8) & 0xFF00);
  if (EEPROM.read(396)) utcOffsetSecs = -utcOffsetSecs; //negative
  //!EEPROM.read(399); was enableSecTransition

  //favorite setting (preset) memory (25 slots/ each 20byte)
  //400 - 899 reserved

  //custom macro memory (16 slots/ each 64byte)
  //1024-2047 reserved

  readStringFromEEPROM(2220, blynkApiKey, 35);
  if (strlen(blynkApiKey) < 25) blynkApiKey[0] = 0;

  #ifdef WLED_ENABLE_DMX
  // DMX (2530 - 2549)2535
  DMXChannels = EEPROM.read(2530);
  DMXGap = EEPROM.read(2531) + ((EEPROM.read(2532) << 8) & 0xFF00);
  DMXStart = EEPROM.read(2533) + ((EEPROM.read(2534) << 8) & 0xFF00);

  for (int i=0;i<15;i++) {
    DMXFixtureMap[i] = EEPROM.read(2535+i);
  } //last used: 2549
  EEPROM.write(2550, DMXStartLED);
  #endif

  //Usermod memory
  //2551 - 2559 reserved for Usermods, usable by default
  //2560 - 2943 usable, NOT reserved (need to increase EEPSIZE accordingly, new WLED core features may override this section)
  //2944 - 3071 reserved for Usermods (need to increase EEPSIZE to 3072 in const.h)


// Audio Reactive specific read settings

  if (lastEEPROMversion > 20) {                                   // Version sanity checking
    soundSquelch =  EEPROM.read(EEP_AUDIO);
    audioSyncPort = EEPROM.read(EEP_AUDIO+1) + ((EEPROM.read(EEP_AUDIO+2) << 8) & 0xFF00);
    audioSyncEnabled = EEPROM.read(EEP_AUDIO + 3);

<<<<<<< HEAD
    effectFFT1 = EEPROM.read(audio_i+4);
    effectFFT2 = EEPROM.read(audio_i+5);
    effectFFT3 = EEPROM.read(audio_i+6);

#ifndef ESP8266
    strip.matrixWidth = EEPROM.read(audio_i+7) + ((EEPROM.read(audio_i+8) << 8) & 0xFF00);
    strip.matrixHeight = EEPROM.read(audio_i+9) + ((EEPROM.read(audio_i+10) << 10) & 0xFF00);
    strip.matrixSerpentine = EEPROM.read(audio_i+11); // > 0;
#endif
  
  sampleGain = EEPROM.read(audio_i+12);
=======
    effectFFT1 = EEPROM.read(EEP_AUDIO+4);
    effectFFT2 = EEPROM.read(EEP_AUDIO+5);
    effectFFT3 = EEPROM.read(EEP_AUDIO+6);
>>>>>>> f8c6ed60

    #ifndef ESP8266
      strip.matrixWidth = EEPROM.read(EEP_AUDIO+7) + ((EEPROM.read(EEP_AUDIO+8) << 8) & 0xFF00); if (strip.matrixWidth == 0) strip.matrixWidth = 1;
      strip.matrixHeight = EEPROM.read(EEP_AUDIO+9) + ((EEPROM.read(EEP_AUDIO+10) << 10) & 0xFF00); if (strip.matrixHeight == 0) strip.matrixHeight = ledCount;
      strip.matrixSerpentine = EEPROM.read(EEP_AUDIO+11); // > 0;
    #endif
  }

// FFT Slider Data Preset Protocol 5 bytes, 25 "slots"
// RESERVE 3175-3299 for FFT Preset saves and future expansion
// 3175:      FFT1
// 3176:      FFT2
// 3177:      FFT3
// 3178-3179: ZEROs

// End of Audio Reactive SEGMENT specific read settings

  overlayCurrent = overlayDefault;

  savedToPresets();
}


//PRESET PROTOCOL 20 bytes
//0: preset purpose byte 0:invalid 1:valid preset 2:segment preset 2.0
//1:a 2:r 3:g 4:b 5:w 6:er 7:eg 8:eb 9:ew 10:fx 11:sx | custom chase 12:numP 13:numS 14:(0:fs 1:both 2:fe) 15:step 16:ix 17: fp 18-19:Zeros
//determines which presets already contain save data
void savedToPresets()
{
  for (byte index = 1; index < 16; index++)
  {
    uint16_t i = 380 + index*20;

    if (EEPROM.read(i) == 1) {
      savedPresets |= 0x01 << (index-1);
    } else
    {
      savedPresets &= ~(0x01 << (index-1));
    }
  }
  if (EEPROM.read(700) == 2 || EEPROM.read(700) == 3) {
    savedPresets |= 0x01 << 15;
  } else
  {
    savedPresets &= ~(0x01 << 15);
  }
}

bool applyPreset(byte index, bool loadBri)
{
  if (index == 255 || index == 0)
  {
    loadSettingsFromEEPROM(false);    //load boot defaults
    return true;
  }
  if (index > 16 || index < 1) return false;
  uint16_t i = 380 + index*20;        // Begin main WLED preset data - min400
  uint16_t k = 3170 + index*5;        // Begin FFT slider preset data - min3175
  byte ver = EEPROM.read(i);

  if (index < 16) {
    if (ver != 1) return false;
    strip.applyToAllSelected = true;
    if (loadBri) bri = EEPROM.read(i+1);

    for (byte j=0; j<4; j++)
    {
      col[j] = EEPROM.read(i+j+2);
      colSec[j] = EEPROM.read(i+j+6);
    }
    strip.setColor(2, EEPROM.read(i+12), EEPROM.read(i+13), EEPROM.read(i+14), EEPROM.read(i+15)); //tertiary color

    effectCurrent = EEPROM.read(i+10);
    effectSpeed = EEPROM.read(i+11);
    effectIntensity = EEPROM.read(i+16);
    effectPalette = EEPROM.read(i+17);
    effectFFT1 = EEPROM.read(k);      // Read FFT Slider values from EEPROM for presets
    effectFFT2 = EEPROM.read(k+1);    // Read FFT Slider values from EEPROM for presets
    effectFFT3 = EEPROM.read(k+2);    // Read FFT Slider values from EEPROM for presets
  } else {
    if (ver != 2 && ver != 3) return false;
    strip.applyToAllSelected = false;
    if (loadBri) bri = EEPROM.read(i+1);
    WS2812FX::Segment* seg = strip.getSegments();
    memcpy(seg, EEPROM.getDataPtr() +i+2, 240);
    if (ver == 2) { //versions before 2004230 did not have opacity
      for (byte j = 0; j < strip.getMaxSegments(); j++)
      {
        strip.getSegment(j).opacity = 255;
        strip.getSegment(j).setOption(SEG_OPTION_ON, 1);
      }
    }
    setValuesFromMainSeg();
  }

  currentPreset = index;
  isPreset = true;
  return true;
}

void savePreset(byte index, bool persist)
{
  if (index > 16) return;
  if (index < 1) {saveSettingsToEEPROM();return;}
  uint16_t i = 380 + index*20;        // Begin main WLED preset data - min400
  uint16_t k = 3170 + index*5;        // Begin FFT slider preset data - min3175

  if (index < 16) {
    EEPROM.write(i, 1);
    EEPROM.write(i+1, bri);
    for (uint16_t j=0; j<4; j++)
    {
      EEPROM.write(i+j+2, col[j]);
      EEPROM.write(i+j+6, colSec[j]);
    }
    EEPROM.write(i+10, effectCurrent);
    EEPROM.write(i+11, effectSpeed);

    uint32_t colTer = strip.getSegment(strip.getMainSegmentId()).colors[2];
    EEPROM.write(i+12, (colTer >> 16) & 0xFF);
    EEPROM.write(i+13, (colTer >>  8) & 0xFF);
    EEPROM.write(i+14, (colTer >>  0) & 0xFF);
    EEPROM.write(i+15, (colTer >> 24) & 0xFF);

    EEPROM.write(i+16, effectIntensity);
    EEPROM.write(i+17, effectPalette);
    EEPROM.write(k, effectFFT1);      // Save FFT Slider values to EEPROM for presets
    EEPROM.write(k+1, effectFFT2);    // Save FFT Slider values to EEPROM for presets
    EEPROM.write(k+2, effectFFT3);    // Save FFT Slider values to EEPROM for presets

  } else { //segment 16 can save segments
    EEPROM.write(i, 3);
    EEPROM.write(i+1, bri);
    WS2812FX::Segment* seg = strip.getSegments();
    memcpy(EEPROM.getDataPtr() +i+2, seg, 240);
  }

  if (persist) commit();
  savedToPresets();
  currentPreset = index;
  isPreset = true;
}


void loadMacro(byte index, char* m)
{
  index-=1;
  if (index > 15) return;
  readStringFromEEPROM(1024+64*index, m, 64);
}


void applyMacro(byte index)
{
  index-=1;
  if (index > 15) return;
  String mc="win&";
  char m[65];
  loadMacro(index+1, m);
  mc += m;
  mc += "&IN"; //internal, no XML response
  if (!notifyMacro) mc += "&NN";
  String forbidden = "&M="; //dont apply if called by the macro itself to prevent loop
  /*
   * NOTE: loop is still possible if you call a different macro from a macro, which then calls the first macro again.
   * To prevent that, but also disable calling macros within macros, comment the next line out.
   */
  forbidden = forbidden + index;
  if (mc.indexOf(forbidden) >= 0) return;
  handleSet(nullptr, mc);
}


void saveMacro(byte index, String mc, bool persist) //only commit on single save, not in settings
{
  index-=1;
  if (index > 15) return;
  int s = 1024+index*64;
  for (int i = s; i < s+64; i++)
  {
    EEPROM.write(i, mc.charAt(i-s));
  }
  if (persist) commit();
}<|MERGE_RESOLUTION|>--- conflicted
+++ resolved
@@ -304,17 +304,13 @@
   EEPROM.write(EEP_AUDIO+10, (strip.matrixHeight >> 8) & 0xFF);
   EEPROM.write(EEP_AUDIO+11, strip.matrixSerpentine);
 #endif
-
-<<<<<<< HEAD
-  EEPROM.write(audio_i+12, sampleGain);
-
-=======
+  EEPROM.write(EEP_AUDIO+12, sampleGain);
+
 // RESERVE 3175-3299 for FFT Preset saves and future expansion
 // 3175:      FFT1
 // 3176:      FFT2
 // 3177:      FFT3
 // 3178-3179: ZEROs
->>>>>>> f8c6ed60
 
 // End of Audio Reactive SEGMENT specific write settings
 
@@ -631,29 +627,17 @@
     audioSyncPort = EEPROM.read(EEP_AUDIO+1) + ((EEPROM.read(EEP_AUDIO+2) << 8) & 0xFF00);
     audioSyncEnabled = EEPROM.read(EEP_AUDIO + 3);
 
-<<<<<<< HEAD
-    effectFFT1 = EEPROM.read(audio_i+4);
-    effectFFT2 = EEPROM.read(audio_i+5);
-    effectFFT3 = EEPROM.read(audio_i+6);
-
-#ifndef ESP8266
-    strip.matrixWidth = EEPROM.read(audio_i+7) + ((EEPROM.read(audio_i+8) << 8) & 0xFF00);
-    strip.matrixHeight = EEPROM.read(audio_i+9) + ((EEPROM.read(audio_i+10) << 10) & 0xFF00);
-    strip.matrixSerpentine = EEPROM.read(audio_i+11); // > 0;
-#endif
-  
-  sampleGain = EEPROM.read(audio_i+12);
-=======
     effectFFT1 = EEPROM.read(EEP_AUDIO+4);
     effectFFT2 = EEPROM.read(EEP_AUDIO+5);
     effectFFT3 = EEPROM.read(EEP_AUDIO+6);
->>>>>>> f8c6ed60
 
     #ifndef ESP8266
       strip.matrixWidth = EEPROM.read(EEP_AUDIO+7) + ((EEPROM.read(EEP_AUDIO+8) << 8) & 0xFF00); if (strip.matrixWidth == 0) strip.matrixWidth = 1;
       strip.matrixHeight = EEPROM.read(EEP_AUDIO+9) + ((EEPROM.read(EEP_AUDIO+10) << 10) & 0xFF00); if (strip.matrixHeight == 0) strip.matrixHeight = ledCount;
       strip.matrixSerpentine = EEPROM.read(EEP_AUDIO+11); // > 0;
     #endif
+
+    sampleGain = EEPROM.read(EEP_AUDIO+12);
   }
 
 // FFT Slider Data Preset Protocol 5 bytes, 25 "slots"
