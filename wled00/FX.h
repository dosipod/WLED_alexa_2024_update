--- conflicted
+++ resolved
@@ -980,17 +980,12 @@
 
     void
       blendPixelColor(uint16_t n, uint32_t color, uint8_t blend),
-<<<<<<< HEAD
-      startTransition(uint8_t oldBri, uint32_t oldCol, uint16_t dur, uint8_t segn, uint8_t slot);
-
-=======
       startTransition(uint8_t oldBri, uint32_t oldCol, uint16_t dur, uint8_t segn, uint8_t slot),
       deserializeMap(void);
 
     uint16_t* customMappingTable = nullptr;
     uint16_t  customMappingSize  = 0;
-    
->>>>>>> aa242d89
+
     uint32_t _lastPaletteChange = 0;
     uint32_t _lastShow = 0;
 
