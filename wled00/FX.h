--- conflicted
+++ resolved
@@ -532,13 +532,9 @@
     static uint16_t getUsedSegmentData(void)    { return _usedSegmentData; }
     static void     addUsedSegmentData(int len) { _usedSegmentData += len; }
 
-<<<<<<< HEAD
     void    allocLeds(); //WLEDMM
 
-    void    set(uint16_t i1, uint16_t i2, uint8_t grp=1, uint8_t spc=0, uint16_t ofs=UINT16_MAX, uint16_t i1Y=0, uint16_t i2Y=1);
-=======
     void    setUp(uint16_t i1, uint16_t i2, uint8_t grp=1, uint8_t spc=0, uint16_t ofs=UINT16_MAX, uint16_t i1Y=0, uint16_t i2Y=1);
->>>>>>> 999bec19
     bool    setColor(uint8_t slot, uint32_t c); //returns true if changed
     void    setCCT(uint16_t k);
     void    setOpacity(uint8_t o);
