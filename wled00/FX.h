--- conflicted
+++ resolved
@@ -73,11 +73,7 @@
 #define SEGENV           _segment_runtimes[_segment_index]
 #define SEGLEN           _virtualSegmentLength
 #define SEGACT           SEGMENT.stop
-<<<<<<< HEAD
-#define SPEED_FORMULA_L  (uint16_t)(5 + (50*(255 - SEGMENT.speed))/SEGLEN)
-=======
 #define SPEED_FORMULA_L  5U + (50U*(255U - SEGMENT.speed))/SEGLEN
->>>>>>> 7610ab7a
 #define RESET_RUNTIME    memset(_segment_runtimes, 0, sizeof(_segment_runtimes))
 
 // some common colors
