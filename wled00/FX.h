/*
  WS2812FX.h - Library for WS2812 LED effects.
  Harm Aldick - 2016
  www.aldick.org
  LICENSE
  The MIT License (MIT)
  Copyright (c) 2016  Harm Aldick
  Permission is hereby granted, free of charge, to any person obtaining a copy
  of this software and associated documentation files (the "Software"), to deal
  in the Software without restriction, including without limitation the rights
  to use, copy, modify, merge, publish, distribute, sublicense, and/or sell
  copies of the Software, and to permit persons to whom the Software is
  furnished to do so, subject to the following conditions:
  The above copyright notice and this permission notice shall be included in
  all copies or substantial portions of the Software.
  THE SOFTWARE IS PROVIDED "AS IS", WITHOUT WARRANTY OF ANY KIND, EXPRESS OR
  IMPLIED, INCLUDING BUT NOT LIMITED TO THE WARRANTIES OF MERCHANTABILITY,
  FITNESS FOR A PARTICULAR PURPOSE AND NONINFRINGEMENT. IN NO EVENT SHALL THE
  AUTHORS OR COPYRIGHT HOLDERS BE LIABLE FOR ANY CLAIM, DAMAGES OR OTHER
  LIABILITY, WHETHER IN AN ACTION OF CONTRACT, TORT OR OTHERWISE, ARISING FROM,
  OUT OF OR IN CONNECTION WITH THE SOFTWARE OR THE USE OR OTHER DEALINGS IN
  THE SOFTWARE.

  Modified for WLED
*/

#ifndef WS2812FX_h
#define WS2812FX_h

#include "const.h"

#define FASTLED_INTERNAL //remove annoying pragma messages
#define USE_GET_MILLISECOND_TIMER
#include "FastLED.h"

#define DEFAULT_BRIGHTNESS (uint8_t)127
#define DEFAULT_MODE       (uint8_t)0
#define DEFAULT_SPEED      (uint8_t)128
#define DEFAULT_INTENSITY  (uint8_t)128
#define DEFAULT_COLOR      (uint32_t)0xFFAA00

#ifndef MIN
#define MIN(a,b) ((a)<(b)?(a):(b))
#endif
#ifndef MAX
#define MAX(a,b) ((a)>(b)?(a):(b))
#endif

/* Not used in all effects yet */
#define WLED_FPS         42
#define FRAMETIME        (1000/WLED_FPS)

/* each segment uses 52 bytes of SRAM memory, so if you're application fails because of
  insufficient memory, decreasing MAX_NUM_SEGMENTS may help */
#ifdef ESP8266
  #define MAX_NUM_SEGMENTS    24
  /* How many color transitions can run at once */
  #define MAX_NUM_TRANSITIONS  8
  /* How much data bytes all segments combined may allocate */
  #define MAX_SEGMENT_DATA  4096
#else
<<<<<<< HEAD
  #define MAX_NUM_SEGMENTS    32
  #define MAX_NUM_TRANSITIONS 24
  #define MAX_SEGMENT_DATA  20480
=======
#ifndef MAX_NUM_SEGMENTS
  #define MAX_NUM_SEGMENTS    16
#endif
  #define MAX_NUM_TRANSITIONS 16
  #define MAX_SEGMENT_DATA  8192
>>>>>>> 20096089
#endif

#define LED_SKIP_AMOUNT  1
#define MIN_SHOW_DELAY  15

#define NUM_COLORS       3 /* number of colors per segment */
#define SEGMENT          _segments[_segment_index]
#define SEGCOLOR(x)      _colors_t[x]
#define SEGENV           _segment_runtimes[_segment_index]
#define SEGLEN           _virtualSegmentLength
#define SEGACT           SEGMENT.stop
#define SPEED_FORMULA_L  5U + (50U*(255U - SEGMENT.speed))/SEGLEN
#define RESET_RUNTIME    memset(_segment_runtimes, 0, sizeof(_segment_runtimes))

// some common colors
#define RED        (uint32_t)0xFF0000
#define GREEN      (uint32_t)0x00FF00
#define BLUE       (uint32_t)0x0000FF
#define WHITE      (uint32_t)0xFFFFFF
#define BLACK      (uint32_t)0x000000
#define YELLOW     (uint32_t)0xFFFF00
#define CYAN       (uint32_t)0x00FFFF
#define MAGENTA    (uint32_t)0xFF00FF
#define PURPLE     (uint32_t)0x400080
#define ORANGE     (uint32_t)0xFF3000
#define PINK       (uint32_t)0xFF1493
#define ULTRAWHITE (uint32_t)0xFFFFFFFF

// options
// bit    7: segment is in transition mode
// bits 4-6: TBD
// bit    3: mirror effect within segment
// bit    2: segment is on
// bit    1: reverse segment
// bit    0: segment is selected
#define NO_OPTIONS   (uint8_t)0x00
#define TRANSITIONAL (uint8_t)0x80
#define MIRROR       (uint8_t)0x08
#define SEGMENT_ON   (uint8_t)0x04
#define REVERSE      (uint8_t)0x02
#define SELECTED     (uint8_t)0x01
#define IS_TRANSITIONAL ((SEGMENT.options & TRANSITIONAL) == TRANSITIONAL)
#define IS_MIRROR       ((SEGMENT.options & MIRROR      ) == MIRROR      )
#define IS_SEGMENT_ON   ((SEGMENT.options & SEGMENT_ON  ) == SEGMENT_ON  )
#define IS_REVERSE      ((SEGMENT.options & REVERSE     ) == REVERSE     )
#define IS_SELECTED     ((SEGMENT.options & SELECTED    ) == SELECTED    )

#define MODE_COUNT  118

#define FX_MODE_STATIC                   0
#define FX_MODE_BLINK                    1
#define FX_MODE_BREATH                   2
#define FX_MODE_COLOR_WIPE               3
#define FX_MODE_COLOR_WIPE_RANDOM        4
#define FX_MODE_RANDOM_COLOR             5
#define FX_MODE_COLOR_SWEEP              6
#define FX_MODE_DYNAMIC                  7
#define FX_MODE_RAINBOW                  8
#define FX_MODE_RAINBOW_CYCLE            9
#define FX_MODE_SCAN                    10
#define FX_MODE_DUAL_SCAN               11
#define FX_MODE_FADE                    12
#define FX_MODE_THEATER_CHASE           13
#define FX_MODE_THEATER_CHASE_RAINBOW   14
#define FX_MODE_RUNNING_LIGHTS          15
#define FX_MODE_SAW                     16
#define FX_MODE_TWINKLE                 17
#define FX_MODE_DISSOLVE                18
#define FX_MODE_DISSOLVE_RANDOM         19
#define FX_MODE_SPARKLE                 20
#define FX_MODE_FLASH_SPARKLE           21
#define FX_MODE_HYPER_SPARKLE           22
#define FX_MODE_STROBE                  23
#define FX_MODE_STROBE_RAINBOW          24
#define FX_MODE_MULTI_STROBE            25
#define FX_MODE_BLINK_RAINBOW           26
#define FX_MODE_ANDROID                 27
#define FX_MODE_CHASE_COLOR             28
#define FX_MODE_CHASE_RANDOM            29
#define FX_MODE_CHASE_RAINBOW           30
#define FX_MODE_CHASE_FLASH             31
#define FX_MODE_CHASE_FLASH_RANDOM      32
#define FX_MODE_CHASE_RAINBOW_WHITE     33
#define FX_MODE_COLORFUL                34
#define FX_MODE_TRAFFIC_LIGHT           35
#define FX_MODE_COLOR_SWEEP_RANDOM      36
#define FX_MODE_RUNNING_COLOR           37
#define FX_MODE_AURORA                  38
#define FX_MODE_RUNNING_RANDOM          39
#define FX_MODE_LARSON_SCANNER          40
#define FX_MODE_COMET                   41
#define FX_MODE_FIREWORKS               42
#define FX_MODE_RAIN                    43
#define FX_MODE_TETRIX                  44
#define FX_MODE_FIRE_FLICKER            45
#define FX_MODE_GRADIENT                46
#define FX_MODE_LOADING                 47
#define FX_MODE_POLICE                  48
#define FX_MODE_POLICE_ALL              49
#define FX_MODE_TWO_DOTS                50
#define FX_MODE_TWO_AREAS               51
#define FX_MODE_RUNNING_DUAL            52
#define FX_MODE_HALLOWEEN               53
#define FX_MODE_TRICOLOR_CHASE          54
#define FX_MODE_TRICOLOR_WIPE           55
#define FX_MODE_TRICOLOR_FADE           56
#define FX_MODE_LIGHTNING               57
#define FX_MODE_ICU                     58
#define FX_MODE_MULTI_COMET             59
#define FX_MODE_DUAL_LARSON_SCANNER     60
#define FX_MODE_RANDOM_CHASE            61
#define FX_MODE_OSCILLATE               62
#define FX_MODE_PRIDE_2015              63
#define FX_MODE_JUGGLE                  64
#define FX_MODE_PALETTE                 65
#define FX_MODE_FIRE_2012               66
#define FX_MODE_COLORWAVES              67
#define FX_MODE_BPM                     68
#define FX_MODE_FILLNOISE8              69
#define FX_MODE_NOISE16_1               70
#define FX_MODE_NOISE16_2               71
#define FX_MODE_NOISE16_3               72
#define FX_MODE_NOISE16_4               73
#define FX_MODE_COLORTWINKLE            74
#define FX_MODE_LAKE                    75
#define FX_MODE_METEOR                  76
#define FX_MODE_METEOR_SMOOTH           77
#define FX_MODE_RAILWAY                 78
#define FX_MODE_RIPPLE                  79
#define FX_MODE_TWINKLEFOX              80
#define FX_MODE_TWINKLECAT              81
#define FX_MODE_HALLOWEEN_EYES          82
#define FX_MODE_STATIC_PATTERN          83
#define FX_MODE_TRI_STATIC_PATTERN      84
#define FX_MODE_SPOTS                   85
#define FX_MODE_SPOTS_FADE              86
#define FX_MODE_GLITTER                 87
#define FX_MODE_CANDLE                  88
#define FX_MODE_STARBURST               89
#define FX_MODE_EXPLODING_FIREWORKS     90
#define FX_MODE_BOUNCINGBALLS           91
#define FX_MODE_SINELON                 92
#define FX_MODE_SINELON_DUAL            93
#define FX_MODE_SINELON_RAINBOW         94
#define FX_MODE_POPCORN                 95
#define FX_MODE_DRIP                    96
#define FX_MODE_PLASMA                  97
#define FX_MODE_PERCENT                 98
#define FX_MODE_RIPPLE_RAINBOW          99
#define FX_MODE_HEARTBEAT              100
#define FX_MODE_PACIFICA               101
#define FX_MODE_CANDLE_MULTI           102
#define FX_MODE_SOLID_GLITTER          103
#define FX_MODE_SUNRISE                104
#define FX_MODE_PHASED                 105
#define FX_MODE_TWINKLEUP              106
#define FX_MODE_NOISEPAL               107
#define FX_MODE_SINEWAVE               108
#define FX_MODE_PHASEDNOISE            109
#define FX_MODE_FLOW                   110
#define FX_MODE_CHUNCHUN               111
#define FX_MODE_DANCING_SHADOWS        112
#define FX_MODE_WASHING_MACHINE        113
#define FX_MODE_CANDY_CANE             114
#define FX_MODE_BLENDS                 115
#define FX_MODE_TV_SIMULATOR           116
#define FX_MODE_DYNAMIC_SMOOTH         117


class WS2812FX {
  typedef uint16_t (WS2812FX::*mode_ptr)(void);

  // pre show callback
  typedef void (*show_callback) (void);

  static WS2812FX* instance;
  
  // segment parameters
  public:
<<<<<<< HEAD
    typedef struct Segment { // 28 bytes
=======
    typedef struct Segment { // 25 (28 in memory?) bytes
>>>>>>> 20096089
      uint16_t start;
      uint16_t stop; //segment invalid if stop == 0
      uint16_t offset;
      uint8_t speed;
      uint8_t intensity;
      uint8_t palette;
      uint8_t mode;
      uint8_t options; //bit pattern: msb first: transitional needspixelstate tbd tbd (paused) on reverse selected
      uint8_t grouping, spacing;
      uint8_t opacity;
      uint32_t colors[NUM_COLORS];
      char *name;
      bool setColor(uint8_t slot, uint32_t c, uint8_t segn) { //returns true if changed
        if (slot >= NUM_COLORS || segn >= MAX_NUM_SEGMENTS) return false;
        if (c == colors[slot]) return false;
        ColorTransition::startTransition(opacity, colors[slot], instance->_transitionDur, segn, slot);
        colors[slot] = c; return true;
      }
      void setOpacity(uint8_t o, uint8_t segn) {
        if (segn >= MAX_NUM_SEGMENTS) return;
        if (opacity == o) return;
        ColorTransition::startTransition(opacity, colors[0], instance->_transitionDur, segn, 0);
        opacity = o;
      }
      /*uint8_t actualOpacity() { //respects On/Off state
        if (!getOption(SEG_OPTION_ON)) return 0;
        return opacity;
      }*/
      void setOption(uint8_t n, bool val, uint8_t segn = 255)
      {
        //bool prevOn = false;
        //if (n == SEG_OPTION_ON) prevOn = getOption(SEG_OPTION_ON);
        if (val) {
          options |= 0x01 << n;
        } else
        {
          options &= ~(0x01 << n);
        }
        //transitions on segment on/off don't work correctly at this point
        /*if (n == SEG_OPTION_ON && segn < MAX_NUM_SEGMENTS && getOption(SEG_OPTION_ON) != prevOn) {
          if (getOption(SEG_OPTION_ON)) {
            ColorTransition::startTransition(0, colors[0], instance->_transitionDur, segn, 0);
          } else {
            ColorTransition::startTransition(opacity, colors[0], instance->_transitionDur, segn, 0);
          }
        }*/
      }
      bool getOption(uint8_t n)
      {
        return ((options >> n) & 0x01);
      }
      inline bool isSelected()
      {
        return getOption(0);
      }
      inline bool isActive()
      {
        return stop > start;
      }
      inline uint16_t length()
      {
        return stop - start;
      }
      inline uint16_t groupLength()
      {
        return grouping + spacing;
      }
      uint16_t virtualLength()
      {
        uint16_t groupLen = groupLength();
        uint16_t vLength = (length() + groupLen - 1) / groupLen;
        if (options & MIRROR)
          vLength = (vLength + 1) /2;  // divide by 2 if mirror, leave at least a single LED
        return vLength;
      }
    } segment;

  // segment runtime parameters
    typedef struct Segment_runtime { // 28 bytes
      unsigned long next_time;  // millis() of next update
      uint32_t step;  // custom "step" var
      uint32_t call;  // call counter
      uint16_t aux0;  // custom var
      uint16_t aux1;  // custom var
      byte* data = nullptr;
      bool allocateData(uint16_t len){
        if (data && _dataLen == len) return true; //already allocated
        deallocateData();
        if (WS2812FX::instance->_usedSegmentData + len > MAX_SEGMENT_DATA) return false; //not enough memory
        // if possible use SPI RAM on ESP32
        #if defined(ARDUINO_ARCH_ESP32) && defined(WLED_USE_PSRAM)
        if (psramFound())
          data = (byte*) ps_malloc(len);
        else
        #endif
          data = (byte*) malloc(len);
        if (!data) return false; //allocation failed
        WS2812FX::instance->_usedSegmentData += len;
        _dataLen = len;
        memset(data, 0, len);
        return true;
      }
      void deallocateData(){
        free(data);
        data = nullptr;
        WS2812FX::instance->_usedSegmentData -= _dataLen;
        _dataLen = 0;
      }

      /** 
       * If reset of this segment was request, clears runtime
       * settings of this segment.
       * Must not be called while an effect mode function is running
       * because it could access the data buffer and this method 
       * may free that data buffer.
       */
      void resetIfRequired() {
        if (_requiresReset) {
          next_time = 0; step = 0; call = 0; aux0 = 0; aux1 = 0; 
          deallocateData();
          _requiresReset = false;
        }
      }

      /** 
       * Flags that before the next effect is calculated,
       * the internal segment state should be reset. 
       * Call resetIfRequired before calling the next effect function.
       */
      inline void reset() { _requiresReset = true; }
      private:
        uint16_t _dataLen = 0;
        bool _requiresReset = false;
    } segment_runtime;

    typedef struct ColorTransition { // 12 bytes
      uint32_t colorOld = 0;
      uint32_t transitionStart;
      uint16_t transitionDur;
      uint8_t segment = 0xFF; //lower 6 bits: the segment this transition is for (255 indicates transition not in use/available) upper 2 bits: color channel
      uint8_t briOld = 0;
      static void startTransition(uint8_t oldBri, uint32_t oldCol, uint16_t dur, uint8_t segn, uint8_t slot) {
        if (segn >= MAX_NUM_SEGMENTS || slot >= NUM_COLORS || dur == 0) return;
        if (instance->_brightness == 0) return; //do not need transitions if master bri is off
        uint8_t tIndex = 0xFF; //none found
        uint16_t tProgression = 0;
        uint8_t s = segn + (slot << 6); //merge slot and segment into one byte

        for (uint8_t i = 0; i < MAX_NUM_TRANSITIONS; i++) {
          uint8_t tSeg = instance->transitions[i].segment;
          //see if this segment + color already has a running transition
          if (tSeg == s) {
            tIndex = i; break;
          }
          if (tSeg == 0xFF) { //free transition
            tIndex = i; tProgression = 0xFFFF;
          }
        }

        if (tIndex == 0xFF) { //no slot found yet
          for (uint8_t i = 0; i < MAX_NUM_TRANSITIONS; i++) {
            //find most progressed transition to overwrite
            uint16_t prog = instance->transitions[i].progress();
            if (prog > tProgression) {
              tIndex = i; tProgression = prog;
            }
          }
        }

        ColorTransition& t = instance->transitions[tIndex];
        if (t.segment == s) //this is an active transition on the same segment+color
        {
          t.briOld = t.currentBri();
          t.colorOld = t.currentColor(oldCol);
        } else {
          t.briOld = oldBri;
          t.colorOld = oldCol;
          uint8_t prevSeg = t.segment & 0x3F;
          if (prevSeg < MAX_NUM_SEGMENTS) instance->_segments[prevSeg].setOption(SEG_OPTION_TRANSITIONAL, false);
        }
        t.transitionDur = dur;
        t.transitionStart = millis();
        t.segment = s;
        instance->_segments[segn].setOption(SEG_OPTION_TRANSITIONAL, true);
        //refresh immediately, required for Solid mode
        if (instance->_segment_runtimes[segn].next_time > t.transitionStart + 22) instance->_segment_runtimes[segn].next_time = t.transitionStart;
      }
      uint16_t progress(bool allowEnd = false) { //transition progression between 0-65535
        uint32_t timeNow = millis();
        if (timeNow - transitionStart > transitionDur) {
          if (allowEnd) {
            uint8_t segn = segment & 0x3F;
            if (segn < MAX_NUM_SEGMENTS) instance->_segments[segn].setOption(SEG_OPTION_TRANSITIONAL, false);
            segment = 0xFF;
          }
          return 0xFFFF;
        }
        uint32_t elapsed = timeNow - transitionStart;
        uint32_t prog = elapsed * 0xFFFF / transitionDur;
        return (prog > 0xFFFF) ? 0xFFFF : prog;
      }
      uint32_t currentColor(uint32_t colorNew) {
        return instance->color_blend(colorOld, colorNew, progress(true), true);
      }
      uint8_t currentBri() {
        uint8_t segn = segment & 0x3F;
        if (segn >= MAX_NUM_SEGMENTS) return 0;
        uint8_t briNew = instance->_segments[segn].opacity;
        uint32_t prog = progress() + 1;
        return ((briNew * prog) + (briOld * (0x10000 - prog))) >> 16;
      }
    } color_transition;

    WS2812FX() {
      WS2812FX::instance = this;
      //assign each member of the _mode[] array to its respective function reference 
      _mode[FX_MODE_STATIC]                  = &WS2812FX::mode_static;
      _mode[FX_MODE_BLINK]                   = &WS2812FX::mode_blink;
      _mode[FX_MODE_COLOR_WIPE]              = &WS2812FX::mode_color_wipe;
      _mode[FX_MODE_COLOR_WIPE_RANDOM]       = &WS2812FX::mode_color_wipe_random;
      _mode[FX_MODE_RANDOM_COLOR]            = &WS2812FX::mode_random_color;
      _mode[FX_MODE_COLOR_SWEEP]             = &WS2812FX::mode_color_sweep;
      _mode[FX_MODE_DYNAMIC]                 = &WS2812FX::mode_dynamic;
      _mode[FX_MODE_RAINBOW]                 = &WS2812FX::mode_rainbow;
      _mode[FX_MODE_RAINBOW_CYCLE]           = &WS2812FX::mode_rainbow_cycle;
      _mode[FX_MODE_SCAN]                    = &WS2812FX::mode_scan;
      _mode[FX_MODE_DUAL_SCAN]               = &WS2812FX::mode_dual_scan;
      _mode[FX_MODE_FADE]                    = &WS2812FX::mode_fade;
      _mode[FX_MODE_THEATER_CHASE]           = &WS2812FX::mode_theater_chase;
      _mode[FX_MODE_THEATER_CHASE_RAINBOW]   = &WS2812FX::mode_theater_chase_rainbow;
      _mode[FX_MODE_SAW]                     = &WS2812FX::mode_saw;
      _mode[FX_MODE_TWINKLE]                 = &WS2812FX::mode_twinkle;
      _mode[FX_MODE_DISSOLVE]                = &WS2812FX::mode_dissolve;
      _mode[FX_MODE_DISSOLVE_RANDOM]         = &WS2812FX::mode_dissolve_random;
      _mode[FX_MODE_SPARKLE]                 = &WS2812FX::mode_sparkle;
      _mode[FX_MODE_FLASH_SPARKLE]           = &WS2812FX::mode_flash_sparkle;
      _mode[FX_MODE_HYPER_SPARKLE]           = &WS2812FX::mode_hyper_sparkle;
      _mode[FX_MODE_STROBE]                  = &WS2812FX::mode_strobe;
      _mode[FX_MODE_STROBE_RAINBOW]          = &WS2812FX::mode_strobe_rainbow;
      _mode[FX_MODE_MULTI_STROBE]            = &WS2812FX::mode_multi_strobe;
      _mode[FX_MODE_BLINK_RAINBOW]           = &WS2812FX::mode_blink_rainbow;
      _mode[FX_MODE_ANDROID]                 = &WS2812FX::mode_android;
      _mode[FX_MODE_CHASE_COLOR]             = &WS2812FX::mode_chase_color;
      _mode[FX_MODE_CHASE_RANDOM]            = &WS2812FX::mode_chase_random;
      _mode[FX_MODE_CHASE_RAINBOW]           = &WS2812FX::mode_chase_rainbow;
      _mode[FX_MODE_CHASE_FLASH]             = &WS2812FX::mode_chase_flash;
      _mode[FX_MODE_CHASE_FLASH_RANDOM]      = &WS2812FX::mode_chase_flash_random;
      _mode[FX_MODE_CHASE_RAINBOW_WHITE]     = &WS2812FX::mode_chase_rainbow_white;
      _mode[FX_MODE_COLORFUL]                = &WS2812FX::mode_colorful;
      _mode[FX_MODE_TRAFFIC_LIGHT]           = &WS2812FX::mode_traffic_light;
      _mode[FX_MODE_COLOR_SWEEP_RANDOM]      = &WS2812FX::mode_color_sweep_random;
      _mode[FX_MODE_RUNNING_COLOR]           = &WS2812FX::mode_running_color;
      _mode[FX_MODE_AURORA]                  = &WS2812FX::mode_aurora;
      _mode[FX_MODE_RUNNING_RANDOM]          = &WS2812FX::mode_running_random;
      _mode[FX_MODE_LARSON_SCANNER]          = &WS2812FX::mode_larson_scanner;
      _mode[FX_MODE_COMET]                   = &WS2812FX::mode_comet;
      _mode[FX_MODE_FIREWORKS]               = &WS2812FX::mode_fireworks;
      _mode[FX_MODE_RAIN]                    = &WS2812FX::mode_rain;
      _mode[FX_MODE_TETRIX]                  = &WS2812FX::mode_tetrix;
      _mode[FX_MODE_FIRE_FLICKER]            = &WS2812FX::mode_fire_flicker;
      _mode[FX_MODE_GRADIENT]                = &WS2812FX::mode_gradient;
      _mode[FX_MODE_LOADING]                 = &WS2812FX::mode_loading;
      _mode[FX_MODE_POLICE]                  = &WS2812FX::mode_police;
      _mode[FX_MODE_POLICE_ALL]              = &WS2812FX::mode_police_all;
      _mode[FX_MODE_TWO_DOTS]                = &WS2812FX::mode_two_dots;
      _mode[FX_MODE_TWO_AREAS]               = &WS2812FX::mode_two_areas;
      _mode[FX_MODE_RUNNING_DUAL]            = &WS2812FX::mode_running_dual;
      _mode[FX_MODE_HALLOWEEN]               = &WS2812FX::mode_halloween;
      _mode[FX_MODE_TRICOLOR_CHASE]          = &WS2812FX::mode_tricolor_chase;
      _mode[FX_MODE_TRICOLOR_WIPE]           = &WS2812FX::mode_tricolor_wipe;
      _mode[FX_MODE_TRICOLOR_FADE]           = &WS2812FX::mode_tricolor_fade;
      _mode[FX_MODE_BREATH]                  = &WS2812FX::mode_breath;
      _mode[FX_MODE_RUNNING_LIGHTS]          = &WS2812FX::mode_running_lights;
      _mode[FX_MODE_LIGHTNING]               = &WS2812FX::mode_lightning;
      _mode[FX_MODE_ICU]                     = &WS2812FX::mode_icu;
      _mode[FX_MODE_MULTI_COMET]             = &WS2812FX::mode_multi_comet;
      _mode[FX_MODE_DUAL_LARSON_SCANNER]     = &WS2812FX::mode_dual_larson_scanner;
      _mode[FX_MODE_RANDOM_CHASE]            = &WS2812FX::mode_random_chase;
      _mode[FX_MODE_OSCILLATE]               = &WS2812FX::mode_oscillate;
      _mode[FX_MODE_FIRE_2012]               = &WS2812FX::mode_fire_2012;
      _mode[FX_MODE_PRIDE_2015]              = &WS2812FX::mode_pride_2015;
      _mode[FX_MODE_BPM]                     = &WS2812FX::mode_bpm;
      _mode[FX_MODE_JUGGLE]                  = &WS2812FX::mode_juggle;
      _mode[FX_MODE_PALETTE]                 = &WS2812FX::mode_palette;
      _mode[FX_MODE_COLORWAVES]              = &WS2812FX::mode_colorwaves;
      _mode[FX_MODE_FILLNOISE8]              = &WS2812FX::mode_fillnoise8;
      _mode[FX_MODE_NOISE16_1]               = &WS2812FX::mode_noise16_1;
      _mode[FX_MODE_NOISE16_2]               = &WS2812FX::mode_noise16_2;
      _mode[FX_MODE_NOISE16_3]               = &WS2812FX::mode_noise16_3;
      _mode[FX_MODE_NOISE16_4]               = &WS2812FX::mode_noise16_4;
      _mode[FX_MODE_COLORTWINKLE]            = &WS2812FX::mode_colortwinkle;
      _mode[FX_MODE_LAKE]                    = &WS2812FX::mode_lake;
      _mode[FX_MODE_METEOR]                  = &WS2812FX::mode_meteor;
      _mode[FX_MODE_METEOR_SMOOTH]           = &WS2812FX::mode_meteor_smooth;
      _mode[FX_MODE_RAILWAY]                 = &WS2812FX::mode_railway;
      _mode[FX_MODE_RIPPLE]                  = &WS2812FX::mode_ripple;
      _mode[FX_MODE_TWINKLEFOX]              = &WS2812FX::mode_twinklefox;
      _mode[FX_MODE_TWINKLECAT]              = &WS2812FX::mode_twinklecat;
      _mode[FX_MODE_HALLOWEEN_EYES]          = &WS2812FX::mode_halloween_eyes;
      _mode[FX_MODE_STATIC_PATTERN]          = &WS2812FX::mode_static_pattern;
      _mode[FX_MODE_TRI_STATIC_PATTERN]      = &WS2812FX::mode_tri_static_pattern;
      _mode[FX_MODE_SPOTS]                   = &WS2812FX::mode_spots;
      _mode[FX_MODE_SPOTS_FADE]              = &WS2812FX::mode_spots_fade;
      _mode[FX_MODE_GLITTER]                 = &WS2812FX::mode_glitter;
      _mode[FX_MODE_CANDLE]                  = &WS2812FX::mode_candle;
      _mode[FX_MODE_STARBURST]               = &WS2812FX::mode_starburst;
      _mode[FX_MODE_EXPLODING_FIREWORKS]     = &WS2812FX::mode_exploding_fireworks;
      _mode[FX_MODE_BOUNCINGBALLS]           = &WS2812FX::mode_bouncing_balls;
      _mode[FX_MODE_SINELON]                 = &WS2812FX::mode_sinelon;
      _mode[FX_MODE_SINELON_DUAL]            = &WS2812FX::mode_sinelon_dual;
      _mode[FX_MODE_SINELON_RAINBOW]         = &WS2812FX::mode_sinelon_rainbow;
      _mode[FX_MODE_POPCORN]                 = &WS2812FX::mode_popcorn;
      _mode[FX_MODE_DRIP]                    = &WS2812FX::mode_drip;
      _mode[FX_MODE_PLASMA]                  = &WS2812FX::mode_plasma;
      _mode[FX_MODE_PERCENT]                 = &WS2812FX::mode_percent;
      _mode[FX_MODE_RIPPLE_RAINBOW]          = &WS2812FX::mode_ripple_rainbow;
      _mode[FX_MODE_HEARTBEAT]               = &WS2812FX::mode_heartbeat;
      _mode[FX_MODE_PACIFICA]                = &WS2812FX::mode_pacifica;
      _mode[FX_MODE_CANDLE_MULTI]            = &WS2812FX::mode_candle_multi;
      _mode[FX_MODE_SOLID_GLITTER]           = &WS2812FX::mode_solid_glitter;
      _mode[FX_MODE_SUNRISE]                 = &WS2812FX::mode_sunrise;
      _mode[FX_MODE_PHASED]                  = &WS2812FX::mode_phased;
      _mode[FX_MODE_TWINKLEUP]               = &WS2812FX::mode_twinkleup;
      _mode[FX_MODE_NOISEPAL]                = &WS2812FX::mode_noisepal;
      _mode[FX_MODE_SINEWAVE]                = &WS2812FX::mode_sinewave;
      _mode[FX_MODE_PHASEDNOISE]             = &WS2812FX::mode_phased_noise;
      _mode[FX_MODE_FLOW]                    = &WS2812FX::mode_flow;
      _mode[FX_MODE_CHUNCHUN]                = &WS2812FX::mode_chunchun;
      _mode[FX_MODE_DANCING_SHADOWS]         = &WS2812FX::mode_dancing_shadows;
      _mode[FX_MODE_WASHING_MACHINE]         = &WS2812FX::mode_washing_machine;
      _mode[FX_MODE_CANDY_CANE]              = &WS2812FX::mode_candy_cane;
      _mode[FX_MODE_BLENDS]                  = &WS2812FX::mode_blends;
      _mode[FX_MODE_TV_SIMULATOR]            = &WS2812FX::mode_tv_simulator;
      _mode[FX_MODE_DYNAMIC_SMOOTH]          = &WS2812FX::mode_dynamic_smooth;

      _brightness = DEFAULT_BRIGHTNESS;
      currentPalette = CRGBPalette16(CRGB::Black);
      targetPalette = CloudColors_p;
      ablMilliampsMax = 850;
      currentMilliamps = 0;
      timebase = 0;
      resetSegments();
    }

    void
      finalizeInit(void),
      service(void),
      blur(uint8_t),
      fill(uint32_t),
      fade_out(uint8_t r),
      setMode(uint8_t segid, uint8_t m),
      setColor(uint8_t slot, uint8_t r, uint8_t g, uint8_t b, uint8_t w = 0),
      setColor(uint8_t slot, uint32_t c),
      setBrightness(uint8_t b),
      setRange(uint16_t i, uint16_t i2, uint32_t col),
      setShowCallback(show_callback cb),
      setTransition(uint16_t t),
      setTransitionMode(bool t),
      calcGammaTable(float),
      trigger(void),
      setSegment(uint8_t n, uint16_t start, uint16_t stop, uint8_t grouping = 0, uint8_t spacing = 0),
      resetSegments(),
      populateDefaultSegments(),
      setPixelColor(uint16_t n, uint32_t c),
      setPixelColor(uint16_t n, uint8_t r, uint8_t g, uint8_t b, uint8_t w = 0),
      show(void),
      setPixelSegment(uint8_t n),
      deserializeMap(uint8_t n=0);

    bool
      isRgbw = false,
      isOffRefreshRequred = false, //periodic refresh is required for the strip to remain off.
      gammaCorrectBri = false,
      gammaCorrectCol = true,
      applyToAllSelected = true,
      segmentsAreIdentical(Segment* a, Segment* b),
      setEffectConfig(uint8_t m, uint8_t s, uint8_t i, uint8_t p),
      // return true if the strip is being sent pixel updates
      isUpdating(void);

    uint8_t
      mainSegment = 0,
      rgbwMode = RGBW_MODE_DUAL,
      paletteFade = 0,
      paletteBlend = 0,
      milliampsPerLed = 55,
      getBrightness(void),
      getMode(void),
      getSpeed(void),
      getModeCount(void),
      getPaletteCount(void),
      getMaxSegments(void),
      //getFirstSelectedSegment(void),
      getMainSegmentId(void),
      gamma8(uint8_t),
      gamma8_cal(uint8_t, float),
      sin_gap(uint16_t),
      get_random_wheel_index(uint8_t);

    int8_t
      tristate_square8(uint8_t x, uint8_t pulsewidth, uint8_t attdec);

    uint16_t
      ablMilliampsMax,
      currentMilliamps,
      triwave16(uint16_t),
      getFps();

    uint32_t
      now,
      timebase,
      color_wheel(uint8_t),
      color_from_palette(uint16_t, bool mapping, bool wrap, uint8_t mcol, uint8_t pbri = 255),
      color_blend(uint32_t,uint32_t,uint16_t,bool b16=false),
      currentColor(uint32_t colorNew, uint8_t tNr),
      gamma32(uint32_t),
      getLastShow(void),
      getPixelColor(uint16_t),
      getColor(void);

    WS2812FX::Segment&
      getSegment(uint8_t n);

    WS2812FX::Segment_runtime
      getSegmentRuntime(void);

    WS2812FX::Segment*
      getSegments(void);

    // builtin modes
    uint16_t
      mode_static(void),
      mode_blink(void),
      mode_blink_rainbow(void),
      mode_strobe(void),
      mode_strobe_rainbow(void),
      mode_color_wipe(void),
      mode_color_sweep(void),
      mode_color_wipe_random(void),
      mode_color_sweep_random(void),
      mode_random_color(void),
      mode_dynamic(void),
      mode_breath(void),
      mode_fade(void),
      mode_scan(void),
      mode_dual_scan(void),
      mode_theater_chase(void),
      mode_theater_chase_rainbow(void),
      mode_rainbow(void),
      mode_rainbow_cycle(void),
      mode_running_lights(void),
      mode_saw(void),
      mode_twinkle(void),
      mode_dissolve(void),
      mode_dissolve_random(void),
      mode_sparkle(void),
      mode_flash_sparkle(void),
      mode_hyper_sparkle(void),
      mode_multi_strobe(void),
      mode_android(void),
      mode_chase_color(void),
      mode_chase_random(void),
      mode_chase_rainbow(void),
      mode_chase_flash(void),
      mode_chase_flash_random(void),
      mode_chase_rainbow_white(void),
      mode_colorful(void),
      mode_traffic_light(void),
      mode_running_color(void),
      mode_aurora(void),
      mode_running_random(void),
      mode_larson_scanner(void),
      mode_comet(void),
      mode_fireworks(void),
      mode_rain(void),
      mode_tetrix(void),
      mode_halloween(void),
      mode_fire_flicker(void),
      mode_gradient(void),
      mode_loading(void),
      mode_police(void),
      mode_police_all(void),
      mode_two_dots(void),
      mode_two_areas(void),
      mode_running_dual(void),
      mode_bicolor_chase(void),
      mode_tricolor_chase(void),
      mode_tricolor_wipe(void),
      mode_tricolor_fade(void),
      mode_lightning(void),
      mode_icu(void),
      mode_multi_comet(void),
      mode_dual_larson_scanner(void),
      mode_random_chase(void),
      mode_oscillate(void),
      mode_fire_2012(void),
      mode_pride_2015(void),
      mode_bpm(void),
      mode_juggle(void),
      mode_palette(void),
      mode_colorwaves(void),
      mode_fillnoise8(void),
      mode_noise16_1(void),
      mode_noise16_2(void),
      mode_noise16_3(void),
      mode_noise16_4(void),
      mode_colortwinkle(void),
      mode_lake(void),
      mode_meteor(void),
      mode_meteor_smooth(void),
      mode_railway(void),
      mode_ripple(void),
      mode_twinklefox(void),
      mode_twinklecat(void),
      mode_halloween_eyes(void),
      mode_static_pattern(void),
      mode_tri_static_pattern(void),
      mode_spots(void),
      mode_spots_fade(void),
      mode_glitter(void),
      mode_candle(void),
      mode_starburst(void),
      mode_exploding_fireworks(void),
      mode_bouncing_balls(void),
      mode_sinelon(void),
      mode_sinelon_dual(void),
      mode_sinelon_rainbow(void),
      mode_popcorn(void),
      mode_drip(void),
      mode_plasma(void),
      mode_percent(void),
      mode_ripple_rainbow(void),
      mode_heartbeat(void),
      mode_pacifica(void),
      mode_candle_multi(void),
      mode_solid_glitter(void),
      mode_sunrise(void),
      mode_phased(void),
      mode_twinkleup(void),
      mode_noisepal(void),
      mode_sinewave(void),
      mode_phased_noise(void),
      mode_flow(void),
      mode_chunchun(void),
      mode_dancing_shadows(void),
      mode_washing_machine(void),
      mode_candy_cane(void),
      mode_blends(void),
      mode_tv_simulator(void),
      mode_dynamic_smooth(void);

  private:
    uint32_t crgb_to_col(CRGB fastled);
    CRGB col_to_crgb(uint32_t);
    CRGBPalette16 currentPalette;
    CRGBPalette16 targetPalette;

    uint16_t _length, _virtualSegmentLength;
    uint16_t _rand16seed;
    uint8_t _brightness;
    uint16_t _usedSegmentData = 0;
    uint16_t _transitionDur = 750;

    uint16_t _cumulativeFps = 2;

    void load_gradient_palette(uint8_t);
    void handle_palette(void);

    bool
      _triggered;

    mode_ptr _mode[MODE_COUNT]; // SRAM footprint: 4 bytes per element

    show_callback _callback = nullptr;

    // mode helper functions
    uint16_t
      blink(uint32_t, uint32_t, bool strobe, bool),
      candle(bool),
      color_wipe(bool, bool),
      dynamic(bool),
      scan(bool),
      running_base(bool,bool),
      larson_scanner(bool),
      sinelon_base(bool,bool),
      dissolve(uint32_t),
      chase(uint32_t, uint32_t, uint32_t, bool),
      gradient_base(bool),
      ripple_base(bool),
      police_base(uint32_t, uint32_t, bool),
      running(uint32_t, uint32_t, bool theatre=false),
      tricolor_chase(uint32_t, uint32_t),
      twinklefox_base(bool),
      spots_base(uint16_t),
      phased_base(uint8_t);

    CRGB twinklefox_one_twinkle(uint32_t ms, uint8_t salt, bool cat);
    CRGB pacifica_one_layer(uint16_t i, CRGBPalette16& p, uint16_t cistart, uint16_t wavescale, uint8_t bri, uint16_t ioff);

    void
      blendPixelColor(uint16_t n, uint32_t color, uint8_t blend),
      startTransition(uint8_t oldBri, uint32_t oldCol, uint16_t dur, uint8_t segn, uint8_t slot);

    uint16_t* customMappingTable = nullptr;
    uint16_t  customMappingSize  = 0;
    
    uint32_t _lastPaletteChange = 0;
    uint32_t _lastShow = 0;

    uint32_t _colors_t[3];
    uint8_t _bri_t;
    
    uint8_t _segment_index = 0;
    uint8_t _segment_index_palette_last = 99;
<<<<<<< HEAD
    segment _segments[MAX_NUM_SEGMENTS] = { // SRAM footprint: 28 bytes per element
      // start, stop, speed, intensity, palette, mode, options, grouping, spacing, opacity (unused), color[]
      { 0, 7, DEFAULT_SPEED, 128, 0, DEFAULT_MODE, NO_OPTIONS, 1, 0, 255, {DEFAULT_COLOR}, nullptr }
=======
    segment _segments[MAX_NUM_SEGMENTS] = { // SRAM footprint: 24 bytes per element
      // start, stop, offset, speed, intensity, palette, mode, options, grouping, spacing, opacity (unused), color[]
      {0, 7, 0, DEFAULT_SPEED, 128, 0, DEFAULT_MODE, NO_OPTIONS, 1, 0, 255, {DEFAULT_COLOR}}
>>>>>>> 20096089
    };
    segment_runtime _segment_runtimes[MAX_NUM_SEGMENTS]; // SRAM footprint: 28 bytes per element
    friend class Segment_runtime;

    ColorTransition transitions[MAX_NUM_TRANSITIONS]; //12 bytes per element
    friend class ColorTransition;

    uint16_t
      realPixelIndex(uint16_t i),
      transitionProgress(uint8_t tNr);
};

//10 names per line
const char JSON_mode_names[] PROGMEM = R"=====([
"Solid","Blink","Breathe","Wipe","Wipe Random","Random Colors","Sweep","Dynamic","Colorloop","Rainbow",
"Scan","Scan Dual","Fade","Theater","Theater Rainbow","Running","Saw","Twinkle","Dissolve","Dissolve Rnd",
"Sparkle","Sparkle Dark","Sparkle+","Strobe","Strobe Rainbow","Strobe Mega","Blink Rainbow","Android","Chase","Chase Random",
"Chase Rainbow","Chase Flash","Chase Flash Rnd","Rainbow Runner","Colorful","Traffic Light","Sweep Random","Running 2","Aurora","Stream",
"Scanner","Lighthouse","Fireworks","Rain","Tetrix","Fire Flicker","Gradient","Loading","Police","Police All",
"Two Dots","Two Areas","Running Dual","Halloween","Tri Chase","Tri Wipe","Tri Fade","Lightning","ICU","Multi Comet",
"Scanner Dual","Stream 2","Oscillate","Pride 2015","Juggle","Palette","Fire 2012","Colorwaves","Bpm","Fill Noise",
"Noise 1","Noise 2","Noise 3","Noise 4","Colortwinkles","Lake","Meteor","Meteor Smooth","Railway","Ripple",
"Twinklefox","Twinklecat","Halloween Eyes","Solid Pattern","Solid Pattern Tri","Spots","Spots Fade","Glitter","Candle","Fireworks Starburst",
"Fireworks 1D","Bouncing Balls","Sinelon","Sinelon Dual","Sinelon Rainbow","Popcorn","Drip","Plasma","Percent","Ripple Rainbow",
"Heartbeat","Pacifica","Candle Multi", "Solid Glitter","Sunrise","Phased","Twinkleup","Noise Pal", "Sine","Phased Noise",
"Flow","Chunchun","Dancing Shadows","Washing Machine","Candy Cane","Blends","TV Simulator","Dynamic Smooth"
])=====";


const char JSON_palette_names[] PROGMEM = R"=====([
"Default","* Random Cycle","* Color 1","* Colors 1&2","* Color Gradient","* Colors Only","Party","Cloud","Lava","Ocean",
"Forest","Rainbow","Rainbow Bands","Sunset","Rivendell","Breeze","Red & Blue","Yellowout","Analogous","Splash",
"Pastel","Sunset 2","Beech","Vintage","Departure","Landscape","Beach","Sherbet","Hult","Hult 64",
"Drywet","Jul","Grintage","Rewhi","Tertiary","Fire","Icefire","Cyane","Light Pink","Autumn",
"Magenta","Magred","Yelmag","Yelblu","Orange & Teal","Tiamat","April Night","Orangery","C9","Sakura",
"Aurora","Atlantica","C9 2","C9 New","Temperature","Aurora 2"
])=====";

#endif<|MERGE_RESOLUTION|>--- conflicted
+++ resolved
@@ -59,17 +59,11 @@
   /* How much data bytes all segments combined may allocate */
   #define MAX_SEGMENT_DATA  4096
 #else
-<<<<<<< HEAD
-  #define MAX_NUM_SEGMENTS    32
+  #ifndef MAX_NUM_SEGMENTS
+    #define MAX_NUM_SEGMENTS  32
+  #endif
   #define MAX_NUM_TRANSITIONS 24
   #define MAX_SEGMENT_DATA  20480
-=======
-#ifndef MAX_NUM_SEGMENTS
-  #define MAX_NUM_SEGMENTS    16
-#endif
-  #define MAX_NUM_TRANSITIONS 16
-  #define MAX_SEGMENT_DATA  8192
->>>>>>> 20096089
 #endif
 
 #define LED_SKIP_AMOUNT  1
@@ -249,11 +243,7 @@
   
   // segment parameters
   public:
-<<<<<<< HEAD
-    typedef struct Segment { // 28 bytes
-=======
     typedef struct Segment { // 25 (28 in memory?) bytes
->>>>>>> 20096089
       uint16_t start;
       uint16_t stop; //segment invalid if stop == 0
       uint16_t offset;
@@ -868,15 +858,9 @@
     
     uint8_t _segment_index = 0;
     uint8_t _segment_index_palette_last = 99;
-<<<<<<< HEAD
-    segment _segments[MAX_NUM_SEGMENTS] = { // SRAM footprint: 28 bytes per element
-      // start, stop, speed, intensity, palette, mode, options, grouping, spacing, opacity (unused), color[]
-      { 0, 7, DEFAULT_SPEED, 128, 0, DEFAULT_MODE, NO_OPTIONS, 1, 0, 255, {DEFAULT_COLOR}, nullptr }
-=======
     segment _segments[MAX_NUM_SEGMENTS] = { // SRAM footprint: 24 bytes per element
       // start, stop, offset, speed, intensity, palette, mode, options, grouping, spacing, opacity (unused), color[]
       {0, 7, 0, DEFAULT_SPEED, 128, 0, DEFAULT_MODE, NO_OPTIONS, 1, 0, 255, {DEFAULT_COLOR}}
->>>>>>> 20096089
     };
     segment_runtime _segment_runtimes[MAX_NUM_SEGMENTS]; // SRAM footprint: 28 bytes per element
     friend class Segment_runtime;
