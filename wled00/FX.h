/*
  WS2812FX.h - Library for WS2812 LED effects.
  Harm Aldick - 2016
  www.aldick.org
  LICENSE
  The MIT License (MIT)
  Copyright (c) 2016  Harm Aldick
  Permission is hereby granted, free of charge, to any person obtaining a copy
  of this software and associated documentation files (the "Software"), to deal
  in the Software without restriction, including without limitation the rights
  to use, copy, modify, merge, publish, distribute, sublicense, and/or sell
  copies of the Software, and to permit persons to whom the Software is
  furnished to do so, subject to the following conditions:
  The above copyright notice and this permission notice shall be included in
  all copies or substantial portions of the Software.
  THE SOFTWARE IS PROVIDED "AS IS", WITHOUT WARRANTY OF ANY KIND, EXPRESS OR
  IMPLIED, INCLUDING BUT NOT LIMITED TO THE WARRANTIES OF MERCHANTABILITY,
  FITNESS FOR A PARTICULAR PURPOSE AND NONINFRINGEMENT. IN NO EVENT SHALL THE
  AUTHORS OR COPYRIGHT HOLDERS BE LIABLE FOR ANY CLAIM, DAMAGES OR OTHER
  LIABILITY, WHETHER IN AN ACTION OF CONTRACT, TORT OR OTHERWISE, ARISING FROM,
  OUT OF OR IN CONNECTION WITH THE SOFTWARE OR THE USE OR OTHER DEALINGS IN
  THE SOFTWARE.

  Modified for WLED
*/

#ifndef WS2812FX_h
#define WS2812FX_h

#include "NpbWrapper.h"
#include "const.h"

#define FASTLED_INTERNAL //remove annoying pragma messages
#include "FastLED.h"

#define DEFAULT_BRIGHTNESS (uint8_t)127
#define DEFAULT_MODE       (uint8_t)0
#define DEFAULT_SPEED      (uint8_t)128
#define DEFAULT_INTENSITY  (uint8_t)128
#define DEFAULT_FFT1       (uint8_t)6
#define DEFAULT_FFT2       (uint8_t)128
#define DEFAULT_FFT3       (uint8_t)252
#define DEFAULT_COLOR      (uint32_t)0xFFAA00

#define MIN(a,b) ((a)<(b)?(a):(b))
#define MAX(a,b) ((a)>(b)?(a):(b))

/* Not used in all effects yet */
#define WLED_FPS         42
#define FRAMETIME        (1000/WLED_FPS)

/* each segment uses 52 bytes of SRAM memory, so if you're application fails because of
  insufficient memory, decreasing MAX_NUM_SEGMENTS may help */
#define MAX_NUM_SEGMENTS 10

/* How much data bytes all segments combined may allocate */
#ifdef ESP8266
#define MAX_SEGMENT_DATA 2048
#else
#define MAX_SEGMENT_DATA 8192
#endif

#define LED_SKIP_AMOUNT  1
#define MIN_SHOW_DELAY  15

#define NUM_COLORS       3 /* number of colors per segment */
#define SEGMENT          _segments[_segment_index]
#define SEGCOLOR(x)      gamma32(_segments[_segment_index].colors[x])
#define SEGENV           _segment_runtimes[_segment_index]
#define SEGLEN           _virtualSegmentLength
#define SEGACT           SEGMENT.stop
#define SPEED_FORMULA_L  5 + (50*(255 - SEGMENT.speed))/SEGLEN
#define RESET_RUNTIME    memset(_segment_runtimes, 0, sizeof(_segment_runtimes))

// some common colors
#define RED        (uint32_t)0xFF0000
#define GREEN      (uint32_t)0x00FF00
#define BLUE       (uint32_t)0x0000FF
#define WHITE      (uint32_t)0xFFFFFF
#define BLACK      (uint32_t)0x000000
#define YELLOW     (uint32_t)0xFFFF00
#define CYAN       (uint32_t)0x00FFFF
#define MAGENTA    (uint32_t)0xFF00FF
#define PURPLE     (uint32_t)0x400080
#define ORANGE     (uint32_t)0xFF3000
#define PINK       (uint32_t)0xFF1493
#define ULTRAWHITE (uint32_t)0xFFFFFFFF

// options
// bit    7: segment is in transition mode
// bits 3-6: TBD
// bit    2: segment is on
// bit    1: reverse segment
// bit    0: segment is selected
#define NO_OPTIONS   (uint8_t)0x00
#define TRANSITIONAL (uint8_t)0x80
#define SEGMENT_ON   (uint8_t)0x04
#define REVERSE      (uint8_t)0x02
#define SELECTED     (uint8_t)0x01
#define IS_TRANSITIONAL ((SEGMENT.options & TRANSITIONAL) == TRANSITIONAL)
#define IS_SEGMENT_ON   ((SEGMENT.options & SEGMENT_ON  ) == SEGMENT_ON  )
#define IS_REVERSE      ((SEGMENT.options & REVERSE     ) == REVERSE     )
#define IS_SELECTED     ((SEGMENT.options & SELECTED    ) == SELECTED    )

<<<<<<< HEAD
#define MODE_COUNT  122
=======
#define MODE_COUNT  103
>>>>>>> b1828963

#define FX_MODE_STATIC                   0
#define FX_MODE_BLINK                    1
#define FX_MODE_BREATH                   2
#define FX_MODE_COLOR_WIPE               3
#define FX_MODE_COLOR_WIPE_RANDOM        4
#define FX_MODE_RANDOM_COLOR             5
#define FX_MODE_COLOR_SWEEP              6
#define FX_MODE_DYNAMIC                  7
#define FX_MODE_RAINBOW                  8
#define FX_MODE_RAINBOW_CYCLE            9
#define FX_MODE_SCAN                    10
#define FX_MODE_DUAL_SCAN               11
#define FX_MODE_FADE                    12
#define FX_MODE_THEATER_CHASE           13
#define FX_MODE_THEATER_CHASE_RAINBOW   14
#define FX_MODE_RUNNING_LIGHTS          15
#define FX_MODE_SAW                     16
#define FX_MODE_TWINKLE                 17
#define FX_MODE_DISSOLVE                18
#define FX_MODE_DISSOLVE_RANDOM         19
#define FX_MODE_SPARKLE                 20
#define FX_MODE_FLASH_SPARKLE           21
#define FX_MODE_HYPER_SPARKLE           22
#define FX_MODE_STROBE                  23
#define FX_MODE_STROBE_RAINBOW          24
#define FX_MODE_MULTI_STROBE            25
#define FX_MODE_BLINK_RAINBOW           26
#define FX_MODE_ANDROID                 27
#define FX_MODE_CHASE_COLOR             28
#define FX_MODE_CHASE_RANDOM            29
#define FX_MODE_CHASE_RAINBOW           30
#define FX_MODE_CHASE_FLASH             31
#define FX_MODE_CHASE_FLASH_RANDOM      32
#define FX_MODE_CHASE_RAINBOW_WHITE     33
#define FX_MODE_COLORFUL                34
#define FX_MODE_TRAFFIC_LIGHT           35
#define FX_MODE_COLOR_SWEEP_RANDOM      36
#define FX_MODE_RUNNING_COLOR           37
#define FX_MODE_RUNNING_RED_BLUE        38
#define FX_MODE_RUNNING_RANDOM          39
#define FX_MODE_LARSON_SCANNER          40
#define FX_MODE_COMET                   41
#define FX_MODE_FIREWORKS               42
#define FX_MODE_RAIN                    43
#define FX_MODE_MERRY_CHRISTMAS         44
#define FX_MODE_FIRE_FLICKER            45
#define FX_MODE_GRADIENT                46
#define FX_MODE_LOADING                 47
#define FX_MODE_POLICE                  48
#define FX_MODE_POLICE_ALL              49
#define FX_MODE_TWO_DOTS                50
#define FX_MODE_TWO_AREAS               51
#define FX_MODE_CIRCUS_COMBUSTUS        52
#define FX_MODE_HALLOWEEN               53
#define FX_MODE_TRICOLOR_CHASE          54
#define FX_MODE_TRICOLOR_WIPE           55
#define FX_MODE_TRICOLOR_FADE           56
#define FX_MODE_LIGHTNING               57
#define FX_MODE_ICU                     58
#define FX_MODE_MULTI_COMET             59
#define FX_MODE_DUAL_LARSON_SCANNER     60
#define FX_MODE_RANDOM_CHASE            61
#define FX_MODE_OSCILLATE               62
#define FX_MODE_PRIDE_2015              63
#define FX_MODE_JUGGLE                  64
#define FX_MODE_PALETTE                 65
#define FX_MODE_FIRE_2012               66
#define FX_MODE_COLORWAVES              67
#define FX_MODE_BPM                     68
#define FX_MODE_FILLNOISE8              69
#define FX_MODE_NOISE16_1               70
#define FX_MODE_NOISE16_2               71
#define FX_MODE_NOISE16_3               72
#define FX_MODE_NOISE16_4               73
#define FX_MODE_COLORTWINKLE            74
#define FX_MODE_LAKE                    75
#define FX_MODE_METEOR                  76
#define FX_MODE_METEOR_SMOOTH           77
#define FX_MODE_RAILWAY                 78
#define FX_MODE_RIPPLE                  79
#define FX_MODE_TWINKLEFOX              80
#define FX_MODE_TWINKLECAT              81
#define FX_MODE_HALLOWEEN_EYES          82
#define FX_MODE_STATIC_PATTERN          83
#define FX_MODE_TRI_STATIC_PATTERN      84
#define FX_MODE_SPOTS                   85
#define FX_MODE_SPOTS_FADE              86
#define FX_MODE_GLITTER                 87
#define FX_MODE_CANDLE                  88
#define FX_MODE_STARBURST               89
#define FX_MODE_EXPLODING_FIREWORKS     90
#define FX_MODE_BOUNCINGBALLS           91
#define FX_MODE_SINELON                 92
#define FX_MODE_SINELON_DUAL            93
#define FX_MODE_SINELON_RAINBOW         94
#define FX_MODE_POPCORN                 95
#define FX_MODE_DRIP                    96
#define FX_MODE_PLASMA                  97
#define FX_MODE_PERCENT                 98
#define FX_MODE_RIPPLE_RAINBOW          99
#define FX_MODE_HEARTBEAT              100
#define FX_MODE_PACIFICA               101
#define FX_MODE_CANDLE_MULTI           102
<<<<<<< HEAD
#define FX_MODE_ASound01               103
#define FX_MODE_ASound02               104
#define FX_MODE_ASound03               105
#define FX_MODE_ASound04               106
#define FX_MODE_ASound05               107
#define FX_MODE_ASound06               108
#define FX_MODE_ASound07               109
#define FX_MODE_ASound08               110
#define FX_MODE_ASound09               111
#define FX_MODE_ASound10               112
#define FX_MODE_ASound11               113
#define FX_MODE_ASound12               114
#define FX_MODE_ASound13               115
#define FX_MODE_ASound14               116
#define FX_MODE_ASound15               117
#define FX_MODE_PHASED                 118
#define FX_MODE_TWINKLEUP              119
#define FX_MODE_NOISEPAL               120
#define FX_MODE_SINEWAVE               121


// Sound reactive external variables
extern int sample;
extern float sampleAvg;
extern bool samplePeak;
extern uint8_t myVals[32];
extern int sampleAgc;
extern uint8_t squelch;

=======
>>>>>>> b1828963

class WS2812FX {
  typedef uint16_t (WS2812FX::*mode_ptr)(void);

  // pre show callback
  typedef void (*show_callback) (void);

  // segment parameters
  public:
    typedef struct Segment { // 24 bytes
      uint16_t start;
      uint16_t stop; //segment invalid if stop == 0
      uint8_t speed;
      uint8_t intensity;
      uint8_t fft1;
      uint8_t fft2;
      uint8_t fft3;
      uint8_t palette;
      uint8_t mode;
      uint8_t options; //bit pattern: msb first: transitional tbd tbd tbd tbd paused reverse selected
      uint8_t grouping, spacing;
      uint8_t opacity;
      uint32_t colors[NUM_COLORS];
      void setOption(uint8_t n, bool val)
      {
        if (val) {
          options |= 0x01 << n;
        } else
        {
          options &= ~(0x01 << n);
        }
      }
      bool getOption(uint8_t n)
      {
        return ((options >> n) & 0x01);
      }
      bool isSelected()
      {
        return getOption(0);
      }
      bool isActive()
      {
        return stop > start;
      }
      uint16_t length()
      {
        return stop - start;
      }
      uint16_t groupLength()
      {
        return grouping + spacing;
      }
      uint16_t virtualLength()
      {
        uint16_t groupLen = groupLength();
        return (length() + groupLen -1) / groupLen;
      }
    } segment;

  // segment runtime parameters
    typedef struct Segment_runtime { // 28 bytes
      unsigned long next_time;
      uint32_t step;
      uint32_t call;
      uint16_t aux0;
      uint16_t aux1;
      byte* data = nullptr;
      bool allocateData(uint16_t len){
        if (data && _dataLen == len) return true; //already allocated
        deallocateData();
        if (WS2812FX::_usedSegmentData + len > MAX_SEGMENT_DATA) return false; //not enough memory
        data = new (std::nothrow) byte[len];
        if (!data) return false; //allocation failed
        WS2812FX::_usedSegmentData += len;
        _dataLen = len;
        memset(data, 0, len);
        return true;
      }
      void deallocateData(){
        delete[] data;
        data = nullptr;
        WS2812FX::_usedSegmentData -= _dataLen;
        _dataLen = 0;
      }
      void reset(){next_time = 0; step = 0; call = 0; aux0 = 0; aux1 = 0; deallocateData();}
      private:
        uint16_t _dataLen = 0;
    } segment_runtime;

    WS2812FX() {
      //assign each member of the _mode[] array to its respective function reference
      _mode[FX_MODE_STATIC]                  = &WS2812FX::mode_static;
      _mode[FX_MODE_BLINK]                   = &WS2812FX::mode_blink;
      _mode[FX_MODE_COLOR_WIPE]              = &WS2812FX::mode_color_wipe;
      _mode[FX_MODE_COLOR_WIPE_RANDOM]       = &WS2812FX::mode_color_wipe_random;
      _mode[FX_MODE_RANDOM_COLOR]            = &WS2812FX::mode_random_color;
      _mode[FX_MODE_COLOR_SWEEP]             = &WS2812FX::mode_color_sweep;
      _mode[FX_MODE_DYNAMIC]                 = &WS2812FX::mode_dynamic;
      _mode[FX_MODE_RAINBOW]                 = &WS2812FX::mode_rainbow;
      _mode[FX_MODE_RAINBOW_CYCLE]           = &WS2812FX::mode_rainbow_cycle;
      _mode[FX_MODE_SCAN]                    = &WS2812FX::mode_scan;
      _mode[FX_MODE_DUAL_SCAN]               = &WS2812FX::mode_dual_scan;
      _mode[FX_MODE_FADE]                    = &WS2812FX::mode_fade;
      _mode[FX_MODE_THEATER_CHASE]           = &WS2812FX::mode_theater_chase;
      _mode[FX_MODE_THEATER_CHASE_RAINBOW]   = &WS2812FX::mode_theater_chase_rainbow;
      _mode[FX_MODE_SAW]                     = &WS2812FX::mode_saw;
      _mode[FX_MODE_TWINKLE]                 = &WS2812FX::mode_twinkle;
      _mode[FX_MODE_DISSOLVE]                = &WS2812FX::mode_dissolve;
      _mode[FX_MODE_DISSOLVE_RANDOM]         = &WS2812FX::mode_dissolve_random;
      _mode[FX_MODE_SPARKLE]                 = &WS2812FX::mode_sparkle;
      _mode[FX_MODE_FLASH_SPARKLE]           = &WS2812FX::mode_flash_sparkle;
      _mode[FX_MODE_HYPER_SPARKLE]           = &WS2812FX::mode_hyper_sparkle;
      _mode[FX_MODE_STROBE]                  = &WS2812FX::mode_strobe;
      _mode[FX_MODE_STROBE_RAINBOW]          = &WS2812FX::mode_strobe_rainbow;
      _mode[FX_MODE_MULTI_STROBE]            = &WS2812FX::mode_multi_strobe;
      _mode[FX_MODE_BLINK_RAINBOW]           = &WS2812FX::mode_blink_rainbow;
      _mode[FX_MODE_ANDROID]                 = &WS2812FX::mode_android;
      _mode[FX_MODE_CHASE_COLOR]             = &WS2812FX::mode_chase_color;
      _mode[FX_MODE_CHASE_RANDOM]            = &WS2812FX::mode_chase_random;
      _mode[FX_MODE_CHASE_RAINBOW]           = &WS2812FX::mode_chase_rainbow;
      _mode[FX_MODE_CHASE_FLASH]             = &WS2812FX::mode_chase_flash;
      _mode[FX_MODE_CHASE_FLASH_RANDOM]      = &WS2812FX::mode_chase_flash_random;
      _mode[FX_MODE_CHASE_RAINBOW_WHITE]     = &WS2812FX::mode_chase_rainbow_white;
      _mode[FX_MODE_COLORFUL]                = &WS2812FX::mode_colorful;
      _mode[FX_MODE_TRAFFIC_LIGHT]           = &WS2812FX::mode_traffic_light;
      _mode[FX_MODE_COLOR_SWEEP_RANDOM]      = &WS2812FX::mode_color_sweep_random;
      _mode[FX_MODE_RUNNING_COLOR]           = &WS2812FX::mode_running_color;
      _mode[FX_MODE_RUNNING_RED_BLUE]        = &WS2812FX::mode_running_red_blue;
      _mode[FX_MODE_RUNNING_RANDOM]          = &WS2812FX::mode_running_random;
      _mode[FX_MODE_LARSON_SCANNER]          = &WS2812FX::mode_larson_scanner;
      _mode[FX_MODE_COMET]                   = &WS2812FX::mode_comet;
      _mode[FX_MODE_FIREWORKS]               = &WS2812FX::mode_fireworks;
      _mode[FX_MODE_RAIN]                    = &WS2812FX::mode_rain;
      _mode[FX_MODE_MERRY_CHRISTMAS]         = &WS2812FX::mode_merry_christmas;
      _mode[FX_MODE_FIRE_FLICKER]            = &WS2812FX::mode_fire_flicker;
      _mode[FX_MODE_GRADIENT]                = &WS2812FX::mode_gradient;
      _mode[FX_MODE_LOADING]                 = &WS2812FX::mode_loading;
      _mode[FX_MODE_POLICE]                  = &WS2812FX::mode_police;
      _mode[FX_MODE_POLICE_ALL]              = &WS2812FX::mode_police_all;
      _mode[FX_MODE_TWO_DOTS]                = &WS2812FX::mode_two_dots;
      _mode[FX_MODE_TWO_AREAS]               = &WS2812FX::mode_two_areas;
      _mode[FX_MODE_CIRCUS_COMBUSTUS]        = &WS2812FX::mode_circus_combustus;
      _mode[FX_MODE_HALLOWEEN]               = &WS2812FX::mode_halloween;
      _mode[FX_MODE_TRICOLOR_CHASE]          = &WS2812FX::mode_tricolor_chase;
      _mode[FX_MODE_TRICOLOR_WIPE]           = &WS2812FX::mode_tricolor_wipe;
      _mode[FX_MODE_TRICOLOR_FADE]           = &WS2812FX::mode_tricolor_fade;
      _mode[FX_MODE_BREATH]                  = &WS2812FX::mode_breath;
      _mode[FX_MODE_RUNNING_LIGHTS]          = &WS2812FX::mode_running_lights;
      _mode[FX_MODE_LIGHTNING]               = &WS2812FX::mode_lightning;
      _mode[FX_MODE_ICU]                     = &WS2812FX::mode_icu;
      _mode[FX_MODE_MULTI_COMET]             = &WS2812FX::mode_multi_comet;
      _mode[FX_MODE_DUAL_LARSON_SCANNER]     = &WS2812FX::mode_dual_larson_scanner;
      _mode[FX_MODE_RANDOM_CHASE]            = &WS2812FX::mode_random_chase;
      _mode[FX_MODE_OSCILLATE]               = &WS2812FX::mode_oscillate;
      _mode[FX_MODE_FIRE_2012]               = &WS2812FX::mode_fire_2012;
      _mode[FX_MODE_PRIDE_2015]              = &WS2812FX::mode_pride_2015;
      _mode[FX_MODE_BPM]                     = &WS2812FX::mode_bpm;
      _mode[FX_MODE_JUGGLE]                  = &WS2812FX::mode_juggle;
      _mode[FX_MODE_PALETTE]                 = &WS2812FX::mode_palette;
      _mode[FX_MODE_COLORWAVES]              = &WS2812FX::mode_colorwaves;
      _mode[FX_MODE_FILLNOISE8]              = &WS2812FX::mode_fillnoise8;
      _mode[FX_MODE_NOISE16_1]               = &WS2812FX::mode_noise16_1;
      _mode[FX_MODE_NOISE16_2]               = &WS2812FX::mode_noise16_2;
      _mode[FX_MODE_NOISE16_3]               = &WS2812FX::mode_noise16_3;
      _mode[FX_MODE_NOISE16_4]               = &WS2812FX::mode_noise16_4;
      _mode[FX_MODE_COLORTWINKLE]            = &WS2812FX::mode_colortwinkle;
      _mode[FX_MODE_LAKE]                    = &WS2812FX::mode_lake;
      _mode[FX_MODE_METEOR]                  = &WS2812FX::mode_meteor;
      _mode[FX_MODE_METEOR_SMOOTH]           = &WS2812FX::mode_meteor_smooth;
      _mode[FX_MODE_RAILWAY]                 = &WS2812FX::mode_railway;
      _mode[FX_MODE_RIPPLE]                  = &WS2812FX::mode_ripple;
      _mode[FX_MODE_TWINKLEFOX]              = &WS2812FX::mode_twinklefox;
      _mode[FX_MODE_TWINKLECAT]              = &WS2812FX::mode_twinklecat;
      _mode[FX_MODE_HALLOWEEN_EYES]          = &WS2812FX::mode_halloween_eyes;
      _mode[FX_MODE_STATIC_PATTERN]          = &WS2812FX::mode_static_pattern;
      _mode[FX_MODE_TRI_STATIC_PATTERN]      = &WS2812FX::mode_tri_static_pattern;
      _mode[FX_MODE_SPOTS]                   = &WS2812FX::mode_spots;
      _mode[FX_MODE_SPOTS_FADE]              = &WS2812FX::mode_spots_fade;
      _mode[FX_MODE_GLITTER]                 = &WS2812FX::mode_glitter;
      _mode[FX_MODE_CANDLE]                  = &WS2812FX::mode_candle;
      _mode[FX_MODE_STARBURST]               = &WS2812FX::mode_starburst;
      _mode[FX_MODE_EXPLODING_FIREWORKS]     = &WS2812FX::mode_exploding_fireworks;
      _mode[FX_MODE_BOUNCINGBALLS]           = &WS2812FX::mode_bouncing_balls;
      _mode[FX_MODE_SINELON]                 = &WS2812FX::mode_sinelon;
      _mode[FX_MODE_SINELON_DUAL]            = &WS2812FX::mode_sinelon_dual;
      _mode[FX_MODE_SINELON_RAINBOW]         = &WS2812FX::mode_sinelon_rainbow;
      _mode[FX_MODE_POPCORN]                 = &WS2812FX::mode_popcorn;
      _mode[FX_MODE_DRIP]                    = &WS2812FX::mode_drip;
      _mode[FX_MODE_PLASMA]                  = &WS2812FX::mode_plasma;
      _mode[FX_MODE_PERCENT]                 = &WS2812FX::mode_percent;
      _mode[FX_MODE_RIPPLE_RAINBOW]          = &WS2812FX::mode_ripple_rainbow;
      _mode[FX_MODE_HEARTBEAT]               = &WS2812FX::mode_heartbeat;
      _mode[FX_MODE_PACIFICA]                = &WS2812FX::mode_pacifica;
      _mode[FX_MODE_CANDLE_MULTI]            = &WS2812FX::mode_candle_multi;
<<<<<<< HEAD
      _mode[FX_MODE_ASound01]                = &WS2812FX::mode_asound01;
      _mode[FX_MODE_ASound02]                = &WS2812FX::mode_asound02;
      _mode[FX_MODE_ASound03]                = &WS2812FX::mode_asound03;
      _mode[FX_MODE_ASound04]                = &WS2812FX::mode_asound04;
      _mode[FX_MODE_ASound05]                = &WS2812FX::mode_asound05;
      _mode[FX_MODE_ASound06]                = &WS2812FX::mode_asound06;
      _mode[FX_MODE_ASound07]                = &WS2812FX::mode_asound07;
      _mode[FX_MODE_ASound08]                = &WS2812FX::mode_asound08;
      _mode[FX_MODE_ASound09]                = &WS2812FX::mode_asound09;
      _mode[FX_MODE_ASound10]                = &WS2812FX::mode_asound10;
      _mode[FX_MODE_ASound11]                = &WS2812FX::mode_asound11;
      _mode[FX_MODE_ASound12]                = &WS2812FX::mode_asound12;
      _mode[FX_MODE_ASound13]                = &WS2812FX::mode_asound13;
      _mode[FX_MODE_ASound14]                = &WS2812FX::mode_asound14;
      _mode[FX_MODE_ASound15]                = &WS2812FX::mode_asound15;
      _mode[FX_MODE_PHASED]                  = &WS2812FX::mode_phased;
      _mode[FX_MODE_TWINKLEUP]               = &WS2812FX::mode_twinkleup;
      _mode[FX_MODE_NOISEPAL]                = &WS2812FX::mode_noisepal;
      _mode[FX_MODE_SINEWAVE]                = &WS2812FX::mode_sinewave;
=======
>>>>>>> b1828963

      _brightness = DEFAULT_BRIGHTNESS;
      currentPalette = CRGBPalette16(CRGB::Black);
      targetPalette = CloudColors_p;
      ablMilliampsMax = 850;
      currentMilliamps = 0;
      timebase = 0;
      bus = new NeoPixelWrapper();
      resetSegments();
    }

    void
      init(bool supportWhite, uint16_t countPixels, bool skipFirst),
      service(void),
      blur(uint8_t),
      fade_out(uint8_t r),
      fade2black(uint8_t r),
      setMode(uint8_t segid, uint8_t m),
      setColor(uint8_t slot, uint8_t r, uint8_t g, uint8_t b, uint8_t w = 0),
      setColor(uint8_t slot, uint32_t c),
      setBrightness(uint8_t b),
      setRange(uint16_t i, uint16_t i2, uint32_t col),
      setShowCallback(show_callback cb),
      setTransitionMode(bool t),
      trigger(void),
      setSegment(uint8_t n, uint16_t start, uint16_t stop, uint8_t grouping = 0, uint8_t spacing = 0),
      resetSegments(),
      setPixelColor(uint16_t n, uint32_t c),
      setPixelColor(uint16_t n, uint8_t r, uint8_t g, uint8_t b, uint8_t w = 0),
      show(void),
      setRgbwPwm(void),
      setPixCol(uint16_t location, uint32_t index, uint8_t intensity);

    bool
      reverseMode = false,
      gammaCorrectBri = false,
      gammaCorrectCol = true,
      applyToAllSelected = true,
      segmentsAreIdentical(Segment* a, Segment* b),
      setEffectConfig(uint8_t m, uint8_t s, uint8_t i, uint8_t f1, uint8_t f2, uint8_t f3, uint8_t p);

    uint8_t
      mainSegment = 0,
      rgbwMode = RGBW_MODE_DUAL,
      paletteFade = 0,
      paletteBlend = 0,
      colorOrder = 0,
      milliampsPerLed = 55,
      getBrightness(void),
      getMode(void),
      getSpeed(void),
      getModeCount(void),
      getPaletteCount(void),
      getMaxSegments(void),
      //getFirstSelectedSegment(void),
      getMainSegmentId(void),
      gamma8(uint8_t),
      get_random_wheel_index(uint8_t);

    uint16_t
      ablMilliampsMax,
      currentMilliamps,
      triwave16(uint16_t);

    uint32_t
      timebase,
      color_wheel(uint8_t),
      color_from_palette(uint16_t, bool, bool, uint8_t, uint8_t pbri = 255),
      color_blend(uint32_t,uint32_t,uint8_t),
      gamma32(uint32_t),
      getLastShow(void),
      getPixelColor(uint16_t),
      getColor(void);

    WS2812FX::Segment&
      getSegment(uint8_t n);

    WS2812FX::Segment_runtime
      getSegmentRuntime(void);

    WS2812FX::Segment*
      getSegments(void);

    // builtin modes
    uint16_t
      mode_static(void),
      mode_blink(void),
      mode_blink_rainbow(void),
      mode_strobe(void),
      mode_strobe_rainbow(void),
      mode_color_wipe(void),
      mode_color_sweep(void),
      mode_color_wipe_random(void),
      mode_color_sweep_random(void),
      mode_random_color(void),
      mode_dynamic(void),
      mode_breath(void),
      mode_fade(void),
      mode_scan(void),
      mode_dual_scan(void),
      mode_theater_chase(void),
      mode_theater_chase_rainbow(void),
      mode_rainbow(void),
      mode_rainbow_cycle(void),
      mode_running_lights(void),
      mode_saw(void),
      mode_twinkle(void),
      mode_dissolve(void),
      mode_dissolve_random(void),
      mode_sparkle(void),
      mode_flash_sparkle(void),
      mode_hyper_sparkle(void),
      mode_multi_strobe(void),
      mode_android(void),
      mode_chase_color(void),
      mode_chase_random(void),
      mode_chase_rainbow(void),
      mode_chase_flash(void),
      mode_chase_flash_random(void),
      mode_chase_rainbow_white(void),
      mode_colorful(void),
      mode_traffic_light(void),
      mode_running_color(void),
      mode_running_red_blue(void),
      mode_running_random(void),
      mode_larson_scanner(void),
      mode_comet(void),
      mode_fireworks(void),
      mode_rain(void),
      mode_merry_christmas(void),
      mode_halloween(void),
      mode_fire_flicker(void),
      mode_gradient(void),
      mode_loading(void),
      mode_police(void),
      mode_police_all(void),
      mode_two_dots(void),
      mode_two_areas(void),
      mode_circus_combustus(void),
      mode_bicolor_chase(void),
      mode_tricolor_chase(void),
      mode_tricolor_wipe(void),
      mode_tricolor_fade(void),
      mode_lightning(void),
      mode_icu(void),
      mode_multi_comet(void),
      mode_dual_larson_scanner(void),
      mode_random_chase(void),
      mode_oscillate(void),
      mode_fire_2012(void),
      mode_pride_2015(void),
      mode_bpm(void),
      mode_juggle(void),
      mode_palette(void),
      mode_colorwaves(void),
      mode_fillnoise8(void),
      mode_noise16_1(void),
      mode_noise16_2(void),
      mode_noise16_3(void),
      mode_noise16_4(void),
      mode_colortwinkle(void),
      mode_lake(void),
      mode_meteor(void),
      mode_meteor_smooth(void),
      mode_railway(void),
      mode_ripple(void),
      mode_twinklefox(void),
      mode_twinklecat(void),
      mode_halloween_eyes(void),
      mode_static_pattern(void),
	    mode_tri_static_pattern(void),
      mode_spots(void),
      mode_spots_fade(void),
      mode_glitter(void),
      mode_candle(void),
      mode_starburst(void),
      mode_exploding_fireworks(void),
      mode_bouncing_balls(void),
      mode_sinelon(void),
      mode_sinelon_dual(void),
      mode_sinelon_rainbow(void),
      mode_popcorn(void),
      mode_drip(void),
      mode_plasma(void),
      mode_percent(void),
      mode_ripple_rainbow(void),
      mode_heartbeat(void),
      mode_pacifica(void),
<<<<<<< HEAD
      mode_candle_multi(void),
      mode_asound01(void),
      mode_asound02(void),
      mode_asound03(void),
      mode_asound04(void),
      mode_asound05(void),
      mode_asound06(void),
      mode_asound07(void),
      mode_asound08(void),
      mode_asound09(void),
      mode_asound10(void),
      mode_asound11(void),
      mode_asound12(void),
      mode_asound13(void),
      mode_asound14(void),
      mode_asound15(void),
      mode_phased(void),
      mode_twinkleup(void),
      mode_noisepal(void),
      mode_sinewave(void);
=======
      mode_candle_multi(void);
      
>>>>>>> b1828963

  private:
    NeoPixelWrapper *bus;

    uint32_t crgb_to_col(CRGB fastled);
    CRGB col_to_crgb(uint32_t);
    CRGBPalette16 currentPalette;
    CRGBPalette16 targetPalette;

    uint32_t now;
    uint16_t _length, _lengthRaw, _virtualSegmentLength;
    uint16_t _rand16seed;
    uint8_t _brightness;
    static uint16_t _usedSegmentData;

    void load_gradient_palette(uint8_t);
    void handle_palette(void);
    void fill(uint32_t);

    bool
      _useRgbw = false,
      _skipFirstMode,
      _triggered;

    mode_ptr _mode[MODE_COUNT]; // SRAM footprint: 4 bytes per element

    show_callback _callback = nullptr;

    // mode helper functions
    uint16_t
      blink(uint32_t, uint32_t, bool strobe, bool),
      candle(bool),
      color_wipe(bool, bool),
      scan(bool),
      theater_chase(uint32_t, uint32_t, bool),
      running_base(bool),
      larson_scanner(bool),
      sinelon_base(bool,bool),
      dissolve(uint32_t),
      chase(uint32_t, uint32_t, uint32_t, bool),
      gradient_base(bool),
      ripple_base(bool),
      police_base(uint32_t, uint32_t, bool),
      running(uint32_t, uint32_t),
      tricolor_chase(uint32_t, uint32_t),
      twinklefox_base(bool),
      spots_base(uint16_t);

    CRGB twinklefox_one_twinkle(uint32_t ms, uint8_t salt, bool cat);
    CRGB pacifica_one_layer(uint16_t i, CRGBPalette16& p, uint16_t cistart, uint16_t wavescale, uint8_t bri, uint16_t ioff);
<<<<<<< HEAD

=======
    
>>>>>>> b1828963
    uint32_t _lastPaletteChange = 0;
    uint32_t _lastShow = 0;

    #ifdef WLED_USE_ANALOG_LEDS
    uint32_t _analogLastShow = 0;
    RgbwColor _analogLastColor = 0;
    uint8_t _analogLastBri = 0;
    #endif

    uint8_t _segment_index = 0;
    uint8_t _segment_index_palette_last = 99;

    segment _segments[MAX_NUM_SEGMENTS] = { // SRAM footprint: 27 bytes per element
      // start, stop, speed, intensity, fft1, fft2, fft3, palette, mode, options, grouping, spacing, opacity (unused), color[]
      { 0, 7, DEFAULT_SPEED, DEFAULT_INTENSITY, DEFAULT_FFT1, DEFAULT_FFT2, DEFAULT_FFT3, 0, DEFAULT_MODE, NO_OPTIONS, 1, 0, 255, {DEFAULT_COLOR}}
    };

    segment_runtime _segment_runtimes[MAX_NUM_SEGMENTS]; // SRAM footprint: 28 bytes per element
    friend class Segment_runtime;

    uint16_t realPixelIndex(uint16_t i);
};


//10 names per line
const char JSON_mode_names[] PROGMEM = R"=====([
"Solid","Blink","Breathe","Wipe","Wipe Random","Random Colors","Sweep","Dynamic","Colorloop","Rainbow",
"Scan","Scan Dual","Fade","Theater","Theater Rainbow","Running","Saw","Twinkle","Dissolve","Dissolve Rnd",
"Sparkle","Sparkle Dark","Sparkle+","Strobe","Strobe Rainbow","Strobe Mega","Blink Rainbow","Android","Chase","Chase Random",
"Chase Rainbow","Chase Flash","Chase Flash Rnd","Rainbow Runner","Colorful","Traffic Light","Sweep Random","Running 2","Red & Blue","Stream",
"Scanner","Lighthouse","Fireworks","Rain","Merry Christmas","Fire Flicker","Gradient","Loading","Police","Police All",
"Two Dots","Two Areas","Circus","Halloween","Tri Chase","Tri Wipe","Tri Fade","Lightning","ICU","Multi Comet",
"Scanner Dual","Stream 2","Oscillate","Pride 2015","Juggle","Palette","Fire 2012","Colorwaves","Bpm","Fill Noise",
"Noise 1","Noise 2","Noise 3","Noise 4","Colortwinkles","Lake","Meteor","Meteor Smooth","Railway","Ripple",
"Twinklefox","Twinklecat","Halloween Eyes","Solid Pattern","Solid Pattern Tri","Spots","Spots Fade","Glitter","Candle","Fireworks Starburst",
"Fireworks 1D","Bouncing Balls","Sinelon","Sinelon Dual","Sinelon Rainbow","Popcorn","Drip","Plasma","Percent","Ripple Rainbow",
<<<<<<< HEAD
"Heartbeat","Pacifica","Candle Multi","ASound01","ASound02","ASound03","ASound04","ASound05","ASound06","ASound07",
"ASound08","ASound09","ASound10","ASound11","ASound12","ASound13","ASound14","ASound15","Phased","Twinkleup",
"NoisePal", "SineWave"
=======
"Heartbeat","Pacifica","Candle Multi"
>>>>>>> b1828963
])=====";


const char JSON_palette_names[] PROGMEM = R"=====([
"Default","* Random Cycle","* Color 1","* Colors 1&2","* Color Gradient","* Colors Only","Party","Cloud","Lava","Ocean",
"Forest","Rainbow","Rainbow Bands","Sunset","Rivendell","Breeze","Red & Blue","Yellowout","Analogous","Splash",
"Pastel","Sunset 2","Beech","Vintage","Departure","Landscape","Beach","Sherbet","Hult","Hult 64",
"Drywet","Jul","Grintage","Rewhi","Tertiary","Fire","Icefire","Cyane","Light Pink","Autumn",
"Magenta","Magred","Yelmag","Yelblu","Orange & Teal","Tiamat","April Night","Orangery","C9","Sakura",
"Aurora","Atlantica"
])=====";

#endif<|MERGE_RESOLUTION|>--- conflicted
+++ resolved
@@ -102,11 +102,7 @@
 #define IS_REVERSE      ((SEGMENT.options & REVERSE     ) == REVERSE     )
 #define IS_SELECTED     ((SEGMENT.options & SELECTED    ) == SELECTED    )
 
-<<<<<<< HEAD
 #define MODE_COUNT  122
-=======
-#define MODE_COUNT  103
->>>>>>> b1828963
 
 #define FX_MODE_STATIC                   0
 #define FX_MODE_BLINK                    1
@@ -211,7 +207,6 @@
 #define FX_MODE_HEARTBEAT              100
 #define FX_MODE_PACIFICA               101
 #define FX_MODE_CANDLE_MULTI           102
-<<<<<<< HEAD
 #define FX_MODE_ASound01               103
 #define FX_MODE_ASound02               104
 #define FX_MODE_ASound03               105
@@ -241,8 +236,6 @@
 extern int sampleAgc;
 extern uint8_t squelch;
 
-=======
->>>>>>> b1828963
 
 class WS2812FX {
   typedef uint16_t (WS2812FX::*mode_ptr)(void);
@@ -437,7 +430,6 @@
       _mode[FX_MODE_HEARTBEAT]               = &WS2812FX::mode_heartbeat;
       _mode[FX_MODE_PACIFICA]                = &WS2812FX::mode_pacifica;
       _mode[FX_MODE_CANDLE_MULTI]            = &WS2812FX::mode_candle_multi;
-<<<<<<< HEAD
       _mode[FX_MODE_ASound01]                = &WS2812FX::mode_asound01;
       _mode[FX_MODE_ASound02]                = &WS2812FX::mode_asound02;
       _mode[FX_MODE_ASound03]                = &WS2812FX::mode_asound03;
@@ -457,8 +449,6 @@
       _mode[FX_MODE_TWINKLEUP]               = &WS2812FX::mode_twinkleup;
       _mode[FX_MODE_NOISEPAL]                = &WS2812FX::mode_noisepal;
       _mode[FX_MODE_SINEWAVE]                = &WS2812FX::mode_sinewave;
-=======
->>>>>>> b1828963
 
       _brightness = DEFAULT_BRIGHTNESS;
       currentPalette = CRGBPalette16(CRGB::Black);
@@ -647,7 +637,6 @@
       mode_ripple_rainbow(void),
       mode_heartbeat(void),
       mode_pacifica(void),
-<<<<<<< HEAD
       mode_candle_multi(void),
       mode_asound01(void),
       mode_asound02(void),
@@ -668,10 +657,6 @@
       mode_twinkleup(void),
       mode_noisepal(void),
       mode_sinewave(void);
-=======
-      mode_candle_multi(void);
-      
->>>>>>> b1828963
 
   private:
     NeoPixelWrapper *bus;
@@ -722,11 +707,6 @@
 
     CRGB twinklefox_one_twinkle(uint32_t ms, uint8_t salt, bool cat);
     CRGB pacifica_one_layer(uint16_t i, CRGBPalette16& p, uint16_t cistart, uint16_t wavescale, uint8_t bri, uint16_t ioff);
-<<<<<<< HEAD
-
-=======
-    
->>>>>>> b1828963
     uint32_t _lastPaletteChange = 0;
     uint32_t _lastShow = 0;
 
@@ -763,13 +743,9 @@
 "Noise 1","Noise 2","Noise 3","Noise 4","Colortwinkles","Lake","Meteor","Meteor Smooth","Railway","Ripple",
 "Twinklefox","Twinklecat","Halloween Eyes","Solid Pattern","Solid Pattern Tri","Spots","Spots Fade","Glitter","Candle","Fireworks Starburst",
 "Fireworks 1D","Bouncing Balls","Sinelon","Sinelon Dual","Sinelon Rainbow","Popcorn","Drip","Plasma","Percent","Ripple Rainbow",
-<<<<<<< HEAD
 "Heartbeat","Pacifica","Candle Multi","ASound01","ASound02","ASound03","ASound04","ASound05","ASound06","ASound07",
 "ASound08","ASound09","ASound10","ASound11","ASound12","ASound13","ASound14","ASound15","Phased","Twinkleup",
 "NoisePal", "SineWave"
-=======
-"Heartbeat","Pacifica","Candle Multi"
->>>>>>> b1828963
 ])=====";
 
 
