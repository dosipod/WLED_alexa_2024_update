/*
  WS2812FX.h - Library for WS2812 LED effects.
  Harm Aldick - 2016
  www.aldick.org
  LICENSE
  The MIT License (MIT)
  Copyright (c) 2016  Harm Aldick
  Permission is hereby granted, free of charge, to any person obtaining a copy
  of this software and associated documentation files (the "Software"), to deal
  in the Software without restriction, including without limitation the rights
  to use, copy, modify, merge, publish, distribute, sublicense, and/or sell
  copies of the Software, and to permit persons to whom the Software is
  furnished to do so, subject to the following conditions:
  The above copyright notice and this permission notice shall be included in
  all copies or substantial portions of the Software.
  THE SOFTWARE IS PROVIDED "AS IS", WITHOUT WARRANTY OF ANY KIND, EXPRESS OR
  IMPLIED, INCLUDING BUT NOT LIMITED TO THE WARRANTIES OF MERCHANTABILITY,
  FITNESS FOR A PARTICULAR PURPOSE AND NONINFRINGEMENT. IN NO EVENT SHALL THE
  AUTHORS OR COPYRIGHT HOLDERS BE LIABLE FOR ANY CLAIM, DAMAGES OR OTHER
  LIABILITY, WHETHER IN AN ACTION OF CONTRACT, TORT OR OTHERWISE, ARISING FROM,
  OUT OF OR IN CONNECTION WITH THE SOFTWARE OR THE USE OR OTHER DEALINGS IN
  THE SOFTWARE.

  Modified for WLED
*/

#ifndef WS2812FX_h
#define WS2812FX_h

#include "NpbWrapper.h"

#define FASTLED_INTERNAL //remove annoying pragma messages
#include "FastLED.h"

#define DEFAULT_BRIGHTNESS (uint8_t)127
#define DEFAULT_MODE       (uint8_t)0
#define DEFAULT_SPEED      (uint8_t)128
#define DEFAULT_COLOR      (uint32_t)0xFFAA00

#define min(a,b) ((a)<(b)?(a):(b))
#define max(a,b) ((a)>(b)?(a):(b))

/* Not used in all effects yet */
#define WLED_FPS         42
#define FRAMETIME        (1000/WLED_FPS)

/* each segment uses 52 bytes of SRAM memory, so if you're application fails because of
  insufficient memory, decreasing MAX_NUM_SEGMENTS may help */
#define MAX_NUM_SEGMENTS 10

/* How much data bytes all segments combined may allocate */
#ifdef ESP8266
#define MAX_SEGMENT_DATA 2048
#else
#define MAX_SEGMENT_DATA 8192
#endif

#define NUM_COLORS       3 /* number of colors per segment */
#define SEGMENT          _segments[_segment_index]
#define SEGCOLOR(x)      gamma32(_segments[_segment_index].colors[x])
#define SEGENV           _segment_runtimes[_segment_index]
#define SEGLEN           _virtualSegmentLength
#define SEGACT           SEGMENT.stop
#define SPEED_FORMULA_L  5 + (50*(255 - SEGMENT.speed))/SEGLEN
#define RESET_RUNTIME    memset(_segment_runtimes, 0, sizeof(_segment_runtimes))

// some common colors
#define RED        (uint32_t)0xFF0000
#define GREEN      (uint32_t)0x00FF00
#define BLUE       (uint32_t)0x0000FF
#define WHITE      (uint32_t)0xFFFFFF
#define BLACK      (uint32_t)0x000000
#define YELLOW     (uint32_t)0xFFFF00
#define CYAN       (uint32_t)0x00FFFF
#define MAGENTA    (uint32_t)0xFF00FF
#define PURPLE     (uint32_t)0x400080
#define ORANGE     (uint32_t)0xFF3000
#define PINK       (uint32_t)0xFF1493
#define ULTRAWHITE (uint32_t)0xFFFFFFFF

// options
// bit    7: segment is in transition mode
// bits 2-6: TBD
// bit    1: reverse segment
// bit    0: segment is selected
#define NO_OPTIONS   (uint8_t)0x00
#define TRANSITIONAL (uint8_t)0x80
#define REVERSE      (uint8_t)0x02
#define SELECTED     (uint8_t)0x01
#define IS_TRANSITIONAL ((SEGMENT.options & TRANSITIONAL) == TRANSITIONAL)
#define IS_REVERSE      ((SEGMENT.options & REVERSE )     == REVERSE     )
#define IS_SELECTED     ((SEGMENT.options & SELECTED)     == SELECTED    )

#define MODE_COUNT  100

#define FX_MODE_STATIC                   0
#define FX_MODE_BLINK                    1
#define FX_MODE_BREATH                   2
#define FX_MODE_COLOR_WIPE               3
#define FX_MODE_COLOR_WIPE_RANDOM        4
#define FX_MODE_RANDOM_COLOR             5
#define FX_MODE_COLOR_SWEEP              6
#define FX_MODE_DYNAMIC                  7
#define FX_MODE_RAINBOW                  8
#define FX_MODE_RAINBOW_CYCLE            9
#define FX_MODE_SCAN                    10
#define FX_MODE_DUAL_SCAN               11
#define FX_MODE_FADE                    12
#define FX_MODE_THEATER_CHASE           13
#define FX_MODE_THEATER_CHASE_RAINBOW   14
#define FX_MODE_RUNNING_LIGHTS          15
#define FX_MODE_SAW                     16
#define FX_MODE_TWINKLE                 17
#define FX_MODE_DISSOLVE                18
#define FX_MODE_DISSOLVE_RANDOM         19
#define FX_MODE_SPARKLE                 20
#define FX_MODE_FLASH_SPARKLE           21
#define FX_MODE_HYPER_SPARKLE           22
#define FX_MODE_STROBE                  23
#define FX_MODE_STROBE_RAINBOW          24
#define FX_MODE_MULTI_STROBE            25
#define FX_MODE_BLINK_RAINBOW           26
#define FX_MODE_ANDROID                 27
#define FX_MODE_CHASE_COLOR             28
#define FX_MODE_CHASE_RANDOM            29
#define FX_MODE_CHASE_RAINBOW           30
#define FX_MODE_CHASE_FLASH             31
#define FX_MODE_CHASE_FLASH_RANDOM      32
#define FX_MODE_CHASE_RAINBOW_WHITE     33
#define FX_MODE_COLORFUL                34
#define FX_MODE_TRAFFIC_LIGHT           35
#define FX_MODE_COLOR_SWEEP_RANDOM      36
#define FX_MODE_RUNNING_COLOR           37
#define FX_MODE_RUNNING_RED_BLUE        38
#define FX_MODE_RUNNING_RANDOM          39
#define FX_MODE_LARSON_SCANNER          40
#define FX_MODE_COMET                   41
#define FX_MODE_FIREWORKS               42
#define FX_MODE_RAIN                    43
#define FX_MODE_MERRY_CHRISTMAS         44
#define FX_MODE_FIRE_FLICKER            45
#define FX_MODE_GRADIENT                46
#define FX_MODE_LOADING                 47
#define FX_MODE_POLICE                  48
#define FX_MODE_POLICE_ALL              49
#define FX_MODE_TWO_DOTS                50
#define FX_MODE_TWO_AREAS               51
#define FX_MODE_CIRCUS_COMBUSTUS        52
#define FX_MODE_HALLOWEEN               53
#define FX_MODE_TRICOLOR_CHASE          54
#define FX_MODE_TRICOLOR_WIPE           55
#define FX_MODE_TRICOLOR_FADE           56
#define FX_MODE_LIGHTNING               57
#define FX_MODE_ICU                     58
#define FX_MODE_MULTI_COMET             59
#define FX_MODE_DUAL_LARSON_SCANNER     60
#define FX_MODE_RANDOM_CHASE            61
#define FX_MODE_OSCILLATE               62
#define FX_MODE_PRIDE_2015              63
#define FX_MODE_JUGGLE                  64
#define FX_MODE_PALETTE                 65
#define FX_MODE_FIRE_2012               66
#define FX_MODE_COLORWAVES              67
#define FX_MODE_BPM                     68
#define FX_MODE_FILLNOISE8              69
#define FX_MODE_NOISE16_1               70
#define FX_MODE_NOISE16_2               71
#define FX_MODE_NOISE16_3               72
#define FX_MODE_NOISE16_4               73
#define FX_MODE_COLORTWINKLE            74
#define FX_MODE_LAKE                    75
#define FX_MODE_METEOR                  76
#define FX_MODE_METEOR_SMOOTH           77
#define FX_MODE_RAILWAY                 78
#define FX_MODE_RIPPLE                  79
#define FX_MODE_TWINKLEFOX              80
#define FX_MODE_TWINKLECAT              81
#define FX_MODE_HALLOWEEN_EYES          82
#define FX_MODE_STATIC_PATTERN          83
#define FX_MODE_TRI_STATIC_PATTERN      84
#define FX_MODE_SPOTS                   85
#define FX_MODE_SPOTS_FADE              86
#define FX_MODE_GLITTER                 87
#define FX_MODE_CANDLE                  88
#define FX_MODE_STARBURST               89
#define FX_MODE_EXPLODING_FIREWORKS     90
#define FX_MODE_BOUNCINGBALLS           91
#define FX_MODE_SINELON                 92
#define FX_MODE_SINELON_DUAL            93
#define FX_MODE_SINELON_RAINBOW         94
#define FX_MODE_POPCORN                 95
#define FX_MODE_DRIP                    96
#define FX_MODE_PLASMA                  97
#define FX_MODE_PERCENT                 98
<<<<<<< HEAD
#define FX_MODE_HEARTBEAT               99
=======
#define FX_MODE_RIPPLE_RAINBOW          99
>>>>>>> 61f30025

class WS2812FX {
  typedef uint16_t (WS2812FX::*mode_ptr)(void);

  // pre show callback
  typedef void (*show_callback) (void);
  
  // segment parameters
  public:
    typedef struct Segment { // 24 bytes
      uint16_t start;
      uint16_t stop; //segment invalid if stop == 0
      uint8_t speed;
      uint8_t intensity;
      uint8_t palette;
      uint8_t mode;
      uint8_t options; //bit pattern: msb first: transitional tbd tbd tbd tbd paused reverse selected
      uint8_t grouping, spacing;
      uint8_t opacity;
      uint32_t colors[NUM_COLORS];
      void setOption(uint8_t n, bool val)
      {
        if (val) {
          options |= 0x01 << n;
        } else
        {
          options &= ~(0x01 << n);
        }
      }
      bool getOption(uint8_t n)
      {
        return ((options >> n) & 0x01);
      }
      bool isSelected()
      {
        return getOption(0);
      }
      bool isActive()
      {
        return stop > start;
      }
      uint16_t length()
      {
        return stop - start;
      }
      uint16_t groupLength()
      {
        return grouping + spacing;
      }
      uint16_t virtualLength()
      {
        uint16_t groupLen = groupLength();
        return (length() + groupLen -1) / groupLen;
      }
    } segment;

  // segment runtime parameters
    typedef struct Segment_runtime { // 28 bytes
      unsigned long next_time;
      uint32_t step;
      uint32_t call;
      uint16_t aux0;
      uint16_t aux1;
      byte* data = nullptr;
      bool allocateData(uint16_t len){
        if (data && _dataLen == len) return true; //already allocated
        deallocateData();
        if (WS2812FX::_usedSegmentData + len > MAX_SEGMENT_DATA) return false; //not enough memory
        data = new (std::nothrow) byte[len];
        if (!data) return false; //allocation failed
        WS2812FX::_usedSegmentData += len;
        _dataLen = len;
        memset(data, 0, len);
        return true;
      }
      void deallocateData(){
        delete[] data;
        data = nullptr;
        WS2812FX::_usedSegmentData -= _dataLen;
        _dataLen = 0;
      }
      void reset(){next_time = 0; step = 0; call = 0; aux0 = 0; aux1 = 0; deallocateData();}
      private:
        uint16_t _dataLen = 0;
    } segment_runtime;

    WS2812FX() {
      //assign each member of the _mode[] array to its respective function reference 
      _mode[FX_MODE_STATIC]                  = &WS2812FX::mode_static;
      _mode[FX_MODE_BLINK]                   = &WS2812FX::mode_blink;
      _mode[FX_MODE_COLOR_WIPE]              = &WS2812FX::mode_color_wipe;
      _mode[FX_MODE_COLOR_WIPE_RANDOM]       = &WS2812FX::mode_color_wipe_random;
      _mode[FX_MODE_RANDOM_COLOR]            = &WS2812FX::mode_random_color;
      _mode[FX_MODE_COLOR_SWEEP]             = &WS2812FX::mode_color_sweep;
      _mode[FX_MODE_DYNAMIC]                 = &WS2812FX::mode_dynamic;
      _mode[FX_MODE_RAINBOW]                 = &WS2812FX::mode_rainbow;
      _mode[FX_MODE_RAINBOW_CYCLE]           = &WS2812FX::mode_rainbow_cycle;
      _mode[FX_MODE_SCAN]                    = &WS2812FX::mode_scan;
      _mode[FX_MODE_DUAL_SCAN]               = &WS2812FX::mode_dual_scan;
      _mode[FX_MODE_FADE]                    = &WS2812FX::mode_fade;
      _mode[FX_MODE_THEATER_CHASE]           = &WS2812FX::mode_theater_chase;
      _mode[FX_MODE_THEATER_CHASE_RAINBOW]   = &WS2812FX::mode_theater_chase_rainbow;
      _mode[FX_MODE_SAW]                     = &WS2812FX::mode_saw;
      _mode[FX_MODE_TWINKLE]                 = &WS2812FX::mode_twinkle;
      _mode[FX_MODE_DISSOLVE]                = &WS2812FX::mode_dissolve;
      _mode[FX_MODE_DISSOLVE_RANDOM]         = &WS2812FX::mode_dissolve_random;
      _mode[FX_MODE_SPARKLE]                 = &WS2812FX::mode_sparkle;
      _mode[FX_MODE_FLASH_SPARKLE]           = &WS2812FX::mode_flash_sparkle;
      _mode[FX_MODE_HYPER_SPARKLE]           = &WS2812FX::mode_hyper_sparkle;
      _mode[FX_MODE_STROBE]                  = &WS2812FX::mode_strobe;
      _mode[FX_MODE_STROBE_RAINBOW]          = &WS2812FX::mode_strobe_rainbow;
      _mode[FX_MODE_MULTI_STROBE]            = &WS2812FX::mode_multi_strobe;
      _mode[FX_MODE_BLINK_RAINBOW]           = &WS2812FX::mode_blink_rainbow;
      _mode[FX_MODE_ANDROID]                 = &WS2812FX::mode_android;
      _mode[FX_MODE_CHASE_COLOR]             = &WS2812FX::mode_chase_color;
      _mode[FX_MODE_CHASE_RANDOM]            = &WS2812FX::mode_chase_random;
      _mode[FX_MODE_CHASE_RAINBOW]           = &WS2812FX::mode_chase_rainbow;
      _mode[FX_MODE_CHASE_FLASH]             = &WS2812FX::mode_chase_flash;
      _mode[FX_MODE_CHASE_FLASH_RANDOM]      = &WS2812FX::mode_chase_flash_random;
      _mode[FX_MODE_CHASE_RAINBOW_WHITE]     = &WS2812FX::mode_chase_rainbow_white;
      _mode[FX_MODE_COLORFUL]                = &WS2812FX::mode_colorful;
      _mode[FX_MODE_TRAFFIC_LIGHT]           = &WS2812FX::mode_traffic_light;
      _mode[FX_MODE_COLOR_SWEEP_RANDOM]      = &WS2812FX::mode_color_sweep_random;
      _mode[FX_MODE_RUNNING_COLOR]           = &WS2812FX::mode_running_color;
      _mode[FX_MODE_RUNNING_RED_BLUE]        = &WS2812FX::mode_running_red_blue;
      _mode[FX_MODE_RUNNING_RANDOM]          = &WS2812FX::mode_running_random;
      _mode[FX_MODE_LARSON_SCANNER]          = &WS2812FX::mode_larson_scanner;
      _mode[FX_MODE_COMET]                   = &WS2812FX::mode_comet;
      _mode[FX_MODE_FIREWORKS]               = &WS2812FX::mode_fireworks;
      _mode[FX_MODE_RAIN]                    = &WS2812FX::mode_rain;
      _mode[FX_MODE_MERRY_CHRISTMAS]         = &WS2812FX::mode_merry_christmas;
      _mode[FX_MODE_FIRE_FLICKER]            = &WS2812FX::mode_fire_flicker;
      _mode[FX_MODE_GRADIENT]                = &WS2812FX::mode_gradient;
      _mode[FX_MODE_LOADING]                 = &WS2812FX::mode_loading;
      _mode[FX_MODE_POLICE]                  = &WS2812FX::mode_police;
      _mode[FX_MODE_POLICE_ALL]              = &WS2812FX::mode_police_all;
      _mode[FX_MODE_TWO_DOTS]                = &WS2812FX::mode_two_dots;
      _mode[FX_MODE_TWO_AREAS]               = &WS2812FX::mode_two_areas;
      _mode[FX_MODE_CIRCUS_COMBUSTUS]        = &WS2812FX::mode_circus_combustus;
      _mode[FX_MODE_HALLOWEEN]               = &WS2812FX::mode_halloween;
      _mode[FX_MODE_TRICOLOR_CHASE]          = &WS2812FX::mode_tricolor_chase;
      _mode[FX_MODE_TRICOLOR_WIPE]           = &WS2812FX::mode_tricolor_wipe;
      _mode[FX_MODE_TRICOLOR_FADE]           = &WS2812FX::mode_tricolor_fade;
      _mode[FX_MODE_BREATH]                  = &WS2812FX::mode_breath;
      _mode[FX_MODE_RUNNING_LIGHTS]          = &WS2812FX::mode_running_lights;
      _mode[FX_MODE_LIGHTNING]               = &WS2812FX::mode_lightning;
      _mode[FX_MODE_ICU]                     = &WS2812FX::mode_icu;
      _mode[FX_MODE_MULTI_COMET]             = &WS2812FX::mode_multi_comet;
      _mode[FX_MODE_DUAL_LARSON_SCANNER]     = &WS2812FX::mode_dual_larson_scanner;
      _mode[FX_MODE_RANDOM_CHASE]            = &WS2812FX::mode_random_chase;
      _mode[FX_MODE_OSCILLATE]               = &WS2812FX::mode_oscillate;
      _mode[FX_MODE_FIRE_2012]               = &WS2812FX::mode_fire_2012;
      _mode[FX_MODE_PRIDE_2015]              = &WS2812FX::mode_pride_2015;
      _mode[FX_MODE_BPM]                     = &WS2812FX::mode_bpm;
      _mode[FX_MODE_JUGGLE]                  = &WS2812FX::mode_juggle;
      _mode[FX_MODE_PALETTE]                 = &WS2812FX::mode_palette;
      _mode[FX_MODE_COLORWAVES]              = &WS2812FX::mode_colorwaves;
      _mode[FX_MODE_FILLNOISE8]              = &WS2812FX::mode_fillnoise8;
      _mode[FX_MODE_NOISE16_1]               = &WS2812FX::mode_noise16_1;
      _mode[FX_MODE_NOISE16_2]               = &WS2812FX::mode_noise16_2;
      _mode[FX_MODE_NOISE16_3]               = &WS2812FX::mode_noise16_3;
      _mode[FX_MODE_NOISE16_4]               = &WS2812FX::mode_noise16_4;
      _mode[FX_MODE_COLORTWINKLE]            = &WS2812FX::mode_colortwinkle;
      _mode[FX_MODE_LAKE]                    = &WS2812FX::mode_lake;
      _mode[FX_MODE_METEOR]                  = &WS2812FX::mode_meteor;
      _mode[FX_MODE_METEOR_SMOOTH]           = &WS2812FX::mode_meteor_smooth;
      _mode[FX_MODE_RAILWAY]                 = &WS2812FX::mode_railway;
      _mode[FX_MODE_RIPPLE]                  = &WS2812FX::mode_ripple;
      _mode[FX_MODE_TWINKLEFOX]              = &WS2812FX::mode_twinklefox;
      _mode[FX_MODE_TWINKLECAT]              = &WS2812FX::mode_twinklecat;
      _mode[FX_MODE_HALLOWEEN_EYES]          = &WS2812FX::mode_halloween_eyes;
      _mode[FX_MODE_STATIC_PATTERN]          = &WS2812FX::mode_static_pattern;
      _mode[FX_MODE_TRI_STATIC_PATTERN]      = &WS2812FX::mode_tri_static_pattern;
      _mode[FX_MODE_SPOTS]                   = &WS2812FX::mode_spots;
      _mode[FX_MODE_SPOTS_FADE]              = &WS2812FX::mode_spots_fade;
      _mode[FX_MODE_GLITTER]                 = &WS2812FX::mode_glitter;
      _mode[FX_MODE_CANDLE]                  = &WS2812FX::mode_candle;
      _mode[FX_MODE_STARBURST]               = &WS2812FX::mode_starburst;
      _mode[FX_MODE_EXPLODING_FIREWORKS]     = &WS2812FX::mode_exploding_fireworks;
      _mode[FX_MODE_BOUNCINGBALLS]           = &WS2812FX::mode_bouncing_balls;
      _mode[FX_MODE_SINELON]                 = &WS2812FX::mode_sinelon;
      _mode[FX_MODE_SINELON_DUAL]            = &WS2812FX::mode_sinelon_dual;
      _mode[FX_MODE_SINELON_RAINBOW]         = &WS2812FX::mode_sinelon_rainbow;
      _mode[FX_MODE_POPCORN]                 = &WS2812FX::mode_popcorn;
      _mode[FX_MODE_DRIP]                    = &WS2812FX::mode_drip;
      _mode[FX_MODE_PLASMA]                  = &WS2812FX::mode_plasma;
      _mode[FX_MODE_PERCENT]                 = &WS2812FX::mode_percent;
<<<<<<< HEAD
      _mode[FX_MODE_HEARTBEAT]               = &WS2812FX::mode_heartbeat;
=======
      _mode[FX_MODE_RIPPLE_RAINBOW]          = &WS2812FX::mode_ripple_rainbow;
>>>>>>> 61f30025

      _brightness = DEFAULT_BRIGHTNESS;
      currentPalette = CRGBPalette16(CRGB::Black);
      targetPalette = CloudColors_p;
      ablMilliampsMax = 850;
      currentMilliamps = 0;
      timebase = 0;
      bus = new NeoPixelWrapper();
      resetSegments();
    }

    void
      init(bool supportWhite, uint16_t countPixels, bool skipFirst),
      service(void),
      blur(uint8_t),
      fade_out(uint8_t r),
      setMode(uint8_t segid, uint8_t m),
      setColor(uint8_t slot, uint8_t r, uint8_t g, uint8_t b, uint8_t w = 0),
      setColor(uint8_t slot, uint32_t c),
      setBrightness(uint8_t b),
      driverModeCronixie(bool b),
      setCronixieDigits(byte* d),
      setCronixieBacklight(bool b),
      setRange(uint16_t i, uint16_t i2, uint32_t col),
      setShowCallback(show_callback cb),
      setTransitionMode(bool t),
      trigger(void),
      setSegment(uint8_t n, uint16_t start, uint16_t stop, uint8_t grouping = 0, uint8_t spacing = 0),
      resetSegments(),
      setPixelColor(uint16_t n, uint32_t c),
      setPixelColor(uint16_t n, uint8_t r, uint8_t g, uint8_t b, uint8_t w = 0),
      show(void);

    bool
      reverseMode = false,
      gammaCorrectBri = false,
      gammaCorrectCol = true,
      applyToAllSelected = true,
      segmentsAreIdentical(Segment* a, Segment* b),
      setEffectConfig(uint8_t m, uint8_t s, uint8_t i, uint8_t p);

    uint8_t
      mainSegment = 0,
      paletteFade = 0,
      paletteBlend = 0,
      colorOrder = 0,
      milliampsPerLed = 55,
      getBrightness(void),
      getMode(void),
      getSpeed(void),
      getModeCount(void),
      getPaletteCount(void),
      getMaxSegments(void),
      //getFirstSelectedSegment(void),
      getMainSegmentId(void),
      gamma8(uint8_t),
      get_random_wheel_index(uint8_t);

    uint16_t
      ablMilliampsMax,
      currentMilliamps,
      triwave16(uint16_t);

    uint32_t
      timebase,
      color_wheel(uint8_t),
      color_from_palette(uint16_t, bool, bool, uint8_t, uint8_t pbri = 255),
      color_blend(uint32_t,uint32_t,uint8_t),
      gamma32(uint32_t),
      getLastShow(void),
      getPixelColor(uint16_t),
      getColor(void);

    WS2812FX::Segment&
      getSegment(uint8_t n);

    WS2812FX::Segment_runtime
      getSegmentRuntime(void);

    WS2812FX::Segment*
      getSegments(void);

    // builtin modes
    uint16_t
      mode_static(void),
      mode_blink(void),
      mode_blink_rainbow(void),
      mode_strobe(void),
      mode_strobe_rainbow(void),
      mode_color_wipe(void),
      mode_color_sweep(void),
      mode_color_wipe_random(void),
      mode_color_sweep_random(void),
      mode_random_color(void),
      mode_dynamic(void),
      mode_breath(void),
      mode_fade(void),
      mode_scan(void),
      mode_dual_scan(void),
      mode_theater_chase(void),
      mode_theater_chase_rainbow(void),
      mode_rainbow(void),
      mode_rainbow_cycle(void),
      mode_running_lights(void),
      mode_saw(void),
      mode_twinkle(void),
      mode_dissolve(void),
      mode_dissolve_random(void),
      mode_sparkle(void),
      mode_flash_sparkle(void),
      mode_hyper_sparkle(void),
      mode_multi_strobe(void),
      mode_android(void),
      mode_chase_color(void),
      mode_chase_random(void),
      mode_chase_rainbow(void),
      mode_chase_flash(void),
      mode_chase_flash_random(void),
      mode_chase_rainbow_white(void),
      mode_colorful(void),
      mode_traffic_light(void),
      mode_running_color(void),
      mode_running_red_blue(void),
      mode_running_random(void),
      mode_larson_scanner(void),
      mode_comet(void),
      mode_fireworks(void),
      mode_rain(void),
      mode_merry_christmas(void),
      mode_halloween(void),
      mode_fire_flicker(void),
      mode_gradient(void),
      mode_loading(void),
      mode_police(void),
      mode_police_all(void),
      mode_two_dots(void),
      mode_two_areas(void),
      mode_circus_combustus(void),
      mode_bicolor_chase(void),
      mode_tricolor_chase(void),
      mode_tricolor_wipe(void),
      mode_tricolor_fade(void),
      mode_lightning(void),
      mode_icu(void),
      mode_multi_comet(void),
      mode_dual_larson_scanner(void),
      mode_random_chase(void),
      mode_oscillate(void),
      mode_fire_2012(void),
      mode_pride_2015(void),
      mode_bpm(void),
      mode_juggle(void),
      mode_palette(void),
      mode_colorwaves(void),
      mode_fillnoise8(void),
      mode_noise16_1(void),
      mode_noise16_2(void),
      mode_noise16_3(void),
      mode_noise16_4(void),
      mode_colortwinkle(void),
      mode_lake(void),
      mode_meteor(void),
      mode_meteor_smooth(void),
      mode_railway(void),
      mode_ripple(void),
      mode_twinklefox(void),
      mode_twinklecat(void),
      mode_halloween_eyes(void),
      mode_static_pattern(void),
	    mode_tri_static_pattern(void),
      mode_spots(void),
      mode_spots_fade(void),
      mode_glitter(void),
      mode_candle(void),
      mode_starburst(void),
      mode_exploding_fireworks(void),
      mode_bouncing_balls(void),
      mode_sinelon(void),
      mode_sinelon_dual(void),
      mode_sinelon_rainbow(void),
      mode_popcorn(void),
      mode_drip(void),
      mode_plasma(void),
      mode_percent(void),
<<<<<<< HEAD
      mode_heartbeat(void);
=======
      mode_ripple_rainbow(void);
>>>>>>> 61f30025
      

  private:
    NeoPixelWrapper *bus;

    uint32_t crgb_to_col(CRGB fastled);
    CRGB col_to_crgb(uint32_t);
    CRGBPalette16 currentPalette;
    CRGBPalette16 targetPalette;

    uint32_t now;
    uint16_t _length, _lengthRaw, _virtualSegmentLength;
    uint16_t _rand16seed;
    uint8_t _brightness;
    static uint16_t _usedSegmentData;

    void handle_palette(void);
    void fill(uint32_t);

    bool
      _rgbwMode,
      _cronixieMode,
      _cronixieBacklightEnabled,
      _skipFirstMode,
      _triggered;

    byte _cronixieDigits[6];

    mode_ptr _mode[MODE_COUNT]; // SRAM footprint: 4 bytes per element

    show_callback _callback = nullptr;

    // mode helper functions
    uint16_t
      blink(uint32_t, uint32_t, bool strobe, bool),
      color_wipe(bool, bool),
      scan(bool),
      theater_chase(uint32_t, uint32_t, bool),
      running_base(bool),
      larson_scanner(bool),
      sinelon_base(bool,bool),
      dissolve(uint32_t),
      chase(uint32_t, uint32_t, uint32_t, bool),
      gradient_base(bool),
      ripple_base(bool),
      police_base(uint32_t, uint32_t),
      running(uint32_t, uint32_t),
      tricolor_chase(uint32_t, uint32_t),
      twinklefox_base(bool),
      spots_base(uint16_t);

    CRGB twinklefox_one_twinkle(uint32_t ms, uint8_t salt, bool cat);
    
    uint32_t _lastPaletteChange = 0;
    uint32_t _lastShow = 0;
    
    uint8_t _segment_index = 0;
    uint8_t _segment_index_palette_last = 99;
    segment _segments[MAX_NUM_SEGMENTS] = { // SRAM footprint: 24 bytes per element
      // start, stop, speed, intensity, palette, mode, options, grouping, spacing, opacity (unused), color[]
      { 0, 7, DEFAULT_SPEED, 128, 0, DEFAULT_MODE, NO_OPTIONS, 1, 0, 255, {DEFAULT_COLOR}}
    };
    segment_runtime _segment_runtimes[MAX_NUM_SEGMENTS]; // SRAM footprint: 28 bytes per element
    friend class Segment_runtime;

    uint16_t realPixelIndex(uint16_t i);
};


//10 names per line
const char JSON_mode_names[] PROGMEM = R"=====([
"Solid","Blink","Breathe","Wipe","Wipe Random","Random Colors","Sweep","Dynamic","Colorloop","Rainbow",
"Scan","Scan Dual","Fade","Theater","Theater Rainbow","Running","Saw","Twinkle","Dissolve","Dissolve Rnd",
"Sparkle","Sparkle Dark","Sparkle+","Strobe","Strobe Rainbow","Strobe Mega","Blink Rainbow","Android","Chase","Chase Random",
"Chase Rainbow","Chase Flash","Chase Flash Rnd","Rainbow Runner","Colorful","Traffic Light","Sweep Random","Running 2","Red & Blue","Stream",
"Scanner","Lighthouse","Fireworks","Rain","Merry Christmas","Fire Flicker","Gradient","Loading","Police","Police All",
"Two Dots","Two Areas","Circus","Halloween","Tri Chase","Tri Wipe","Tri Fade","Lightning","ICU","Multi Comet",
"Scanner Dual","Stream 2","Oscillate","Pride 2015","Juggle","Palette","Fire 2012","Colorwaves","Bpm","Fill Noise",
"Noise 1","Noise 2","Noise 3","Noise 4","Colortwinkles","Lake","Meteor","Meteor Smooth","Railway","Ripple",
"Twinklefox","Twinklecat","Halloween Eyes","Solid Pattern","Solid Pattern Tri","Spots","Spots Fade","Glitter","Candle","Fireworks Starburst",
<<<<<<< HEAD
"Fireworks 1D","Bouncing Balls","Sinelon","Sinelon Dual","Sinelon Rainbow","Popcorn","Drip","Plasma","Percent","Heartbeat"
=======
"Fireworks 1D","Bouncing Balls","Sinelon","Sinelon Dual","Sinelon Rainbow","Popcorn","Drip","Plasma","Percent", "Ripple Rainbow"
>>>>>>> 61f30025
])=====";


const char JSON_palette_names[] PROGMEM = R"=====([
"Default","Random Cycle","Primary Color","Based on Primary","Set Colors","Based on Set","Party","Cloud","Lava","Ocean",
"Forest","Rainbow","Rainbow Bands","Sunset","Rivendell","Breeze","Red & Blue","Yellowout","Analogous","Splash",
"Pastel","Sunset 2","Beech","Vintage","Departure","Landscape","Beach","Sherbet","Hult","Hult 64",
"Drywet","Jul","Grintage","Rewhi","Tertiary","Fire","Icefire","Cyane","Light Pink","Autumn",
"Magenta","Magred","Yelmag","Yelblu","Orange & Teal","Tiamat","April Night","Orangery","C9","Sakura",
"Aurora"
])=====";

#endif<|MERGE_RESOLUTION|>--- conflicted
+++ resolved
@@ -192,11 +192,8 @@
 #define FX_MODE_DRIP                    96
 #define FX_MODE_PLASMA                  97
 #define FX_MODE_PERCENT                 98
-<<<<<<< HEAD
-#define FX_MODE_HEARTBEAT               99
-=======
 #define FX_MODE_RIPPLE_RAINBOW          99
->>>>>>> 61f30025
+#define FX_MODE_HEARTBEAT              100
 
 class WS2812FX {
   typedef uint16_t (WS2812FX::*mode_ptr)(void);
@@ -384,11 +381,8 @@
       _mode[FX_MODE_DRIP]                    = &WS2812FX::mode_drip;
       _mode[FX_MODE_PLASMA]                  = &WS2812FX::mode_plasma;
       _mode[FX_MODE_PERCENT]                 = &WS2812FX::mode_percent;
-<<<<<<< HEAD
       _mode[FX_MODE_HEARTBEAT]               = &WS2812FX::mode_heartbeat;
-=======
       _mode[FX_MODE_RIPPLE_RAINBOW]          = &WS2812FX::mode_ripple_rainbow;
->>>>>>> 61f30025
 
       _brightness = DEFAULT_BRIGHTNESS;
       currentPalette = CRGBPalette16(CRGB::Black);
@@ -573,11 +567,8 @@
       mode_drip(void),
       mode_plasma(void),
       mode_percent(void),
-<<<<<<< HEAD
       mode_heartbeat(void);
-=======
       mode_ripple_rainbow(void);
->>>>>>> 61f30025
       
 
   private:
@@ -658,11 +649,8 @@
 "Scanner Dual","Stream 2","Oscillate","Pride 2015","Juggle","Palette","Fire 2012","Colorwaves","Bpm","Fill Noise",
 "Noise 1","Noise 2","Noise 3","Noise 4","Colortwinkles","Lake","Meteor","Meteor Smooth","Railway","Ripple",
 "Twinklefox","Twinklecat","Halloween Eyes","Solid Pattern","Solid Pattern Tri","Spots","Spots Fade","Glitter","Candle","Fireworks Starburst",
-<<<<<<< HEAD
-"Fireworks 1D","Bouncing Balls","Sinelon","Sinelon Dual","Sinelon Rainbow","Popcorn","Drip","Plasma","Percent","Heartbeat"
-=======
-"Fireworks 1D","Bouncing Balls","Sinelon","Sinelon Dual","Sinelon Rainbow","Popcorn","Drip","Plasma","Percent", "Ripple Rainbow"
->>>>>>> 61f30025
+"Fireworks 1D","Bouncing Balls","Sinelon","Sinelon Dual","Sinelon Rainbow","Popcorn","Drip","Plasma","Percent","Ripple Rainbow",
+"Heartbeat"
 ])=====";
 
 
