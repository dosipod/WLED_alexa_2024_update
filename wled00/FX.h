/*
  WS2812FX.h - Library for WS2812 LED effects.
  Harm Aldick - 2016
  www.aldick.org
  LICENSE
  The MIT License (MIT)
  Copyright (c) 2016  Harm Aldick
  Permission is hereby granted, free of charge, to any person obtaining a copy
  of this software and associated documentation files (the "Software"), to deal
  in the Software without restriction, including without limitation the rights
  to use, copy, modify, merge, publish, distribute, sublicense, and/or sell
  copies of the Software, and to permit persons to whom the Software is
  furnished to do so, subject to the following conditions:
  The above copyright notice and this permission notice shall be included in
  all copies or substantial portions of the Software.
  THE SOFTWARE IS PROVIDED "AS IS", WITHOUT WARRANTY OF ANY KIND, EXPRESS OR
  IMPLIED, INCLUDING BUT NOT LIMITED TO THE WARRANTIES OF MERCHANTABILITY,
  FITNESS FOR A PARTICULAR PURPOSE AND NONINFRINGEMENT. IN NO EVENT SHALL THE
  AUTHORS OR COPYRIGHT HOLDERS BE LIABLE FOR ANY CLAIM, DAMAGES OR OTHER
  LIABILITY, WHETHER IN AN ACTION OF CONTRACT, TORT OR OTHERWISE, ARISING FROM,
  OUT OF OR IN CONNECTION WITH THE SOFTWARE OR THE USE OR OTHER DEALINGS IN
  THE SOFTWARE.

  Modified for WLED
*/

#ifndef WS2812FX_h
#define WS2812FX_h

#include <vector>

#include "const.h"

#define FASTLED_INTERNAL //remove annoying pragma messages
#define USE_GET_MILLISECOND_TIMER
#include "FastLED.h"

#define DEFAULT_BRIGHTNESS (uint8_t)127
#define DEFAULT_MODE       (uint8_t)0
#define DEFAULT_SPEED      (uint8_t)128
#define DEFAULT_INTENSITY  (uint8_t)128
#define DEFAULT_COLOR      (uint32_t)0xFFAA00
#define DEFAULT_C1         (uint8_t)128
#define DEFAULT_C2         (uint8_t)128
#define DEFAULT_C3         (uint8_t)16

#ifndef MIN
#define MIN(a,b) ((a)<(b)?(a):(b))
#endif
#ifndef MAX
#define MAX(a,b) ((a)>(b)?(a):(b))
#endif

//color mangling macros
#ifndef RGBW32
#define RGBW32(r,g,b,w) (uint32_t((byte(w) << 24) | (byte(r) << 16) | (byte(g) << 8) | (byte(b))))
#endif

/* Not used in all effects yet */
#define WLED_FPS         42
#define FRAMETIME_FIXED  (1000/WLED_FPS)
#define FRAMETIME        strip.getFrameTime()

/* each segment uses 82 bytes of SRAM memory, so if you're application fails because of
  insufficient memory, decreasing MAX_NUM_SEGMENTS may help */
#ifdef ESP8266
  #define MAX_NUM_SEGMENTS    16
  /* How much data bytes all segments combined may allocate */
  #define MAX_SEGMENT_DATA  5120
#else
  #ifndef MAX_NUM_SEGMENTS
    #define MAX_NUM_SEGMENTS  32
  #endif
  #if defined(ARDUINO_ARCH_ESP32S2)
    #define MAX_SEGMENT_DATA  MAX_NUM_SEGMENTS*768 // 24k by default (S2 is short on free RAM)
  #else
    #define MAX_SEGMENT_DATA  MAX_NUM_SEGMENTS*1280 // 40k by default
  #endif
#endif

/* How much data bytes each segment should max allocate to leave enough space for other segments,
  assuming each segment uses the same amount of data. 256 for ESP8266, 640 for ESP32. */
#define FAIR_DATA_PER_SEG (MAX_SEGMENT_DATA / strip.getMaxSegments())

#define MIN_SHOW_DELAY   (_frametime < 16 ? 8 : 15)

#define NUM_COLORS       3 /* number of colors per segment */
#define SEGMENT          strip._segments[strip.getCurrSegmentId()]
#define SEGENV           strip._segments[strip.getCurrSegmentId()]
//#define SEGCOLOR(x)      strip._segments[strip.getCurrSegmentId()].currentColor(x, strip._segments[strip.getCurrSegmentId()].colors[x])
//#define SEGLEN           strip._segments[strip.getCurrSegmentId()].virtualLength()
#define SEGCOLOR(x)      strip.segColor(x) /* saves us a few kbytes of code */
#define SEGPALETTE       Segment::getCurrentPalette()
#define SEGLEN           strip._virtualSegmentLength /* saves us a few kbytes of code */
#define SPEED_FORMULA_L  (5U + (50U*(255U - SEGMENT.speed))/SEGLEN)

// some common colors
#define RED        (uint32_t)0xFF0000
#define GREEN      (uint32_t)0x00FF00
#define BLUE       (uint32_t)0x0000FF
#define WHITE      (uint32_t)0xFFFFFF
#define BLACK      (uint32_t)0x000000
#define YELLOW     (uint32_t)0xFFFF00
#define CYAN       (uint32_t)0x00FFFF
#define MAGENTA    (uint32_t)0xFF00FF
#define PURPLE     (uint32_t)0x400080
#define ORANGE     (uint32_t)0xFF3000
#define PINK       (uint32_t)0xFF1493
#define GREY       (uint32_t)0x808080
#define GRAY       GREY
#define DARKGREY   (uint32_t)0x333333
#define DARKGRAY   DARKGREY
#define ULTRAWHITE (uint32_t)0xFFFFFFFF
#define DARKSLATEGRAY (uint32_t)0x2F4F4F
#define DARKSLATEGREY DARKSLATEGRAY

// segment options
#define NO_OPTIONS   (uint16_t)0x0000
#define TRANSPOSED   (uint16_t)0x0100 // rotated 90deg & reversed
#define MIRROR_Y_2D  (uint16_t)0x0080
#define REVERSE_Y_2D (uint16_t)0x0040
#define RESET_REQ    (uint16_t)0x0020
#define FROZEN       (uint16_t)0x0010
#define MIRROR       (uint16_t)0x0008
#define SEGMENT_ON   (uint16_t)0x0004
#define REVERSE      (uint16_t)0x0002
#define SELECTED     (uint16_t)0x0001

#define FX_MODE_STATIC                   0
#define FX_MODE_BLINK                    1
#define FX_MODE_BREATH                   2
#define FX_MODE_COLOR_WIPE               3
#define FX_MODE_COLOR_WIPE_RANDOM        4
#define FX_MODE_RANDOM_COLOR             5
#define FX_MODE_COLOR_SWEEP              6
#define FX_MODE_DYNAMIC                  7
#define FX_MODE_RAINBOW                  8
#define FX_MODE_RAINBOW_CYCLE            9
#define FX_MODE_SCAN                    10
#define FX_MODE_DUAL_SCAN               11
#define FX_MODE_FADE                    12
#define FX_MODE_THEATER_CHASE           13
#define FX_MODE_THEATER_CHASE_RAINBOW   14
#define FX_MODE_RUNNING_LIGHTS          15
#define FX_MODE_SAW                     16
#define FX_MODE_TWINKLE                 17
#define FX_MODE_DISSOLVE                18
#define FX_MODE_DISSOLVE_RANDOM         19  // candidate for removal (use Dissolve with with check 3)
#define FX_MODE_SPARKLE                 20
#define FX_MODE_FLASH_SPARKLE           21
#define FX_MODE_HYPER_SPARKLE           22
#define FX_MODE_STROBE                  23
#define FX_MODE_STROBE_RAINBOW          24
#define FX_MODE_MULTI_STROBE            25
#define FX_MODE_BLINK_RAINBOW           26
#define FX_MODE_ANDROID                 27
#define FX_MODE_CHASE_COLOR             28
#define FX_MODE_CHASE_RANDOM            29
#define FX_MODE_CHASE_RAINBOW           30
#define FX_MODE_CHASE_FLASH             31
#define FX_MODE_CHASE_FLASH_RANDOM      32
#define FX_MODE_CHASE_RAINBOW_WHITE     33
#define FX_MODE_COLORFUL                34
#define FX_MODE_TRAFFIC_LIGHT           35
#define FX_MODE_COLOR_SWEEP_RANDOM      36
#define FX_MODE_RUNNING_COLOR           37
#define FX_MODE_AURORA                  38
#define FX_MODE_RUNNING_RANDOM          39
#define FX_MODE_LARSON_SCANNER          40
#define FX_MODE_COMET                   41
#define FX_MODE_FIREWORKS               42
#define FX_MODE_RAIN                    43
#define FX_MODE_TETRIX                  44  //was Merry Christmas prior to 0.12.0 (use "Chase 2" with Red/Green)
#define FX_MODE_FIRE_FLICKER            45
#define FX_MODE_GRADIENT                46
#define FX_MODE_LOADING                 47
#define FX_MODE_ROLLINGBALLS            48  //was Police before 0.14
#define FX_MODE_FAIRY                   49  //was Police All prior to 0.13.0-b6 (use "Two Dots" with Red/Blue and full intensity)
#define FX_MODE_TWO_DOTS                50
#define FX_MODE_FAIRYTWINKLE            51  //was Two Areas prior to 0.13.0-b6 (use "Two Dots" with full intensity)
#define FX_MODE_RUNNING_DUAL            52
// #define FX_MODE_HALLOWEEN               53  // removed in 0.14!
#define FX_MODE_TRICOLOR_CHASE          54
#define FX_MODE_TRICOLOR_WIPE           55
#define FX_MODE_TRICOLOR_FADE           56
#define FX_MODE_LIGHTNING               57
#define FX_MODE_ICU                     58
#define FX_MODE_MULTI_COMET             59
#define FX_MODE_DUAL_LARSON_SCANNER     60  // candidate for removal (use Scanner with with check 1)
#define FX_MODE_RANDOM_CHASE            61
#define FX_MODE_OSCILLATE               62
#define FX_MODE_PRIDE_2015              63
#define FX_MODE_JUGGLE                  64
#define FX_MODE_PALETTE                 65
#define FX_MODE_FIRE_2012               66
#define FX_MODE_COLORWAVES              67
#define FX_MODE_BPM                     68
#define FX_MODE_FILLNOISE8              69
#define FX_MODE_NOISE16_1               70
#define FX_MODE_NOISE16_2               71
#define FX_MODE_NOISE16_3               72
#define FX_MODE_NOISE16_4               73
#define FX_MODE_COLORTWINKLE            74
#define FX_MODE_LAKE                    75
#define FX_MODE_METEOR                  76
#define FX_MODE_METEOR_SMOOTH           77
#define FX_MODE_RAILWAY                 78
#define FX_MODE_RIPPLE                  79
#define FX_MODE_TWINKLEFOX              80
#define FX_MODE_TWINKLECAT              81
#define FX_MODE_HALLOWEEN_EYES          82
#define FX_MODE_STATIC_PATTERN          83
#define FX_MODE_TRI_STATIC_PATTERN      84
#define FX_MODE_SPOTS                   85
#define FX_MODE_SPOTS_FADE              86
#define FX_MODE_GLITTER                 87
#define FX_MODE_CANDLE                  88
#define FX_MODE_STARBURST               89
#define FX_MODE_EXPLODING_FIREWORKS     90
#define FX_MODE_BOUNCINGBALLS           91
#define FX_MODE_SINELON                 92
#define FX_MODE_SINELON_DUAL            93
#define FX_MODE_SINELON_RAINBOW         94
#define FX_MODE_POPCORN                 95
#define FX_MODE_DRIP                    96
#define FX_MODE_PLASMA                  97
#define FX_MODE_PERCENT                 98
#define FX_MODE_RIPPLE_RAINBOW          99
#define FX_MODE_HEARTBEAT              100
#define FX_MODE_PACIFICA               101
#define FX_MODE_CANDLE_MULTI           102
#define FX_MODE_SOLID_GLITTER          103  // candidate for removal (use glitter)
#define FX_MODE_SUNRISE                104
#define FX_MODE_PHASED                 105
#define FX_MODE_TWINKLEUP              106
#define FX_MODE_NOISEPAL               107
#define FX_MODE_SINEWAVE               108
#define FX_MODE_PHASEDNOISE            109
#define FX_MODE_FLOW                   110
#define FX_MODE_CHUNCHUN               111
#define FX_MODE_DANCING_SHADOWS        112
#define FX_MODE_WASHING_MACHINE        113
#define FX_MODE_2DPLASMAROTOZOOM       114 // was Candy Cane prior to 0.14 (use Chase 2)
#define FX_MODE_BLENDS                 115
#define FX_MODE_TV_SIMULATOR           116
#define FX_MODE_DYNAMIC_SMOOTH         117 // candidate for removal (check3 in dynamic)

// new 0.14 2D effects
#define FX_MODE_2DSPACESHIPS           118 //gap fill
#define FX_MODE_2DCRAZYBEES            119 //gap fill
#define FX_MODE_2DGHOSTRIDER           120 //gap fill
#define FX_MODE_2DBLOBS                121 //gap fill
#define FX_MODE_2DSCROLLTEXT           122 //gap fill
#define FX_MODE_2DDRIFTROSE            123 //gap fill
#define FX_MODE_2DDISTORTIONWAVES      124 //gap fill
#define FX_MODE_2DSOAP                 125 //gap fill
#define FX_MODE_2DOCTOPUS              126 //gap fill
#define FX_MODE_2DWAVINGCELL           127 //gap fill

// WLED-SR effects (SR compatible IDs !!!)
#define FX_MODE_PIXELS                 128
#define FX_MODE_PIXELWAVE              129
#define FX_MODE_JUGGLES                130
#define FX_MODE_MATRIPIX               131
#define FX_MODE_GRAVIMETER             132
#define FX_MODE_PLASMOID               133
#define FX_MODE_PUDDLES                134
#define FX_MODE_MIDNOISE               135
#define FX_MODE_NOISEMETER             136
#define FX_MODE_FREQWAVE               137
#define FX_MODE_FREQMATRIX             138
#define FX_MODE_2DGEQ                  139
#define FX_MODE_WATERFALL              140
#define FX_MODE_FREQPIXELS             141
#define FX_MODE_BINMAP                 142
#define FX_MODE_NOISEFIRE              143
#define FX_MODE_PUDDLEPEAK             144
#define FX_MODE_NOISEMOVE              145
#define FX_MODE_2DNOISE                146
#define FX_MODE_PERLINMOVE             147
#define FX_MODE_RIPPLEPEAK             148
#define FX_MODE_2DFIRENOISE            149
#define FX_MODE_2DSQUAREDSWIRL         150
// #define FX_MODE_2DFIRE2012             151
#define FX_MODE_2DDNA                  152
#define FX_MODE_2DMATRIX               153
#define FX_MODE_2DMETABALLS            154
#define FX_MODE_FREQMAP                155
#define FX_MODE_GRAVCENTER             156
#define FX_MODE_GRAVCENTRIC            157
#define FX_MODE_GRAVFREQ               158
#define FX_MODE_DJLIGHT                159
#define FX_MODE_2DFUNKYPLANK           160
//#define FX_MODE_2DCENTERBARS           161
#define FX_MODE_2DPULSER               162
#define FX_MODE_BLURZ                  163
#define FX_MODE_2DDRIFT                164
#define FX_MODE_2DWAVERLY              165
#define FX_MODE_2DSUNRADIATION         166
#define FX_MODE_2DCOLOREDBURSTS        167
#define FX_MODE_2DJULIA                168
// #define FX_MODE_2DPOOLNOISE            169 //have been removed in WLED SR in the past because of low mem but should be added back
// #define FX_MODE_2DTWISTER              170 //have been removed in WLED SR in the past because of low mem but should be added back
// #define FX_MODE_2DCAELEMENTATY         171 //have been removed in WLED SR in the past because of low mem but should be added back
#define FX_MODE_2DGAMEOFLIFE           172
#define FX_MODE_2DTARTAN               173
#define FX_MODE_2DPOLARLIGHTS          174
#define FX_MODE_2DSWIRL                175
#define FX_MODE_2DLISSAJOUS            176
#define FX_MODE_2DFRIZZLES             177
#define FX_MODE_2DPLASMABALL           178
#define FX_MODE_FLOWSTRIPE             179
#define FX_MODE_2DHIPHOTIC             180
#define FX_MODE_2DSINDOTS              181
#define FX_MODE_2DDNASPIRAL            182
#define FX_MODE_2DBLACKHOLE            183
#define FX_MODE_WAVESINS               184
#define FX_MODE_ROCKTAVES              185
#define FX_MODE_2DAKEMI                186

#define MODE_COUNT                     187

typedef enum mapping1D2D {
  M12_Pixels = 0,
  M12_pBar = 1,
  M12_pArc = 2,
  M12_pCorner = 3,
  M12_sPinwheel = 4
} mapping1D2D_t;

// segment, 80 bytes
typedef struct Segment {
  public:
    uint16_t start; // start index / start X coordinate 2D (left)
    uint16_t stop;  // stop index / stop X coordinate 2D (right); segment is invalid if stop == 0
    uint16_t offset;
    uint8_t  speed;
    uint8_t  intensity;
    uint8_t  palette;
    uint8_t  mode;
    union {
      uint16_t options; //bit pattern: msb first: [transposed mirrorY reverseY] transitional (tbd) paused needspixelstate mirrored on reverse selected
      struct {
        bool    selected    : 1;  //     0 : selected
        bool    reverse     : 1;  //     1 : reversed
        bool    on          : 1;  //     2 : is On
        bool    mirror      : 1;  //     3 : mirrored
        bool    freeze      : 1;  //     4 : paused/frozen
        bool    reset       : 1;  //     5 : indicates that Segment runtime requires reset
        bool    reverse_y   : 1;  //     6 : reversed Y (2D)
        bool    mirror_y    : 1;  //     7 : mirrored Y (2D)
        bool    transpose   : 1;  //     8 : transposed (2D, swapped X & Y)
        uint8_t map1D2D     : 3;  //  9-11 : mapping for 1D effect on 2D (0-use as strip, 1-expand vertically, 2-circular/arc, 3-rectangular/corner, ...)
        uint8_t soundSim    : 2;  // 12-13 : 0-3 sound simulation types ("soft" & "hard" or "on"/"off")
        uint8_t set         : 2;  // 14-15 : 0-3 UI segment sets/groups
      };
    };
    uint8_t  grouping, spacing;
    uint8_t  opacity;
    uint32_t colors[NUM_COLORS];
    uint8_t  cct;                 //0==1900K, 255==10091K
    uint8_t  custom1, custom2;    // custom FX parameters/sliders
    struct {
      uint8_t custom3 : 5;        // reduced range slider (0-31)
      bool    check1  : 1;        // checkmark 1
      bool    check2  : 1;        // checkmark 2
      bool    check3  : 1;        // checkmark 3
    };
    uint8_t startY;  // start Y coodrinate 2D (top); there should be no more than 255 rows
    uint8_t stopY;   // stop Y coordinate 2D (bottom); there should be no more than 255 rows
    char    *name;

    // runtime data
    unsigned long next_time;  // millis() of next update
    uint32_t step;  // custom "step" var
    uint32_t call;  // call counter
    uint16_t aux0;  // custom var
    uint16_t aux1;  // custom var
    byte     *data; // effect data pointer
    static uint16_t maxWidth, maxHeight;  // these define matrix width & height (max. segment dimensions)

    typedef struct TemporarySegmentData {
      uint16_t _optionsT;
      uint32_t _colorT[NUM_COLORS];
      uint8_t  _speedT;
      uint8_t  _intensityT;
      uint8_t  _custom1T, _custom2T;   // custom FX parameters/sliders
      struct {
        uint8_t _custom3T : 5;        // reduced range slider (0-31)
        bool    _check1T  : 1;        // checkmark 1
        bool    _check2T  : 1;        // checkmark 2
        bool    _check3T  : 1;        // checkmark 3
      };
      uint16_t _aux0T;
      uint16_t _aux1T;
      uint32_t _stepT;
      uint32_t _callT;
      uint8_t *_dataT;
      uint16_t _dataLenT;
      TemporarySegmentData()
        : _dataT(nullptr) // just in case...
        , _dataLenT(0)
      {}
    } tmpsegd_t;

  private:
    union {
      uint8_t  _capabilities;
      struct {
        bool    _isRGB    : 1;
        bool    _hasW     : 1;
        bool    _isCCT    : 1;
        bool    _manualW  : 1;
        uint8_t _reserved : 4;
      };
    };
    uint16_t        _dataLen;
    static uint16_t _usedSegmentData;

    // perhaps this should be per segment, not static
    static CRGBPalette16 _currentPalette;     // palette used for current effect (includes transition, used in color_from_palette())
    static CRGBPalette16 _randomPalette;      // actual random palette
    static CRGBPalette16 _newRandomPalette;   // target random palette
    static uint16_t _lastPaletteChange;       // last random palette change time in millis()/1000
    static uint16_t _lastPaletteBlend;        // blend palette according to set Transition Delay in millis()%0xFFFF
    #ifndef WLED_DISABLE_MODE_BLEND
    static bool          _modeBlend;          // mode/effect blending semaphore
    #endif

    // transition data, valid only if transitional==true, holds values during transition (72 bytes)
    struct Transition {
      #ifndef WLED_DISABLE_MODE_BLEND
      tmpsegd_t     _segT;        // previous segment environment
      uint8_t       _modeT;       // previous mode/effect
      #else
      uint32_t      _colorT[NUM_COLORS];
      #endif
      uint8_t       _briT;        // temporary brightness
      uint8_t       _cctT;        // temporary CCT
      CRGBPalette16 _palT;        // temporary palette
      uint8_t       _prevPaletteBlends; // number of previous palette blends (there are max 255 blends possible)
      unsigned long _start;       // must accommodate millis()
      uint16_t      _dur;
      Transition(uint16_t dur=750)
        : _palT(CRGBPalette16(CRGB::Black))
        , _prevPaletteBlends(0)
        , _start(millis())
        , _dur(dur)
      {}
    } *_t;

  public:

    Segment(uint16_t sStart=0, uint16_t sStop=30) :
      start(sStart),
      stop(sStop),
      offset(0),
      speed(DEFAULT_SPEED),
      intensity(DEFAULT_INTENSITY),
      palette(0),
      mode(DEFAULT_MODE),
      options(SELECTED | SEGMENT_ON),
      grouping(1),
      spacing(0),
      opacity(255),
      colors{DEFAULT_COLOR,BLACK,BLACK},
      cct(127),
      custom1(DEFAULT_C1),
      custom2(DEFAULT_C2),
      custom3(DEFAULT_C3),
      check1(false),
      check2(false),
      check3(false),
      startY(0),
      stopY(1),
      name(nullptr),
      next_time(0),
      step(0),
      call(0),
      aux0(0),
      aux1(0),
      data(nullptr),
      _capabilities(0),
      _dataLen(0),
      _t(nullptr)
    {
      #ifdef WLED_DEBUG
      //Serial.printf("-- Creating segment: %p\n", this);
      #endif
    }

    Segment(uint16_t sStartX, uint16_t sStopX, uint16_t sStartY, uint16_t sStopY) : Segment(sStartX, sStopX) {
      startY = sStartY;
      stopY  = sStopY;
    }

    Segment(const Segment &orig); // copy constructor
    Segment(Segment &&orig) noexcept; // move constructor

    ~Segment() {
      #ifdef WLED_DEBUG
      //Serial.printf("-- Destroying segment: %p", this);
      //if (name) Serial.printf(" %s (%p)", name, name);
      //if (data) Serial.printf(" %d->(%p)", (int)_dataLen, data);
      //Serial.println();
      #endif
      if (name) { delete[] name; name = nullptr; }
      stopTransition();
      deallocateData();
    }

    Segment& operator= (const Segment &orig); // copy assignment
    Segment& operator= (Segment &&orig) noexcept; // move assignment

#ifdef WLED_DEBUG
    size_t getSize() const { return sizeof(Segment) + (data?_dataLen:0) + (name?strlen(name):0) + (_t?sizeof(Transition):0); }
#endif

    inline bool     getOption(uint8_t n) const { return ((options >> n) & 0x01); }
    inline bool     isSelected(void)     const { return selected; }
    inline bool     isInTransition(void) const { return _t != nullptr; }
    inline bool     isActive(void)       const { return stop > start; }
    inline bool     is2D(void)           const { return (width()>1 && height()>1); }
    inline bool     hasRGB(void)         const { return _isRGB; }
    inline bool     hasWhite(void)       const { return _hasW; }
    inline bool     isCCT(void)          const { return _isCCT; }
    inline uint16_t width(void)          const { return isActive() ? (stop - start) : 0; }  // segment width in physical pixels (length if 1D)
    inline uint16_t height(void)         const { return stopY - startY; }                   // segment height (if 2D) in physical pixels (it *is* always >=1)
    inline uint16_t length(void)         const { return width() * height(); }               // segment length (count) in physical pixels
    inline uint16_t groupLength(void)    const { return grouping + spacing; }
    inline uint8_t  getLightCapabilities(void) const { return _capabilities; }

    static uint16_t getUsedSegmentData(void)    { return _usedSegmentData; }
    static void     addUsedSegmentData(int len) { _usedSegmentData += len; }
    #ifndef WLED_DISABLE_MODE_BLEND
    static void     modeBlend(bool blend)       { _modeBlend = blend; }
    #endif
    static void     handleRandomPalette();
    inline static const CRGBPalette16 &getCurrentPalette(void) { return Segment::_currentPalette; }

    void    setUp(uint16_t i1, uint16_t i2, uint8_t grp=1, uint8_t spc=0, uint16_t ofs=UINT16_MAX, uint16_t i1Y=0, uint16_t i2Y=1);
    bool    setColor(uint8_t slot, uint32_t c); //returns true if changed
    void    setCCT(uint16_t k);
    void    setOpacity(uint8_t o);
    void    setOption(uint8_t n, bool val);
    void    setMode(uint8_t fx, bool loadDefaults = false);
    void    setPalette(uint8_t pal);
    uint8_t differs(Segment& b) const;
    void    refreshLightCapabilities(void);

    // runtime data functions
    inline uint16_t dataSize(void) const { return _dataLen; }
    bool allocateData(size_t len);  // allocates effect data buffer in heap and clears it
    void deallocateData(void);      // deallocates (frees) effect data buffer from heap
    void resetIfRequired(void);     // sets all SEGENV variables to 0 and clears data buffer
    /**
      * Flags that before the next effect is calculated,
      * the internal segment state should be reset.
      * Call resetIfRequired before calling the next effect function.
      * Safe to call from interrupts and network requests.
      */
    inline void markForReset(void) { reset = true; }  // setOption(SEG_OPTION_RESET, true)

    // transition functions
    void     startTransition(uint16_t dur);     // transition has to start before actual segment values change
    void     stopTransition(void);              // ends transition mode by destroying transition structure (does nothing if not in transition)
    inline void handleTransition(void) { if (progress() == 0xFFFFU) stopTransition(); }
    #ifndef WLED_DISABLE_MODE_BLEND
    void     swapSegenv(tmpsegd_t &tmpSegD);    // copies segment data into specifed buffer, if buffer is not a transition buffer, segment data is overwritten from transition buffer
    void     restoreSegenv(tmpsegd_t &tmpSegD); // restores segment data from buffer, if buffer is not transition buffer, changed values are copied to transition buffer
    #endif
    uint16_t progress(void) const;                  // transition progression between 0-65535
    uint8_t  currentBri(bool useCct = false) const; // current segment brightness/CCT (blended while in transition)
    uint8_t  currentMode(void) const;               // currently active effect/mode (while in transition)
    uint32_t currentColor(uint8_t slot) const;      // currently active segment color (blended while in transition)
    CRGBPalette16 &loadPalette(CRGBPalette16 &tgt, uint8_t pal);
    void     setCurrentPalette(void);

    // 1D strip
    uint16_t virtualLength(void) const;
    void setPixelColor(int n, uint32_t c); // set relative pixel within segment with color
    inline void setPixelColor(unsigned n, uint32_t c)                    { setPixelColor(int(n), c); }
    inline void setPixelColor(int n, byte r, byte g, byte b, byte w = 0) { setPixelColor(n, RGBW32(r,g,b,w)); }
    inline void setPixelColor(int n, CRGB c)                             { setPixelColor(n, RGBW32(c.r,c.g,c.b,0)); }
    #ifdef WLED_USE_AA_PIXELS
    void setPixelColor(float i, uint32_t c, bool aa = true);
    inline void setPixelColor(float i, uint8_t r, uint8_t g, uint8_t b, uint8_t w = 0, bool aa = true) { setPixelColor(i, RGBW32(r,g,b,w), aa); }
    inline void setPixelColor(float i, CRGB c, bool aa = true)                                         { setPixelColor(i, RGBW32(c.r,c.g,c.b,0), aa); }
    #endif
    uint32_t getPixelColor(int i) const;
    // 1D support functions (some implement 2D as well)
    void blur(uint8_t, bool smear = false);
    void fill(uint32_t c);
    void fade_out(uint8_t r);
    void fadeToBlackBy(uint8_t fadeBy);
    inline void blendPixelColor(int n, uint32_t color, uint8_t blend)    { setPixelColor(n, color_blend(getPixelColor(n), color, blend)); }
    inline void blendPixelColor(int n, CRGB c, uint8_t blend)            { blendPixelColor(n, RGBW32(c.r,c.g,c.b,0), blend); }
    inline void addPixelColor(int n, uint32_t color, bool fast = false)  { setPixelColor(n, color_add(getPixelColor(n), color, fast)); }
    inline void addPixelColor(int n, byte r, byte g, byte b, byte w = 0, bool fast = false) { addPixelColor(n, RGBW32(r,g,b,w), fast); }
    inline void addPixelColor(int n, CRGB c, bool fast = false)          { addPixelColor(n, RGBW32(c.r,c.g,c.b,0), fast); }
    inline void fadePixelColor(uint16_t n, uint8_t fade)                 { setPixelColor(n, color_fade(getPixelColor(n), fade, true)); }
    uint32_t color_from_palette(uint16_t, bool mapping, bool wrap, uint8_t mcol, uint8_t pbri = 255) const;
    uint32_t color_wheel(uint8_t pos) const;

    // 2D Blur: shortcuts for bluring columns or rows only (50% faster than full 2D blur)
    inline void blurCols(fract8 blur_amount, bool smear = false) { // blur all columns
      const unsigned cols = virtualWidth();
      for (unsigned k = 0; k < cols; k++) blurCol(k, blur_amount, smear); 
    }
    inline void blurRows(fract8 blur_amount, bool smear = false) { // blur all rows
      const unsigned rows = virtualHeight();
      for ( unsigned i = 0; i < rows; i++) blurRow(i, blur_amount, smear); 
    }

    // 2D matrix
    uint16_t virtualWidth(void)  const; // segment width in virtual pixels (accounts for groupping and spacing)
    uint16_t virtualHeight(void) const; // segment height in virtual pixels (accounts for groupping and spacing)
    uint16_t nrOfVStrips(void) const;   // returns number of virtual vertical strips in 2D matrix (used to expand 1D effects into 2D)
  #ifndef WLED_DISABLE_2D
    uint16_t XY(uint16_t x, uint16_t y); // support function to get relative index within segment
    void setPixelColorXY(int x, int y, uint32_t c); // set relative pixel within segment with color
    inline void setPixelColorXY(unsigned x, unsigned y, uint32_t c)               { setPixelColorXY(int(x), int(y), c); }
    inline void setPixelColorXY(int x, int y, byte r, byte g, byte b, byte w = 0) { setPixelColorXY(x, y, RGBW32(r,g,b,w)); }
    inline void setPixelColorXY(int x, int y, CRGB c)                             { setPixelColorXY(x, y, RGBW32(c.r,c.g,c.b,0)); }
    inline void setPixelColorXY(unsigned x, unsigned y, CRGB c)                   { setPixelColorXY(int(x), int(y), RGBW32(c.r,c.g,c.b,0)); }
    #ifdef WLED_USE_AA_PIXELS
    void setPixelColorXY(float x, float y, uint32_t c, bool aa = true);
    inline void setPixelColorXY(float x, float y, byte r, byte g, byte b, byte w = 0, bool aa = true) { setPixelColorXY(x, y, RGBW32(r,g,b,w), aa); }
    inline void setPixelColorXY(float x, float y, CRGB c, bool aa = true)                             { setPixelColorXY(x, y, RGBW32(c.r,c.g,c.b,0), aa); }
    #endif
    uint32_t getPixelColorXY(int x, int y) const;
    // 2D support functions
    inline void blendPixelColorXY(uint16_t x, uint16_t y, uint32_t color, uint8_t blend) { setPixelColorXY(x, y, color_blend(getPixelColorXY(x,y), color, blend)); }
    inline void blendPixelColorXY(uint16_t x, uint16_t y, CRGB c, uint8_t blend)         { blendPixelColorXY(x, y, RGBW32(c.r,c.g,c.b,0), blend); }
    inline void addPixelColorXY(int x, int y, uint32_t color, bool fast = false)         { setPixelColorXY(x, y, color_add(getPixelColorXY(x,y), color, fast)); }
    inline void addPixelColorXY(int x, int y, byte r, byte g, byte b, byte w = 0, bool fast = false) { addPixelColorXY(x, y, RGBW32(r,g,b,w), fast); }
    inline void addPixelColorXY(int x, int y, CRGB c, bool fast = false)                             { addPixelColorXY(x, y, RGBW32(c.r,c.g,c.b,0), fast); }
    inline void fadePixelColorXY(uint16_t x, uint16_t y, uint8_t fade)                               { setPixelColorXY(x, y, color_fade(getPixelColorXY(x,y), fade, true)); }
    void box_blur(unsigned r = 1U, bool smear = false); // 2D box blur
    void blur2D(uint8_t blur_amount, bool smear = false);
    void blurRow(uint32_t row, fract8 blur_amount, bool smear = false);
    void blurCol(uint32_t col, fract8 blur_amount, bool smear = false);
    void moveX(int8_t delta, bool wrap = false);
    void moveY(int8_t delta, bool wrap = false);
    void move(uint8_t dir, uint8_t delta, bool wrap = false);
    void drawCircle(uint16_t cx, uint16_t cy, uint8_t radius, uint32_t c, bool soft = false);
    inline void drawCircle(uint16_t cx, uint16_t cy, uint8_t radius, CRGB c, bool soft = false) { drawCircle(cx, cy, radius, RGBW32(c.r,c.g,c.b,0), soft); }
    void fillCircle(uint16_t cx, uint16_t cy, uint8_t radius, uint32_t c, bool soft = false);
    inline void fillCircle(uint16_t cx, uint16_t cy, uint8_t radius, CRGB c, bool soft = false) { fillCircle(cx, cy, radius, RGBW32(c.r,c.g,c.b,0), soft); }
    void drawLine(uint16_t x0, uint16_t y0, uint16_t x1, uint16_t y1, uint32_t c, bool soft = false);
    inline void drawLine(uint16_t x0, uint16_t y0, uint16_t x1, uint16_t y1, CRGB c, bool soft = false) { drawLine(x0, y0, x1, y1, RGBW32(c.r,c.g,c.b,0), soft); } // automatic inline
    void drawCharacter(unsigned char chr, int16_t x, int16_t y, uint8_t w, uint8_t h, uint32_t color, uint32_t col2 = 0, int8_t rotate = 0);
    inline void drawCharacter(unsigned char chr, int16_t x, int16_t y, uint8_t w, uint8_t h, CRGB c) { drawCharacter(chr, x, y, w, h, RGBW32(c.r,c.g,c.b,0)); } // automatic inline
    inline void drawCharacter(unsigned char chr, int16_t x, int16_t y, uint8_t w, uint8_t h, CRGB c, CRGB c2, int8_t rotate = 0) { drawCharacter(chr, x, y, w, h, RGBW32(c.r,c.g,c.b,0), RGBW32(c2.r,c2.g,c2.b,0), rotate); } // automatic inline
    void wu_pixel(uint32_t x, uint32_t y, CRGB c);
    inline void blur2d(fract8 blur_amount) { blur(blur_amount); }
    inline void fill_solid(CRGB c) { fill(RGBW32(c.r,c.g,c.b,0)); }
  #else
    inline uint16_t XY(uint16_t x, uint16_t y)                                    { return x; }
    inline void setPixelColorXY(int x, int y, uint32_t c)                         { setPixelColor(x, c); }
    inline void setPixelColorXY(unsigned x, unsigned y, uint32_t c)               { setPixelColor(int(x), c); }
    inline void setPixelColorXY(int x, int y, byte r, byte g, byte b, byte w = 0) { setPixelColor(x, RGBW32(r,g,b,w)); }
    inline void setPixelColorXY(int x, int y, CRGB c)                             { setPixelColor(x, RGBW32(c.r,c.g,c.b,0)); }
    inline void setPixelColorXY(unsigned x, unsigned y, CRGB c)                   { setPixelColor(int(x), RGBW32(c.r,c.g,c.b,0)); }
    #ifdef WLED_USE_AA_PIXELS
    inline void setPixelColorXY(float x, float y, uint32_t c, bool aa = true)     { setPixelColor(x, c, aa); }
    inline void setPixelColorXY(float x, float y, byte r, byte g, byte b, byte w = 0, bool aa = true) { setPixelColor(x, RGBW32(r,g,b,w), aa); }
    inline void setPixelColorXY(float x, float y, CRGB c, bool aa = true)         { setPixelColor(x, RGBW32(c.r,c.g,c.b,0), aa); }
    #endif
    inline uint32_t getPixelColorXY(int x, int y)                                 { return getPixelColor(x); }
    inline void blendPixelColorXY(uint16_t x, uint16_t y, uint32_t c, uint8_t blend) { blendPixelColor(x, c, blend); }
    inline void blendPixelColorXY(uint16_t x, uint16_t y, CRGB c, uint8_t blend)  { blendPixelColor(x, RGBW32(c.r,c.g,c.b,0), blend); }
    inline void addPixelColorXY(int x, int y, uint32_t color, bool fast = false)  { addPixelColor(x, color, fast); }
    inline void addPixelColorXY(int x, int y, byte r, byte g, byte b, byte w = 0, bool fast = false) { addPixelColor(x, RGBW32(r,g,b,w), fast); }
    inline void addPixelColorXY(int x, int y, CRGB c, bool fast = false)          { addPixelColor(x, RGBW32(c.r,c.g,c.b,0), fast); }
    inline void fadePixelColorXY(uint16_t x, uint16_t y, uint8_t fade)            { fadePixelColor(x, fade); }
    inline void box_blur(unsigned i, bool vertical, fract8 blur_amount) {}
    inline void blur2D(uint8_t blur_amount, bool smear = false) {}
    inline void blurRow(uint32_t row, fract8 blur_amount, bool smear = false) {}
    inline void blurCol(uint32_t col, fract8 blur_amount, bool smear = false) {}
    inline void moveX(int8_t delta, bool wrap = false) {}
    inline void moveY(int8_t delta, bool wrap = false) {}
    inline void move(uint8_t dir, uint8_t delta, bool wrap = false) {}
    inline void drawCircle(uint16_t cx, uint16_t cy, uint8_t radius, uint32_t c, bool soft = false) {}
    inline void drawCircle(uint16_t cx, uint16_t cy, uint8_t radius, CRGB c, bool soft = false) {}
    inline void fillCircle(uint16_t cx, uint16_t cy, uint8_t radius, uint32_t c, bool soft = false) {}
    inline void fillCircle(uint16_t cx, uint16_t cy, uint8_t radius, CRGB c, bool soft = false) {}
    inline void drawLine(uint16_t x0, uint16_t y0, uint16_t x1, uint16_t y1, uint32_t c, bool soft = false) {}
    inline void drawLine(uint16_t x0, uint16_t y0, uint16_t x1, uint16_t y1, CRGB c, bool soft = false) {}
    inline void drawCharacter(unsigned char chr, int16_t x, int16_t y, uint8_t w, uint8_t h, uint32_t color, uint32_t = 0, int8_t = 0) {}
    inline void drawCharacter(unsigned char chr, int16_t x, int16_t y, uint8_t w, uint8_t h, CRGB color) {}
    inline void drawCharacter(unsigned char chr, int16_t x, int16_t y, uint8_t w, uint8_t h, CRGB c, CRGB c2, int8_t rotate = 0) {}
    inline void wu_pixel(uint32_t x, uint32_t y, CRGB c) {}
  #endif
} segment;
//static int segSize = sizeof(Segment);

// main "strip" class
class WS2812FX {  // 96 bytes
  typedef uint16_t (*mode_ptr)(void); // pointer to mode function
  typedef void (*show_callback)(void); // pre show callback
  typedef struct ModeData {
    uint8_t     _id;   // mode (effect) id
    mode_ptr    _fcn;  // mode (effect) function
    const char *_data; // mode (effect) name and its UI control data
    ModeData(uint8_t id, uint16_t (*fcn)(void), const char *data) : _id(id), _fcn(fcn), _data(data) {}
  } mode_data_t;

  static WS2812FX* instance;

  public:

    WS2812FX() :
      paletteFade(0),
      paletteBlend(0),
      cctBlending(0),
      now(millis()),
      timebase(0),
      isMatrix(false),
#ifndef WLED_DISABLE_2D
      panels(1),
#endif
      autoSegments(false),
      correctWB(false),
      cctFromRgb(false),
      // semi-private (just obscured) used in effect functions through macros
      _colors_t{0,0,0},
      _virtualSegmentLength(0),
      // true private variables
      _suspend(false),
      _length(DEFAULT_LED_COUNT),
      _brightness(DEFAULT_BRIGHTNESS),
      _transitionDur(750),
      _targetFps(WLED_FPS),
      _frametime(FRAMETIME_FIXED),
      _cumulativeFps(2),
      _isServicing(false),
      _isOffRefreshRequired(false),
      _hasWhiteChannel(false),
      _triggered(false),
      _modeCount(MODE_COUNT),
      _callback(nullptr),
      customMappingTable(nullptr),
      customMappingSize(0),
      _lastShow(0),
      _segment_index(0),
      _mainSegment(0)
    {
      WS2812FX::instance = this;
      _mode.reserve(_modeCount);     // allocate memory to prevent initial fragmentation (does not increase size())
      _modeData.reserve(_modeCount); // allocate memory to prevent initial fragmentation (does not increase size())
      if (_mode.capacity() <= 1 || _modeData.capacity() <= 1) _modeCount = 1; // memory allocation failed only show Solid
      else setupEffectData();
    }

    ~WS2812FX() {
      if (customMappingTable) delete[] customMappingTable;
      _mode.clear();
      _modeData.clear();
      _segments.clear();
#ifndef WLED_DISABLE_2D
      panel.clear();
#endif
      customPalettes.clear();
    }

    static WS2812FX* getInstance(void) { return instance; }

    void
#ifdef WLED_DEBUG
      printSize(),                                // prints memory usage for strip components
#endif
      finalizeInit(),                             // initialises strip components
      service(void),                              // executes effect functions when due and calls strip.show()
      setMode(uint8_t segid, uint8_t m),          // sets effect/mode for given segment (high level API)
      setColor(uint8_t slot, uint32_t c),         // sets color (in slot) for given segment (high level API)
      setCCT(uint16_t k),                         // sets global CCT (either in relative 0-255 value or in K)
      setBrightness(uint8_t b, bool direct = false),    // sets strip brightness
      setRange(uint16_t i, uint16_t i2, uint32_t col),  // used for clock overlay
      purgeSegments(void),                        // removes inactive segments from RAM (may incure penalty and memory fragmentation but reduces vector footprint)
      setSegment(uint8_t n, uint16_t start, uint16_t stop, uint8_t grouping = 1, uint8_t spacing = 0, uint16_t offset = UINT16_MAX, uint16_t startY=0, uint16_t stopY=1),
      setMainSegmentId(uint8_t n),
      resetSegments(),                            // marks all segments for reset
      makeAutoSegments(bool forceReset = false),  // will create segments based on configured outputs
      fixInvalidSegments(),                       // fixes incorrect segment configuration
      setPixelColor(unsigned n, uint32_t c),      // paints absolute strip pixel with index n and color c
      show(void),                                 // initiates LED output
      setTargetFps(uint8_t fps),
      setupEffectData(void);                      // add default effects to the list; defined in FX.cpp

    inline void restartRuntime()          { for (Segment &seg : _segments) seg.markForReset(); }
    inline void setTransitionMode(bool t) { for (Segment &seg : _segments) seg.startTransition(t ? _transitionDur : 0); }
    inline void setColor(uint8_t slot, uint8_t r, uint8_t g, uint8_t b, uint8_t w = 0)    { setColor(slot, RGBW32(r,g,b,w)); }
    inline void setPixelColor(unsigned n, uint8_t r, uint8_t g, uint8_t b, uint8_t w = 0) { setPixelColor(n, RGBW32(r,g,b,w)); }
    inline void setPixelColor(unsigned n, CRGB c)                                         { setPixelColor(n, c.red, c.green, c.blue); }
    inline void fill(uint32_t c)          { for (unsigned i = 0; i < getLengthTotal(); i++) setPixelColor(i, c); } // fill whole strip with color (inline)
    inline void trigger(void)                                 { _triggered = true; }  // Forces the next frame to be computed on all active segments.
    inline void setShowCallback(show_callback cb)             { _callback = cb; }
    inline void setTransition(uint16_t t)                     { _transitionDur = t; } // sets transition time (in ms)
    inline void appendSegment(const Segment &seg = Segment()) { if (_segments.size() < getMaxSegments()) _segments.push_back(seg); }
    inline void suspend(void)                                 { _suspend = true; }    // will suspend (and canacel) strip.service() execution
    inline void resume(void)                                  { _suspend = false; }   // will resume strip.service() execution

    bool
      paletteFade,
      checkSegmentAlignment(void),
      hasRGBWBus(void) const,
      hasCCTBus(void) const,
      isUpdating(void) const, // return true if the strip is being sent pixel updates
      deserializeMap(uint8_t n=0);

    inline bool isServicing(void) const          { return _isServicing; }           // returns true if strip.service() is executing
    inline bool hasWhiteChannel(void) const      { return _hasWhiteChannel; }       // returns true if strip contains separate white chanel
    inline bool isOffRefreshRequired(void) const { return _isOffRefreshRequired; }  // returns true if strip requires regular updates (i.e. TM1814 chipset)
    inline bool isSuspended(void) const          { return _suspend; }               // returns true if strip.service() execution is suspended
    inline bool needsUpdate(void) const          { return _triggered; }             // returns true if strip received a trigger() request

    uint8_t
      paletteBlend,
      cctBlending,
<<<<<<< HEAD
      getActiveSegmentsNum(void),
      getFirstSelectedSegId(void),
      getLastActiveSegmentId(void),
      getActiveSegsLightCapabilities(bool selectedOnly = false),
      addEffect(uint8_t id, mode_ptr mode_fn, const char *mode_name);   // add effect to the list; defined in FX.cpp

    inline uint8_t getBrightness(void)    { return _brightness; }       // returns current strip brightness
    inline uint8_t getMaxSegments(void)   { return MAX_NUM_SEGMENTS; }  // returns maximum number of supported segments (fixed value)
    inline uint8_t getSegmentsNum(void)   { return _segments.size(); }  // returns currently present segments
    inline uint8_t getCurrSegmentId(void) { return _segment_index; }    // returns current segment index (only valid while strip.isServicing())
    inline uint8_t getMainSegmentId(void) { return _mainSegment; }      // returns main segment index
    inline uint8_t getPaletteCount()      { return 13 + GRADIENT_PALETTE_COUNT + customPalettes.size(); }
    inline uint8_t getTargetFps()         { return _targetFps; }        // returns rough FPS value for las 2s interval
    inline uint8_t getModeCount()         { return _modeCount; }        // returns number of registered modes/effects
=======
      getActiveSegmentsNum(void) const,
      getFirstSelectedSegId(void) const,
      getLastActiveSegmentId(void) const,
      getActiveSegsLightCapabilities(bool selectedOnly = false) const;

    inline uint8_t getBrightness(void) const    { return _brightness; }       // returns current strip brightness
    inline uint8_t getMaxSegments(void) const   { return MAX_NUM_SEGMENTS; }  // returns maximum number of supported segments (fixed value)
    inline uint8_t getSegmentsNum(void) const   { return _segments.size(); }  // returns currently present segments
    inline uint8_t getCurrSegmentId(void) const { return _segment_index; }    // returns current segment index (only valid while strip.isServicing())
    inline uint8_t getMainSegmentId(void) const { return _mainSegment; }      // returns main segment index
    inline uint8_t getPaletteCount() const      { return 13 + GRADIENT_PALETTE_COUNT + customPalettes.size(); }
    inline uint8_t getTargetFps() const         { return _targetFps; }        // returns rough FPS value for las 2s interval
    inline uint8_t getModeCount() const         { return _modeCount; }        // returns number of registered modes/effects
>>>>>>> 72d38f4c

    uint16_t
      getLengthPhysical(void) const,
      getLengthTotal(void) const, // will include virtual/nonexistent pixels in matrix
      getFps() const,
      getMappedPixelIndex(uint16_t index) const;

    inline uint16_t getFrameTime(void) const    { return _frametime; }        // returns amount of time a frame should take (in ms)
    inline uint16_t getMinShowDelay(void) const { return MIN_SHOW_DELAY; }    // returns minimum amount of time strip.service() can be delayed (constant)
    inline uint16_t getLength(void) const       { return _length; }           // returns actual amount of LEDs on a strip (2D matrix may have less LEDs than W*H)
    inline uint16_t getTransition(void) const   { return _transitionDur; }    // returns currently set transition time (in ms)

    uint32_t
      now,
      timebase,
      getPixelColor(uint16_t) const;

    inline uint32_t getLastShow(void) const   { return _lastShow; }           // returns millis() timestamp of last strip.show() call
    inline uint32_t segColor(uint8_t i) const { return _colors_t[i]; }        // returns currently valid color (for slot i) AKA SEGCOLOR(); may be blended between two colors while in transition

    const char *
      getModeData(uint8_t id = 0) const { return (id && id<_modeCount) ? _modeData[id] : PSTR("Solid"); }

    const char **
      getModeDataSrc(void) { return &(_modeData[0]); } // vectors use arrays for underlying data

    Segment&        getSegment(uint8_t id);
    inline Segment& getFirstSelectedSeg(void) { return _segments[getFirstSelectedSegId()]; }  // returns reference to first segment that is "selected"
    inline Segment& getMainSegment(void)      { return _segments[getMainSegmentId()]; }       // returns reference to main segment
    inline Segment* getSegments(void)         { return &(_segments[0]); }                     // returns pointer to segment vector structure (warning: use carefully)

  // 2D support (panels)
    bool
      isMatrix;

#ifndef WLED_DISABLE_2D
    #define WLED_MAX_PANELS 18
    uint8_t
      panels;

    typedef struct panel_t {
      uint16_t xOffset; // x offset relative to the top left of matrix in LEDs
      uint16_t yOffset; // y offset relative to the top left of matrix in LEDs
      uint8_t  width;   // width of the panel
      uint8_t  height;  // height of the panel
      union {
        uint8_t options;
        struct {
          bool bottomStart : 1; // starts at bottom?
          bool rightStart  : 1; // starts on right?
          bool vertical    : 1; // is vertical?
          bool serpentine  : 1; // is serpentine?
        };
      };
      panel_t()
        : xOffset(0)
        , yOffset(0)
        , width(8)
        , height(8)
        , options(0)
      {}
    } Panel;
    std::vector<Panel> panel;
#endif

    void setUpMatrix();     // sets up automatic matrix ledmap from panel configuration

    // outsmart the compiler :) by correctly overloading
    inline void setPixelColorXY(int x, int y, uint32_t c)   { setPixelColor((unsigned)(y * Segment::maxWidth + x), c); }
    inline void setPixelColorXY(int x, int y, byte r, byte g, byte b, byte w = 0) { setPixelColorXY(x, y, RGBW32(r,g,b,w)); }
    inline void setPixelColorXY(int x, int y, CRGB c)       { setPixelColorXY(x, y, RGBW32(c.r,c.g,c.b,0)); }

    inline uint32_t getPixelColorXY(int x, int y) const     { return getPixelColor(isMatrix ? y * Segment::maxWidth + x : x); }

  // end 2D support

    void loadCustomPalettes(void); // loads custom palettes from JSON
    std::vector<CRGBPalette16> customPalettes; // TODO: move custom palettes out of WS2812FX class

    struct {
      bool autoSegments : 1;
      bool correctWB    : 1;
      bool cctFromRgb   : 1;
    };

    // using public variables to reduce code size increase due to inline function getSegment() (with bounds checking)
    // and color transitions
    uint32_t _colors_t[3]; // color used for effect (includes transition)
    uint16_t _virtualSegmentLength;

    std::vector<segment> _segments;
    friend class Segment;

  private:
    volatile bool _suspend;

    uint16_t _length;
    uint8_t  _brightness;
    uint16_t _transitionDur;

    uint8_t  _targetFps;
    uint16_t _frametime;
    uint16_t _cumulativeFps;

    // will require only 1 byte
    struct {
      bool _isServicing          : 1;
      bool _isOffRefreshRequired : 1; //periodic refresh is required for the strip to remain off.
      bool _hasWhiteChannel      : 1;
      bool _triggered            : 1;
    };

    uint8_t                  _modeCount;
    std::vector<mode_ptr>    _mode;     // SRAM footprint: 4 bytes per element
    std::vector<const char*> _modeData; // mode (effect) name and its slider control data array

    show_callback _callback;

    uint16_t* customMappingTable;
    uint16_t  customMappingSize;

    unsigned long _lastShow;

    uint8_t _segment_index;
    uint8_t _mainSegment;
};

extern const char JSON_mode_names[];
extern const char JSON_palette_names[];

#endif<|MERGE_RESOLUTION|>--- conflicted
+++ resolved
@@ -818,26 +818,11 @@
     uint8_t
       paletteBlend,
       cctBlending,
-<<<<<<< HEAD
-      getActiveSegmentsNum(void),
-      getFirstSelectedSegId(void),
-      getLastActiveSegmentId(void),
-      getActiveSegsLightCapabilities(bool selectedOnly = false),
-      addEffect(uint8_t id, mode_ptr mode_fn, const char *mode_name);   // add effect to the list; defined in FX.cpp
-
-    inline uint8_t getBrightness(void)    { return _brightness; }       // returns current strip brightness
-    inline uint8_t getMaxSegments(void)   { return MAX_NUM_SEGMENTS; }  // returns maximum number of supported segments (fixed value)
-    inline uint8_t getSegmentsNum(void)   { return _segments.size(); }  // returns currently present segments
-    inline uint8_t getCurrSegmentId(void) { return _segment_index; }    // returns current segment index (only valid while strip.isServicing())
-    inline uint8_t getMainSegmentId(void) { return _mainSegment; }      // returns main segment index
-    inline uint8_t getPaletteCount()      { return 13 + GRADIENT_PALETTE_COUNT + customPalettes.size(); }
-    inline uint8_t getTargetFps()         { return _targetFps; }        // returns rough FPS value for las 2s interval
-    inline uint8_t getModeCount()         { return _modeCount; }        // returns number of registered modes/effects
-=======
       getActiveSegmentsNum(void) const,
       getFirstSelectedSegId(void) const,
       getLastActiveSegmentId(void) const,
-      getActiveSegsLightCapabilities(bool selectedOnly = false) const;
+      getActiveSegsLightCapabilities(bool selectedOnly = false) const,
+      addEffect(uint8_t id, mode_ptr mode_fn, const char *mode_name);         // add effect to the list; defined in FX.cpp;
 
     inline uint8_t getBrightness(void) const    { return _brightness; }       // returns current strip brightness
     inline uint8_t getMaxSegments(void) const   { return MAX_NUM_SEGMENTS; }  // returns maximum number of supported segments (fixed value)
@@ -847,7 +832,6 @@
     inline uint8_t getPaletteCount() const      { return 13 + GRADIENT_PALETTE_COUNT + customPalettes.size(); }
     inline uint8_t getTargetFps() const         { return _targetFps; }        // returns rough FPS value for las 2s interval
     inline uint8_t getModeCount() const         { return _modeCount; }        // returns number of registered modes/effects
->>>>>>> 72d38f4c
 
     uint16_t
       getLengthPhysical(void) const,
