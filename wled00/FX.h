/*
  WS2812FX.h - Library for WS2812 LED effects.
  Harm Aldick - 2016
  www.aldick.org
  LICENSE
  The MIT License (MIT)
  Copyright (c) 2016  Harm Aldick
  Permission is hereby granted, free of charge, to any person obtaining a copy
  of this software and associated documentation files (the "Software"), to deal
  in the Software without restriction, including without limitation the rights
  to use, copy, modify, merge, publish, distribute, sublicense, and/or sell
  copies of the Software, and to permit persons to whom the Software is
  furnished to do so, subject to the following conditions:
  The above copyright notice and this permission notice shall be included in
  all copies or substantial portions of the Software.
  THE SOFTWARE IS PROVIDED "AS IS", WITHOUT WARRANTY OF ANY KIND, EXPRESS OR
  IMPLIED, INCLUDING BUT NOT LIMITED TO THE WARRANTIES OF MERCHANTABILITY,
  FITNESS FOR A PARTICULAR PURPOSE AND NONINFRINGEMENT. IN NO EVENT SHALL THE
  AUTHORS OR COPYRIGHT HOLDERS BE LIABLE FOR ANY CLAIM, DAMAGES OR OTHER
  LIABILITY, WHETHER IN AN ACTION OF CONTRACT, TORT OR OTHERWISE, ARISING FROM,
  OUT OF OR IN CONNECTION WITH THE SOFTWARE OR THE USE OR OTHER DEALINGS IN
  THE SOFTWARE.

  Modified for WLED
*/

#ifndef WS2812FX_h
#define WS2812FX_h

#include <vector>

#include "const.h"

#define FASTLED_INTERNAL //remove annoying pragma messages
#define USE_GET_MILLISECOND_TIMER
#include "FastLED.h"

#define DEFAULT_BRIGHTNESS (uint8_t)127
#define DEFAULT_MODE       (uint8_t)0
#define DEFAULT_SPEED      (uint8_t)128
#define DEFAULT_INTENSITY  (uint8_t)128
#define DEFAULT_COLOR      (uint32_t)0xFFAA00
#define DEFAULT_C1         (uint8_t)128
#define DEFAULT_C2         (uint8_t)128
#define DEFAULT_C3         (uint8_t)16

#ifndef MIN
#define MIN(a,b) ((a)<(b)?(a):(b))
#endif
#ifndef MAX
#define MAX(a,b) ((a)>(b)?(a):(b))
#endif

//color mangling macros
#ifndef RGBW32
#define RGBW32(r,g,b,w) (uint32_t((byte(w) << 24) | (byte(r) << 16) | (byte(g) << 8) | (byte(b))))
#endif

/* Not used in all effects yet */
#define WLED_FPS         42
#define FRAMETIME_FIXED  (1000/WLED_FPS)
//#define FRAMETIME        _frametime
#define FRAMETIME        strip.getFrameTime()

/* each segment uses 52 bytes of SRAM memory, so if you're application fails because of
  insufficient memory, decreasing MAX_NUM_SEGMENTS may help */
#ifdef ESP8266
  #define MAX_NUM_SEGMENTS    16
  /* How much data bytes all segments combined may allocate */
  #define MAX_SEGMENT_DATA  5120
#else
  #ifndef MAX_NUM_SEGMENTS
    #define MAX_NUM_SEGMENTS  32
  #endif
  #define MAX_SEGMENT_DATA  32767
#endif

/* How much data bytes each segment should max allocate to leave enough space for other segments,
  assuming each segment uses the same amount of data. 256 for ESP8266, 640 for ESP32. */
#define FAIR_DATA_PER_SEG (MAX_SEGMENT_DATA / strip.getMaxSegments())

#define MIN_SHOW_DELAY   (_frametime < 16 ? 8 : 15)

#define NUM_COLORS       3 /* number of colors per segment */
#define SEGMENT          strip._segments[strip.getCurrSegmentId()]
#define SEGENV           strip._segments[strip.getCurrSegmentId()]
//#define SEGCOLOR(x)      strip._segments[strip.getCurrSegmentId()].currentColor(x, strip._segments[strip.getCurrSegmentId()].colors[x])
//#define SEGLEN           strip._segments[strip.getCurrSegmentId()].virtualLength()
#define SEGCOLOR(x)      strip.segColor(x) /* saves us a few kbytes of code */
#define SEGPALETTE       strip._currentPalette
#define SEGLEN           strip._virtualSegmentLength /* saves us a few kbytes of code */
#define SPEED_FORMULA_L  (5U + (50U*(255U - SEGMENT.speed))/SEGLEN)

// some common colors
#define RED        (uint32_t)0xFF0000
#define GREEN      (uint32_t)0x00FF00
#define BLUE       (uint32_t)0x0000FF
#define WHITE      (uint32_t)0xFFFFFF
#define BLACK      (uint32_t)0x000000
#define YELLOW     (uint32_t)0xFFFF00
#define CYAN       (uint32_t)0x00FFFF
#define MAGENTA    (uint32_t)0xFF00FF
#define PURPLE     (uint32_t)0x400080
#define ORANGE     (uint32_t)0xFF3000
#define PINK       (uint32_t)0xFF1493
#define ULTRAWHITE (uint32_t)0xFFFFFFFF
#define DARKSLATEGRAY (uint32_t)0x2F4F4F
#define DARKSLATEGREY (uint32_t)0x2F4F4F

// options
// bit    7: segment is in transition mode
// bits 4-6: TBD
// bit    3: mirror effect within segment
// bit    2: segment is on
// bit    1: reverse segment
// bit    0: segment is selected
#define NO_OPTIONS   (uint16_t)0x0000
#define TRANSPOSED   (uint16_t)0x0400 // rotated 90deg & reversed
#define REVERSE_Y_2D (uint16_t)0x0200
#define MIRROR_Y_2D  (uint16_t)0x0100
#define TRANSITIONAL (uint16_t)0x0080
#define MIRROR       (uint16_t)0x0008
#define SEGMENT_ON   (uint16_t)0x0004
#define REVERSE      (uint16_t)0x0002
#define SELECTED     (uint16_t)0x0001

#define FX_MODE_STATIC                   0
#define FX_MODE_BLINK                    1
#define FX_MODE_BREATH                   2
#define FX_MODE_COLOR_WIPE               3
#define FX_MODE_COLOR_WIPE_RANDOM        4
#define FX_MODE_RANDOM_COLOR             5
#define FX_MODE_COLOR_SWEEP              6
#define FX_MODE_DYNAMIC                  7
#define FX_MODE_RAINBOW                  8
#define FX_MODE_RAINBOW_CYCLE            9
#define FX_MODE_SCAN                    10
#define FX_MODE_DUAL_SCAN               11
#define FX_MODE_FADE                    12
#define FX_MODE_THEATER_CHASE           13
#define FX_MODE_THEATER_CHASE_RAINBOW   14
#define FX_MODE_RUNNING_LIGHTS          15
#define FX_MODE_SAW                     16
#define FX_MODE_TWINKLE                 17
#define FX_MODE_DISSOLVE                18
#define FX_MODE_DISSOLVE_RANDOM         19
#define FX_MODE_SPARKLE                 20
#define FX_MODE_FLASH_SPARKLE           21
#define FX_MODE_HYPER_SPARKLE           22
#define FX_MODE_STROBE                  23
#define FX_MODE_STROBE_RAINBOW          24
#define FX_MODE_MULTI_STROBE            25
#define FX_MODE_BLINK_RAINBOW           26
#define FX_MODE_ANDROID                 27
#define FX_MODE_CHASE_COLOR             28
#define FX_MODE_CHASE_RANDOM            29
#define FX_MODE_CHASE_RAINBOW           30
#define FX_MODE_CHASE_FLASH             31
#define FX_MODE_CHASE_FLASH_RANDOM      32
#define FX_MODE_CHASE_RAINBOW_WHITE     33
#define FX_MODE_COLORFUL                34
#define FX_MODE_TRAFFIC_LIGHT           35
#define FX_MODE_COLOR_SWEEP_RANDOM      36
#define FX_MODE_RUNNING_COLOR           37
#define FX_MODE_AURORA                  38
#define FX_MODE_RUNNING_RANDOM          39
#define FX_MODE_LARSON_SCANNER          40
#define FX_MODE_COMET                   41
#define FX_MODE_FIREWORKS               42
#define FX_MODE_RAIN                    43
#define FX_MODE_TETRIX                  44  //was Merry Christmas prior to 0.12.0 (use "Chase 2" with Red/Green)
#define FX_MODE_FIRE_FLICKER            45
#define FX_MODE_GRADIENT                46
#define FX_MODE_LOADING                 47
// #define FX_MODE_POLICE                  48  // removed in 0.14!
#define FX_MODE_FAIRY                   49  //was Police All prior to 0.13.0-b6 (use "Two Dots" with Red/Blue and full intensity)
#define FX_MODE_TWO_DOTS                50
#define FX_MODE_FAIRYTWINKLE            51  //was Two Areas prior to 0.13.0-b6 (use "Two Dots" with full intensity)
#define FX_MODE_RUNNING_DUAL            52
// #define FX_MODE_HALLOWEEN               53  // removed in 0.14!
#define FX_MODE_TRICOLOR_CHASE          54
#define FX_MODE_TRICOLOR_WIPE           55
#define FX_MODE_TRICOLOR_FADE           56
#define FX_MODE_LIGHTNING               57
#define FX_MODE_ICU                     58
#define FX_MODE_MULTI_COMET             59
#define FX_MODE_DUAL_LARSON_SCANNER     60
#define FX_MODE_RANDOM_CHASE            61
#define FX_MODE_OSCILLATE               62
#define FX_MODE_PRIDE_2015              63
#define FX_MODE_JUGGLE                  64
#define FX_MODE_PALETTE                 65
#define FX_MODE_FIRE_2012               66
#define FX_MODE_COLORWAVES              67
#define FX_MODE_BPM                     68
#define FX_MODE_FILLNOISE8              69
#define FX_MODE_NOISE16_1               70
#define FX_MODE_NOISE16_2               71
#define FX_MODE_NOISE16_3               72
#define FX_MODE_NOISE16_4               73
#define FX_MODE_COLORTWINKLE            74
#define FX_MODE_LAKE                    75
#define FX_MODE_METEOR                  76
#define FX_MODE_METEOR_SMOOTH           77
#define FX_MODE_RAILWAY                 78
#define FX_MODE_RIPPLE                  79
#define FX_MODE_TWINKLEFOX              80
#define FX_MODE_TWINKLECAT              81
#define FX_MODE_HALLOWEEN_EYES          82
#define FX_MODE_STATIC_PATTERN          83
#define FX_MODE_TRI_STATIC_PATTERN      84
#define FX_MODE_SPOTS                   85
#define FX_MODE_SPOTS_FADE              86
#define FX_MODE_GLITTER                 87
#define FX_MODE_CANDLE                  88
#define FX_MODE_STARBURST               89
#define FX_MODE_EXPLODING_FIREWORKS     90
#define FX_MODE_BOUNCINGBALLS           91
#define FX_MODE_SINELON                 92
#define FX_MODE_SINELON_DUAL            93
#define FX_MODE_SINELON_RAINBOW         94
#define FX_MODE_POPCORN                 95
#define FX_MODE_DRIP                    96
#define FX_MODE_PLASMA                  97
#define FX_MODE_PERCENT                 98
#define FX_MODE_RIPPLE_RAINBOW          99
#define FX_MODE_HEARTBEAT              100
#define FX_MODE_PACIFICA               101
#define FX_MODE_CANDLE_MULTI           102
#define FX_MODE_SOLID_GLITTER          103
#define FX_MODE_SUNRISE                104
#define FX_MODE_PHASED                 105
#define FX_MODE_TWINKLEUP              106
#define FX_MODE_NOISEPAL               107
#define FX_MODE_SINEWAVE               108
#define FX_MODE_PHASEDNOISE            109
#define FX_MODE_FLOW                   110
#define FX_MODE_CHUNCHUN               111
#define FX_MODE_DANCING_SHADOWS        112
#define FX_MODE_WASHING_MACHINE        113
// #define FX_MODE_CANDY_CANE             114  // removed in 0.14!
#define FX_MODE_BLENDS                 115
#define FX_MODE_TV_SIMULATOR           116
#define FX_MODE_DYNAMIC_SMOOTH         117

// new 0.14 2D effects
#define FX_MODE_2DSPACESHIPS           118 //gap fill
#define FX_MODE_2DCRAZYBEES            119 //gap fill
#define FX_MODE_2DGHOSTRIDER           120 //gap fill
#define FX_MODE_2DBLOBS                121 //gap fill
#define FX_MODE_2DSCROLLTEXT           122 //gap fill
#define FX_MODE_2DDRIFTROSE            123 //gap fill

// WLED-SR effects (SR compatible IDs !!!)
#define FX_MODE_PIXELS                 128
#define FX_MODE_PIXELWAVE              129
#define FX_MODE_JUGGLES                130
#define FX_MODE_MATRIPIX               131
#define FX_MODE_GRAVIMETER             132
#define FX_MODE_PLASMOID               133
#define FX_MODE_PUDDLES                134
#define FX_MODE_MIDNOISE               135
#define FX_MODE_NOISEMETER             136
#define FX_MODE_FREQWAVE               137
#define FX_MODE_FREQMATRIX             138
#define FX_MODE_2DGEQ                  139
#define FX_MODE_WATERFALL              140
#define FX_MODE_FREQPIXELS             141
#define FX_MODE_BINMAP                 142
#define FX_MODE_NOISEFIRE              143
#define FX_MODE_PUDDLEPEAK             144
#define FX_MODE_NOISEMOVE              145
#define FX_MODE_2DNOISE                146
#define FX_MODE_PERLINMOVE             147
#define FX_MODE_RIPPLEPEAK             148
#define FX_MODE_2DFIRENOISE            149
#define FX_MODE_2DSQUAREDSWIRL         150
#define FX_MODE_2DFIRE2012             151
#define FX_MODE_2DDNA                  152
#define FX_MODE_2DMATRIX               153
#define FX_MODE_2DMETABALLS            154
#define FX_MODE_FREQMAP                155
#define FX_MODE_GRAVCENTER             156
#define FX_MODE_GRAVCENTRIC            157
#define FX_MODE_GRAVFREQ               158
#define FX_MODE_DJLIGHT                159
#define FX_MODE_2DFUNKYPLANK           160
#define FX_MODE_2DCENTERBARS           161
#define FX_MODE_2DPULSER               162
#define FX_MODE_BLURZ                  163
#define FX_MODE_2DDRIFT                164
#define FX_MODE_2DWAVERLY              165
#define FX_MODE_2DSUNRADIATION         166
#define FX_MODE_2DCOLOREDBURSTS        167
#define FX_MODE_2DJULIA                168
// #define FX_MODE_2DPOOLNOISE            169 //have been removed in WLED SR in the past because of low mem but should be added back
// #define FX_MODE_2DTWISTER              170 //have been removed in WLED SR in the past because of low mem but should be added back
// #define FX_MODE_2DCAELEMENTATY         171 //have been removed in WLED SR in the past because of low mem but should be added back
#define FX_MODE_2DGAMEOFLIFE           172
#define FX_MODE_2DTARTAN               173
#define FX_MODE_2DPOLARLIGHTS          174
#define FX_MODE_2DSWIRL                175
#define FX_MODE_2DLISSAJOUS            176
#define FX_MODE_2DFRIZZLES             177
#define FX_MODE_2DPLASMABALL           178
#define FX_MODE_FLOWSTRIPE             179
#define FX_MODE_2DHIPHOTIC             180
#define FX_MODE_2DSINDOTS              181
#define FX_MODE_2DDNASPIRAL            182
#define FX_MODE_2DBLACKHOLE            183
#define FX_MODE_WAVESINS               184
#define FX_MODE_ROCKTAVES              185
#define FX_MODE_2DAKEMI                186
#define FX_MODE_CUSTOMEFFECT           187 //WLEDMM Custom Effects

#define MODE_COUNT                     188

typedef enum mapping1D2D {
  M12_Pixels = 0,
  M12_pBar = 1,
  M12_pArc = 2,
  M12_pCorner = 3,
  M12_jMap = 4, //WLEDMM jMap
  M12_sCircle = 5, //WLEDMM jMap
  M12_sBlock = 6 //WLEDMM jMap
} mapping1D2D_t;

// segment, 72 bytes
typedef struct Segment {
  public:
    uint16_t start; // start index / start X coordinate 2D (left)
    uint16_t stop;  // stop index / stop X coordinate 2D (right); segment is invalid if stop == 0
    uint16_t offset;
    uint8_t  speed;
    uint8_t  intensity;
    uint8_t  palette;
    uint8_t  mode;
    union {
      uint16_t options; //bit pattern: msb first: [transposed mirrorY reverseY] transitional (tbd) paused needspixelstate mirrored on reverse selected
      struct {
        bool    selected    : 1;  //     0 : selected
        bool    reverse     : 1;  //     1 : reversed
        bool    on          : 1;  //     2 : is On
        bool    mirror      : 1;  //     3 : mirrored
        bool    freeze      : 1;  //     4 : paused/frozen
        bool    reset       : 1;  //     5 : indicates that Segment runtime requires reset
        bool    transitional: 1;  //     6 : transitional (there is transition occuring)
        bool    reverse_y   : 1;  //     7 : reversed Y (2D)
        bool    mirror_y    : 1;  //     8 : mirrored Y (2D)
        bool    transpose   : 1;  //     9 : transposed (2D, swapped X & Y)
        uint8_t map1D2D     : 3;  // 10-12 : mapping for 1D effect on 2D (0-use as strip, 1-expand vertically, 2-circular/arc, 3-rectangular/corner, ...)
        uint8_t soundSim    : 3;  // 13-15 : 0-7 sound simulation types
      };
    };
    uint8_t  grouping, spacing;
    uint8_t  opacity;
    uint32_t colors[NUM_COLORS];
    uint8_t  cct;                 //0==1900K, 255==10091K
    uint8_t  custom1, custom2;    // custom FX parameters/sliders
    struct {
      uint8_t custom3 : 5;        // reduced range slider (0-31)
      bool    check1  : 1;        // checkmark 1
      bool    check2  : 1;        // checkmark 2
      bool    check3  : 1;        // checkmark 3
    };
    uint8_t startY;  // start Y coodrinate 2D (top); there should be no more than 255 rows
    uint8_t stopY;   // stop Y coordinate 2D (bottom); there should be no more than 255 rows
    char *name;

    // runtime data
    unsigned long next_time;  // millis() of next update
    uint32_t step;  // custom "step" var
    uint32_t call;  // call counter
    uint16_t aux0;  // custom var
    uint16_t aux1;  // custom var
<<<<<<< HEAD
    byte* data;
    CRGB* leds;
    static CRGB *_globalLeds;
    void *jMap; //WLEDMM jMap
=======
    byte* data;     // effect data pointer
    CRGB* leds;     // local leds[] array (may be a pointer to global)
    static CRGB *_globalLeds;             // global leds[] array
    static uint16_t maxWidth, maxHeight;  // these define matrix width & height (max. segment dimensions)
>>>>>>> b241872a

  private:
    union {
      uint8_t  _capabilities;
      struct {
        bool    _isRGB    : 1;
        bool    _hasW     : 1;
        bool    _isCCT    : 1;
        bool    _manualW  : 1;
        uint8_t _reserved : 4;
      };
    };
    uint16_t _dataLen;
    static uint16_t _usedSegmentData;

    // transition data, valid only if transitional==true, holds values during transition
    struct Transition {
      uint32_t      _colorT[NUM_COLORS];
      uint8_t       _briT;        // temporary brightness
      uint8_t       _cctT;        // temporary CCT
      CRGBPalette16 _palT;        // temporary palette
      uint8_t       _prevPaletteBlends; // number of previous palette blends (there are max 255 belnds possible)
      uint8_t       _modeP;       // previous mode/effect
      //uint16_t      _aux0, _aux1; // previous mode/effect runtime data
      //uint32_t      _step, _call; // previous mode/effect runtime data
      //byte         *_data;        // previous mode/effect runtime data
      uint32_t      _start;
      uint16_t      _dur;
      Transition(uint16_t dur=750)
        : _briT(255)
        , _cctT(127)
        , _palT(CRGBPalette16(CRGB::Black))
        , _prevPaletteBlends(0)
        , _modeP(FX_MODE_STATIC)
        , _start(millis())
        , _dur(dur)
      {}
      Transition(uint16_t d, uint8_t b, uint8_t c, const uint32_t *o)
        : _briT(b)
        , _cctT(c)
        , _palT(CRGBPalette16(CRGB::Black))
        , _prevPaletteBlends(0)
        , _modeP(FX_MODE_STATIC)
        , _start(millis())
        , _dur(d)
      {
        for (size_t i=0; i<NUM_COLORS; i++) _colorT[i] = o[i];
      }
    } *_t;

  public:

    Segment(uint16_t sStart=0, uint16_t sStop=30) :
      start(sStart),
      stop(sStop),
      offset(0),
      speed(DEFAULT_SPEED),
      intensity(DEFAULT_INTENSITY),
      palette(0),
      mode(DEFAULT_MODE),
      options(SELECTED | SEGMENT_ON),
      grouping(1),
      spacing(0),
      opacity(255),
      colors{DEFAULT_COLOR,BLACK,BLACK},
      cct(127),
      custom1(DEFAULT_C1),
      custom2(DEFAULT_C2),
      custom3(DEFAULT_C3),
      check1(false),
      check2(false),
      check3(false),
      startY(0),
      stopY(1),
      name(nullptr),
      next_time(0),
      step(0),
      call(0),
      aux0(0),
      aux1(0),
      data(nullptr),
      leds(nullptr),
      _capabilities(0),
      _dataLen(0),
      _t(nullptr)
    {
      refreshLightCapabilities();
    }

    Segment(uint16_t sStartX, uint16_t sStopX, uint16_t sStartY, uint16_t sStopY) : Segment(sStartX, sStopX) {
      startY = sStartY;
      stopY  = sStopY;
    }

    Segment(const Segment &orig); // copy constructor
    Segment(Segment &&orig) noexcept; // move constructor

    ~Segment() {
      //#ifdef WLED_DEBUG
      //Serial.print(F("Destroying segment:"));
      //if (name) Serial.printf(" %s (%p)", name, name);
      //if (data) Serial.printf(" %d (%p)", (int)_dataLen, data);
      //if (leds) Serial.printf(" [%u]", length()*sizeof(CRGB));
      //Serial.println();
      //#endif
      if (!Segment::_globalLeds && leds) free(leds);
      if (name) delete[] name;
      if (_t) delete _t;
      deallocateData();
    }

    Segment& operator= (const Segment &orig); // copy assignment
    Segment& operator= (Segment &&orig) noexcept; // move assignment

#ifdef WLED_DEBUG
    size_t getSize() const { return sizeof(Segment) + (data?_dataLen:0) + (name?strlen(name):0) + (_t?sizeof(Transition):0) + (!Segment::_globalLeds && leds?sizeof(CRGB)*length():0); }
#endif

    inline bool     getOption(uint8_t n) const { return ((options >> n) & 0x01); }
    inline bool     isSelected(void)     const { return selected; }
    inline bool     isActive(void)       const { return stop > start; }
    inline bool     is2D(void)           const { return (width()>1 && height()>1); }
    inline uint16_t width(void)          const { return stop - start; }       // segment width in physical pixels (length if 1D)
    inline uint16_t height(void)         const { return stopY - startY; }     // segment height (if 2D) in physical pixels
    inline uint16_t length(void)         const { return width() * height(); } // segment length (count) in physical pixels
    inline uint16_t groupLength(void)    const { return grouping + spacing; }
    inline uint8_t  getLightCapabilities(void) const { return _capabilities; }

    static uint16_t getUsedSegmentData(void)    { return _usedSegmentData; }
    static void     addUsedSegmentData(int len) { _usedSegmentData += len; }

    bool    setColor(uint8_t slot, uint32_t c); //returns true if changed
    void    setCCT(uint16_t k);
    void    setOpacity(uint8_t o);
    void    setOption(uint8_t n, bool val);
    void    setMode(uint8_t fx, bool loadDefaults = false);
    void    setPalette(uint8_t pal);
    uint8_t differs(Segment& b) const;
    void    refreshLightCapabilities(void);

    // runtime data functions
    inline uint16_t dataSize(void) const { return _dataLen; }
    bool allocateData(size_t len);
    void deallocateData(void);
    void resetIfRequired(void);
    /** 
      * Flags that before the next effect is calculated,
      * the internal segment state should be reset. 
      * Call resetIfRequired before calling the next effect function.
      * Safe to call from interrupts and network requests.
      */
    inline void markForReset(void) { reset = true; }  // setOption(SEG_OPTION_RESET, true)
    void setUpLeds(void);   // set up leds[] array for loseless getPixelColor()

    // transition functions
    void     startTransition(uint16_t dur); // transition has to start before actual segment values change
    void     handleTransition(void);
    uint16_t progress(void); //transition progression between 0-65535
    uint8_t  currentBri(uint8_t briNew, bool useCct = false);
    uint8_t  currentMode(uint8_t modeNew);
    uint32_t currentColor(uint8_t slot, uint32_t colorNew);
    CRGBPalette16 &loadPalette(CRGBPalette16 &tgt, uint8_t pal);
    CRGBPalette16 &currentPalette(CRGBPalette16 &tgt, uint8_t paletteID);

    // 1D strip
    uint16_t virtualLength(void) const;
    void setPixelColor(int n, uint32_t c); // set relative pixel within segment with color
    void setPixelColor(int n, byte r, byte g, byte b, byte w = 0) { setPixelColor(n, RGBW32(r,g,b,w)); } // automatically inline
    void setPixelColor(int n, CRGB c)                             { setPixelColor(n, RGBW32(c.r,c.g,c.b,0)); } // automatically inline
    void setPixelColor(float i, uint32_t c, bool aa = true);
    void setPixelColor(float i, uint8_t r, uint8_t g, uint8_t b, uint8_t w = 0, bool aa = true) { setPixelColor(i, RGBW32(r,g,b,w), aa); }
    void setPixelColor(float i, CRGB c, bool aa = true)                                         { setPixelColor(i, RGBW32(c.r,c.g,c.b,0), aa); }
    uint32_t getPixelColor(int i);
    // 1D support functions (some implement 2D as well)
    void blur(uint8_t);
    void fill(uint32_t c);
    void fade_out(uint8_t r);
    void fadeToBlackBy(uint8_t fadeBy);
    void blendPixelColor(int n, uint32_t color, uint8_t blend);
    void blendPixelColor(int n, CRGB c, uint8_t blend)            { blendPixelColor(n, RGBW32(c.r,c.g,c.b,0), blend); }
    void addPixelColor(int n, uint32_t color);
    void addPixelColor(int n, byte r, byte g, byte b, byte w = 0) { addPixelColor(n, RGBW32(r,g,b,w)); } // automatically inline
    void addPixelColor(int n, CRGB c)                             { addPixelColor(n, RGBW32(c.r,c.g,c.b,0)); } // automatically inline
    void fadePixelColor(uint16_t n, uint8_t fade);
    uint8_t get_random_wheel_index(uint8_t pos);
    uint32_t color_from_palette(uint16_t, bool mapping, bool wrap, uint8_t mcol, uint8_t pbri = 255);
    uint32_t color_wheel(uint8_t pos);

    // 2D matrix
    uint16_t virtualWidth(void)  const;
    uint16_t virtualHeight(void) const;
    uint16_t nrOfVStrips(void) const;
    void createjMap(); //WLEDMM jMap
    void deletejMap(); //WLEDMM jMap
  #ifndef WLED_DISABLE_2D
    uint16_t XY(uint16_t x, uint16_t y); // support function to get relative index within segment (for leds[])
    void setPixelColorXY(int x, int y, uint32_t c); // set relative pixel within segment with color
    void setPixelColorXY(int x, int y, byte r, byte g, byte b, byte w = 0) { setPixelColorXY(x, y, RGBW32(r,g,b,w)); } // automatically inline
    void setPixelColorXY(int x, int y, CRGB c)                             { setPixelColorXY(x, y, RGBW32(c.r,c.g,c.b,0)); } // automatically inline
    void setPixelColorXY(float x, float y, uint32_t c, bool aa = true);
    void setPixelColorXY(float x, float y, byte r, byte g, byte b, byte w = 0, bool aa = true) { setPixelColorXY(x, y, RGBW32(r,g,b,w), aa); }
    void setPixelColorXY(float x, float y, CRGB c, bool aa = true)                             { setPixelColorXY(x, y, RGBW32(c.r,c.g,c.b,0), aa); }
    uint32_t getPixelColorXY(uint16_t x, uint16_t y);
    // 2D support functions
    void blendPixelColorXY(uint16_t x, uint16_t y, uint32_t color, uint8_t blend);
    void blendPixelColorXY(uint16_t x, uint16_t y, CRGB c, uint8_t blend)  { blendPixelColorXY(x, y, RGBW32(c.r,c.g,c.b,0), blend); }
    void addPixelColorXY(int x, int y, uint32_t color);
    void addPixelColorXY(int x, int y, byte r, byte g, byte b, byte w = 0) { addPixelColorXY(x, y, RGBW32(r,g,b,w)); } // automatically inline
    void addPixelColorXY(int x, int y, CRGB c)                             { addPixelColorXY(x, y, RGBW32(c.r,c.g,c.b,0)); }
    void fadePixelColorXY(uint16_t x, uint16_t y, uint8_t fade);
    void box_blur(uint16_t i, bool vertical, fract8 blur_amount); // 1D box blur (with weight)
    void blurRow(uint16_t row, fract8 blur_amount);
    void blurCol(uint16_t col, fract8 blur_amount);
    void moveX(int8_t delta);
    void moveY(int8_t delta);
    void move(uint8_t dir, uint8_t delta);
    void fill_circle(uint16_t cx, uint16_t cy, uint8_t radius, CRGB c);
    void drawLine(uint16_t x0, uint16_t y0, uint16_t x1, uint16_t y1, uint32_t c);
    void drawLine(uint16_t x0, uint16_t y0, uint16_t x1, uint16_t y1, CRGB c) { drawLine(x0, y0, x1, y1, RGBW32(c.r,c.g,c.b,0)); } // automatic inline
    void drawArc(uint16_t x0, uint16_t y0, uint16_t radius, uint32_t color, uint32_t fillColor = 0);
    void drawArc(uint16_t x0, uint16_t y0, uint16_t radius, CRGB color, CRGB fillColor = BLACK) { drawArc(x0, y0, radius, RGBW32(color.r,color.g,color.b,0), RGBW32(fillColor.r,fillColor.g,fillColor.b,0)); } // automatic inline
    void drawCharacter(unsigned char chr, int16_t x, int16_t y, uint8_t w, uint8_t h, uint32_t color);
    void drawCharacter(unsigned char chr, int16_t x, int16_t y, uint8_t w, uint8_t h, CRGB c) { drawCharacter(chr, x, y, w, h, RGBW32(c.r,c.g,c.b,0)); } // automatic inline
    void wu_pixel(uint32_t x, uint32_t y, CRGB c);
    void blur1d(fract8 blur_amount); // blur all rows in 1 dimension
    void blur2d(fract8 blur_amount) { blur(blur_amount); }
    void fill_solid(CRGB c) { fill(RGBW32(c.r,c.g,c.b,0)); }
    void nscale8(uint8_t scale);
  #else
    uint16_t XY(uint16_t x, uint16_t y)                                    { return x; }
    void setPixelColorXY(int x, int y, uint32_t c)                         { setPixelColor(x, c); }
    void setPixelColorXY(int x, int y, byte r, byte g, byte b, byte w = 0) { setPixelColor(x, RGBW32(r,g,b,w)); }
    void setPixelColorXY(int x, int y, CRGB c)                             { setPixelColor(x, RGBW32(c.r,c.g,c.b,0)); }
    void setPixelColorXY(float x, float y, uint32_t c, bool aa = true)     { setPixelColor(x, c, aa); }
    void setPixelColorXY(float x, float y, byte r, byte g, byte b, byte w = 0, bool aa = true) { setPixelColor(x, RGBW32(r,g,b,w), aa); }
    void setPixelColorXY(float x, float y, CRGB c, bool aa = true)         { setPixelColor(x, RGBW32(c.r,c.g,c.b,0), aa); }
    uint32_t getPixelColorXY(uint16_t x, uint16_t y)                       { return getPixelColor(x); }
    void blendPixelColorXY(uint16_t x, uint16_t y, uint32_t c, uint8_t blend) { blendPixelColor(x, c, blend); }
    void blendPixelColorXY(uint16_t x, uint16_t y, CRGB c, uint8_t blend)  { blendPixelColor(x, RGBW32(c.r,c.g,c.b,0), blend); }
    void addPixelColorXY(int x, int y, uint32_t color)                     { addPixelColor(x, color); }
    void addPixelColorXY(int x, int y, byte r, byte g, byte b, byte w = 0) { addPixelColor(x, RGBW32(r,g,b,w)); }
    void addPixelColorXY(int x, int y, CRGB c)                             { addPixelColor(x, RGBW32(c.r,c.g,c.b,0)); }
    void fadePixelColorXY(uint16_t x, uint16_t y, uint8_t fade)            { fadePixelColor(x, fade); }
    void box_blur(uint16_t i, bool vertical, fract8 blur_amount) {}
    void blurRow(uint16_t row, fract8 blur_amount) {}
    void blurCol(uint16_t col, fract8 blur_amount) {}
    void moveX(int8_t delta) {}
    void moveY(int8_t delta) {}
    void move(uint8_t dir, uint8_t delta) {}
    void fill_circle(uint16_t cx, uint16_t cy, uint8_t radius, CRGB c) {}
    void drawLine(uint16_t x0, uint16_t y0, uint16_t x1, uint16_t y1, uint32_t c) {}
    void drawLine(uint16_t x0, uint16_t y0, uint16_t x1, uint16_t y1, CRGB c) {}
    void drawCharacter(unsigned char chr, int16_t x, int16_t y, uint8_t w, uint8_t h, uint32_t color) {}
    void drawCharacter(unsigned char chr, int16_t x, int16_t y, uint8_t w, uint8_t h, CRGB color) {}
    void wu_pixel(uint32_t x, uint32_t y, CRGB c) {}
  #endif
  uint8_t * getAudioPalette(int pal); //WLEDMM netmindz ar palette
} segment;
//static int segSize = sizeof(Segment);

// main "strip" class
class WS2812FX {  // 96 bytes
  typedef uint16_t (*mode_ptr)(void); // pointer to mode function
  typedef void (*show_callback)(void); // pre show callback
  typedef struct ModeData {
    uint8_t     _id;   // mode (effect) id
    mode_ptr    _fcn;  // mode (effect) function
    const char *_data; // mode (effect) name and its UI control data
    ModeData(uint8_t id, uint16_t (*fcn)(void), const char *data) : _id(id), _fcn(fcn), _data(data) {}
  } mode_data_t;

  static WS2812FX* instance;
  
  public:

    WS2812FX() :
      paletteFade(0),
      paletteBlend(0),
      milliampsPerLed(55),
      cctBlending(0),
      ablMilliampsMax(ABL_MILLIAMPS_DEFAULT),
      currentMilliamps(0),
      now(millis()),
      timebase(0),
      isMatrix(false),
#ifndef WLED_DISABLE_2D
      hPanels(1),
      vPanels(1),
      panelH(8),
      panelW(8),
      matrix{0,0,0,0},
      panel{{0,0,0,0}},
#endif
      // semi-private (just obscured) used in effect functions through macros
      _currentPalette(CRGBPalette16(CRGB::Black)),
      _colors_t{0,0,0},
      _virtualSegmentLength(0),
      // true private variables
      _length(DEFAULT_LED_COUNT),
      _brightness(DEFAULT_BRIGHTNESS),
      _transitionDur(750),
      _targetFps(WLED_FPS),
      _frametime(FRAMETIME_FIXED),
      _cumulativeFps(2),
      _isServicing(false),
      _isOffRefreshRequired(false),
      _hasWhiteChannel(false),
      _triggered(false),
      _modeCount(MODE_COUNT),
      _callback(nullptr),
      customMappingTable(nullptr),
      customMappingSize(0),
      _lastShow(0),
      _segment_index(0),
      _mainSegment(0)
    {
      WS2812FX::instance = this;
      _mode.reserve(_modeCount);     // allocate memory to prevent initial fragmentation (does not increase size())
      _modeData.reserve(_modeCount); // allocate memory to prevent initial fragmentation (does not increase size())
      if (_mode.capacity() <= 1 || _modeData.capacity() <= 1) _modeCount = 1; // memory allocation failed only show Solid
      else setupEffectData();
    }

    ~WS2812FX() {
      if (customMappingTable) delete[] customMappingTable;
      _mode.clear();
      _modeData.clear();
      _segments.clear();
      customPalettes.clear();
      if (useLedsArray && Segment::_globalLeds) free(Segment::_globalLeds);
    }

    static WS2812FX* getInstance(void) { return instance; }

    void
#ifdef WLED_DEBUG
      printSize(),
#endif
      finalizeInit(),
      service(void),
      setMode(uint8_t segid, uint8_t m),
      setColor(uint8_t slot, uint8_t r, uint8_t g, uint8_t b, uint8_t w = 0),
      setColor(uint8_t slot, uint32_t c),
      setCCT(uint16_t k),
      setBrightness(uint8_t b, bool direct = false),
      setRange(uint16_t i, uint16_t i2, uint32_t col),
      setTransitionMode(bool t),
      purgeSegments(bool force = false),
      setSegment(uint8_t n, uint16_t start, uint16_t stop, uint8_t grouping = 1, uint8_t spacing = 0, uint16_t offset = UINT16_MAX, uint16_t startY=0, uint16_t stopY=1),
      setMainSegmentId(uint8_t n),
      restartRuntime(),
      resetSegments(),
      makeAutoSegments(bool forceReset = false),
      fixInvalidSegments(),
      setPixelColor(int n, uint32_t c),
      show(void),
      setTargetFps(uint8_t fps),
      deserializeMap(uint8_t n=0);

    void fill(uint32_t c) { for (int i = 0; i < _length; i++) setPixelColor(i, c); } // fill whole strip with color (inline)
    void addEffect(uint8_t id, mode_ptr mode_fn, const char *mode_name); // add effect to the list; defined in FX.cpp
    void setupEffectData(void); // add default effects to the list; defined in FX.cpp

    // outsmart the compiler :) by correctly overloading
    inline void setPixelColor(int n, uint8_t r, uint8_t g, uint8_t b, uint8_t w = 0) { setPixelColor(n, RGBW32(r,g,b,w)); }
    inline void setPixelColor(int n, CRGB c) { setPixelColor(n, c.red, c.green, c.blue); }
    inline void trigger(void) { _triggered = true; } // Forces the next frame to be computed on all active segments.
    inline void setShowCallback(show_callback cb) { _callback = cb; }
    inline void setTransition(uint16_t t) { _transitionDur = t; }
    inline void appendSegment(const Segment &seg = Segment()) { _segments.push_back(seg); }

    bool
      checkSegmentAlignment(void),
      hasRGBWBus(void),
      hasCCTBus(void),
      // return true if the strip is being sent pixel updates
      isUpdating(void),
      useLedsArray = true; //WLEDMM default true as recommended for overlapping segments

    inline bool isServicing(void) { return _isServicing; }
    inline bool hasWhiteChannel(void) {return _hasWhiteChannel;}
    inline bool isOffRefreshRequired(void) {return _isOffRefreshRequired;}

    uint8_t
      paletteFade,
      paletteBlend,
      milliampsPerLed,
      cctBlending,
      getActiveSegmentsNum(void),
      getFirstSelectedSegId(void),
      getLastActiveSegmentId(void),
      setPixelSegment(uint8_t n);

    inline uint8_t getBrightness(void) { return _brightness; }
    inline uint8_t getMaxSegments(void) { return MAX_NUM_SEGMENTS; }  // returns maximum number of supported segments (fixed value)
    inline uint8_t getSegmentsNum(void) { return _segments.size(); }  // returns currently present segments
    inline uint8_t getCurrSegmentId(void) { return _segment_index; }
    inline uint8_t getMainSegmentId(void) { return _mainSegment; }
    inline uint8_t getPaletteCount() { return 13 + GRADIENT_PALETTE_COUNT; }  // will only return built-in palette count
    inline uint8_t getTargetFps() { return _targetFps; }
    inline uint8_t getModeCount() { return _modeCount; }

    uint16_t
      ablMilliampsMax,
      currentMilliamps,
      getLengthPhysical(void),
      getFps();

    inline uint16_t getFrameTime(void) { return _frametime; }
    inline uint16_t getMinShowDelay(void) { return MIN_SHOW_DELAY; }
    inline uint16_t getLengthTotal(void) { return _length; }
    inline uint16_t getTransition(void) { return _transitionDur; }

    uint32_t
      now,
      timebase,
      currentColor(uint32_t colorNew, uint8_t tNr),
      getPixelColor(uint16_t);

    inline uint32_t getLastShow(void) { return _lastShow; }
    inline uint32_t segColor(uint8_t i) { return _colors_t[i]; }

    const char *
      getModeData(uint8_t id = 0) { return (id && id<_modeCount) ? _modeData[id] : PSTR("Solid"); }

    const char **
      getModeDataSrc(void) { return &(_modeData[0]); } // vectors use arrays for underlying data

    Segment&        getSegment(uint8_t id);
    inline Segment& getFirstSelectedSeg(void) { return _segments[getFirstSelectedSegId()]; }
    inline Segment& getMainSegment(void)      { return _segments[getMainSegmentId()]; }
    inline Segment* getSegments(void)         { return &(_segments[0]); }

  // 2D support (panels)
    bool
      isMatrix;

#ifndef WLED_DISABLE_2D
    #define WLED_MAX_PANELS 64
    uint8_t
      hPanels,
      vPanels;

    uint16_t
      panelH,
      panelW;

    typedef struct panel_bitfield_t {
      bool bottomStart : 1; // starts at bottom?
      bool rightStart  : 1; // starts on right?
      bool vertical    : 1; // is vertical?
      bool serpentine  : 1; // is serpentine?
    } Panel;
    Panel
      matrix,
      panel[WLED_MAX_PANELS];
#endif

    void
      setUpMatrix(bool reset = true), //WLEDMM: add reset option to switch on/off reset of customMappingTable
      setPixelColorXY(int x, int y, uint32_t c);

    // outsmart the compiler :) by correctly overloading
    inline void setPixelColorXY(int x, int y, byte r, byte g, byte b, byte w = 0) { setPixelColorXY(x, y, RGBW32(r,g,b,w)); } // automatically inline
    inline void setPixelColorXY(int x, int y, CRGB c)                             { setPixelColorXY(x, y, RGBW32(c.r,c.g,c.b,0)); }

    uint32_t
      getPixelColorXY(uint16_t, uint16_t);

  // end 2D support

    void loadCustomPalettes(void); // loads custom palettes from JSON
    CRGBPalette16 _currentPalette; // palette used for current effect (includes transition)
    std::vector<CRGBPalette16> customPalettes; // TODO: move custom palettes out of WS2812FX class

    // using public variables to reduce code size increase due to inline function getSegment() (with bounds checking)
    // and color transitions
    uint32_t _colors_t[3]; // color used for effect (includes transition)
    uint16_t _virtualSegmentLength;

    std::vector<segment> _segments;
    friend class Segment;

  private:
    uint16_t _length;
    uint8_t  _brightness;
    uint16_t _transitionDur;

    uint8_t  _targetFps;
    uint16_t _frametime;
    uint16_t _cumulativeFps;

    // will require only 1 byte
    struct {
      bool _isServicing          : 1;
      bool _isOffRefreshRequired : 1; //periodic refresh is required for the strip to remain off.
      bool _hasWhiteChannel      : 1;
      bool _triggered            : 1;
    };

    uint8_t                  _modeCount;
    std::vector<mode_ptr>    _mode;     // SRAM footprint: 4 bytes per element
    std::vector<const char*> _modeData; // mode (effect) name and its slider control data array

    show_callback _callback;

    uint16_t* customMappingTable;
    uint16_t  customMappingSize;
    
    uint32_t _lastShow;
    
    uint8_t _segment_index;
    uint8_t _mainSegment;

    void
      estimateCurrentAndLimitBri(void);
};

extern const char JSON_mode_names[];
extern const char JSON_palette_names[];

#endif<|MERGE_RESOLUTION|>--- conflicted
+++ resolved
@@ -373,17 +373,11 @@
     uint32_t call;  // call counter
     uint16_t aux0;  // custom var
     uint16_t aux1;  // custom var
-<<<<<<< HEAD
-    byte* data;
-    CRGB* leds;
-    static CRGB *_globalLeds;
-    void *jMap; //WLEDMM jMap
-=======
     byte* data;     // effect data pointer
     CRGB* leds;     // local leds[] array (may be a pointer to global)
     static CRGB *_globalLeds;             // global leds[] array
     static uint16_t maxWidth, maxHeight;  // these define matrix width & height (max. segment dimensions)
->>>>>>> b241872a
+    void *jMap; //WLEDMM jMap
 
   private:
     union {
