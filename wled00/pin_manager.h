#ifndef WLED_PIN_MANAGER_H
#define WLED_PIN_MANAGER_H
/*
 * Registers pins so there is no attempt for two interfaces to use the same pin
 */
#include <Arduino.h>
#include "const.h" // for USERMOD_* values

typedef struct PinManagerPinType {
  int8_t  pin;
  uint8_t isOutput;
} managed_pin_type;

/*
 * Allows PinManager to "lock" an allocation to a specific
 * owner, so someone else doesn't accidentally de-allocate
 * a pin it hasn't allocated.  Also enhances debugging.
 * 
 * RAM Cost:
 *     17 bytes on ESP8266
 *     40 bytes on ESP32
 */
enum struct PinOwner : uint8_t {
  None          = 0,            // default == legacy == unspecified owner
  // High bit is set for all built-in pin owners
  // StatusLED  -- THIS SHOULD NEVER BE ALLOCATED -- see handleStatusLED()
  Ethernet      = 0x81,
  BusDigital    = 0x82,
  BusDigital2   = 0x83,
  BusPwm        = 0x84,   // 'BusP' == PWM output using BusPwm
  Button        = 0x85,   // 'Butn' == button from configuration
  IR            = 0x86,   // 'IR'   == IR receiver pin from configuration
  Relay         = 0x87,   // 'Rly'  == Relay pin from configuration
  SPI_RAM       = 0x88,   // 'SpiR' == SPI RAM
  DebugOut      = 0x89,   // 'Dbg'  == debug output always IO1
  DMX           = 0x8A,   // 'DMX'  == hard-coded to IO2
  // Use UserMod IDs from const.h here
  UM_Unspecified       = USERMOD_ID_UNSPECIFIED,        // 0x01
  UM_Example           = USERMOD_ID_EXAMPLE,            // 0x02 // Usermod "usermod_v2_example.h"
  UM_Temperature       = USERMOD_ID_TEMPERATURE,        // 0x03 // Usermod "usermod_temperature.h"
  // #define USERMOD_ID_FIXNETSERVICES                  // 0x04 // Usermod "usermod_Fix_unreachable_netservices.h" -- Does not allocate pins
  UM_PIR               = USERMOD_ID_PIRSWITCH,          // 0x05 // Usermod "usermod_PIR_sensor_switch.h"
  // #define USERMOD_ID_IMU                             // 0x06 // Usermod "usermod_mpu6050_imu.h" -- Uses "standard" I2C pins ... TODO -- enable shared I2C bus use
  UM_FourLineDisplay   = USERMOD_ID_FOUR_LINE_DISP,     // 0x07 // Usermod "usermod_v2_four_line_display.h
  UM_RotaryEncoderUI   = USERMOD_ID_ROTARY_ENC_UI,      // 0x08 // Usermod "usermod_v2_rotary_encoder_ui.h"
  // #define USERMOD_ID_AUTO_SAVE                       // 0x09 // Usermod "usermod_v2_auto_save.h" -- Does not allocate pins
  // #define USERMOD_ID_DHT                             // 0x0A // Usermod "usermod_dht.h" -- Statically allocates pins, not compatible with pinManager?
  // #define USERMOD_ID_MODE_SORT                       // 0x0B // Usermod "usermod_v2_mode_sort.h" -- Does not allocate pins
  // #define USERMOD_ID_VL53L0X                         // 0x0C // Usermod "usermod_vl53l0x_gestures.h" -- Uses "standard" I2C pins ... TODO -- enable shared I2C bus use
  UM_MultiRelay        = USERMOD_ID_MULTI_RELAY,        // 0x0D // Usermod "usermod_multi_relay.h"
  UM_AnimatedStaircase = USERMOD_ID_ANIMATED_STAIRCASE, // 0x0E // Usermod "Animated_Staircase.h"
  // #define USERMOD_ID_RTC                             // 0x0F // Usermod "usermod_rtc.h" -- Uses "standard" I2C pins ... TODO -- enable shared I2C bus use
  // #define USERMOD_ID_ELEKSTUBE_IPS                   // 0x10 // Usermod "usermod_elekstube_ips.h" -- Uses quite a few pins ... see Hardware.h and User_Setup.h
  // #define USERMOD_ID_SN_PHOTORESISTOR                // 0x11 // Usermod "usermod_sn_photoresistor.h" -- Uses hard-coded pin (PHOTORESISTOR_PIN == A0), but could be easily updated to use pinManager
<<<<<<< HEAD
  UM_QuinLEDAnPenta = USERMOD_ID_QUINLED_AN_PENTA,      // 0x17 // Usermod "quinled-an-penta.h"
=======
  UM_RGBRotaryEncoder  = USERMOD_RGB_ROTARY_ENCODER     // 0x16 // Usermod "rgb-rotary-encoder.h"
>>>>>>> 00f1b483
};
static_assert(0u == static_cast<uint8_t>(PinOwner::None), "PinOwner::None must be zero, so default array initialization works as expected");

class PinManagerClass {
  private:
  #ifdef ESP8266
  uint8_t pinAlloc[3] = {0x00, 0x00, 0x00}; //24bit, 1 bit per pin, we use first 17bits
  PinOwner ownerTag[17] = { PinOwner::None };
  #else
  uint8_t pinAlloc[5] = {0x00, 0x00, 0x00, 0x00, 0x00}; //40bit, 1 bit per pin, we use all bits
  uint8_t ledcAlloc[2] = {0x00, 0x00}; //16 LEDC channels
  PinOwner ownerTag[40] = { PinOwner::None };
  #endif

  public:
  // De-allocates a single pin
  bool deallocatePin(byte gpio, PinOwner tag);
  // Allocates a single pin, with an owner tag.
  // De-allocation requires the same owner tag (or override)
  bool allocatePin(byte gpio, bool output, PinOwner tag);
  // Allocates all the pins, or allocates none of the pins, with owner tag.
  // Provided to simplify error condition handling in clients 
  // using more than one pin, such as I2C, SPI, rotary encoders,
  // ethernet, etc..
  bool allocateMultiplePins(const managed_pin_type * mptArray, byte arrayElementCount, PinOwner tag );

  #if !defined(ESP8266) // ESP8266 compiler doesn't understand deprecated attribute
  [[deprecated("Replaced by three-parameter allocatePin(gpio, output, ownerTag), for improved debugging")]]
  #endif
  inline bool allocatePin(byte gpio, bool output = true) { return allocatePin(gpio, output, PinOwner::None); }
  #if !defined(ESP8266) // ESP8266 compiler doesn't understand deprecated attribute
  [[deprecated("Replaced by three-parameter deallocatePin(gpio, output, ownerTag), for improved debugging")]]
  #endif
  inline void deallocatePin(byte gpio) { deallocatePin(gpio, PinOwner::None); }

  bool isPinAllocated(byte gpio, PinOwner tag = PinOwner::None);
  bool isPinOk(byte gpio, bool output = true);

  #ifdef ARDUINO_ARCH_ESP32
  byte allocateLedc(byte channels);
  void deallocateLedc(byte pos, byte channels);
  #endif
};

extern PinManagerClass pinManager;
#endif<|MERGE_RESOLUTION|>--- conflicted
+++ resolved
@@ -52,11 +52,8 @@
   // #define USERMOD_ID_RTC                             // 0x0F // Usermod "usermod_rtc.h" -- Uses "standard" I2C pins ... TODO -- enable shared I2C bus use
   // #define USERMOD_ID_ELEKSTUBE_IPS                   // 0x10 // Usermod "usermod_elekstube_ips.h" -- Uses quite a few pins ... see Hardware.h and User_Setup.h
   // #define USERMOD_ID_SN_PHOTORESISTOR                // 0x11 // Usermod "usermod_sn_photoresistor.h" -- Uses hard-coded pin (PHOTORESISTOR_PIN == A0), but could be easily updated to use pinManager
-<<<<<<< HEAD
-  UM_QuinLEDAnPenta = USERMOD_ID_QUINLED_AN_PENTA,      // 0x17 // Usermod "quinled-an-penta.h"
-=======
   UM_RGBRotaryEncoder  = USERMOD_RGB_ROTARY_ENCODER     // 0x16 // Usermod "rgb-rotary-encoder.h"
->>>>>>> 00f1b483
+  UM_QuinLEDAnPenta    = USERMOD_ID_QUINLED_AN_PENTA,   // 0x17 // Usermod "quinled-an-penta.h"
 };
 static_assert(0u == static_cast<uint8_t>(PinOwner::None), "PinOwner::None must be zero, so default array initialization works as expected");
 
