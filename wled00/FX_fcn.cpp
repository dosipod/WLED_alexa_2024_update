--- conflicted
+++ resolved
@@ -964,13 +964,8 @@
   c.R = col >> 16; c.G = col >> 8; c.B = col; c.W = col >> 24;
 
   byte b = getBrightness();
-<<<<<<< HEAD
-  if (color == _analogLastColor && b == _analogLastBri) return;
-
-=======
   if (c == _analogLastColor && b == _analogLastBri) return;
-  
->>>>>>> aab2e455
+
   // check color values for Warm / Cold white mix (for RGBW)  // EsplanexaDevice.cpp
   #ifdef WLED_USE_5CH_LEDS
     if        (c.R == 255 && c.G == 255 && c.B == 255 && c.W == 255) {
@@ -988,13 +983,8 @@
     }
   #else
     bus->SetRgbwPwm(c.R * b / 255, c.G * b / 255, c.B * b / 255, c.W * b / 255);
-<<<<<<< HEAD
   #endif
-  _analogLastColor = color;
-=======
-  #endif   
   _analogLastColor = c;
->>>>>>> aab2e455
   _analogLastBri = b;
 }
 #else
