/*
  WS2812FX_fcn.cpp contains all utility functions
  Harm Aldick - 2016
  www.aldick.org
  LICENSE
  The MIT License (MIT)
  Copyright (c) 2016  Harm Aldick
  Permission is hereby granted, free of charge, to any person obtaining a copy
  of this software and associated documentation files (the "Software"), to deal
  in the Software without restriction, including without limitation the rights
  to use, copy, modify, merge, publish, distribute, sublicense, and/or sell
  copies of the Software, and to permit persons to whom the Software is
  furnished to do so, subject to the following conditions:
  The above copyright notice and this permission notice shall be included in
  all copies or substantial portions of the Software.
  THE SOFTWARE IS PROVIDED "AS IS", WITHOUT WARRANTY OF ANY KIND, EXPRESS OR
  IMPLIED, INCLUDING BUT NOT LIMITED TO THE WARRANTIES OF MERCHANTABILITY,
  FITNESS FOR A PARTICULAR PURPOSE AND NONINFRINGEMENT. IN NO EVENT SHALL THE
  AUTHORS OR COPYRIGHT HOLDERS BE LIABLE FOR ANY CLAIM, DAMAGES OR OTHER
  LIABILITY, WHETHER IN AN ACTION OF CONTRACT, TORT OR OTHERWISE, ARISING FROM,
  OUT OF OR IN CONNECTION WITH THE SOFTWARE OR THE USE OR OTHER DEALINGS IN
  THE SOFTWARE.

  Modified heavily for WLED
*/
#include "wled.h"
#include "FX.h"
#include "palettes.h"

/*
  Custom per-LED mapping has moved!

  Create a file "ledmap.json" using the edit page.

  this is just an example (30 LEDs). It will first set all even, then all uneven LEDs.
  {"map":[
  0, 2, 4, 6, 8, 10, 12, 14, 16, 18, 20, 22, 24, 26, 28,
  1, 3, 5, 7, 9, 11, 13, 15, 17, 19, 21, 23, 25, 27, 29]}

  another example. Switches direction every 5 LEDs.
  {"map":[
  0, 1, 2, 3, 4, 9, 8, 7, 6, 5, 10, 11, 12, 13, 14,
  19, 18, 17, 16, 15, 20, 21, 22, 23, 24, 29, 28, 27, 26, 25]}
*/

//factory defaults LED setup
//#define PIXEL_COUNTS 30, 30, 30, 30
//#define DATA_PINS 16, 1, 3, 4
//#define DEFAULT_LED_TYPE TYPE_WS2812_RGB

#ifndef PIXEL_COUNTS
  #define PIXEL_COUNTS DEFAULT_LED_COUNT
#endif

#ifndef DATA_PINS
  #define DATA_PINS LEDPIN
#endif

#ifndef DEFAULT_LED_TYPE
  #define DEFAULT_LED_TYPE TYPE_WS2812_RGB
#endif

#ifndef DEFAULT_LED_COLOR_ORDER
  #define DEFAULT_LED_COLOR_ORDER COL_ORDER_GRB  //default to GRB
#endif


#if MAX_NUM_SEGMENTS < WLED_MAX_BUSSES
  #error "Max segments must be at least max number of busses!"
#endif


///////////////////////////////////////////////////////////////////////////////
// Segment class implementation
///////////////////////////////////////////////////////////////////////////////
uint16_t Segment::_usedSegmentData = 0U; // amount of RAM all segments use for their data[]
CRGB    *Segment::_globalLeds = nullptr;
uint16_t Segment::maxWidth = DEFAULT_LED_COUNT;
uint16_t Segment::maxHeight = 1;

// copy constructor
Segment::Segment(const Segment &orig) {
  //DEBUG_PRINTLN(F("-- Copy segment constructor --"));
  memcpy(this, &orig, sizeof(Segment));
  name = nullptr;
  data = nullptr;
  _dataLen = 0;
  _t = nullptr;
  if (leds && !Segment::_globalLeds) leds = nullptr;
  if (orig.name) { name = new char[strlen(orig.name)+1]; if (name) strcpy(name, orig.name); }
  if (orig.data) { if (allocateData(orig._dataLen)) memcpy(data, orig.data, orig._dataLen); }
  if (orig._t)   { _t = new Transition(orig._t->_dur, orig._t->_briT, orig._t->_cctT, orig._t->_colorT); }
  if (orig.leds && !Segment::_globalLeds) { leds = (CRGB*)malloc(sizeof(CRGB)*length()); if (leds) memcpy(leds, orig.leds, sizeof(CRGB)*length()); }
  jMap = nullptr; //WLEDMM jMap
}

// move constructor
Segment::Segment(Segment &&orig) noexcept {
  //DEBUG_PRINTLN(F("-- Move segment constructor --"));
  memcpy(this, &orig, sizeof(Segment));
  orig.name = nullptr;
  orig.data = nullptr;
  orig._dataLen = 0;
  orig._t   = nullptr;
  orig.leds = nullptr;
  orig.jMap = nullptr; //WLEDMM jMap
}

// copy assignment
Segment& Segment::operator= (const Segment &orig) {
  //DEBUG_PRINTLN(F("-- Copying segment --"));
  if (this != &orig) {
    // clean destination
    if (name) delete[] name;
    if (_t)   delete _t;
    if (leds && !Segment::_globalLeds) free(leds);
    deallocateData();
    // copy source
    memcpy(this, &orig, sizeof(Segment));
    // erase pointers to allocated data
    name = nullptr;
    data = nullptr;
    _dataLen = 0;
    _t = nullptr;
    if (!Segment::_globalLeds) leds = nullptr;
    // copy source data
    if (orig.name) { name = new char[strlen(orig.name)+1]; if (name) strcpy(name, orig.name); }
    if (orig.data) { if (allocateData(orig._dataLen)) memcpy(data, orig.data, orig._dataLen); }
    if (orig._t)   { _t = new Transition(orig._t->_dur, orig._t->_briT, orig._t->_cctT, orig._t->_colorT); }
    if (orig.leds && !Segment::_globalLeds) { leds = (CRGB*)malloc(sizeof(CRGB)*length()); if (leds) memcpy(leds, orig.leds, sizeof(CRGB)*length()); }
    jMap = nullptr; //WLEDMM jMap
  }
  return *this;
}

// move assignment
Segment& Segment::operator= (Segment &&orig) noexcept {
  //DEBUG_PRINTLN(F("-- Moving segment --"));
  if (this != &orig) {
    if (name) delete[] name; // free old name
    deallocateData(); // free old runtime data
    if (_t) delete _t;
    if (leds && !Segment::_globalLeds) free(leds);
    memcpy(this, &orig, sizeof(Segment));
    orig.name = nullptr;
    orig.data = nullptr;
    orig._dataLen = 0;
    orig._t   = nullptr;
    orig.leds = nullptr;
    orig.jMap = nullptr; //WLEDMM jMap
  }
  return *this;
}

bool Segment::allocateData(size_t len) {
  if (data && _dataLen == len) return true; //already allocated
  deallocateData();
  if (Segment::getUsedSegmentData() + len > MAX_SEGMENT_DATA) return false; //not enough memory
  // if possible use SPI RAM on ESP32
  #if defined(ARDUINO_ARCH_ESP32) && defined(WLED_USE_PSRAM)
  if (psramFound())
    data = (byte*) ps_malloc(len);
  else
  #endif
    data = (byte*) malloc(len);
  if (!data) return false; //allocation failed
  Segment::addUsedSegmentData(len);
  _dataLen = len;
  memset(data, 0, len);
  return true;
}

void Segment::deallocateData() {
  if (!data) return;
  free(data);
  data = nullptr;
  Segment::addUsedSegmentData(-_dataLen);
  _dataLen = 0;
}

/** 
  * If reset of this segment was requested, clears runtime
  * settings of this segment.
  * Must not be called while an effect mode function is running
  * because it could access the data buffer and this method 
  * may free that data buffer.
  */
void Segment::resetIfRequired() {
  if (reset) {
    if (leds && !Segment::_globalLeds) { free(leds); leds = nullptr; }
    //if (_t) { delete _t; _t = nullptr; transitional = false; }
    next_time = 0; step = 0; call = 0; aux0 = 0; aux1 = 0; 
    reset = false; // setOption(SEG_OPTION_RESET, false);
  }
}

void Segment::setUpLeds() {
  // deallocation happens in resetIfRequired() as it is called when segment changes or in destructor
  if (Segment::_globalLeds)
    #ifndef WLED_DISABLE_2D
    leds = &Segment::_globalLeds[start + startY*Segment::maxWidth];
    #else
    leds = &Segment::_globalLeds[start];
    #endif
  else if (!leds) {
    #if defined(ARDUINO_ARCH_ESP32) && defined(WLED_USE_PSRAM)
    if (psramFound())
      leds = (CRGB*)ps_malloc(sizeof(CRGB)*length());
    else
    #endif
      leds = (CRGB*)malloc(sizeof(CRGB)*length());
  }
}

CRGBPalette16 &Segment::loadPalette(CRGBPalette16 &targetPalette, uint8_t pal) {
  static unsigned long _lastPaletteChange = 0; // perhaps it should be per segment
  static CRGBPalette16 randomPalette = CRGBPalette16(DEFAULT_COLOR);
  byte tcp[72];
  if (pal < 245 && pal > GRADIENT_PALETTE_COUNT+13) pal = 0;
  if (pal > 245 && (strip.customPalettes.size() == 0 || 255U-pal > strip.customPalettes.size()-1)) pal = 0;
  //default palette. Differs depending on effect
  if (pal == 0) switch (mode) {
    case FX_MODE_FIRE_2012  : pal = 35; break; // heat palette
    case FX_MODE_COLORWAVES : pal = 26; break; // landscape 33
    case FX_MODE_FILLNOISE8 : pal =  9; break; // ocean colors
    case FX_MODE_NOISE16_1  : pal = 20; break; // Drywet
    case FX_MODE_NOISE16_2  : pal = 43; break; // Blue cyan yellow
    case FX_MODE_NOISE16_3  : pal = 35; break; // heat palette
    case FX_MODE_NOISE16_4  : pal = 26; break; // landscape 33
    case FX_MODE_GLITTER    : pal = 11; break; // rainbow colors
    case FX_MODE_SUNRISE    : pal = 35; break; // heat palette
    case FX_MODE_FLOW       : pal =  6; break; // party
  }
  switch (pal) {
    case 0: //default palette. Exceptions for specific effects above
      targetPalette = PartyColors_p; break;
    case 1: //periodically replace palette with a random one. Doesn't work with multiple FastLED segments
      if (millis() - _lastPaletteChange > 5000 /*+ ((uint32_t)(255-intensity))*100*/) {
        randomPalette = CRGBPalette16(
                        CHSV(random8(), random8(160, 255), random8(128, 255)),
                        CHSV(random8(), random8(160, 255), random8(128, 255)),
                        CHSV(random8(), random8(160, 255), random8(128, 255)),
                        CHSV(random8(), random8(160, 255), random8(128, 255)));
        _lastPaletteChange = millis();
      }
      targetPalette = randomPalette; break;
    case 2: {//primary color only
      CRGB prim = gamma32(colors[0]);
      targetPalette = CRGBPalette16(prim); break;}
    case 3: {//primary + secondary
      CRGB prim = gamma32(colors[0]);
      CRGB sec  = gamma32(colors[1]);
      targetPalette = CRGBPalette16(prim,prim,sec,sec); break;}
    case 4: {//primary + secondary + tertiary
      CRGB prim = gamma32(colors[0]);
      CRGB sec  = gamma32(colors[1]);
      CRGB ter  = gamma32(colors[2]);
      targetPalette = CRGBPalette16(ter,sec,prim); break;}
    case 5: {//primary + secondary (+tert if not off), more distinct
      CRGB prim = gamma32(colors[0]);
      CRGB sec  = gamma32(colors[1]);
      if (colors[2]) {
        CRGB ter = gamma32(colors[2]);
        targetPalette = CRGBPalette16(prim,prim,prim,prim,prim,sec,sec,sec,sec,sec,ter,ter,ter,ter,ter,prim);
      } else {
        targetPalette = CRGBPalette16(prim,prim,prim,prim,prim,prim,prim,prim,sec,sec,sec,sec,sec,sec,sec,sec);
      }
      break;}
    case 6: //Party colors
      targetPalette = PartyColors_p; break;
    case 7: //Cloud colors
      targetPalette = CloudColors_p; break;
    case 8: //Lava colors
      targetPalette = LavaColors_p; break;
    case 9: //Ocean colors
      targetPalette = OceanColors_p; break;
    case 10: //Forest colors
      targetPalette = ForestColors_p; break;
    case 11: //Rainbow colors
      targetPalette = RainbowColors_p; break;
    case 12: //Rainbow stripe colors
      targetPalette = RainbowStripeColors_p; break;
    case 71: //WLEDMM netmindz ar palette +1
    case 72: //WLEDMM netmindz ar palette +1
        targetPalette.loadDynamicGradientPalette(getAudioPalette(pal)); break; 
    default: //progmem palettes
      if (pal>245) {
        targetPalette = strip.customPalettes[255-pal]; // we checked bounds above
      } else {
        memcpy_P(tcp, (byte*)pgm_read_dword(&(gGradientPalettes[pal-13])), 72);
        targetPalette.loadDynamicGradientPalette(tcp);
      }
      break;
  }
  return targetPalette;
}

void Segment::startTransition(uint16_t dur) {
  if (transitional || _t) return; // already in transition no need to store anything

  // starting a transition has to occur before change so we get current values 1st
  uint8_t _briT = currentBri(on ? opacity : 0);
  uint8_t _cctT = currentBri(cct, true);
  CRGBPalette16 _palT; loadPalette(_palT, palette);
  uint8_t _modeP = mode;
  uint32_t _colorT[NUM_COLORS];
  for (size_t i=0; i<NUM_COLORS; i++) _colorT[i] = currentColor(i, colors[i]);

  if (!_t) _t = new Transition(dur); // no previous transition running
  if (!_t) return; // failed to allocate data
  _t->_briT  = _briT;
  _t->_cctT  = _cctT;
  _t->_palT  = _palT;
  _t->_modeP = _modeP;
  for (size_t i=0; i<NUM_COLORS; i++) _t->_colorT[i] = _colorT[i];
  transitional = true; // setOption(SEG_OPTION_TRANSITIONAL, true);
}

// transition progression between 0-65535
uint16_t Segment::progress() {
  if (!transitional || !_t) return 0xFFFFU;
  uint32_t timeNow = millis();
  if (timeNow - _t->_start > _t->_dur || _t->_dur == 0) return 0xFFFFU;
  return (timeNow - _t->_start) * 0xFFFFU / _t->_dur;
}

uint8_t Segment::currentBri(uint8_t briNew, bool useCct) {
  if (transitional && _t) {
    uint32_t prog = progress() + 1;
    if (useCct) return ((briNew * prog) + _t->_cctT * (0x10000 - prog)) >> 16;
    else        return ((briNew * prog) + _t->_briT * (0x10000 - prog)) >> 16;
  } else {
    return briNew;
  }
}

uint8_t Segment::currentMode(uint8_t newMode) {
  return (progress()>32767U) ? newMode : _t->_modeP; // change effect in the middle of transition
}

uint32_t Segment::currentColor(uint8_t slot, uint32_t colorNew) {
  return transitional && _t ? color_blend(_t->_colorT[slot], colorNew, progress(), true) : colorNew;
}

CRGBPalette16 &Segment::currentPalette(CRGBPalette16 &targetPalette, uint8_t pal) {
  loadPalette(targetPalette, pal);
  if (transitional && _t && progress() < 0xFFFFU) {
    // blend palettes
    // there are about 255 blend passes of 48 "blends" to completely blend two palettes (in _dur time)
    // minimum blend time is 100ms maximum is 65535ms
    uint32_t timeMS = millis() - _t->_start;
    uint16_t noOfBlends = (255U * timeMS / _t->_dur) - _t->_prevPaletteBlends;
    for (int i=0; i<noOfBlends; i++, _t->_prevPaletteBlends++) nblendPaletteTowardPalette(_t->_palT, targetPalette, 48);
    targetPalette = _t->_palT; // copy transitioning/temporary palette
  }
  return targetPalette;
}

void Segment::handleTransition() {
  if (!transitional) return;
  unsigned long maxWait = millis() + 20;
  if (mode == FX_MODE_STATIC && next_time > maxWait) next_time = maxWait;
  if (progress() == 0xFFFFU) {
    if (_t) {
      if (_t->_modeP != mode) markForReset();
      delete _t;
      _t = nullptr;
    }
    transitional = false; // finish transitioning segment
  }
}

bool Segment::setColor(uint8_t slot, uint32_t c) { //returns true if changed
  if (slot >= NUM_COLORS || c == colors[slot]) return false;
  if (fadeTransition) startTransition(strip.getTransition()); // start transition prior to change
  colors[slot] = c;
  stateChanged = true; // send UDP/WS broadcast
  return true;
}

void Segment::setCCT(uint16_t k) {
  if (k > 255) { //kelvin value, convert to 0-255
    if (k < 1900)  k = 1900;
    if (k > 10091) k = 10091;
    k = (k - 1900) >> 5;
  }
  if (cct == k) return;
  if (fadeTransition) startTransition(strip.getTransition()); // start transition prior to change
  cct = k;
  stateChanged = true; // send UDP/WS broadcast
}

void Segment::setOpacity(uint8_t o) {
  if (opacity == o) return;
  if (fadeTransition) startTransition(strip.getTransition()); // start transition prior to change
  opacity = o;
  stateChanged = true; // send UDP/WS broadcast
}

void Segment::setOption(uint8_t n, bool val) {
  bool prevOn = on;
  if (fadeTransition && n == SEG_OPTION_ON && val != prevOn) startTransition(strip.getTransition()); // start transition prior to change
  if (val) options |=   0x01 << n;
  else     options &= ~(0x01 << n);
  if (!(n == SEG_OPTION_SELECTED || n == SEG_OPTION_RESET || n == SEG_OPTION_TRANSITIONAL)) stateChanged = true; // send UDP/WS broadcast
}

void Segment::setMode(uint8_t fx, bool loadDefaults) {
  // if we have a valid mode & is not reserved
  if (fx < strip.getModeCount() && strncmp_P("RSVD", strip.getModeData(fx), 4)) {
    if (fx != mode) {
      startTransition(strip.getTransition()); // set effect transitions
      //markForReset(); // transition will handle this
      mode = fx;

      // load default values from effect string
      if (loadDefaults) {
        int16_t sOpt;
        sOpt = extractModeDefaults(fx, "sx");   if (sOpt >= 0) speed     = sOpt;
        sOpt = extractModeDefaults(fx, "ix");   if (sOpt >= 0) intensity = sOpt;
        sOpt = extractModeDefaults(fx, "c1");   if (sOpt >= 0) custom1   = sOpt;
        sOpt = extractModeDefaults(fx, "c2");   if (sOpt >= 0) custom2   = sOpt;
        sOpt = extractModeDefaults(fx, "c3");   if (sOpt >= 0) custom3   = sOpt;
        sOpt = extractModeDefaults(fx, "m12");  if (sOpt >= 0) map1D2D   = constrain(sOpt, 0, 7);
        sOpt = extractModeDefaults(fx, "si");   if (sOpt >= 0) soundSim  = constrain(sOpt, 0, 7);
        sOpt = extractModeDefaults(fx, "rev");  if (sOpt >= 0) reverse   = (bool)sOpt;
        sOpt = extractModeDefaults(fx, "mi");   if (sOpt >= 0) mirror    = (bool)sOpt; // NOTE: setting this option is a risky business
        sOpt = extractModeDefaults(fx, "rY");   if (sOpt >= 0) reverse_y = (bool)sOpt;
        sOpt = extractModeDefaults(fx, "mY");   if (sOpt >= 0) mirror_y  = (bool)sOpt; // NOTE: setting this option is a risky business
        sOpt = extractModeDefaults(fx, "pal");  if (sOpt >= 0) setPalette(sOpt);
      }
      stateChanged = true; // send UDP/WS broadcast
    }
  }
}

void Segment::setPalette(uint8_t pal) {
  if (pal < 245 && pal > GRADIENT_PALETTE_COUNT+13) pal = 0; // built in palettes
  if (pal > 245 && (strip.customPalettes.size() == 0 || 255U-pal > strip.customPalettes.size()-1)) pal = 0; // custom palettes
  if (pal != palette) {
    if (strip.paletteFade) startTransition(strip.getTransition());
    palette = pal;
    stateChanged = true; // send UDP/WS broadcast
  }
}

// 2D matrix
uint16_t Segment::virtualWidth() const {
  uint16_t groupLen = groupLength();
  uint16_t vWidth = ((transpose ? height() : width()) + groupLen - 1) / groupLen;
  if (mirror) vWidth = (vWidth + 1) /2;  // divide by 2 if mirror, leave at least a single LED
  return vWidth;
}

uint16_t Segment::virtualHeight() const {
  uint16_t groupLen = groupLength();
  uint16_t vHeight = ((transpose ? width() : height()) + groupLen - 1) / groupLen;
  if (mirror_y) vHeight = (vHeight + 1) /2;  // divide by 2 if mirror, leave at least a single LED
  return vHeight;
}

uint16_t Segment::nrOfVStrips() const {
  uint16_t vLen = 1;
#ifndef WLED_DISABLE_2D
  if (is2D()) {
    switch (map1D2D) {
      case M12_pBar:
        vLen = virtualWidth();
        break;
      case M12_sCircle: //WLEDMM
        vLen = (virtualWidth() + virtualHeight()) / 6; // take third of the average width
        break;
      case M12_sBlock: //WLEDMM
        vLen = (virtualWidth() + virtualHeight()) / 8; // take half of the average width
        break;
    }
  }
#endif
  return vLen;
}

//WLEDMM jMap
struct XandY {
  uint8_t x;
  uint8_t y;
};
struct ArrayAndSize {
  uint8_t size;
  XandY *array;
};
class JMapC {
  public:
    char previousSegmentName[50] = "";

    ~JMapC() {
      Serial.println("~JMapC");
      deletejVectorMap();
    }
    void deletejVectorMap() {
      if (jVectorMap.size() > 0) {
        Serial.println("delete jVectorMap");
        for (int i=0; i<jVectorMap.size(); i++)
          delete jVectorMap[i].array; 
        jVectorMap.clear();
      }
    }
    uint16_t length() {
      updatejMapDoc();
      size_t size = jVectorMap.size();
      if (size > 0)
        return size;
      else
        return SEGMENT.virtualWidth() * SEGMENT.virtualHeight(); //pixels
    }
    void setPixelColor(uint16_t i, uint32_t col) {
      updatejMapDoc();
      if (jVectorMap.size() > i) {
        if (i==0) {
          SEGMENT.fadeToBlackBy(10); //as not all pixels used
        }
        for (int j=0; j<jVectorMap[i].size; j++) {
          SEGMENT.setPixelColorXY(jVectorMap[i].array[j].x * scale, jVectorMap[i].array[j].y * scale, col);
        }
      }
    }
    uint32_t getPixelColor(uint16_t i) {
      updatejMapDoc();
      if (jVectorMap.size() > 0)
        return SEGMENT.getPixelColorXY(jVectorMap[i].array[0].x * scale, jVectorMap[i].array[0].y * scale);
      else
        return 0;
    }
  private:
    std::vector<ArrayAndSize> jVectorMap; 
    StaticJsonDocument<4096> docChunk; //must fit forks with about 32 points each
    uint8_t scale;

    void updatejMapDoc() {
      if (SEGMENT.name == nullptr && jVectorMap.size() > 0) {
        deletejVectorMap();
      }
      else if (SEGMENT.name != nullptr && strcmp(SEGMENT.name, previousSegmentName) != 0) {
        uint32_t dataSize = 0;
        deletejVectorMap();
        Serial.print("New "); Serial.println(SEGMENT.name);
        char jMapFileName[50];
        strcpy(jMapFileName, "/");
        strcat(jMapFileName, SEGMENT.name);
        strcat(jMapFileName, ".jmap");
        File jMapFile;
        jMapFile = WLED_FS.open(jMapFileName, "r");

        uint8_t maxWidth = 0;
        uint8_t maxHeight = 0;

        //https://arduinojson.org/v6/how-to/deserialize-a-very-large-document/
        jMapFile.find("[");
        do {
          DeserializationError err = deserializeJson(docChunk, jMapFile);
          // serializeJson(docChunk, Serial); Serial.println();
          // Serial.printf("docChunk  %u / %u%% (%u %u %u) %u\n", (unsigned int)docChunk.memoryUsage(), 100 * docChunk.memoryUsage() / docChunk.capacity(), (unsigned int)docChunk.size(), docChunk.overflowed(), (unsigned int)docChunk.nesting(), jMapFile.size());
          if (err) 
          {
            Serial.printf("deserializeJson() of parseTree failed with code %s\n", err.c_str());
            delete[] SEGMENT.name; SEGMENT.name = nullptr; //need to clear the name as otherwise continuously loaded
            return;
          }

          if (docChunk.is<JsonArray>()) { //each item is or an array of arrays (fork) or an array of x,y (no fork)
            //fill the vector with arrays and get the width and height of the jMap

            JsonArray arrayChunk = docChunk.as<JsonArray>();
            ArrayAndSize arrayAndSize;
            arrayAndSize.size = 0;
            if (arrayChunk[0].is<JsonArray>()) { //if array of arrays
              arrayAndSize.array = new XandY[arrayChunk.size()];
              for (JsonVariant arrayElement: arrayChunk) {
                maxWidth = MAX(maxWidth, arrayElement[0].as<uint8_t>());
                maxHeight = MAX(maxHeight, arrayElement[1].as<uint8_t>());
                arrayAndSize.array[arrayAndSize.size].x = arrayElement[0].as<uint8_t>();
                arrayAndSize.array[arrayAndSize.size].y = arrayElement[1].as<uint8_t>();
                arrayAndSize.size++;
                dataSize += sizeof(XandY);
              }
            }
            else { // if array (of x and y)
              arrayAndSize.array = new XandY[1];
              maxWidth = MAX(maxWidth, arrayChunk[0].as<uint8_t>());
              maxHeight = MAX(maxHeight, arrayChunk[1].as<uint8_t>());
              arrayAndSize.array[arrayAndSize.size].x = arrayChunk[0].as<uint8_t>();
              arrayAndSize.array[arrayAndSize.size].y = arrayChunk[1].as<uint8_t>();
              arrayAndSize.size++;
              dataSize += sizeof(XandY);
            }
            jVectorMap.push_back(arrayAndSize);
            dataSize += sizeof(arrayAndSize);
          }

        } while (jMapFile.findUntil(",", "]"));

        maxWidth++; maxHeight++;
        scale = MIN(SEGMENT.virtualWidth() / maxWidth, SEGMENT.virtualHeight() / maxHeight);

        dataSize += sizeof(jVectorMap);
        Serial.print("dataSize ");
        Serial.print(dataSize);
        Serial.print(" scale ");
        Serial.println(scale);
        strcpy(previousSegmentName, SEGMENT.name);
      }
    } //updatejMapDoc
}; //class JMapC

//WLEDMM jMap
void Segment::createjMap() {
  if (!jMap) {
    Serial.println("createjMap");
    jMap = new JMapC();
  }
}

//WLEDMM jMap
void Segment::deletejMap() {
  //Should be called from ~Segment but causes crash (and ~Segment is called quite often...)
  if (jMap) {
    Serial.println("deletejMap");
    delete (JMapC *)jMap; jMap = nullptr;
  }
}

// 1D strip
uint16_t Segment::virtualLength() const {
#ifndef WLED_DISABLE_2D
  if (is2D()) {
    uint16_t vW = virtualWidth();
    uint16_t vH = virtualHeight();
    uint16_t vLen = vW * vH; // use all pixels from segment
    switch (map1D2D) {
      case M12_pBar:
        vLen = vH;
        break;
      case M12_pCorner:
      case M12_pArc:
        vLen = max(vW,vH); // get the longest dimension
        break;
      case M12_jMap: //WLEDMM jMap
        if (jMap)
          vLen = ((JMapC *)jMap)->length();
        break;
      case M12_sCircle: //WLEDMM
        vLen = max(vW,vH); // get the longest dimension
        // vLen = (virtualWidth() + virtualHeight()) * 3;
        break;
      case M12_sBlock: //WLEDMM
        if (nrOfVStrips()>1)
          vLen = max(vW,vH) * 4;//0.5; // get the longest dimension
        else 
          vLen = max(vW,vH) * 0.5; // get the longest dimension
        break;
    }
    return vLen;
  }
#endif
  uint16_t groupLen = groupLength();
  uint16_t vLength = (length() + groupLen - 1) / groupLen;
  if (mirror) vLength = (vLength + 1) /2;  // divide by 2 if mirror, leave at least a single LED
  return vLength;
}

//WLEDMM used for M12_sBlock
void xyFromBlock(uint16_t &x,uint16_t &y, uint16_t i, uint16_t vW, uint16_t vH, uint16_t vStrip) {
  float i2;
  if (i<=SEGLEN*0.25) { //top, left to right
    i2 = i/(SEGLEN*0.25);
    x = vW / 2 - vStrip - 1 + i2 * vStrip * 2;
    y = vH / 2 - vStrip - 1;
  }
  else if (i <= SEGLEN * 0.5) { //right, top to bottom
    i2 = (i-SEGLEN*0.25)/(SEGLEN*0.25);
    x = vW / 2 + vStrip;
    y = vH / 2 - vStrip - 1 + i2 * vStrip * 2;
  }
  else if (i <= SEGLEN * 0.75) { //bottom, right to left
    i2 = (i-SEGLEN*0.5)/(SEGLEN*0.25);
    x = vW / 2 + vStrip - i2 * vStrip * 2;
    y = vH / 2 + vStrip;
  }
  else if (i <= SEGLEN) { //left, bottom to top
    i2 = (i-SEGLEN*0.75)/(SEGLEN*0.25);
    x = vW / 2 - vStrip - 1;
    y = vH / 2 + vStrip - i2 * vStrip * 2;
  }

}

void IRAM_ATTR_YN Segment::setPixelColor(int i, uint32_t col) //WLEDMM: IRAM_ATTR conditionaly
{
  int vStrip = i>>16; // hack to allow running on virtual strips (2D segment columns/rows)
  i &= 0xFFFF;

  if (i >= virtualLength() || i<0) return;  // if pixel would fall out of segment just exit

#ifndef WLED_DISABLE_2D
  if (is2D()) {
    uint16_t vH = virtualHeight();  // segment height in logical pixels
    uint16_t vW = virtualWidth();
    switch (map1D2D) {
      case M12_Pixels:
        // use all available pixels as a long strip
        setPixelColorXY(i % vW, i / vW, col);
        break;
      case M12_pBar:
        // expand 1D effect vertically or have it play on virtual strips
        if (vStrip>0) setPixelColorXY(vStrip - 1, vH - i - 1, col);
        else          for (int x = 0; x < vW; x++) setPixelColorXY(x, vH - i - 1, col);
        break;
      case M12_pArc:
        // expand in circular fashion from center
        if (i==0)
          setPixelColorXY(0, 0, col);
        else
          drawArc(0, 0, i, col);
        break;
      case M12_pCorner:
        for (int x = 0; x <= i; x++) setPixelColorXY(x, i, col);
        for (int y = 0; y <  i; y++) setPixelColorXY(i, y, col);
        break;
      case M12_jMap: //WLEDMM jMap
        if (jMap)
          ((JMapC *)jMap)->setPixelColor(i, col);
        break;
      case M12_sCircle: //WLEDMM
        if (vStrip > 0)
        {
          int x = roundf(sin_t(360*i/SEGLEN*DEG_TO_RAD) * vW * (vStrip+1)/nrOfVStrips());
          int y = roundf(cos_t(360*i/SEGLEN*DEG_TO_RAD) * vW * (vStrip+1)/nrOfVStrips());
          setPixelColorXY(x + vW/2, y + vH/2, col);
        }
        else // pArc -> circle
          drawArc(vW/2, vH/2, i/2, col);
        break;
      case M12_sBlock: //WLEDMM
        if (vStrip > 0)
        {
          //vStrip+1 is distance from centre, i is how much of the square is filled
          uint16_t x=0,y=0;
          xyFromBlock(x,y, i, vW, vH, (vStrip+1)*2);
          setPixelColorXY(x, y, col);
        }
        else { // pCorner -> block
          for (int x = vW / 2 - i - 1; x <= vW / 2 + i; x++) { // top and bottom horizontal lines
              setPixelColorXY(x, vH / 2 - i - 1, col);
              setPixelColorXY(x, vH / 2 + i    , col);
          }
          for (int y = vH / 2 - i - 1 + 1; y <= vH / 2 + i - 1; y++) { //left and right vertical lines
            setPixelColorXY(vW / 2 - i - 1, y, col);
            setPixelColorXY(vW / 2 + i    , y, col);
          }
        }
        break;
    }
    return;
  } else if (Segment::maxHeight!=1 && (width()==1 || height()==1)) {
    // we have a vertical or horizontal 1D segment (WARNING: virtual...() may be transposed)
    int x = 0, y = 0;
    if (virtualHeight()>1) y = i;
    if (virtualWidth() >1) x = i;
    setPixelColorXY(x, y, col);
    return;
  }
#endif

  if (leds) leds[i] = col;

  uint16_t len = length();
  uint8_t _bri_t = currentBri(on ? opacity : 0);
  if (_bri_t < 255) {
    byte r = scale8(R(col), _bri_t);
    byte g = scale8(G(col), _bri_t);
    byte b = scale8(B(col), _bri_t);
    byte w = scale8(W(col), _bri_t);
    col = RGBW32(r, g, b, w);
  }

  // expand pixel (taking into account start, grouping, spacing [and offset])
  i = i * groupLength();
  if (reverse) { // is segment reversed?
    if (mirror) { // is segment mirrored?
      i = (len - 1) / 2 - i;  //only need to index half the pixels
    } else {
      i = (len - 1) - i;
    }
  }
  i += start; // starting pixel in a group

  // set all the pixels in the group
  for (int j = 0; j < grouping; j++) {
    uint16_t indexSet = i + ((reverse) ? -j : j);
    if (indexSet >= start && indexSet < stop) {
      if (mirror) { //set the corresponding mirrored pixel
        uint16_t indexMir = stop - indexSet + start - 1;          
        indexMir += offset; // offset/phase
        if (indexMir >= stop) indexMir -= len; // wrap
        strip.setPixelColor(indexMir, col);
      }
      indexSet += offset; // offset/phase
      if (indexSet >= stop) indexSet -= len; // wrap
      strip.setPixelColor(indexSet, col);
    }
  }
}

// anti-aliased normalized version of setPixelColor()
void Segment::setPixelColor(float i, uint32_t col, bool aa)
{
  int vStrip = int(i/10.0f); // hack to allow running on virtual strips (2D segment columns/rows)
  i -= int(i);

  if (i<0.0f || i>1.0f) return; // not normalized

  float fC = i * (virtualLength()-1);
  if (aa) {
    uint16_t iL = roundf(fC-0.49f);
    uint16_t iR = roundf(fC+0.49f);
    float    dL = (fC - iL)*(fC - iL);
    float    dR = (iR - fC)*(iR - fC);
    uint32_t cIL = getPixelColor(iL | (vStrip<<16));
    uint32_t cIR = getPixelColor(iR | (vStrip<<16));
    if (iR!=iL) {
      // blend L pixel
      cIL = color_blend(col, cIL, uint8_t(dL*255.0f));
      setPixelColor(iL | (vStrip<<16), cIL);
      // blend R pixel
      cIR = color_blend(col, cIR, uint8_t(dR*255.0f));
      setPixelColor(iR | (vStrip<<16), cIR);
    } else {
      // exact match (x & y land on a pixel)
      setPixelColor(iL | (vStrip<<16), col);
    }
  } else {
    setPixelColor(uint16_t(roundf(fC)) | (vStrip<<16), col);
  }
}

uint32_t Segment::getPixelColor(int i)
{
  int vStrip = i>>16;
  i &= 0xFFFF;

#ifndef WLED_DISABLE_2D
  if (is2D()) {
    uint16_t vH = virtualHeight();  // segment height in logical pixels
    uint16_t vW = virtualWidth();
    switch (map1D2D) {
      case M12_Pixels:
        return getPixelColorXY(i % vW, i / vW);
        break;
      case M12_pBar:
        if (vStrip>0) return getPixelColorXY(vStrip - 1, vH - i -1);
        else          return getPixelColorXY(0, vH - i -1);
        break;
      case M12_pArc:
      case M12_pCorner:
        // use longest dimension
        return vW>vH ? getPixelColorXY(i, 0) : getPixelColorXY(0, i);
        break;
      case M12_jMap: //WLEDMM jMap
        if (jMap)
          return ((JMapC *)jMap)->getPixelColor(i);
        break;
      case M12_sCircle: //WLEDMM
        if (vStrip > 0)
        {
          int x = roundf(sin_t(360*i/SEGLEN*DEG_TO_RAD) * vW * (vStrip+1)/nrOfVStrips());
          int y = roundf(cos_t(360*i/SEGLEN*DEG_TO_RAD) * vW * (vStrip+1)/nrOfVStrips());
          return getPixelColorXY(x + vW/2, y + vH/2);
        }
        else
          return vW>vH ? getPixelColorXY(i, 0) : getPixelColorXY(0, i);
        break;
      case M12_sBlock: //WLEDMM
        if (vStrip > 0)
        {
          uint16_t x=0,y=0;
          xyFromBlock(x,y, i, vW, vH, (vStrip+1)*2);
          return getPixelColorXY(x, y);
        }
        else
          return getPixelColorXY(vW / 2, vH / 2 - i - 1);
        break;
    }
    return 0;
  }
#endif

  if (leds) return RGBW32(leds[i].r, leds[i].g, leds[i].b, 0);

  if (reverse) i = virtualLength() - i - 1;
  i *= groupLength();
  i += start;
  /* offset/phase */
  i += offset;
  if (i >= stop) i -= length();
  return strip.getPixelColor(i);
}

uint8_t Segment::differs(Segment& b) const {
  uint8_t d = 0;
  if (start != b.start)         d |= SEG_DIFFERS_BOUNDS;
  if (stop != b.stop)           d |= SEG_DIFFERS_BOUNDS;
  if (offset != b.offset)       d |= SEG_DIFFERS_GSO;
  if (grouping != b.grouping)   d |= SEG_DIFFERS_GSO;
  if (spacing != b.spacing)     d |= SEG_DIFFERS_GSO;
  if (opacity != b.opacity)     d |= SEG_DIFFERS_BRI;
  if (mode != b.mode)           d |= SEG_DIFFERS_FX;
  if (speed != b.speed)         d |= SEG_DIFFERS_FX;
  if (intensity != b.intensity) d |= SEG_DIFFERS_FX;
  if (palette != b.palette)     d |= SEG_DIFFERS_FX;
  if (custom1 != b.custom1)     d |= SEG_DIFFERS_FX;
  if (custom2 != b.custom2)     d |= SEG_DIFFERS_FX;
  if (custom3 != b.custom3)     d |= SEG_DIFFERS_FX;
  if (startY != b.startY)       d |= SEG_DIFFERS_BOUNDS;
  if (stopY != b.stopY)         d |= SEG_DIFFERS_BOUNDS;

  //bit pattern: (msb first) sound:3, mapping:3, transposed, mirrorY, reverseY, [transitional, reset,] paused, mirrored, on, reverse, [selected]
  if ((options & 0b1111111110011110U) != (b.options & 0b1111111110011110U)) d |= SEG_DIFFERS_OPT;
  if ((options & 0x0001U) != (b.options & 0x0001U))                         d |= SEG_DIFFERS_SEL;
  for (uint8_t i = 0; i < NUM_COLORS; i++) if (colors[i] != b.colors[i])    d |= SEG_DIFFERS_COL;

  return d;
}

void Segment::refreshLightCapabilities() {
  uint8_t capabilities = 0x01;

  for (uint8_t b = 0; b < busses.getNumBusses(); b++) {
    Bus *bus = busses.getBus(b);
    if (bus == nullptr || bus->getLength()==0) break;
    if (!bus->isOk()) continue;
    if (bus->getStart() >= stop) continue;
    if (bus->getStart() + bus->getLength() <= start) continue;

    uint8_t type = bus->getType();
    if (type == TYPE_ANALOG_1CH || (!cctFromRgb && type == TYPE_ANALOG_2CH)) capabilities &= 0xFE; // does not support RGB
    if (bus->isRgbw()) capabilities |= 0x02; // segment supports white channel
    if (!cctFromRgb) {
      switch (type) {
        case TYPE_ANALOG_5CH:
        case TYPE_ANALOG_2CH:
          capabilities |= 0x04; //segment supports white CCT 
      }
    }
    if (correctWB && type != TYPE_ANALOG_1CH) capabilities |= 0x04; //white balance correction (uses CCT slider)
    uint8_t aWM = Bus::getAutoWhiteMode()<255 ? Bus::getAutoWhiteMode() : bus->getAWMode();
    bool whiteSlider = (aWM == RGBW_MODE_DUAL || aWM == RGBW_MODE_MANUAL_ONLY); // white slider allowed
    if (bus->isRgbw() && (whiteSlider || !(capabilities & 0x01))) capabilities |= 0x08; // allow white channel adjustments (AWM allows or is not RGB)
  }
  _capabilities = capabilities;
}

/*
 * Fills segment with color
 */
void Segment::fill(uint32_t c) {
  const uint16_t cols = is2D() ? virtualWidth() : virtualLength();
  const uint16_t rows = virtualHeight(); // will be 1 for 1D
  for(uint16_t y = 0; y < rows; y++) for (uint16_t x = 0; x < cols; x++) {
    if (is2D()) setPixelColorXY(x, y, c);
    else        setPixelColor(x, c);
  }
}

// Blends the specified color with the existing pixel color.
void Segment::blendPixelColor(int n, uint32_t color, uint8_t blend) {
  setPixelColor(n, color_blend(getPixelColor(n), color, blend));
}

// Adds the specified color with the existing pixel color perserving color balance.
void Segment::addPixelColor(int n, uint32_t color) {
  setPixelColor(n, color_add(getPixelColor(n), color));
}

void Segment::fadePixelColor(uint16_t n, uint8_t fade) {
  CRGB pix = CRGB(getPixelColor(n)).nscale8_video(fade);
  setPixelColor(n, pix);
}

/*
 * fade out function, higher rate = quicker fade
 */
void Segment::fade_out(uint8_t rate) {
  const uint16_t cols = is2D() ? virtualWidth() : virtualLength();
  const uint16_t rows = virtualHeight(); // will be 1 for 1D

  rate = (255-rate) >> 1;
  float mappedRate = float(rate) +1.1;

  uint32_t color = colors[1]; // SEGCOLOR(1); // target color
  int w2 = W(color);
  int r2 = R(color);
  int g2 = G(color);
  int b2 = B(color);

  for (uint16_t y = 0; y < rows; y++) for (uint16_t x = 0; x < cols; x++) {
    color = is2D() ? getPixelColorXY(x, y) : getPixelColor(x);
    int w1 = W(color);
    int r1 = R(color);
    int g1 = G(color);
    int b1 = B(color);

    int wdelta = (w2 - w1) / mappedRate;
    int rdelta = (r2 - r1) / mappedRate;
    int gdelta = (g2 - g1) / mappedRate;
    int bdelta = (b2 - b1) / mappedRate;

    // if fade isn't complete, make sure delta is at least 1 (fixes rounding issues)
    wdelta += (w2 == w1) ? 0 : (w2 > w1) ? 1 : -1;
    rdelta += (r2 == r1) ? 0 : (r2 > r1) ? 1 : -1;
    gdelta += (g2 == g1) ? 0 : (g2 > g1) ? 1 : -1;
    bdelta += (b2 == b1) ? 0 : (b2 > b1) ? 1 : -1;

    if (is2D()) setPixelColorXY(x, y, r1 + rdelta, g1 + gdelta, b1 + bdelta, w1 + wdelta);
    else        setPixelColor(x, r1 + rdelta, g1 + gdelta, b1 + bdelta, w1 + wdelta);
  }
}

// fades all pixels to black using nscale8()
void Segment::fadeToBlackBy(uint8_t fadeBy) {
  const uint16_t cols = is2D() ? virtualWidth() : virtualLength();
  const uint16_t rows = virtualHeight(); // will be 1 for 1D

  for (uint16_t y = 0; y < rows; y++) for (uint16_t x = 0; x < cols; x++) {
    if (is2D()) setPixelColorXY(x, y, CRGB(getPixelColorXY(x,y)).nscale8(255-fadeBy));
    else        setPixelColor(x, CRGB(getPixelColor(x)).nscale8(255-fadeBy));
  }
}

/*
 * blurs segment content, source: FastLED colorutils.cpp
 */
void Segment::blur(uint8_t blur_amount)
{
#ifndef WLED_DISABLE_2D
  if (is2D()) {
    // compatibility with 2D
    const uint16_t cols = virtualWidth();
    const uint16_t rows = virtualHeight();
    for (uint16_t i = 0; i < rows; i++) blurRow(i, blur_amount); // blur all rows
    for (uint16_t k = 0; k < cols; k++) blurCol(k, blur_amount); // blur all columns
    return;
  }
#endif
  uint8_t keep = 255 - blur_amount;
  uint8_t seep = blur_amount >> 1;
  CRGB carryover = CRGB::Black;
  for(uint16_t i = 0; i < virtualLength(); i++)
  {
    CRGB cur = CRGB(getPixelColor(i));
    CRGB part = cur;
    part.nscale8(seep);
    cur.nscale8(keep);
    cur += carryover;
    if(i > 0) {
      uint32_t c = getPixelColor(i-1);
      uint8_t r = R(c);
      uint8_t g = G(c);
      uint8_t b = B(c);
      setPixelColor(i-1, qadd8(r, part.red), qadd8(g, part.green), qadd8(b, part.blue));
    }
    setPixelColor(i,cur.red, cur.green, cur.blue);
    carryover = part;
  }
}

/*
 * Put a value 0 to 255 in to get a color value.
 * The colours are a transition r -> g -> b -> back to r
 * Inspired by the Adafruit examples.
 */
uint32_t Segment::color_wheel(uint8_t pos) { // TODO
  if (palette) return color_from_palette(pos, false, true, 0);
  pos = 255 - pos;
  if(pos < 85) {
    return ((uint32_t)(255 - pos * 3) << 16) | ((uint32_t)(0) << 8) | (pos * 3);
  } else if(pos < 170) {
    pos -= 85;
    return ((uint32_t)(0) << 16) | ((uint32_t)(pos * 3) << 8) | (255 - pos * 3);
  } else {
    pos -= 170;
    return ((uint32_t)(pos * 3) << 16) | ((uint32_t)(255 - pos * 3) << 8) | (0);
  }
}

/*
 * Returns a new, random wheel index with a minimum distance of 42 from pos.
 */
uint8_t Segment::get_random_wheel_index(uint8_t pos) {
  uint8_t r = 0, x = 0, y = 0, d = 0;

  while(d < 42) {
    r = random8();
    x = abs(pos - r);
    y = 255 - x;
    d = MIN(x, y);
  }
  return r;
}

/*
 * Gets a single color from the currently selected palette.
 * @param i Palette Index (if mapping is true, the full palette will be _virtualSegmentLength long, if false, 255). Will wrap around automatically.
 * @param mapping if true, LED position in segment is considered for color
 * @param wrap FastLED palettes will usally wrap back to the start smoothly. Set false to get a hard edge
 * @param mcol If the default palette 0 is selected, return the standard color 0, 1 or 2 instead. If >2, Party palette is used instead
 * @param pbri Value to scale the brightness of the returned color by. Default is 255. (no scaling)
 * @returns Single color from palette
 */
uint32_t Segment::color_from_palette(uint16_t i, bool mapping, bool wrap, uint8_t mcol, uint8_t pbri)
{
  // default palette or no RGB support on segment
  if ((palette == 0 && mcol < NUM_COLORS) || !_isRGB) {
    uint32_t color = currentColor(mcol, colors[mcol]);
    color = gamma32(color);
    if (pbri == 255) return color;
    return RGBW32(scale8_video(R(color),pbri), scale8_video(G(color),pbri), scale8_video(B(color),pbri), scale8_video(W(color),pbri));
  }

  uint8_t paletteIndex = i;
  if (mapping && virtualLength() > 1) paletteIndex = (i*255)/(virtualLength() -1);
  if (!wrap) paletteIndex = scale8(paletteIndex, 240); //cut off blend at palette "end"
  CRGB fastled_col;
  CRGBPalette16 curPal;
  if (transitional && _t) curPal = _t->_palT;
  else                    loadPalette(curPal, palette);
  fastled_col = ColorFromPalette(curPal, paletteIndex, pbri, (strip.paletteBlend == 3)? NOBLEND:LINEARBLEND); // NOTE: paletteBlend should be global

  return RGBW32(fastled_col.r, fastled_col.g, fastled_col.b, 0);
}

 //WLEDMM netmindz ar palette
uint8_t * Segment::getAudioPalette(int pal) {
  // https://forum.makerforums.info/t/hi-is-it-possible-to-define-a-gradient-palette-at-runtime-the-define-gradient-palette-uses-the/63339
  
  um_data_t *um_data;
  if (!usermods.getUMData(&um_data, USERMOD_ID_AUDIOREACTIVE)) {
    um_data = simulateSound(SEGMENT.soundSim);
  }
  uint8_t *fftResult = (uint8_t*)um_data->u_data[2];

  static uint8_t xyz[12];  // Needs to be 4 times however many colors are being used.
                           // 3 colors = 12, 4 colors = 16, etc.

  CRGB rgb = getCRGBForBand(0, fftResult, pal);
  
  xyz[0] = 0;  // anchor of first color - must be zero
  xyz[1] = rgb.r;
  xyz[2] = rgb.g;
  xyz[3] = rgb.b;

  rgb = getCRGBForBand(4, fftResult, pal);
  xyz[4] = 128;
  xyz[5] = rgb.r;
  xyz[6] = rgb.g;
  xyz[7] = rgb.b;
  
  rgb = getCRGBForBand(8, fftResult, pal);
  xyz[8] = 255;  // anchor of last color - must be 255
  xyz[9] = rgb.r;
  xyz[10] = rgb.g;
  xyz[11] = rgb.b;

  return xyz;
}


///////////////////////////////////////////////////////////////////////////////
// WS2812FX class implementation
///////////////////////////////////////////////////////////////////////////////

//do not call this method from system context (network callback)
void WS2812FX::finalizeInit(void)
{
  //reset segment runtimes
  for (segment &seg : _segments) {
    seg.markForReset();
    seg.resetIfRequired();
  }

  // for the lack of better place enumerate ledmaps here
  // if we do it in json.cpp (serializeInfo()) we are getting flashes on LEDs
  // unfortunately this means we do not get updates after uploads
  enumerateLedmaps();

  _hasWhiteChannel = _isOffRefreshRequired = false;

  //if busses failed to load, add default (fresh install, FS issue, ...)
  if (busses.getNumBusses() == 0) {
    DEBUG_PRINTLN(F("No busses, init default"));
    const uint8_t defDataPins[] = {DATA_PINS};
    const uint16_t defCounts[] = {PIXEL_COUNTS};
    const uint8_t defNumBusses = ((sizeof defDataPins) / (sizeof defDataPins[0]));
    const uint8_t defNumCounts = ((sizeof defCounts)   / (sizeof defCounts[0]));
    uint16_t prevLen = 0;
    for (uint8_t i = 0; i < defNumBusses && i < WLED_MAX_BUSSES; i++) {
      uint8_t defPin[] = {defDataPins[i]};
      uint16_t start = prevLen;
      uint16_t count = defCounts[(i < defNumCounts) ? i : defNumCounts -1];
      prevLen += count;
      BusConfig defCfg = BusConfig(DEFAULT_LED_TYPE, defPin, start, count, DEFAULT_LED_COLOR_ORDER, false, 0, RGBW_MODE_MANUAL_ONLY);
      busses.add(defCfg);
    }
  }

  _length = 0;
  for (uint8_t i=0; i<busses.getNumBusses(); i++) {
    Bus *bus = busses.getBus(i);
    if (bus == nullptr) continue;
    if (bus->getStart() + bus->getLength() > MAX_LEDS) break;
    //RGBW mode is enabled if at least one of the strips is RGBW
    _hasWhiteChannel |= bus->isRgbw();
    //refresh is required to remain off if at least one of the strips requires the refresh.
    _isOffRefreshRequired |= bus->isOffRefreshRequired();
    uint16_t busEnd = bus->getStart() + bus->getLength();
    if (busEnd > _length) _length = busEnd;
    #ifdef ESP8266
    if ((!IS_DIGITAL(bus->getType()) || IS_2PIN(bus->getType()))) continue;
    uint8_t pins[5];
    if (!bus->getPins(pins)) continue;
    BusDigital* bd = static_cast<BusDigital*>(bus);
    if (pins[0] == 3) bd->reinit();
    #endif
  }

  //initialize leds array. TBD: realloc if nr of leds change
  if (Segment::_globalLeds) {
    purgeSegments(true);
    free(Segment::_globalLeds);
    Segment::_globalLeds = nullptr;
  }
  if (useLedsArray) {
    #if defined(ARDUINO_ARCH_ESP32) && defined(WLED_USE_PSRAM)
    if (psramFound())
      Segment::_globalLeds = (CRGB*) ps_malloc(sizeof(CRGB) * _length);
    else
    #endif
      Segment::_globalLeds = (CRGB*) malloc(sizeof(CRGB) * _length);
    memset(Segment::_globalLeds, 0, sizeof(CRGB) * _length);
  }

  //segments are created in makeAutoSegments();
  loadCustomPalettes(); // (re)load all custom palettes
  deserializeMap();     // (re)load default ledmap
}

void WS2812FX::service() {
  uint32_t nowUp = millis(); // Be aware, millis() rolls over every 49 days
  now = nowUp + timebase;
  if (nowUp - _lastShow < MIN_SHOW_DELAY) return;
  bool doShow = false;

  _isServicing = true;
  _segment_index = 0;
  for (segment &seg : _segments) {
    // reset the segment runtime data if needed
    seg.resetIfRequired();

    if (!seg.isActive()) continue;

    // last condition ensures all solid segments are updated at the same time
    if(nowUp > seg.next_time || _triggered || (doShow && seg.mode == FX_MODE_STATIC))
    {
      if (seg.grouping == 0) seg.grouping = 1; //sanity check
      doShow = true;
      uint16_t delay = FRAMETIME;

      if (!seg.freeze) { //only run effect function if not frozen
        _virtualSegmentLength = seg.virtualLength();
        _colors_t[0] = seg.currentColor(0, seg.colors[0]);
        _colors_t[1] = seg.currentColor(1, seg.colors[1]);
        _colors_t[2] = seg.currentColor(2, seg.colors[2]);
        seg.currentPalette(_currentPalette, seg.palette);

        if (!cctFromRgb || correctWB) busses.setSegmentCCT(seg.currentBri(seg.cct, true), correctWB);
        for (uint8_t c = 0; c < NUM_COLORS; c++) _colors_t[c] = gamma32(_colors_t[c]);

        // effect blending (execute previous effect)
        // actual code may be a bit more involved as effects have runtime data including allocated memory
        //if (seg.transitional && seg._modeP) (*_mode[seg._modeP])(progress());
        delay = (*_mode[seg.currentMode(seg.mode)])();
        if (seg.mode != FX_MODE_HALLOWEEN_EYES) seg.call++;
        if (seg.transitional && delay > FRAMETIME) delay = FRAMETIME; // foce faster updates during transition

        seg.handleTransition();
      }

      seg.next_time = nowUp + delay;
    }
    _segment_index++;
  }
  _virtualSegmentLength = 0;
  busses.setSegmentCCT(-1);
  if(doShow) {
    yield();
    show();
  }
  _triggered = false;
  _isServicing = false;
}

void IRAM_ATTR WS2812FX::setPixelColor(int i, uint32_t col)
{
  if (i >= _length) return;
  if (i < customMappingSize) i = customMappingTable[i];
  busses.setPixelColor(i, col);
}

uint32_t WS2812FX::getPixelColor(uint16_t i)
{
  if (i >= _length) return 0;
  if (i < customMappingSize) i = customMappingTable[i];
  return busses.getPixelColor(i);
}


//DISCLAIMER
//The following function attemps to calculate the current LED power usage,
//and will limit the brightness to stay below a set amperage threshold.
//It is NOT a measurement and NOT guaranteed to stay within the ablMilliampsMax margin.
//Stay safe with high amperage and have a reasonable safety margin!
//I am NOT to be held liable for burned down garages!

//fine tune power estimation constants for your setup                  
#define MA_FOR_ESP        100 //how much mA does the ESP use (Wemos D1 about 80mA, ESP32 about 120mA)
                              //you can set it to 0 if the ESP is powered by USB and the LEDs by external

void WS2812FX::estimateCurrentAndLimitBri() {
  //power limit calculation
  //each LED can draw up 195075 "power units" (approx. 53mA)
  //one PU is the power it takes to have 1 channel 1 step brighter per brightness step
  //so A=2,R=255,G=0,B=0 would use 510 PU per LED (1mA is about 3700 PU)
  bool useWackyWS2815PowerModel = false;
  byte actualMilliampsPerLed = milliampsPerLed;

  if(milliampsPerLed == 255) {
    useWackyWS2815PowerModel = true;
    actualMilliampsPerLed = 12; // from testing an actual strip
  }

  if (ablMilliampsMax < 150 || actualMilliampsPerLed == 0) { //0 mA per LED and too low numbers turn off calculation
    currentMilliamps = 0;
    busses.setBrightness(_brightness);
    return;
  }

  uint16_t pLen = getLengthPhysical();
  uint32_t puPerMilliamp = 195075 / actualMilliampsPerLed;
  uint32_t powerBudget = (ablMilliampsMax - MA_FOR_ESP) * puPerMilliamp; //100mA for ESP power
  if (powerBudget > puPerMilliamp * pLen) { //each LED uses about 1mA in standby, exclude that from power budget
    powerBudget -= puPerMilliamp * pLen;
  } else {
    powerBudget = 0;
  }

  uint32_t powerSum = 0;

  for (uint8_t b = 0; b < busses.getNumBusses(); b++) {
    Bus *bus = busses.getBus(b);
    if (bus->getType() >= TYPE_NET_DDP_RGB) continue; //exclude non-physical network busses
    uint16_t len = bus->getLength();
    uint32_t busPowerSum = 0;
    for (uint16_t i = 0; i < len; i++) { //sum up the usage of each LED
      uint32_t c = bus->getPixelColor(i);
      byte r = R(c), g = G(c), b = B(c), w = W(c);

      if(useWackyWS2815PowerModel) { //ignore white component on WS2815 power calculation
        busPowerSum += (MAX(MAX(r,g),b)) * 3;
      } else {
        busPowerSum += (r + g + b + w);
      }
    }

    if (bus->isRgbw()) { //RGBW led total output with white LEDs enabled is still 50mA, so each channel uses less
      busPowerSum *= 3;
      busPowerSum = busPowerSum >> 2; //same as /= 4
    }
    powerSum += busPowerSum;
  }

  uint32_t powerSum0 = powerSum;
  powerSum *= _brightness;
  
  if (powerSum > powerBudget) //scale brightness down to stay in current limit
  {
    float scale = (float)powerBudget / (float)powerSum;
    uint16_t scaleI = scale * 255;
    uint8_t scaleB = (scaleI > 255) ? 255 : scaleI;
    uint8_t newBri = scale8(_brightness, scaleB);
    busses.setBrightness(newBri); //to keep brightness uniform, sets virtual busses too
    currentMilliamps = (powerSum0 * newBri) / puPerMilliamp;
  } else {
    currentMilliamps = powerSum / puPerMilliamp;
    busses.setBrightness(_brightness);
  }
  currentMilliamps += MA_FOR_ESP; //add power of ESP back to estimate
  currentMilliamps += pLen; //add standby power back to estimate
}

void WS2812FX::show(void) {

  // avoid race condition, caputre _callback value
  show_callback callback = _callback;
  if (callback) callback();

  estimateCurrentAndLimitBri();
  
  // some buses send asynchronously and this method will return before
  // all of the data has been sent.
  // See https://github.com/Makuna/NeoPixelBus/wiki/ESP32-NeoMethods#neoesp32rmt-methods
  busses.show();
  unsigned long now = millis();
  unsigned long diff = now - _lastShow;
  uint16_t fpsCurr = 200;
  if (diff > 0) fpsCurr = 1000 / diff;
  _cumulativeFps = (3 * _cumulativeFps + fpsCurr) >> 2;
  _lastShow = now;
}

/**
 * Returns a true value if any of the strips are still being updated.
 * On some hardware (ESP32), strip updates are done asynchronously.
 */
bool WS2812FX::isUpdating() {
  return !busses.canAllShow();
}

/**
 * Returns the refresh rate of the LED strip. Useful for finding out whether a given setup is fast enough.
 * Only updates on show() or is set to 0 fps if last show is more than 2 secs ago, so accurary varies
 */
uint16_t WS2812FX::getFps() {
  if (millis() - _lastShow > 2000) return 0;
  return _cumulativeFps +1;
}

void WS2812FX::setTargetFps(uint8_t fps) {
  if (fps > 0 && fps <= 120) _targetFps = fps;
  _frametime = 1000 / _targetFps;
}

void WS2812FX::setMode(uint8_t segid, uint8_t m) {
  if (segid >= _segments.size()) return;
   
  if (m >= getModeCount()) m = getModeCount() - 1;

  if (_segments[segid].mode != m) {
    _segments[segid].startTransition(_transitionDur); // set effect transitions
    //_segments[segid].markForReset();
    _segments[segid].mode = m;
  }
}

//applies to all active and selected segments
void WS2812FX::setColor(uint8_t slot, uint32_t c) {
  if (slot >= NUM_COLORS) return;

  for (segment &seg : _segments) {
    if (seg.isActive() && seg.isSelected()) {
      seg.setColor(slot, c);
    }
  }
}

void WS2812FX::setCCT(uint16_t k) {
  for (segment &seg : _segments) {
    if (seg.isActive() && seg.isSelected()) {
      seg.setCCT(k);
    }
  }
}

void WS2812FX::setBrightness(uint8_t b, bool direct) {
  if (gammaCorrectBri) b = gamma8(b);
  if (_brightness == b) return;
  _brightness = b;
  if (_brightness == 0) { //unfreeze all segments on power off
    for (segment &seg : _segments) {
      seg.freeze = false;
    }
  }
  if (direct) {
    // would be dangerous if applied immediately (could exceed ABL), but will not output until the next show()
    busses.setBrightness(b);
  } else {
    unsigned long t = millis();
    if (_segments[0].next_time > t + 22 && t - _lastShow > MIN_SHOW_DELAY) show(); //apply brightness change immediately if no refresh soon
  }
}

uint8_t WS2812FX::getFirstSelectedSegId(void)
{
  size_t i = 0;
  for (segment &seg : _segments) {
    if (seg.isActive() && seg.isSelected()) return i;
    i++;
  }
  // if none selected, use the main segment
  return getMainSegmentId();
}

void WS2812FX::setMainSegmentId(uint8_t n) {
  _mainSegment = 0;
  if (n < _segments.size()) {
    _mainSegment = n;
  }
  return;
}

uint8_t WS2812FX::getLastActiveSegmentId(void) {
  for (size_t i = _segments.size() -1; i > 0; i--) {
    if (_segments[i].isActive()) return i;
  }
  return 0;
}

uint8_t WS2812FX::getActiveSegmentsNum(void) {
  uint8_t c = 0;
  for (size_t i = 0; i < _segments.size(); i++) {
    if (_segments[i].isActive()) c++;
  }
  return c;
}

uint16_t WS2812FX::getLengthPhysical(void) {
  uint16_t len = 0;
  for (size_t b = 0; b < busses.getNumBusses(); b++) {
    Bus *bus = busses.getBus(b);
    if (bus->getType() >= TYPE_NET_DDP_RGB) continue; //exclude non-physical network busses
    len += bus->getLength();
  }
  return len;
}

//used for JSON API info.leds.rgbw. Little practical use, deprecate with info.leds.rgbw.
//returns if there is an RGBW bus (supports RGB and White, not only white)
//not influenced by auto-white mode, also true if white slider does not affect output white channel
bool WS2812FX::hasRGBWBus(void) {
  for (size_t b = 0; b < busses.getNumBusses(); b++) {
    Bus *bus = busses.getBus(b);
    if (bus == nullptr || bus->getLength()==0) break;
    switch (bus->getType()) {
      case TYPE_SK6812_RGBW:
      case TYPE_TM1814:
      case TYPE_ANALOG_4CH:
        return true;
    }
  }
  return false;
}

bool WS2812FX::hasCCTBus(void) {
  if (cctFromRgb && !correctWB) return false;
  for (size_t b = 0; b < busses.getNumBusses(); b++) {
    Bus *bus = busses.getBus(b);
    if (bus == nullptr || bus->getLength()==0) break;
    switch (bus->getType()) {
      case TYPE_ANALOG_5CH:
      case TYPE_ANALOG_2CH:
        return true;
    }
  }
  return false;
}

void WS2812FX::purgeSegments(bool force) {
  // remove all inactive segments (from the back)
  int deleted = 0;
  if (_segments.size() <= 1) return;
  for (size_t i = _segments.size()-1; i > 0; i--)
    if (_segments[i].stop == 0 || force) {
      DEBUG_PRINT(F("Purging segment segment: ")); DEBUG_PRINTLN(i);
      deleted++;
      _segments.erase(_segments.begin() + i);
    }
  if (deleted) {
    _segments.shrink_to_fit();
    if (_mainSegment >= _segments.size()) setMainSegmentId(0);
  }
}

Segment& WS2812FX::getSegment(uint8_t id) {
  return _segments[id >= _segments.size() ? getMainSegmentId() : id]; // vectors
}

void WS2812FX::setSegment(uint8_t n, uint16_t i1, uint16_t i2, uint8_t grouping, uint8_t spacing, uint16_t offset, uint16_t startY, uint16_t stopY) {
  if (n >= _segments.size()) return;
  Segment& seg = _segments[n];

  //return if neither bounds nor grouping have changed
  bool boundsUnchanged = (seg.start == i1 && seg.stop == i2);
  if (isMatrix) {
    boundsUnchanged &= (seg.startY == startY && seg.stopY == stopY);
  }
  if (boundsUnchanged
      && (!grouping || (seg.grouping == grouping && seg.spacing == spacing))
      && (offset == UINT16_MAX || offset == seg.offset)) return;

  //if (seg.stop) setRange(seg.start, seg.stop -1, BLACK); //turn old segment range off
  if (seg.stop) seg.fill(BLACK); //turn old segment range off
  if (i2 <= i1) //disable segment
  {
    // disabled segments should get removed using purgeSegments()
    DEBUG_PRINT(F("-- Segment ")); DEBUG_PRINT(n); DEBUG_PRINTLN(F(" marked inactive."));
    seg.stop = 0;
    seg.options = 0b0000000000000101; // on & selected
    //if (seg.name) {
    //  delete[] seg.name;
    //  seg.name = nullptr;
    //}
    // if main segment is deleted, set first active as main segment
    if (n == _mainSegment) setMainSegmentId(0);
    seg.markForReset();
    return;
  }
  if (isMatrix) {
    #ifndef WLED_DISABLE_2D
<<<<<<< HEAD
    if (i1 < matrixWidth) seg.start = i1;
    seg.stop = i2 > matrixWidth ? matrixWidth : i2;
    if (startY < matrixHeight) seg.startY = startY;
    seg.stopY = stopY > matrixHeight ? matrixHeight : MAX(1,stopY);
    if (Segment::_globalLeds) seg.setUpLeds(); //WLEDMM force all effects to use globalleds
=======
    if (i1 < Segment::maxWidth) seg.start = i1;
    seg.stop = i2 > Segment::maxWidth ? Segment::maxWidth : i2;
    if (startY < Segment::maxHeight) seg.startY = startY;
    seg.stopY = stopY > Segment::maxHeight ? Segment::maxHeight : MAX(1,stopY);
>>>>>>> b241872a
    #endif
  } else {
    if (i1 < _length) seg.start = i1;
    seg.stop = i2 > _length ? _length : i2;
    seg.startY = 0;
    seg.stopY  = 1;
  }
  if (grouping) {
    seg.grouping = grouping;
    seg.spacing = spacing;
  }
  if (offset < UINT16_MAX) seg.offset = offset;
  seg.markForReset();
  if (!boundsUnchanged) seg.refreshLightCapabilities();
}

void WS2812FX::restartRuntime() {
  for (segment &seg : _segments) seg.markForReset();
}

void WS2812FX::resetSegments() {
  _segments.clear(); // destructs all Segment as part of clearing
  #ifndef WLED_DISABLE_2D
  segment seg = isMatrix ? Segment(0, Segment::maxWidth, 0, Segment::maxHeight) : Segment(0, _length);
  #else
  segment seg = Segment(0, _length);
  #endif
  _segments.push_back(seg);
  _mainSegment = 0;
}

void WS2812FX::makeAutoSegments(bool forceReset) {
  if (isMatrix) {
    #ifndef WLED_DISABLE_2D
    // only create 1 2D segment
    if (forceReset || getSegmentsNum() == 0) resetSegments(); // initialises 1 segment
    else if (getActiveSegmentsNum() == 1) {
      size_t i = getLastActiveSegmentId();
      _segments[i].start  = 0;
      _segments[i].stop   = Segment::maxWidth;
      _segments[i].startY = 0;
      _segments[i].stopY  = Segment::maxHeight;
      _segments[i].grouping = 1;
      _segments[i].spacing  = 0;
      _mainSegment = i;
    }
    #endif
  } else if (autoSegments) { //make one segment per bus
    uint16_t segStarts[MAX_NUM_SEGMENTS] = {0};
    uint16_t segStops [MAX_NUM_SEGMENTS] = {0};
    uint8_t s = 0;
    for (uint8_t i = 0; i < busses.getNumBusses(); i++) {
      Bus* b = busses.getBus(i);

      segStarts[s] = b->getStart();
      segStops[s]  = segStarts[s] + b->getLength();

      //check for overlap with previous segments
      for (size_t j = 0; j < s; j++) {
        if (segStops[j] > segStarts[s] && segStarts[j] < segStops[s]) {
          //segments overlap, merge
          segStarts[j] = min(segStarts[s],segStarts[j]);
          segStops [j] = max(segStops [s],segStops [j]); segStops[s] = 0;
          s--;
        }
      }
      s++;
    }
    _segments.clear();
    for (size_t i = 0; i < s; i++) {
      Segment seg = Segment(segStarts[i], segStops[i]);
      seg.selected = true;
      _segments.push_back(seg);
    }
    _mainSegment = 0;
  } else {
    if (forceReset || getSegmentsNum() == 0) resetSegments();
    //expand the main seg to the entire length, but only if there are no other segments, or reset is forced
    else if (getActiveSegmentsNum() == 1) {
      size_t i = getLastActiveSegmentId();
      _segments[i].start = 0;
      _segments[i].stop  = _length;
      _mainSegment = 0;
    }
  }

  fixInvalidSegments();
}

void WS2812FX::fixInvalidSegments() {
  //make sure no segment is longer than total (sanity check)
  for (size_t i = getSegmentsNum()-1; i > 0; i--) {
    if (_segments[i].start >= _length) { _segments.erase(_segments.begin()+i); continue; }
    if (_segments[i].stop  >  _length) _segments[i].stop = _length;
    // this is always called as the last step after finalizeInit(), update covered bus types
    _segments[i].refreshLightCapabilities();
  }
}

//true if all segments align with a bus, or if a segment covers the total length
bool WS2812FX::checkSegmentAlignment() {
  bool aligned = false;
  for (segment &seg : _segments) {
    for (uint8_t b = 0; b<busses.getNumBusses(); b++) {
      Bus *bus = busses.getBus(b);
      if (seg.start == bus->getStart() && seg.stop == bus->getStart() + bus->getLength()) aligned = true;
    }
    if (seg.start == 0 && seg.stop == _length) aligned = true;
    if (!aligned) return false;
  }
  return true;
}

//After this function is called, setPixelColor() will use that segment (offsets, grouping, ... will apply)
//Note: If called in an interrupt (e.g. JSON API), original segment must be restored,
//otherwise it can lead to a crash on ESP32 because _segment_index is modified while in use by the main thread
uint8_t WS2812FX::setPixelSegment(uint8_t n)
{
  uint8_t prevSegId = _segment_index;
  if (n < _segments.size()) {
    _segment_index = n;
    _virtualSegmentLength = _segments[_segment_index].virtualLength();
  }
  return prevSegId;
}

void WS2812FX::setRange(uint16_t i, uint16_t i2, uint32_t col)
{
  if (i2 >= i)
  {
    for (uint16_t x = i; x <= i2; x++) setPixelColor(x, col);
  } else
  {
    for (uint16_t x = i2; x <= i; x++) setPixelColor(x, col);
  }
}

void WS2812FX::setTransitionMode(bool t)
{
  for (segment &seg : _segments) if (!seg.transitional) seg.startTransition(t ? _transitionDur : 0);
}

#ifdef WLED_DEBUG
void WS2812FX::printSize()
{
  size_t size = 0;
  for (const Segment &seg : _segments) size += seg.getSize();
  DEBUG_PRINTF("Segments: %d -> %uB\n", _segments.size(), size);
  DEBUG_PRINTF("Modes: %d*%d=%uB\n", sizeof(mode_ptr), _mode.size(), (_mode.capacity()*sizeof(mode_ptr)));
  DEBUG_PRINTF("Data: %d*%d=%uB\n", sizeof(const char *), _modeData.size(), (_modeData.capacity()*sizeof(const char *)));
  DEBUG_PRINTF("Map: %d*%d=%uB\n", sizeof(uint16_t), (int)customMappingSize, customMappingSize*sizeof(uint16_t));
  if (useLedsArray) DEBUG_PRINTF("Buffer: %d*%d=%uB\n", sizeof(CRGB), (int)_length, _length*sizeof(CRGB));
}
#endif

void WS2812FX::loadCustomPalettes()
{
  byte tcp[72]; //support gradient palettes with up to 18 entries
  CRGBPalette16 targetPalette;
  customPalettes.clear(); // start fresh
  for (int index = 0; index<10; index++) {
    char fileName[32];
    sprintf_P(fileName, PSTR("/palette%d.json"), index);

    StaticJsonDocument<1536> pDoc; // barely enough to fit 72 numbers
    if (WLED_FS.exists(fileName)) {
      DEBUG_PRINT(F("Reading palette from "));
      DEBUG_PRINTLN(fileName);

      if (readObjectFromFile(fileName, nullptr, &pDoc)) {
        JsonArray pal = pDoc[F("palette")];
        if (!pal.isNull() && pal.size()>7) { // not an empty palette (at least 2 entries)
          size_t palSize = MIN(pal.size(), 72);
          palSize -= palSize % 4; // make sure size is multiple of 4
          for (size_t i=0; i<palSize && pal[i].as<int>()<256; i+=4) {
            tcp[ i ] = (uint8_t) pal[ i ].as<int>(); // index
            tcp[i+1] = (uint8_t) pal[i+1].as<int>(); // R
            tcp[i+2] = (uint8_t) pal[i+2].as<int>(); // G
            tcp[i+3] = (uint8_t) pal[i+3].as<int>(); // B
            DEBUG_PRINTF("%d(%d) : %d %d %d\n", i, int(tcp[i]), int(tcp[i+1]), int(tcp[i+2]), int(tcp[i+3]));
          }
          customPalettes.push_back(targetPalette.loadDynamicGradientPalette(tcp));
        }
      }
    } else {
      break;
    }
  }
}

//load custom mapping table from JSON file (called from finalizeInit() or deserializeState())
void WS2812FX::deserializeMap(uint8_t n) {
  // WLEDMM: also supports isMatrix

  char fileName[32];
  strcpy_P(fileName, PSTR("/ledmap"));
  if (n) sprintf(fileName +7, "%d", n);
  strcat(fileName, ".json");
  bool isFile = WLED_FS.exists(fileName);

  if (!isFile) {
    // erase custom mapping if selecting nonexistent ledmap.json (n==0)
    if (!n && customMappingTable != nullptr) {
      //WLEDMM: if isMatrix then not erase but back to matrix default 
      if (isMatrix)
        setUpMatrix(true);
      else {
        customMappingSize = 0;
        delete[] customMappingTable;
        customMappingTable = nullptr;
      }
    }
    return;
  }

  if (!requestJSONBufferLock(7)) return;

  DEBUG_PRINT(F("Reading LED map from "));
  DEBUG_PRINTLN(fileName);

  if (!readObjectFromFile(fileName, nullptr, &doc)) {
    releaseJSONBufferLock();
    return; //if file does not exist just exit
  }

  // erase old custom ledmap
  if (customMappingTable != nullptr) {
    customMappingSize = 0;
    delete[] customMappingTable;
    customMappingTable = nullptr;
  }

  JsonArray map = doc[F("map")];
  if (!map.isNull() && map.size()) {  // not an empty map
    //WLEDMM: if isMatrix then customMap size is whole matrix
#ifndef WLED_DISABLE_2D
    if (isMatrix)
      customMappingSize  = matrixWidth * matrixHeight;
    else
#endif
      customMappingSize  = map.size();
    customMappingTable = new uint16_t[customMappingSize];
    for (uint16_t i=0; i<MIN(map.size(),customMappingSize); i++) {
      customMappingTable[i] = (uint16_t) map[i];
    }
    setUpMatrix(false); //WLEDMM: apply logical to physical mapping after the ledmap
  }
  else 
    setUpMatrix(true); //WLEDMM: if no map then back to matrix default 

  releaseJSONBufferLock();
}


WS2812FX* WS2812FX::instance = nullptr;

//Bus static member definition, would belong in bus_manager.cpp
int16_t Bus::_cct = -1;
uint8_t Bus::_cctBlend = 0;
uint8_t Bus::_gAWM = 255;

const char JSON_mode_names[] PROGMEM = R"=====(["FX names moved"])=====";
 //WLEDMM netmindz ar palette add Audio responsive
const char JSON_palette_names[] PROGMEM = R"=====([
"Default","* Random Cycle","* Color 1","* Colors 1&2","* Color Gradient","* Colors Only","Party","Cloud","Lava","Ocean",
"Forest","Rainbow","Rainbow Bands","Sunset","Rivendell","Breeze","Red & Blue","Yellowout","Analogous","Splash",
"Pastel","Sunset 2","Beach","Vintage","Departure","Landscape","Beech","Sherbet","Hult","Hult 64",
"Drywet","Jul","Grintage","Rewhi","Tertiary","Fire","Icefire","Cyane","Light Pink","Autumn",
"Magenta","Magred","Yelmag","Yelblu","Orange & Teal","Tiamat","April Night","Orangery","C9","Sakura",
"Aurora","Atlantica","C9 2","C9 New","Temperature","Aurora 2","Retro Clown","Candy","Toxy Reaf","Fairy Reaf",
"Semi Blue","Pink Candy","Red Reaf","Aqua Flash","Yelblu Hot","Lite Light","Red Flash","Blink Red","Red Shift","Red Tide",
"Candy2","Audio Responsive Ratio","Audio Responsive Hue"
])=====";<|MERGE_RESOLUTION|>--- conflicted
+++ resolved
@@ -1623,18 +1623,11 @@
   }
   if (isMatrix) {
     #ifndef WLED_DISABLE_2D
-<<<<<<< HEAD
-    if (i1 < matrixWidth) seg.start = i1;
-    seg.stop = i2 > matrixWidth ? matrixWidth : i2;
-    if (startY < matrixHeight) seg.startY = startY;
-    seg.stopY = stopY > matrixHeight ? matrixHeight : MAX(1,stopY);
-    if (Segment::_globalLeds) seg.setUpLeds(); //WLEDMM force all effects to use globalleds
-=======
     if (i1 < Segment::maxWidth) seg.start = i1;
     seg.stop = i2 > Segment::maxWidth ? Segment::maxWidth : i2;
     if (startY < Segment::maxHeight) seg.startY = startY;
     seg.stopY = stopY > Segment::maxHeight ? Segment::maxHeight : MAX(1,stopY);
->>>>>>> b241872a
+    if (Segment::_globalLeds) seg.setUpLeds(); //WLEDMM force all effects to use globalleds
     #endif
   } else {
     if (i1 < _length) seg.start = i1;
@@ -1872,7 +1865,7 @@
     //WLEDMM: if isMatrix then customMap size is whole matrix
 #ifndef WLED_DISABLE_2D
     if (isMatrix)
-      customMappingSize  = matrixWidth * matrixHeight;
+      customMappingSize = Segment::maxWidth * Segment::maxHeight;
     else
 #endif
       customMappingSize  = map.size();
