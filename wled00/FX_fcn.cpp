/*
  WS2812FX_fcn.cpp contains all utility functions
  Harm Aldick - 2016
  www.aldick.org
  LICENSE
  The MIT License (MIT)
  Copyright (c) 2016  Harm Aldick
  Permission is hereby granted, free of charge, to any person obtaining a copy
  of this software and associated documentation files (the "Software"), to deal
  in the Software without restriction, including without limitation the rights
  to use, copy, modify, merge, publish, distribute, sublicense, and/or sell
  copies of the Software, and to permit persons to whom the Software is
  furnished to do so, subject to the following conditions:
  The above copyright notice and this permission notice shall be included in
  all copies or substantial portions of the Software.
  THE SOFTWARE IS PROVIDED "AS IS", WITHOUT WARRANTY OF ANY KIND, EXPRESS OR
  IMPLIED, INCLUDING BUT NOT LIMITED TO THE WARRANTIES OF MERCHANTABILITY,
  FITNESS FOR A PARTICULAR PURPOSE AND NONINFRINGEMENT. IN NO EVENT SHALL THE
  AUTHORS OR COPYRIGHT HOLDERS BE LIABLE FOR ANY CLAIM, DAMAGES OR OTHER
  LIABILITY, WHETHER IN AN ACTION OF CONTRACT, TORT OR OTHERWISE, ARISING FROM,
  OUT OF OR IN CONNECTION WITH THE SOFTWARE OR THE USE OR OTHER DEALINGS IN
  THE SOFTWARE.

  Modified heavily for WLED
*/
#include "wled.h"
#include "FX.h"
#include "palettes.h"

/*
  Custom per-LED mapping has moved!

  Create a file "ledmap.json" using the edit page.

  this is just an example (30 LEDs). It will first set all even, then all uneven LEDs.
  {"map":[
  0, 2, 4, 6, 8, 10, 12, 14, 16, 18, 20, 22, 24, 26, 28,
  1, 3, 5, 7, 9, 11, 13, 15, 17, 19, 21, 23, 25, 27, 29]}

  another example. Switches direction every 5 LEDs.
  {"map":[
  0, 1, 2, 3, 4, 9, 8, 7, 6, 5, 10, 11, 12, 13, 14,
  19, 18, 17, 16, 15, 20, 21, 22, 23, 24, 29, 28, 27, 26, 25]}
*/

//factory defaults LED setup
//#define PIXEL_COUNTS 30, 30, 30, 30
//#define DATA_PINS 16, 1, 3, 4
//#define DEFAULT_LED_TYPE TYPE_WS2812_RGB

#ifndef PIXEL_COUNTS
  #define PIXEL_COUNTS DEFAULT_LED_COUNT
#endif

#ifndef DATA_PINS
  #define DATA_PINS LEDPIN
#endif

#ifndef DEFAULT_LED_TYPE
  #define DEFAULT_LED_TYPE TYPE_WS2812_RGB
#endif

#ifndef DEFAULT_LED_COLOR_ORDER
  #define DEFAULT_LED_COLOR_ORDER COL_ORDER_GRB  //default to GRB
#endif


#if MAX_NUM_SEGMENTS < WLED_MAX_BUSSES
  #error "Max segments must be at least max number of busses!"
#endif


///////////////////////////////////////////////////////////////////////////////
// Segment class implementation
///////////////////////////////////////////////////////////////////////////////
uint16_t Segment::_usedSegmentData = 0U; // amount of RAM all segments use for their data[]
uint16_t Segment::maxWidth = DEFAULT_LED_COUNT;
uint16_t Segment::maxHeight = 1;

CRGBPalette16 Segment::_randomPalette = CRGBPalette16(DEFAULT_COLOR);
CRGBPalette16 Segment::_newRandomPalette = CRGBPalette16(DEFAULT_COLOR);
unsigned long Segment::_lastPaletteChange = 0; // perhaps it should be per segment

#ifndef WLED_DISABLE_MODE_BLEND
bool Segment::_modeBlend = false;
#endif

// copy constructor
Segment::Segment(const Segment &orig) {
  //DEBUG_PRINTF("-- Copy segment constructor: %p -> %p\n", &orig, this);
  memcpy((void*)this, (void*)&orig, sizeof(Segment));
  _t = nullptr; // copied segment cannot be in transition
  name = nullptr;
  data = nullptr;
  _dataLen = 0;
  if (orig.name) { name = new char[strlen(orig.name)+1]; if (name) strcpy(name, orig.name); }
  if (orig.data) { if (allocateData(orig._dataLen)) memcpy(data, orig.data, orig._dataLen); }
}

// move constructor
Segment::Segment(Segment &&orig) noexcept {
  //DEBUG_PRINTF("-- Move segment constructor: %p -> %p\n", &orig, this);
  memcpy((void*)this, (void*)&orig, sizeof(Segment));
  orig._t   = nullptr; // old segment cannot be in transition any more
  orig.name = nullptr;
  orig.data = nullptr;
  orig._dataLen = 0;
}

// copy assignment
Segment& Segment::operator= (const Segment &orig) {
  //DEBUG_PRINTF("-- Copying segment: %p -> %p\n", &orig, this);
  if (this != &orig) {
    // clean destination
    if (name) { delete[] name; name = nullptr; }
    stopTransition();
    deallocateData();
    // copy source
    memcpy((void*)this, (void*)&orig, sizeof(Segment));
    // erase pointers to allocated data
    data = nullptr;
    _dataLen = 0;
    // copy source data
    if (orig.name) { name = new char[strlen(orig.name)+1]; if (name) strcpy(name, orig.name); }
    if (orig.data) { if (allocateData(orig._dataLen)) memcpy(data, orig.data, orig._dataLen); }
  }
  return *this;
}

// move assignment
Segment& Segment::operator= (Segment &&orig) noexcept {
  //DEBUG_PRINTF("-- Moving segment: %p -> %p\n", &orig, this);
  if (this != &orig) {
    if (name) { delete[] name; name = nullptr; } // free old name
    stopTransition();
    deallocateData(); // free old runtime data
    memcpy((void*)this, (void*)&orig, sizeof(Segment));
    orig.name = nullptr;
    orig.data = nullptr;
    orig._dataLen = 0;
    orig._t   = nullptr; // old segment cannot be in transition
  }
  return *this;
}

// allocates effect data buffer on heap and initialises (erases) it
bool IRAM_ATTR Segment::allocateData(size_t len) {
  if (len == 0) return false; // nothing to do
  if (data && _dataLen >= len) {          // already allocated enough (reduce fragmentation)
    if (call == 0) memset(data, 0, len);  // erase buffer if called during effect initialisation
    return true;
  }
  //DEBUG_PRINTF("--   Allocating data (%d): %p\n", len, this);
  deallocateData(); // if the old buffer was smaller release it first
  if (Segment::getUsedSegmentData() + len > MAX_SEGMENT_DATA) {
    // not enough memory
    DEBUG_PRINT(F("!!! Effect RAM depleted: "));
    DEBUG_PRINTF("%d/%d !!!\n", len, Segment::getUsedSegmentData());
    errorFlag = ERR_NORAM;
    return false;
  }
  // do not use SPI RAM on ESP32 since it is slow
  data = (byte*)calloc(len, sizeof(byte));
  if (!data) { DEBUG_PRINTLN(F("!!! Allocation failed. !!!")); return false; } // allocation failed
  Segment::addUsedSegmentData(len);
  //DEBUG_PRINTF("---  Allocated data (%p): %d/%d -> %p\n", this, len, Segment::getUsedSegmentData(), data);
  _dataLen = len;
  return true;
}

void IRAM_ATTR Segment::deallocateData() {
  if (!data) { _dataLen = 0; return; }
  //DEBUG_PRINTF("---  Released data (%p): %d/%d -> %p\n", this, _dataLen, Segment::getUsedSegmentData(), data);
  if ((Segment::getUsedSegmentData() > 0) && (_dataLen > 0)) { // check that we don't have a dangling / inconsistent data pointer
    free(data);
  } else {
    DEBUG_PRINT(F("---- Released data "));
    DEBUG_PRINTF("(%p): ", this);
    DEBUG_PRINT(F("inconsistent UsedSegmentData "));
    DEBUG_PRINTF("(%d/%d)", _dataLen, Segment::getUsedSegmentData());
    DEBUG_PRINTLN(F(", cowardly refusing to free nothing."));
  }
  data = nullptr;
  Segment::addUsedSegmentData(_dataLen <= Segment::getUsedSegmentData() ? -_dataLen : -Segment::getUsedSegmentData());
  _dataLen = 0;
}

/**
  * If reset of this segment was requested, clears runtime
  * settings of this segment.
  * Must not be called while an effect mode function is running
  * because it could access the data buffer and this method
  * may free that data buffer.
  */
void Segment::resetIfRequired() {
  if (!reset) return;
  //DEBUG_PRINTF("-- Segment reset: %p\n", this);
  if (data && _dataLen > 0) memset(data, 0, _dataLen);  // prevent heap fragmentation (just erase buffer instead of deallocateData())
  next_time = 0; step = 0; call = 0; aux0 = 0; aux1 = 0;
  reset = false;
}

CRGBPalette16 IRAM_ATTR &Segment::loadPalette(CRGBPalette16 &targetPalette, uint8_t pal) {
  if (pal < 245 && pal > GRADIENT_PALETTE_COUNT+13) pal = 0;
  if (pal > 245 && (strip.customPalettes.size() == 0 || 255U-pal > strip.customPalettes.size()-1)) pal = 0;
  //default palette. Differs depending on effect
  if (pal == 0) switch (mode) {
    case FX_MODE_FIRE_2012  : pal = 35; break; // heat palette
    case FX_MODE_COLORWAVES : pal = 26; break; // landscape 33
    case FX_MODE_FILLNOISE8 : pal =  9; break; // ocean colors
    case FX_MODE_NOISE16_1  : pal = 20; break; // Drywet
    case FX_MODE_NOISE16_2  : pal = 43; break; // Blue cyan yellow
    case FX_MODE_NOISE16_3  : pal = 35; break; // heat palette
    case FX_MODE_NOISE16_4  : pal = 26; break; // landscape 33
    case FX_MODE_GLITTER    : pal = 11; break; // rainbow colors
    case FX_MODE_SUNRISE    : pal = 35; break; // heat palette
    case FX_MODE_RAILWAY    : pal =  3; break; // prim + sec
    case FX_MODE_2DSOAP     : pal = 11; break; // rainbow colors
  }
  switch (pal) {
    case 0: //default palette. Exceptions for specific effects above
      targetPalette = PartyColors_p; break;
    case 1: {//periodically replace palette with a random one
      unsigned long timeSinceLastChange = millis() - _lastPaletteChange;
      if (timeSinceLastChange > randomPaletteChangeTime * 1000U) {
        _randomPalette = _newRandomPalette;
        _newRandomPalette = CRGBPalette16(
                        CHSV(random8(), random8(160, 255), random8(128, 255)),
                        CHSV(random8(), random8(160, 255), random8(128, 255)),
                        CHSV(random8(), random8(160, 255), random8(128, 255)),
                        CHSV(random8(), random8(160, 255), random8(128, 255)));
        _lastPaletteChange = millis();
        handleRandomPalette(); // do a 1st pass of blend
      }
      targetPalette = _randomPalette;
      break;}
    case 2: {//primary color only
      CRGB prim = gamma32(colors[0]);
      targetPalette = CRGBPalette16(prim); break;}
    case 3: {//primary + secondary
      CRGB prim = gamma32(colors[0]);
      CRGB sec  = gamma32(colors[1]);
      targetPalette = CRGBPalette16(prim,prim,sec,sec); break;}
    case 4: {//primary + secondary + tertiary
      CRGB prim = gamma32(colors[0]);
      CRGB sec  = gamma32(colors[1]);
      CRGB ter  = gamma32(colors[2]);
      targetPalette = CRGBPalette16(ter,sec,prim); break;}
    case 5: {//primary + secondary (+tert if not off), more distinct
      CRGB prim = gamma32(colors[0]);
      CRGB sec  = gamma32(colors[1]);
      if (colors[2]) {
        CRGB ter = gamma32(colors[2]);
        targetPalette = CRGBPalette16(prim,prim,prim,prim,prim,sec,sec,sec,sec,sec,ter,ter,ter,ter,ter,prim);
      } else {
        targetPalette = CRGBPalette16(prim,prim,prim,prim,prim,prim,prim,prim,sec,sec,sec,sec,sec,sec,sec,sec);
      }
      break;}
    case 6: //Party colors
      targetPalette = PartyColors_p; break;
    case 7: //Cloud colors
      targetPalette = CloudColors_p; break;
    case 8: //Lava colors
      targetPalette = LavaColors_p; break;
    case 9: //Ocean colors
      targetPalette = OceanColors_p; break;
    case 10: //Forest colors
      targetPalette = ForestColors_p; break;
    case 11: //Rainbow colors
      targetPalette = RainbowColors_p; break;
    case 12: //Rainbow stripe colors
      targetPalette = RainbowStripeColors_p; break;
    default: //progmem palettes
      if (pal>245) {
        targetPalette = strip.customPalettes[255-pal]; // we checked bounds above
      } else {
        byte tcp[72];
        memcpy_P(tcp, (byte*)pgm_read_dword(&(gGradientPalettes[pal-13])), 72);
        targetPalette.loadDynamicGradientPalette(tcp);
      }
      break;
  }
  return targetPalette;
}

void Segment::startTransition(uint16_t dur) {
  if (dur == 0) {
    if (isInTransition()) _t->_dur = dur; // this will stop transition in next handleTransisiton()
    return;
  }
  if (isInTransition()) return; // already in transition no need to store anything

  // starting a transition has to occur before change so we get current values 1st
  _t = new Transition(dur); // no previous transition running
  if (!_t) return; // failed to allocate data

  //DEBUG_PRINTF("-- Started transition: %p (%p)\n", this, _t);
  loadPalette(_t->_palT, palette);
  _t->_briT           = on ? opacity : 0;
  _t->_cctT           = cct;
#ifndef WLED_DISABLE_MODE_BLEND
  if (modeBlending) {
    swapSegenv(_t->_segT);
    _t->_modeT          = mode;
    _t->_segT._dataLenT = 0;
    _t->_segT._dataT    = nullptr;
    if (_dataLen > 0 && data) {
      _t->_segT._dataT = (byte *)malloc(_dataLen);
      if (_t->_segT._dataT) {
        //DEBUG_PRINTF("--  Allocated duplicate data (%d) for %p: %p\n", _dataLen, this, _t->_segT._dataT);
        memcpy(_t->_segT._dataT, data, _dataLen);
        _t->_segT._dataLenT = _dataLen;
      }
    }
  } else {
    for (size_t i=0; i<NUM_COLORS; i++) _t->_segT._colorT[i] = colors[i];
  }
#else
  for (size_t i=0; i<NUM_COLORS; i++) _t->_colorT[i] = colors[i];
#endif
}

void Segment::stopTransition() {
  if (isInTransition()) {
    //DEBUG_PRINTF("-- Stopping transition: %p\n", this);
    #ifndef WLED_DISABLE_MODE_BLEND
    if (_t->_segT._dataT && _t->_segT._dataLenT > 0) {
      //DEBUG_PRINTF("--  Released duplicate data (%d) for %p: %p\n", _t->_segT._dataLenT, this, _t->_segT._dataT);
      free(_t->_segT._dataT);
      _t->_segT._dataT = nullptr;
      _t->_segT._dataLenT = 0;
    }
    #endif
    delete _t;
    _t = nullptr;
  }
}

void Segment::handleTransition() {
  uint16_t _progress = progress();
  if (_progress == 0xFFFFU) stopTransition();
}

// transition progression between 0-65535
uint16_t IRAM_ATTR Segment::progress() {
  if (isInTransition()) {
    unsigned long timeNow = millis();
    if (_t->_dur > 0 && timeNow - _t->_start < _t->_dur) return (timeNow - _t->_start) * 0xFFFFU / _t->_dur;
  }
  return 0xFFFFU;
}

#ifndef WLED_DISABLE_MODE_BLEND
void Segment::swapSegenv(tmpsegd_t &tmpSeg) {
  //DEBUG_PRINTF("--  Saving temp seg: %p->(%p) [%d->%p]\n", this, &tmpSeg, _dataLen, data);
  tmpSeg._optionsT   = options;
  for (size_t i=0; i<NUM_COLORS; i++) tmpSeg._colorT[i] = colors[i];
  tmpSeg._speedT     = speed;
  tmpSeg._intensityT = intensity;
  tmpSeg._custom1T   = custom1;
  tmpSeg._custom2T   = custom2;
  tmpSeg._custom3T   = custom3;
  tmpSeg._check1T    = check1;
  tmpSeg._check2T    = check2;
  tmpSeg._check3T    = check3;
  tmpSeg._aux0T      = aux0;
  tmpSeg._aux1T      = aux1;
  tmpSeg._stepT      = step;
  tmpSeg._callT      = call;
  tmpSeg._dataT      = data;
  tmpSeg._dataLenT   = _dataLen;
  if (_t && &tmpSeg != &(_t->_segT)) {
    // swap SEGENV with transitional data
    options   = _t->_segT._optionsT;
    for (size_t i=0; i<NUM_COLORS; i++) colors[i] = _t->_segT._colorT[i];
    speed     = _t->_segT._speedT;
    intensity = _t->_segT._intensityT;
    custom1   = _t->_segT._custom1T;
    custom2   = _t->_segT._custom2T;
    custom3   = _t->_segT._custom3T;
    check1    = _t->_segT._check1T;
    check2    = _t->_segT._check2T;
    check3    = _t->_segT._check3T;
    aux0      = _t->_segT._aux0T;
    aux1      = _t->_segT._aux1T;
    step      = _t->_segT._stepT;
    call      = _t->_segT._callT;
    data      = _t->_segT._dataT;
    _dataLen  = _t->_segT._dataLenT;
  }
}

void Segment::restoreSegenv(tmpsegd_t &tmpSeg) {
  //DEBUG_PRINTF("--  Restoring temp seg: %p->(%p) [%d->%p]\n", &tmpSeg, this, _dataLen, data);
  if (_t && &(_t->_segT) != &tmpSeg) {
    // update possibly changed variables to keep old effect running correctly
    _t->_segT._aux0T = aux0;
    _t->_segT._aux1T = aux1;
    _t->_segT._stepT = step;
    _t->_segT._callT = call;
    //if (_t->_segT._dataT != data) DEBUG_PRINTF("---  data re-allocated: (%p) %p -> %p\n", this, _t->_segT._dataT, data);
    _t->_segT._dataT = data;
    _t->_segT._dataLenT = _dataLen;
  }
  options   = tmpSeg._optionsT;
  for (size_t i=0; i<NUM_COLORS; i++) colors[i] = tmpSeg._colorT[i];
  speed     = tmpSeg._speedT;
  intensity = tmpSeg._intensityT;
  custom1   = tmpSeg._custom1T;
  custom2   = tmpSeg._custom2T;
  custom3   = tmpSeg._custom3T;
  check1    = tmpSeg._check1T;
  check2    = tmpSeg._check2T;
  check3    = tmpSeg._check3T;
  aux0      = tmpSeg._aux0T;
  aux1      = tmpSeg._aux1T;
  step      = tmpSeg._stepT;
  call      = tmpSeg._callT;
  data      = tmpSeg._dataT;
  _dataLen  = tmpSeg._dataLenT;
}
#endif

uint8_t IRAM_ATTR Segment::currentBri(bool useCct) {
  uint32_t prog = progress();
  if (prog < 0xFFFFU) {
    uint32_t curBri = (useCct ? cct : (on ? opacity : 0)) * prog;
    curBri += (useCct ? _t->_cctT : (on ? _t->_briT : 0)) * (0xFFFFU - prog);
    return curBri / 0xFFFFU;
  }
  return (useCct ? cct : (on ? opacity : 0));
}

uint8_t IRAM_ATTR Segment::currentMode() {
#ifndef WLED_DISABLE_MODE_BLEND
  uint16_t prog = progress();
  if (modeBlending && prog < 0xFFFFU) return _t->_modeT;
#endif
  return mode;
}

uint32_t IRAM_ATTR Segment::currentColor(uint8_t slot) {
#ifndef WLED_DISABLE_MODE_BLEND
  return isInTransition() ? color_blend(_t->_segT._colorT[slot], colors[slot], progress(), true) : colors[slot];
#else
  return isInTransition() ? color_blend(_t->_colorT[slot], colors[slot], progress(), true) : colors[slot];
#endif
}

CRGBPalette16 IRAM_ATTR &Segment::currentPalette(CRGBPalette16 &targetPalette, uint8_t pal) {
  loadPalette(targetPalette, pal);
  uint16_t prog = progress();
  if (strip.paletteFade && prog < 0xFFFFU) {
    // blend palettes
    // there are about 255 blend passes of 48 "blends" to completely blend two palettes (in _dur time)
    // minimum blend time is 100ms maximum is 65535ms
    uint16_t noOfBlends = ((255U * prog) / 0xFFFFU) - _t->_prevPaletteBlends;
    for (int i=0; i<noOfBlends; i++, _t->_prevPaletteBlends++) nblendPaletteTowardPalette(_t->_palT, targetPalette, 48);
    targetPalette = _t->_palT; // copy transitioning/temporary palette
  }
  return targetPalette;
}

// relies on WS2812FX::service() to call it max every 8ms or more (MIN_SHOW_DELAY)
void Segment::handleRandomPalette() {
  // just do a blend; if the palettes are identical it will just compare 48 bytes (same as _randomPalette == _newRandomPalette)
  // this will slowly blend _newRandomPalette into _randomPalette every 15ms or 8ms (depending on MIN_SHOW_DELAY)
  nblendPaletteTowardPalette(_randomPalette, _newRandomPalette, 48);
}

// segId is given when called from network callback, changes are queued if that segment is currently in its effect function
void Segment::setUp(uint16_t i1, uint16_t i2, uint8_t grp, uint8_t spc, uint16_t ofs, uint16_t i1Y, uint16_t i2Y, uint8_t segId) {
  // return if neither bounds nor grouping have changed
  bool boundsUnchanged = (start == i1 && stop == i2);
  #ifndef WLED_DISABLE_2D
  if (Segment::maxHeight>1) boundsUnchanged &= (startY == i1Y && stopY == i2Y); // 2D
  #endif
  if (boundsUnchanged
      && (!grp || (grouping == grp && spacing == spc))
      && (ofs == UINT16_MAX || ofs == offset)) return;

  stateChanged = true; // send UDP/WS broadcast

  if (stop) fill(BLACK); // turn old segment range off (clears pixels if changing spacing)
  if (grp) { // prevent assignment of 0
    grouping = grp;
    spacing = spc;
  } else {
    grouping = 1;
    spacing = 0;
  }
  if (ofs < UINT16_MAX) offset = ofs;

  DEBUG_PRINT(F("setUp segment: ")); DEBUG_PRINT(i1);
  DEBUG_PRINT(','); DEBUG_PRINT(i2);
  DEBUG_PRINT(F(" -> ")); DEBUG_PRINT(i1Y);
  DEBUG_PRINT(','); DEBUG_PRINTLN(i2Y);
  markForReset();
  if (boundsUnchanged) return;

  // apply change immediately
  if (i2 <= i1) { //disable segment
    stop = 0;
    return;
  }
  if (i1 < Segment::maxWidth || (i1 >= Segment::maxWidth*Segment::maxHeight && i1 < strip.getLengthTotal())) start = i1; // Segment::maxWidth equals strip.getLengthTotal() for 1D
  stop = i2 > Segment::maxWidth*Segment::maxHeight ? MIN(i2,strip.getLengthTotal()) : (i2 > Segment::maxWidth ? Segment::maxWidth : MAX(1,i2));
  startY = 0;
  stopY  = 1;
  #ifndef WLED_DISABLE_2D
  if (Segment::maxHeight>1) { // 2D
    if (i1Y < Segment::maxHeight) startY = i1Y;
    stopY = i2Y > Segment::maxHeight ? Segment::maxHeight : MAX(1,i2Y);
  }
  #endif
  // safety check
  if (start >= stop || startY >= stopY) {
    stop = 0;
    return;
  }
  refreshLightCapabilities();
}


bool Segment::setColor(uint8_t slot, uint32_t c) { //returns true if changed
  if (slot >= NUM_COLORS || c == colors[slot]) return false;
  if (!_isRGB && !_hasW) {
    if (slot == 0 && c == BLACK) return false; // on/off segment cannot have primary color black
    if (slot == 1 && c != BLACK) return false; // on/off segment cannot have secondary color non black
  }
  if (fadeTransition) startTransition(strip.getTransition()); // start transition prior to change
  colors[slot] = c;
  stateChanged = true; // send UDP/WS broadcast
  return true;
}

void Segment::setCCT(uint16_t k) {
  if (k > 255) { //kelvin value, convert to 0-255
    if (k < 1900)  k = 1900;
    if (k > 10091) k = 10091;
    k = (k - 1900) >> 5;
  }
  if (cct == k) return;
  if (fadeTransition) startTransition(strip.getTransition()); // start transition prior to change
  cct = k;
  stateChanged = true; // send UDP/WS broadcast
}

void Segment::setOpacity(uint8_t o) {
  if (opacity == o) return;
  if (fadeTransition) startTransition(strip.getTransition()); // start transition prior to change
  opacity = o;
  stateChanged = true; // send UDP/WS broadcast
}

void Segment::setOption(uint8_t n, bool val) {
  bool prevOn = on;
  if (fadeTransition && n == SEG_OPTION_ON && val != prevOn) startTransition(strip.getTransition()); // start transition prior to change
  if (val) options |=   0x01 << n;
  else     options &= ~(0x01 << n);
  if (!(n == SEG_OPTION_SELECTED || n == SEG_OPTION_RESET)) stateChanged = true; // send UDP/WS broadcast
}

void Segment::setMode(uint8_t fx, bool loadDefaults) {
  // skip reserved
  while (fx < strip.getModeCount() && strncmp_P("RSVD", strip.getModeData(fx), 4) == 0) fx++;
  if (fx >= strip.getModeCount()) fx = 0; // set solid mode
  // if we have a valid mode & is not reserved
  if (fx != mode) {
#ifndef WLED_DISABLE_MODE_BLEND
    if (modeBlending) startTransition(strip.getTransition()); // set effect transitions
#endif
    mode = fx;
    // load default values from effect string
    if (loadDefaults) {
      int16_t sOpt;
      sOpt = extractModeDefaults(fx, "sx");  speed     = (sOpt >= 0) ? sOpt : DEFAULT_SPEED;
      sOpt = extractModeDefaults(fx, "ix");  intensity = (sOpt >= 0) ? sOpt : DEFAULT_INTENSITY;
      sOpt = extractModeDefaults(fx, "c1");  custom1   = (sOpt >= 0) ? sOpt : DEFAULT_C1;
      sOpt = extractModeDefaults(fx, "c2");  custom2   = (sOpt >= 0) ? sOpt : DEFAULT_C2;
      sOpt = extractModeDefaults(fx, "c3");  custom3   = (sOpt >= 0) ? sOpt : DEFAULT_C3;
      sOpt = extractModeDefaults(fx, "o1");  check1    = (sOpt >= 0) ? (bool)sOpt : false;
      sOpt = extractModeDefaults(fx, "o2");  check2    = (sOpt >= 0) ? (bool)sOpt : false;
      sOpt = extractModeDefaults(fx, "o3");  check3    = (sOpt >= 0) ? (bool)sOpt : false;
      sOpt = extractModeDefaults(fx, "m12"); if (sOpt >= 0) map1D2D   = constrain(sOpt, 0, 7); else map1D2D = M12_Pixels;  // reset mapping if not defined (2D FX may not work)
      sOpt = extractModeDefaults(fx, "si");  if (sOpt >= 0) soundSim  = constrain(sOpt, 0, 3);
      sOpt = extractModeDefaults(fx, "rev"); if (sOpt >= 0) reverse   = (bool)sOpt;
      sOpt = extractModeDefaults(fx, "mi");  if (sOpt >= 0) mirror    = (bool)sOpt; // NOTE: setting this option is a risky business
      sOpt = extractModeDefaults(fx, "rY");  if (sOpt >= 0) reverse_y = (bool)sOpt;
      sOpt = extractModeDefaults(fx, "mY");  if (sOpt >= 0) mirror_y  = (bool)sOpt; // NOTE: setting this option is a risky business
      sOpt = extractModeDefaults(fx, "pal"); if (sOpt >= 0) setPalette(sOpt); //else setPalette(0);
    }
    markForReset();
    stateChanged = true; // send UDP/WS broadcast
  }
}

void Segment::setPalette(uint8_t pal) {
  if (pal < 245 && pal > GRADIENT_PALETTE_COUNT+13) pal = 0; // built in palettes
  if (pal > 245 && (strip.customPalettes.size() == 0 || 255U-pal > strip.customPalettes.size()-1)) pal = 0; // custom palettes
  if (pal != palette) {
    if (strip.paletteFade) startTransition(strip.getTransition());
    palette = pal;
    stateChanged = true; // send UDP/WS broadcast
  }
}

// 2D matrix
uint16_t IRAM_ATTR Segment::virtualWidth() const {
  uint16_t groupLen = groupLength();
  uint16_t vWidth = ((transpose ? height() : width()) + groupLen - 1) / groupLen;
  if (mirror) vWidth = (vWidth + 1) /2;  // divide by 2 if mirror, leave at least a single LED
  return vWidth;
}

uint16_t IRAM_ATTR Segment::virtualHeight() const {
  uint16_t groupLen = groupLength();
  uint16_t vHeight = ((transpose ? width() : height()) + groupLen - 1) / groupLen;
  if (mirror_y) vHeight = (vHeight + 1) /2;  // divide by 2 if mirror, leave at least a single LED
  return vHeight;
}

uint16_t IRAM_ATTR Segment::nrOfVStrips() const {
  uint16_t vLen = 1;
#ifndef WLED_DISABLE_2D
  if (is2D()) {
    switch (map1D2D) {
      case M12_pBar:
        vLen = virtualWidth();
        break;
    }
  }
#endif
  return vLen;
}

// 1D strip
uint16_t IRAM_ATTR Segment::virtualLength() const {
#ifndef WLED_DISABLE_2D
  if (is2D()) {
    uint16_t vW = virtualWidth();
    uint16_t vH = virtualHeight();
    uint16_t vLen = vW * vH; // use all pixels from segment
    switch (map1D2D) {
      case M12_pBar:
        vLen = vH;
        break;
      case M12_pCorner:
      case M12_pArc:
        vLen = max(vW,vH); // get the longest dimension
        break;
    }
    return vLen;
  }
#endif
  uint16_t groupLen = groupLength(); // is always >= 1
  uint16_t vLength = (length() + groupLen - 1) / groupLen;
  if (mirror) vLength = (vLength + 1) /2;  // divide by 2 if mirror, leave at least a single LED
  return vLength;
}

void IRAM_ATTR Segment::setPixelColor(int i, uint32_t col)
{
  if (!isActive()) return; // not active
#ifndef WLED_DISABLE_2D
  int vStrip = i>>16; // hack to allow running on virtual strips (2D segment columns/rows)
#endif
  i &= 0xFFFF;

  if (i >= virtualLength() || i<0) return;  // if pixel would fall out of segment just exit

#ifndef WLED_DISABLE_2D
  if (is2D()) {
    uint16_t vH = virtualHeight();  // segment height in logical pixels
    uint16_t vW = virtualWidth();
    switch (map1D2D) {
      case M12_Pixels:
        // use all available pixels as a long strip
        setPixelColorXY(i % vW, i / vW, col);
        break;
      case M12_pBar:
        // expand 1D effect vertically or have it play on virtual strips
        if (vStrip>0) setPixelColorXY(vStrip - 1, vH - i - 1, col);
        else          for (int x = 0; x < vW; x++) setPixelColorXY(x, vH - i - 1, col);
        break;
      case M12_pArc:
        // expand in circular fashion from center
        if (i==0)
          setPixelColorXY(0, 0, col);
        else {
          float step = HALF_PI / (2.85f*i);
          for (float rad = 0.0f; rad <= HALF_PI+step/2; rad += step) {
            // may want to try float version as well (with or without antialiasing)
            int x = roundf(sin_t(rad) * i);
            int y = roundf(cos_t(rad) * i);
            setPixelColorXY(x, y, col);
          }
          // Bresenham’s Algorithm (may not fill every pixel)
          //int d = 3 - (2*i);
          //int y = i, x = 0;
          //while (y >= x) {
          //  setPixelColorXY(x, y, col);
          //  setPixelColorXY(y, x, col);
          //  x++;
          //  if (d > 0) {
          //    y--;
          //    d += 4 * (x - y) + 10;
          //  } else {
          //    d += 4 * x + 6;
          //  }
          //}
        }
        break;
      case M12_pCorner:
        for (int x = 0; x <= i; x++) setPixelColorXY(x, i, col);
        for (int y = 0; y <  i; y++) setPixelColorXY(i, y, col);
        break;
    }
    return;
  } else if (Segment::maxHeight!=1 && (width()==1 || height()==1)) {
    if (start < Segment::maxWidth*Segment::maxHeight) {
      // we have a vertical or horizontal 1D segment (WARNING: virtual...() may be transposed)
      int x = 0, y = 0;
      if (virtualHeight()>1) y = i;
      if (virtualWidth() >1) x = i;
      setPixelColorXY(x, y, col);
      return;
    }
  }
#endif

  uint16_t len = length();
  uint8_t _bri_t = currentBri();
  if (_bri_t < 255) {
    byte r = scale8(R(col), _bri_t);
    byte g = scale8(G(col), _bri_t);
    byte b = scale8(B(col), _bri_t);
    byte w = scale8(W(col), _bri_t);
    col = RGBW32(r, g, b, w);
  }

  // expand pixel (taking into account start, grouping, spacing [and offset])
  i = i * groupLength();
  if (reverse) { // is segment reversed?
    if (mirror) { // is segment mirrored?
      i = (len - 1) / 2 - i;  //only need to index half the pixels
    } else {
      i = (len - 1) - i;
    }
  }
  i += start; // starting pixel in a group

  uint32_t tmpCol = col;
  // set all the pixels in the group
  for (int j = 0; j < grouping; j++) {
    unsigned indexSet = i + ((reverse) ? -j : j);
    if (indexSet >= start && indexSet < stop) {
      if (mirror) { //set the corresponding mirrored pixel
        unsigned indexMir = stop - indexSet + start - 1;
        indexMir += offset; // offset/phase
        if (indexMir >= stop) indexMir -= len; // wrap
#ifndef WLED_DISABLE_MODE_BLEND
        if (_modeBlend) tmpCol = color_blend(strip.getPixelColor(indexMir), col, 0xFFFFU - progress(), true);
#endif
        strip.setPixelColor(indexMir, tmpCol);
      }
      indexSet += offset; // offset/phase
      if (indexSet >= stop) indexSet -= len; // wrap
#ifndef WLED_DISABLE_MODE_BLEND
      if (_modeBlend) tmpCol = color_blend(strip.getPixelColor(indexSet), col, 0xFFFFU - progress(), true);
#endif
      strip.setPixelColor(indexSet, tmpCol);
    }
  }
}

// anti-aliased normalized version of setPixelColor()
void Segment::setPixelColor(float i, uint32_t col, bool aa)
{
  if (!isActive()) return; // not active
  int vStrip = int(i/10.0f); // hack to allow running on virtual strips (2D segment columns/rows)
  i -= int(i);

  if (i<0.0f || i>1.0f) return; // not normalized

  float fC = i * (virtualLength()-1);
  if (aa) {
    uint16_t iL = roundf(fC-0.49f);
    uint16_t iR = roundf(fC+0.49f);
    float    dL = (fC - iL)*(fC - iL);
    float    dR = (iR - fC)*(iR - fC);
    uint32_t cIL = getPixelColor(iL | (vStrip<<16));
    uint32_t cIR = getPixelColor(iR | (vStrip<<16));
    if (iR!=iL) {
      // blend L pixel
      cIL = color_blend(col, cIL, uint8_t(dL*255.0f));
      setPixelColor(iL | (vStrip<<16), cIL);
      // blend R pixel
      cIR = color_blend(col, cIR, uint8_t(dR*255.0f));
      setPixelColor(iR | (vStrip<<16), cIR);
    } else {
      // exact match (x & y land on a pixel)
      setPixelColor(iL | (vStrip<<16), col);
    }
  } else {
    setPixelColor(uint16_t(roundf(fC)) | (vStrip<<16), col);
  }
}

uint32_t IRAM_ATTR Segment::getPixelColor(int i)
{
  if (!isActive()) return 0; // not active
#ifndef WLED_DISABLE_2D
  int vStrip = i>>16;
#endif
  i &= 0xFFFF;

#ifndef WLED_DISABLE_2D
  if (is2D()) {
    uint16_t vH = virtualHeight();  // segment height in logical pixels
    uint16_t vW = virtualWidth();
    switch (map1D2D) {
      case M12_Pixels:
        return getPixelColorXY(i % vW, i / vW);
        break;
      case M12_pBar:
        if (vStrip>0) return getPixelColorXY(vStrip - 1, vH - i -1);
        else          return getPixelColorXY(0, vH - i -1);
        break;
      case M12_pArc:
      case M12_pCorner:
        // use longest dimension
        return vW>vH ? getPixelColorXY(i, 0) : getPixelColorXY(0, i);
        break;
    }
    return 0;
  }
#endif

  if (reverse) i = virtualLength() - i - 1;
  i *= groupLength();
  i += start;
  /* offset/phase */
  i += offset;
  if ((i >= stop) && (stop>0)) i -= length(); // avoids negative pixel index (stop = 0 is a possible value)
  return strip.getPixelColor(i);
}

uint8_t Segment::differs(Segment& b) const {
  uint8_t d = 0;
  if (start != b.start)         d |= SEG_DIFFERS_BOUNDS;
  if (stop != b.stop)           d |= SEG_DIFFERS_BOUNDS;
  if (offset != b.offset)       d |= SEG_DIFFERS_GSO;
  if (grouping != b.grouping)   d |= SEG_DIFFERS_GSO;
  if (spacing != b.spacing)     d |= SEG_DIFFERS_GSO;
  if (opacity != b.opacity)     d |= SEG_DIFFERS_BRI;
  if (mode != b.mode)           d |= SEG_DIFFERS_FX;
  if (speed != b.speed)         d |= SEG_DIFFERS_FX;
  if (intensity != b.intensity) d |= SEG_DIFFERS_FX;
  if (palette != b.palette)     d |= SEG_DIFFERS_FX;
  if (custom1 != b.custom1)     d |= SEG_DIFFERS_FX;
  if (custom2 != b.custom2)     d |= SEG_DIFFERS_FX;
  if (custom3 != b.custom3)     d |= SEG_DIFFERS_FX;
  if (startY != b.startY)       d |= SEG_DIFFERS_BOUNDS;
  if (stopY != b.stopY)         d |= SEG_DIFFERS_BOUNDS;

  //bit pattern: (msb first)
  // set:2, sound:2, mapping:3, transposed, mirrorY, reverseY, [reset,] paused, mirrored, on, reverse, [selected]
  if ((options & 0b1111111111011110U) != (b.options & 0b1111111111011110U)) d |= SEG_DIFFERS_OPT;
  if ((options & 0x0001U) != (b.options & 0x0001U))                         d |= SEG_DIFFERS_SEL;
  for (unsigned i = 0; i < NUM_COLORS; i++) if (colors[i] != b.colors[i])   d |= SEG_DIFFERS_COL;

  return d;
}

void Segment::refreshLightCapabilities() {
  uint8_t capabilities = 0;
  uint16_t segStartIdx = 0xFFFFU;
  uint16_t segStopIdx  = 0;

  if (!isActive()) {
    _capabilities = 0;
    return;
  }

  if (start < Segment::maxWidth * Segment::maxHeight) {
    // we are withing 2D matrix (includes 1D segments)
    for (int y = startY; y < stopY; y++) for (int x = start; x < stop; x++) {
      uint16_t index = x + Segment::maxWidth * y;
      if (index < strip.customMappingSize) index = strip.customMappingTable[index]; // convert logical address to physical
      if (index < 0xFFFFU) {
        if (segStartIdx > index) segStartIdx = index;
        if (segStopIdx  < index) segStopIdx  = index;
      }
      if (segStartIdx == segStopIdx) segStopIdx++; // we only have 1 pixel segment
    }
  } else {
    // we are on the strip located after the matrix
    segStartIdx = start;
    segStopIdx  = stop;
  }

  for (unsigned b = 0; b < busses.getNumBusses(); b++) {
    Bus *bus = busses.getBus(b);
    if (bus == nullptr || bus->getLength()==0) break;
    if (!bus->isOk()) continue;
    if (bus->getStart() >= segStopIdx) continue;
    if (bus->getStart() + bus->getLength() <= segStartIdx) continue;

    //uint8_t type = bus->getType();
    if (bus->hasRGB() || (cctFromRgb && bus->hasCCT())) capabilities |= SEG_CAPABILITY_RGB;
    if (!cctFromRgb && bus->hasCCT())                   capabilities |= SEG_CAPABILITY_CCT;
    if (correctWB && (bus->hasRGB() || bus->hasCCT()))  capabilities |= SEG_CAPABILITY_CCT; //white balance correction (CCT slider)
    if (bus->hasWhite()) {
      uint8_t aWM = Bus::getGlobalAWMode() == AW_GLOBAL_DISABLED ? bus->getAutoWhiteMode() : Bus::getGlobalAWMode();
      bool whiteSlider = (aWM == RGBW_MODE_DUAL || aWM == RGBW_MODE_MANUAL_ONLY); // white slider allowed
      // if auto white calculation from RGB is active (Accurate/Brighter), force RGB controls even if there are no RGB busses
      if (!whiteSlider) capabilities |= SEG_CAPABILITY_RGB;
      // if auto white calculation from RGB is disabled/optional (None/Dual), allow white channel adjustments
      if ( whiteSlider) capabilities |= SEG_CAPABILITY_W;
    }
  }
  _capabilities = capabilities;
}

/*
 * Fills segment with color
 */
void Segment::fill(uint32_t c) {
  if (!isActive()) return; // not active
  const uint16_t cols = is2D() ? virtualWidth() : virtualLength();
  const uint16_t rows = virtualHeight(); // will be 1 for 1D
  for (int y = 0; y < rows; y++) for (int x = 0; x < cols; x++) {
    if (is2D()) setPixelColorXY(x, y, c);
    else        setPixelColor(x, c);
  }
}

/*
 * fade out function, higher rate = quicker fade
 */
void Segment::fade_out(uint8_t rate) {
  if (!isActive()) return; // not active
  const uint16_t cols = is2D() ? virtualWidth() : virtualLength();
  const uint16_t rows = virtualHeight(); // will be 1 for 1D

  rate = (255-rate) >> 1;
  float mappedRate = float(rate) +1.1f;

  uint32_t color = colors[1]; // SEGCOLOR(1); // target color
  int w2 = W(color);
  int r2 = R(color);
  int g2 = G(color);
  int b2 = B(color);

  for (int y = 0; y < rows; y++) for (int x = 0; x < cols; x++) {
    color = is2D() ? getPixelColorXY(x, y) : getPixelColor(x);
    int w1 = W(color);
    int r1 = R(color);
    int g1 = G(color);
    int b1 = B(color);

    int wdelta = (w2 - w1) / mappedRate;
    int rdelta = (r2 - r1) / mappedRate;
    int gdelta = (g2 - g1) / mappedRate;
    int bdelta = (b2 - b1) / mappedRate;

    // if fade isn't complete, make sure delta is at least 1 (fixes rounding issues)
    wdelta += (w2 == w1) ? 0 : (w2 > w1) ? 1 : -1;
    rdelta += (r2 == r1) ? 0 : (r2 > r1) ? 1 : -1;
    gdelta += (g2 == g1) ? 0 : (g2 > g1) ? 1 : -1;
    bdelta += (b2 == b1) ? 0 : (b2 > b1) ? 1 : -1;

    if (is2D()) setPixelColorXY(x, y, r1 + rdelta, g1 + gdelta, b1 + bdelta, w1 + wdelta);
    else        setPixelColor(x, r1 + rdelta, g1 + gdelta, b1 + bdelta, w1 + wdelta);
  }
}

// fades all pixels to black using nscale8()
void Segment::fadeToBlackBy(uint8_t fadeBy) {
  if (!isActive() || fadeBy == 0) return;   // optimization - no scaling to apply
  const uint16_t cols = is2D() ? virtualWidth() : virtualLength();
  const uint16_t rows = virtualHeight(); // will be 1 for 1D

  for (int y = 0; y < rows; y++) for (int x = 0; x < cols; x++) {
    if (is2D()) setPixelColorXY(x, y, color_fade(getPixelColorXY(x,y), 255-fadeBy));
    else        setPixelColor(x, color_fade(getPixelColor(x), 255-fadeBy));
  }
}

/*
 * blurs segment content, source: FastLED colorutils.cpp
 */
void Segment::blur(uint8_t blur_amount) {
  if (!isActive() || blur_amount == 0) return; // optimization: 0 means "don't blur"
#ifndef WLED_DISABLE_2D
  if (is2D()) {
    // compatibility with 2D
    const unsigned cols = virtualWidth();
    const unsigned rows = virtualHeight();
    for (unsigned i = 0; i < rows; i++) blurRow(i, blur_amount); // blur all rows
    for (unsigned k = 0; k < cols; k++) blurCol(k, blur_amount); // blur all columns
    return;
  }
#endif
  uint8_t keep = 255 - blur_amount;
  uint8_t seep = blur_amount >> 1;
  uint32_t carryover = BLACK;
  unsigned vlength = virtualLength();
  for (unsigned i = 0; i < vlength; i++) {
    uint32_t cur = getPixelColor(i);
    uint32_t part = color_fade(cur, seep);
    cur = color_add(color_fade(cur, keep), carryover, true);
    if (i > 0) {
      uint32_t c = getPixelColor(i-1);
      setPixelColor(i-1, color_add(c, part, true));
    }
    setPixelColor(i, cur);
    carryover = part;
  }
}

/*
 * Put a value 0 to 255 in to get a color value.
 * The colours are a transition r -> g -> b -> back to r
 * Inspired by the Adafruit examples.
 */
uint32_t Segment::color_wheel(uint8_t pos) {
  if (palette) return color_from_palette(pos, false, true, 0);
  uint8_t w = W(currentColor(0));
  pos = 255 - pos;
  if (pos < 85) {
    return RGBW32((255 - pos * 3), 0, (pos * 3), w);
  } else if(pos < 170) {
    pos -= 85;
    return RGBW32(0, (pos * 3), (255 - pos * 3), w);
  } else {
    pos -= 170;
    return RGBW32((pos * 3), (255 - pos * 3), 0, w);
  }
}

/*
 * Gets a single color from the currently selected palette.
 * @param i Palette Index (if mapping is true, the full palette will be _virtualSegmentLength long, if false, 255). Will wrap around automatically.
 * @param mapping if true, LED position in segment is considered for color
 * @param wrap FastLED palettes will usually wrap back to the start smoothly. Set false to get a hard edge
 * @param mcol If the default palette 0 is selected, return the standard color 0, 1 or 2 instead. If >2, Party palette is used instead
 * @param pbri Value to scale the brightness of the returned color by. Default is 255. (no scaling)
 * @returns Single color from palette
 */
uint32_t Segment::color_from_palette(uint16_t i, bool mapping, bool wrap, uint8_t mcol, uint8_t pbri) {
  uint32_t color = gamma32(currentColor(mcol));

  // default palette or no RGB support on segment
  if ((palette == 0 && mcol < NUM_COLORS) || !_isRGB) return (pbri == 255) ? color : color_fade(color, pbri, true);

  uint8_t paletteIndex = i;
  if (mapping && virtualLength() > 1) paletteIndex = (i*255)/(virtualLength() -1);
  if (!wrap && strip.paletteBlend != 3) paletteIndex = scale8(paletteIndex, 240); //cut off blend at palette "end"
  CRGBPalette16 curPal;
  curPal = currentPalette(curPal, palette);
  CRGB fastled_col = ColorFromPalette(curPal, paletteIndex, pbri, (strip.paletteBlend == 3)? NOBLEND:LINEARBLEND); // NOTE: paletteBlend should be global

  return RGBW32(fastled_col.r, fastled_col.g, fastled_col.b, W(color));
}


///////////////////////////////////////////////////////////////////////////////
// WS2812FX class implementation
///////////////////////////////////////////////////////////////////////////////

//do not call this method from system context (network callback)
void WS2812FX::finalizeInit(void) {
  //reset segment runtimes
  for (segment &seg : _segments) {
    seg.markForReset();
    seg.resetIfRequired();
  }

  // for the lack of better place enumerate ledmaps here
  // if we do it in json.cpp (serializeInfo()) we are getting flashes on LEDs
  // unfortunately this means we do not get updates after uploads
  enumerateLedmaps();

  _hasWhiteChannel = _isOffRefreshRequired = false;

  //if busses failed to load, add default (fresh install, FS issue, ...)
  if (busses.getNumBusses() == 0) {
    DEBUG_PRINTLN(F("No busses, init default"));
    const uint8_t defDataPins[] = {DATA_PINS};
    const uint16_t defCounts[] = {PIXEL_COUNTS};
    const uint8_t defNumBusses = ((sizeof defDataPins) / (sizeof defDataPins[0]));
    const uint8_t defNumCounts = ((sizeof defCounts)   / (sizeof defCounts[0]));
    uint16_t prevLen = 0;
    for (int i = 0; i < defNumBusses && i < WLED_MAX_BUSSES+WLED_MIN_VIRTUAL_BUSSES; i++) {
      uint8_t defPin[] = {defDataPins[i]};
      uint16_t start = prevLen;
      uint16_t count = defCounts[(i < defNumCounts) ? i : defNumCounts -1];
      prevLen += count;
      BusConfig defCfg = BusConfig(DEFAULT_LED_TYPE, defPin, start, count, DEFAULT_LED_COLOR_ORDER, false, 0, RGBW_MODE_MANUAL_ONLY);
      if (busses.add(defCfg) == -1) break;
    }
  }

  _length = 0;
  for (int i=0; i<busses.getNumBusses(); i++) {
    Bus *bus = busses.getBus(i);
    if (bus == nullptr) continue;
    if (bus->getStart() + bus->getLength() > MAX_LEDS) break;
    //RGBW mode is enabled if at least one of the strips is RGBW
    _hasWhiteChannel |= bus->hasWhite();
    //refresh is required to remain off if at least one of the strips requires the refresh.
    _isOffRefreshRequired |= bus->isOffRefreshRequired();
    uint16_t busEnd = bus->getStart() + bus->getLength();
    if (busEnd > _length) _length = busEnd;
    #ifdef ESP8266
    if ((!IS_DIGITAL(bus->getType()) || IS_2PIN(bus->getType()))) continue;
    uint8_t pins[5];
    if (!bus->getPins(pins)) continue;
    BusDigital* bd = static_cast<BusDigital*>(bus);
    if (pins[0] == 3) bd->reinit();
    #endif
  }

  Segment::maxWidth  = _length;
  Segment::maxHeight = 1;

  //segments are created in makeAutoSegments();
  DEBUG_PRINTLN(F("Loading custom palettes"));
  loadCustomPalettes(); // (re)load all custom palettes
  DEBUG_PRINTLN(F("Loading custom ledmaps"));
  deserializeMap();     // (re)load default ledmap (will also setUpMatrix() if ledmap does not exist)
}

void WS2812FX::service() {
  unsigned long nowUp = millis(); // Be aware, millis() rolls over every 49 days
  now = nowUp + timebase;
  if (nowUp - _lastShow < MIN_SHOW_DELAY) return;
  bool doShow = false;

  _isServicing = true;
  _segment_index = 0;
  Segment::handleRandomPalette(); // move it into for loop when each segment has individual random palette
  for (segment &seg : _segments) {
    // process transition (mode changes in the middle of transition)
    seg.handleTransition();
    // reset the segment runtime data if needed
    seg.resetIfRequired();

    if (!seg.isActive()) continue;

    // last condition ensures all solid segments are updated at the same time
    if (nowUp > seg.next_time || _triggered || (doShow && seg.mode == FX_MODE_STATIC))
    {
      doShow = true;
      uint16_t delay = FRAMETIME;

      if (!seg.freeze) { //only run effect function if not frozen
        _virtualSegmentLength = seg.virtualLength(); //SEGLEN
        _colors_t[0] = gamma32(seg.currentColor(0));
        _colors_t[1] = gamma32(seg.currentColor(1));
        _colors_t[2] = gamma32(seg.currentColor(2));
        seg.currentPalette(_currentPalette, seg.palette); // we need to pass reference
        if (!cctFromRgb || correctWB) busses.setSegmentCCT(seg.currentBri(true), correctWB);
        // Effect blending
        // When two effects are being blended, each may have different segment data, this
        // data needs to be saved first and then restored before running previous mode.
        // The blending will largely depend on the effect behaviour since actual output (LEDs) may be
        // overwritten by later effect. To enable seamless blending for every effect, additional LED buffer
        // would need to be allocated for each effect and then blended together for each pixel.
        [[maybe_unused]] uint8_t tmpMode = seg.currentMode();  // this will return old mode while in transition
        delay = (*_mode[seg.mode])();         // run new/current mode
#ifndef WLED_DISABLE_MODE_BLEND
        if (modeBlending && seg.mode != tmpMode) {
          Segment::tmpsegd_t _tmpSegData;
          Segment::modeBlend(true);           // set semaphore
          seg.swapSegenv(_tmpSegData);        // temporarily store new mode state (and swap it with transitional state)
          _virtualSegmentLength = seg.virtualLength(); // update SEGLEN (mapping may have changed)
          uint16_t d2 = (*_mode[tmpMode])();  // run old mode
          seg.restoreSegenv(_tmpSegData);     // restore mode state (will also update transitional state)
          delay = MIN(delay,d2);              // use shortest delay
          Segment::modeBlend(false);          // unset semaphore
        }
#endif
        seg.call++;
        if (seg.isInTransition() && delay > FRAMETIME) delay = FRAMETIME; // force faster updates during transition
      }

      seg.next_time = nowUp + delay;
    }
    if (_segment_index == _queuedChangesSegId) setUpSegmentFromQueuedChanges();
    _segment_index++;
  }
  _virtualSegmentLength = 0;
  busses.setSegmentCCT(-1);
  _isServicing = false;
  _triggered = false;

  #ifdef WLED_DEBUG
  if (millis() - nowUp > _frametime) DEBUG_PRINTLN(F("Slow effects."));
  #endif
  if (doShow) {
    yield();
    show();
  }
  #ifdef WLED_DEBUG
  if (millis() - nowUp > _frametime) DEBUG_PRINTLN(F("Slow strip."));
  #endif
}

void IRAM_ATTR WS2812FX::setPixelColor(unsigned i, uint32_t col) {
  if (i < customMappingSize) i = customMappingTable[i];
  if (i >= _length) return;
  busses.setPixelColor(i, col);
}

uint32_t IRAM_ATTR WS2812FX::getPixelColor(uint16_t i) {
  if (i < customMappingSize) i = customMappingTable[i];
  if (i >= _length) return 0;
  return busses.getPixelColor(i);
}

void WS2812FX::show(void) {
  // avoid race condition, caputre _callback value
  show_callback callback = _callback;
  if (callback) callback();

  // some buses send asynchronously and this method will return before
  // all of the data has been sent.
  // See https://github.com/Makuna/NeoPixelBus/wiki/ESP32-NeoMethods#neoesp32rmt-methods
  busses.show();

  unsigned long showNow = millis();
  size_t diff = showNow - _lastShow;
  size_t fpsCurr = 200;
  if (diff > 0) fpsCurr = 1000 / diff;
  _cumulativeFps = (3 * _cumulativeFps + fpsCurr +2) >> 2;   // "+2" for proper rounding (2/4 = 0.5)
  _lastShow = showNow;
}

/**
 * Returns a true value if any of the strips are still being updated.
 * On some hardware (ESP32), strip updates are done asynchronously.
 */
bool WS2812FX::isUpdating() {
  return !busses.canAllShow();
}

/**
 * Returns the refresh rate of the LED strip. Useful for finding out whether a given setup is fast enough.
 * Only updates on show() or is set to 0 fps if last show is more than 2 secs ago, so accurary varies
 */
uint16_t WS2812FX::getFps() {
  if (millis() - _lastShow > 2000) return 0;
  return _cumulativeFps +1;
}

void WS2812FX::setTargetFps(uint8_t fps) {
  if (fps > 0 && fps <= 120) _targetFps = fps;
  _frametime = 1000 / _targetFps;
}

void WS2812FX::setMode(uint8_t segid, uint8_t m) {
  if (segid >= _segments.size()) return;

  if (m >= getModeCount()) m = getModeCount() - 1;

  if (_segments[segid].mode != m) {
    _segments[segid].setMode(m); // do not load defaults
  }
}

//applies to all active and selected segments
void WS2812FX::setColor(uint8_t slot, uint32_t c) {
  if (slot >= NUM_COLORS) return;

  for (segment &seg : _segments) {
    if (seg.isActive() && seg.isSelected()) {
      seg.setColor(slot, c);
    }
  }
}

void WS2812FX::setCCT(uint16_t k) {
  for (segment &seg : _segments) {
    if (seg.isActive() && seg.isSelected()) {
      seg.setCCT(k);
    }
  }
}

// direct=true either expects the caller to call show() themselves (realtime modes) or be ok waiting for the next frame for the change to apply
// direct=false immediately triggers an effect redraw
void WS2812FX::setBrightness(uint8_t b, bool direct) {
  if (gammaCorrectBri) b = gamma8(b);
  if (_brightness == b) return;
  _brightness = b;
  if (_brightness == 0) { //unfreeze all segments on power off
    for (segment &seg : _segments) {
      seg.freeze = false;
    }
  }
  // setting brightness with NeoPixelBusLg has no effect on already painted pixels,
  // so we need to force an update to existing buffer
  busses.setBrightness(b);
  if (!direct) {
    unsigned long t = millis();
    if (_segments[0].next_time > t + 22 && t - _lastShow > MIN_SHOW_DELAY) trigger(); //apply brightness change immediately if no refresh soon
  }
}

uint8_t WS2812FX::getActiveSegsLightCapabilities(bool selectedOnly) {
  uint8_t totalLC = 0;
  for (segment &seg : _segments) {
    if (seg.isActive() && (!selectedOnly || seg.isSelected())) totalLC |= seg.getLightCapabilities();
  }
  return totalLC;
}

uint8_t WS2812FX::getFirstSelectedSegId(void) {
  size_t i = 0;
  for (segment &seg : _segments) {
    if (seg.isActive() && seg.isSelected()) return i;
    i++;
  }
  // if none selected, use the main segment
  return getMainSegmentId();
}

void WS2812FX::setMainSegmentId(uint8_t n) {
  _mainSegment = 0;
  if (n < _segments.size()) {
    _mainSegment = n;
  }
  return;
}

uint8_t WS2812FX::getLastActiveSegmentId(void) {
  for (size_t i = _segments.size() -1; i > 0; i--) {
    if (_segments[i].isActive()) return i;
  }
  return 0;
}

uint8_t WS2812FX::getActiveSegmentsNum(void) {
  uint8_t c = 0;
  for (size_t i = 0; i < _segments.size(); i++) {
    if (_segments[i].isActive()) c++;
  }
  return c;
}

uint16_t WS2812FX::getLengthTotal(void) {
  uint16_t len = Segment::maxWidth * Segment::maxHeight; // will be _length for 1D (see finalizeInit()) but should cover whole matrix for 2D
  if (isMatrix && _length > len) len = _length; // for 2D with trailing strip
  return len;
}

uint16_t WS2812FX::getLengthPhysical(void) {
  uint16_t len = 0;
  for (size_t b = 0; b < busses.getNumBusses(); b++) {
    Bus *bus = busses.getBus(b);
    if (bus->getType() >= TYPE_NET_DDP_RGB) continue; //exclude non-physical network busses
    len += bus->getLength();
  }
  return len;
}

//used for JSON API info.leds.rgbw. Little practical use, deprecate with info.leds.rgbw.
//returns if there is an RGBW bus (supports RGB and White, not only white)
//not influenced by auto-white mode, also true if white slider does not affect output white channel
bool WS2812FX::hasRGBWBus(void) {
  for (size_t b = 0; b < busses.getNumBusses(); b++) {
    Bus *bus = busses.getBus(b);
    if (bus == nullptr || bus->getLength()==0) break;
    if (bus->hasRGB() && bus->hasWhite()) return true;
  }
  return false;
}

bool WS2812FX::hasCCTBus(void) {
  if (cctFromRgb && !correctWB) return false;
  for (size_t b = 0; b < busses.getNumBusses(); b++) {
    Bus *bus = busses.getBus(b);
    if (bus == nullptr || bus->getLength()==0) break;
    switch (bus->getType()) {
      case TYPE_ANALOG_5CH:
      case TYPE_ANALOG_2CH:
        return true;
    }
  }
  return false;
}

void WS2812FX::purgeSegments(bool force) {
  // remove all inactive segments (from the back)
  int deleted = 0;
  if (_segments.size() <= 1) return;
  for (size_t i = _segments.size()-1; i > 0; i--)
    if (_segments[i].stop == 0 || force) {
      deleted++;
      _segments.erase(_segments.begin() + i);
    }
  if (deleted) {
    _segments.shrink_to_fit();
    /*if (_mainSegment >= _segments.size())*/ setMainSegmentId(0);
  }
}

Segment& WS2812FX::getSegment(uint8_t id) {
  return _segments[id >= _segments.size() ? getMainSegmentId() : id]; // vectors
}

// sets new segment bounds, queues if that segment is currently running
void WS2812FX::setSegment(uint8_t segId, uint16_t i1, uint16_t i2, uint8_t grouping, uint8_t spacing, uint16_t offset, uint16_t startY, uint16_t stopY) {
  if (segId >= getSegmentsNum()) {
    if (i2 <= i1) return; // do not append empty/inactive segments
    appendSegment(Segment(0, strip.getLengthTotal()));
    segId = getSegmentsNum()-1; // segments are added at the end of list
  }

  if (_queuedChangesSegId == segId) _queuedChangesSegId = 255; // cancel queued change if already queued for this segment

  if (segId < getMaxSegments() && segId == getCurrSegmentId() && isServicing()) { // queue change to prevent concurrent access
    // queuing a change for a second segment will lead to the loss of the first change if not yet applied
    // however this is not a problem as the queued change is applied immediately after the effect function in that segment returns
    _qStart  = i1; _qStop   = i2; _qStartY = startY; _qStopY  = stopY;
    _qGrouping = grouping; _qSpacing  = spacing; _qOffset   = offset;
    _queuedChangesSegId = segId;
    DEBUG_PRINT(F("Segment queued: ")); DEBUG_PRINTLN(segId);
    return; // queued changes are applied immediately after effect function returns
  }
  
  _segments[segId].setUp(i1, i2, grouping, spacing, offset, startY, stopY);
  if (segId > 0 && segId == getSegmentsNum()-1 && i2 <= i1) _segments.pop_back(); // if last segment was deleted remove it from vector
}

void WS2812FX::setUpSegmentFromQueuedChanges() {
  if (_queuedChangesSegId >= getSegmentsNum()) return;
  getSegment(_queuedChangesSegId).setUp(_qStart, _qStop, _qGrouping, _qSpacing, _qOffset, _qStartY, _qStopY);
  _queuedChangesSegId = 255;
}

void WS2812FX::resetSegments() {
  _segments.clear(); // destructs all Segment as part of clearing
  #ifndef WLED_DISABLE_2D
  segment seg = isMatrix ? Segment(0, Segment::maxWidth, 0, Segment::maxHeight) : Segment(0, _length);
  #else
  segment seg = Segment(0, _length);
  #endif
  _segments.push_back(seg);
  _mainSegment = 0;
}

void WS2812FX::makeAutoSegments(bool forceReset) {
  if (autoSegments) { //make one segment per bus
    uint16_t segStarts[MAX_NUM_SEGMENTS] = {0};
    uint16_t segStops [MAX_NUM_SEGMENTS] = {0};
    size_t s = 0;

    #ifndef WLED_DISABLE_2D
    // 2D segment is the 1st one using entire matrix
    if (isMatrix) {
      segStarts[0] = 0;
      segStops[0]  = Segment::maxWidth*Segment::maxHeight;
      s++;
    }
    #endif

    for (size_t i = s; i < busses.getNumBusses(); i++) {
      Bus* b = busses.getBus(i);

      segStarts[s] = b->getStart();
      segStops[s]  = segStarts[s] + b->getLength();

      #ifndef WLED_DISABLE_2D
      if (isMatrix && segStops[s] < Segment::maxWidth*Segment::maxHeight) continue; // ignore buses comprising matrix
      if (isMatrix && segStarts[s] < Segment::maxWidth*Segment::maxHeight) segStarts[s] = Segment::maxWidth*Segment::maxHeight;
      #endif

      //check for overlap with previous segments
      for (size_t j = 0; j < s; j++) {
        if (segStops[j] > segStarts[s] && segStarts[j] < segStops[s]) {
          //segments overlap, merge
          segStarts[j] = min(segStarts[s],segStarts[j]);
          segStops [j] = max(segStops [s],segStops [j]); segStops[s] = 0;
          s--;
        }
      }
      s++;
    }

    _segments.clear();
    _segments.reserve(s); // prevent reallocations
    // there is always at least one segment (but we need to differentiate between 1D and 2D)
    #ifndef WLED_DISABLE_2D
    if (isMatrix)
      _segments.push_back(Segment(0, Segment::maxWidth, 0, Segment::maxHeight));
    else
    #endif
      _segments.push_back(Segment(segStarts[0], segStops[0]));
    for (size_t i = 1; i < s; i++) {
      _segments.push_back(Segment(segStarts[i], segStops[i]));
    }

  } else {

    if (forceReset || getSegmentsNum() == 0) resetSegments();
    //expand the main seg to the entire length, but only if there are no other segments, or reset is forced
    else if (getActiveSegmentsNum() == 1) {
      size_t i = getLastActiveSegmentId();
      #ifndef WLED_DISABLE_2D
      _segments[i].start  = 0;
      _segments[i].stop   = Segment::maxWidth;
      _segments[i].startY = 0;
      _segments[i].stopY  = Segment::maxHeight;
      _segments[i].grouping = 1;
      _segments[i].spacing  = 0;
      #else
      _segments[i].start = 0;
      _segments[i].stop  = _length;
      #endif
    }
  }
  _mainSegment = 0;

  fixInvalidSegments();
}

void WS2812FX::fixInvalidSegments() {
  //make sure no segment is longer than total (sanity check)
  for (size_t i = getSegmentsNum()-1; i > 0; i--) {
    if (isMatrix) {
    #ifndef WLED_DISABLE_2D
      if (_segments[i].start >= Segment::maxWidth * Segment::maxHeight) {
        // 1D segment at the end of matrix
        if (_segments[i].start >= _length || _segments[i].startY > 0 || _segments[i].stopY > 1) { _segments.erase(_segments.begin()+i); continue; }
        if (_segments[i].stop  >  _length) _segments[i].stop = _length;
        continue;
      }
      if (_segments[i].start >= Segment::maxWidth || _segments[i].startY >= Segment::maxHeight) { _segments.erase(_segments.begin()+i); continue; }
      if (_segments[i].stop  >  Segment::maxWidth)  _segments[i].stop  = Segment::maxWidth;
      if (_segments[i].stopY >  Segment::maxHeight) _segments[i].stopY = Segment::maxHeight;
    #endif
    } else {
      if (_segments[i].start >= _length) { _segments.erase(_segments.begin()+i); continue; }
      if (_segments[i].stop  >  _length) _segments[i].stop = _length;
    }
  }
  // this is always called as the last step after finalizeInit(), update covered bus types
  for (segment &seg : _segments)
    seg.refreshLightCapabilities();
}

//true if all segments align with a bus, or if a segment covers the total length
//irrelevant in 2D set-up
bool WS2812FX::checkSegmentAlignment() {
  bool aligned = false;
  for (segment &seg : _segments) {
    for (unsigned b = 0; b<busses.getNumBusses(); b++) {
      Bus *bus = busses.getBus(b);
      if (seg.start == bus->getStart() && seg.stop == bus->getStart() + bus->getLength()) aligned = true;
    }
    if (seg.start == 0 && seg.stop == _length) aligned = true;
    if (!aligned) return false;
  }
  return true;
}

//After this function is called, setPixelColor() will use that segment (offsets, grouping, ... will apply)
//Note: If called in an interrupt (e.g. JSON API), original segment must be restored,
//otherwise it can lead to a crash on ESP32 because _segment_index is modified while in use by the main thread
uint8_t WS2812FX::setPixelSegment(uint8_t n) {
  uint8_t prevSegId = _segment_index;
  if (n < _segments.size()) {
    _segment_index = n;
    _virtualSegmentLength = _segments[_segment_index].virtualLength();
  }
  return prevSegId;
}

void WS2812FX::setRange(uint16_t i, uint16_t i2, uint32_t col) {
  if (i2 < i) std::swap(i,i2);
  for (unsigned x = i; x <= i2; x++) setPixelColor(x, col);
}

#ifdef WLED_DEBUG
void WS2812FX::printSize() {
  size_t size = 0;
  for (const Segment &seg : _segments) size += seg.getSize();
  DEBUG_PRINTF("Segments: %d -> %uB\n", _segments.size(), size);
  DEBUG_PRINTF("Modes: %d*%d=%uB\n", sizeof(mode_ptr), _mode.size(), (_mode.capacity()*sizeof(mode_ptr)));
  DEBUG_PRINTF("Data: %d*%d=%uB\n", sizeof(const char *), _modeData.size(), (_modeData.capacity()*sizeof(const char *)));
  DEBUG_PRINTF("Map: %d*%d=%uB\n", sizeof(uint16_t), (int)customMappingSize, customMappingSize*sizeof(uint16_t));
  size = getLengthTotal();
  if (useGlobalLedBuffer) DEBUG_PRINTF("Buffer: %d*%u=%uB\n", sizeof(CRGB), size, size*sizeof(CRGB));
}
#endif

void WS2812FX::loadCustomPalettes() {
  byte tcp[72]; //support gradient palettes with up to 18 entries
  CRGBPalette16 targetPalette;
  customPalettes.clear(); // start fresh
  for (int index = 0; index<10; index++) {
    char fileName[32];
    sprintf_P(fileName, PSTR("/palette%d.json"), index);

    StaticJsonDocument<1536> pDoc; // barely enough to fit 72 numbers
    if (WLED_FS.exists(fileName)) {
      DEBUG_PRINT(F("Reading palette from "));
      DEBUG_PRINTLN(fileName);

      if (readObjectFromFile(fileName, nullptr, &pDoc)) {
        JsonArray pal = pDoc[F("palette")];
        if (!pal.isNull() && pal.size()>3) { // not an empty palette (at least 2 entries)
          if (pal[0].is<int>() && pal[1].is<const char *>()) {
            // we have an array of index & hex strings
            size_t palSize = MIN(pal.size(), 36);
            palSize -= palSize % 2; // make sure size is multiple of 2
            for (size_t i=0, j=0; i<palSize && pal[i].as<int>()<256; i+=2, j+=4) {
              uint8_t rgbw[] = {0,0,0,0};
              tcp[ j ] = (uint8_t) pal[ i ].as<int>(); // index
              colorFromHexString(rgbw, pal[i+1].as<const char *>()); // will catch non-string entires
              for (size_t c=0; c<3; c++) tcp[j+1+c] = gamma8(rgbw[c]); // only use RGB component
              DEBUG_PRINTF("%d(%d) : %d %d %d\n", i, int(tcp[j]), int(tcp[j+1]), int(tcp[j+2]), int(tcp[j+3]));
            }
          } else {
            size_t palSize = MIN(pal.size(), 72);
            palSize -= palSize % 4; // make sure size is multiple of 4
            for (size_t i=0; i<palSize && pal[i].as<int>()<256; i+=4) {
              tcp[ i ] = (uint8_t) pal[ i ].as<int>(); // index
              tcp[i+1] = gamma8((uint8_t) pal[i+1].as<int>()); // R
              tcp[i+2] = gamma8((uint8_t) pal[i+2].as<int>()); // G
              tcp[i+3] = gamma8((uint8_t) pal[i+3].as<int>()); // B
              DEBUG_PRINTF("%d(%d) : %d %d %d\n", i, int(tcp[i]), int(tcp[i+1]), int(tcp[i+2]), int(tcp[i+3]));
            }
          }
          customPalettes.push_back(targetPalette.loadDynamicGradientPalette(tcp));
        } else {
          DEBUG_PRINTLN(F("Wrong palette format."));
        }
      }
    } else {
      break;
    }
  }
}

//load custom mapping table from JSON file (called from finalizeInit() or deserializeState())
bool WS2812FX::deserializeMap(uint8_t n) {
  // 2D support creates its own ledmap (on the fly) if a ledmap.json exists it will overwrite built one.

  char fileName[32];
  strcpy_P(fileName, PSTR("/ledmap"));
  if (n) sprintf(fileName +7, "%d", n);
  strcat_P(fileName, PSTR(".json"));
  bool isFile = WLED_FS.exists(fileName);

  customMappingSize = 0; // prevent use of mapping if anything goes wrong

  if (!isFile && n==0 && isMatrix) {
    setUpMatrix();
    return false;
  }

  if (!isFile || !requestJSONBufferLock(7)) return false; // this will trigger setUpMatrix() when called from wled.cpp

<<<<<<< HEAD
  if (!readObjectFromFile(fileName, nullptr, pDoc)) {
=======
  if (!readObjectFromFile(fileName, nullptr, &doc)) {
    DEBUG_PRINT(F("ERROR Invalid ledmap in ")); DEBUG_PRINTLN(fileName);
>>>>>>> 6cd0da82
    releaseJSONBufferLock();
    return false; // if file does not load properly then exit
  }

  DEBUG_PRINT(F("Reading LED map from ")); DEBUG_PRINTLN(fileName);

  if (customMappingTable == nullptr) customMappingTable = new uint16_t[getLengthTotal()];

  JsonObject root = pDoc->as<JsonObject>();
  JsonArray map = root[F("map")];
  if (!map.isNull() && map.size()) {  // not an empty map
    customMappingSize = min((unsigned)map.size(), (unsigned)getLengthTotal());
    for (unsigned i=0; i<customMappingSize; i++) customMappingTable[i] = (uint16_t) (map[i]<0 ? 0xFFFFU : map[i]);
  }

  releaseJSONBufferLock();
  return true;
}


WS2812FX* WS2812FX::instance = nullptr;

const char JSON_mode_names[] PROGMEM = R"=====(["FX names moved"])=====";
const char JSON_palette_names[] PROGMEM = R"=====([
"Default","* Random Cycle","* Color 1","* Colors 1&2","* Color Gradient","* Colors Only","Party","Cloud","Lava","Ocean",
"Forest","Rainbow","Rainbow Bands","Sunset","Rivendell","Breeze","Red & Blue","Yellowout","Analogous","Splash",
"Pastel","Sunset 2","Beach","Vintage","Departure","Landscape","Beech","Sherbet","Hult","Hult 64",
"Drywet","Jul","Grintage","Rewhi","Tertiary","Fire","Icefire","Cyane","Light Pink","Autumn",
"Magenta","Magred","Yelmag","Yelblu","Orange & Teal","Tiamat","April Night","Orangery","C9","Sakura",
"Aurora","Atlantica","C9 2","C9 New","Temperature","Aurora 2","Retro Clown","Candy","Toxy Reaf","Fairy Reaf",
"Semi Blue","Pink Candy","Red Reaf","Aqua Flash","Yelblu Hot","Lite Light","Red Flash","Blink Red","Red Shift","Red Tide",
"Candy2"
])=====";<|MERGE_RESOLUTION|>--- conflicted
+++ resolved
@@ -1666,12 +1666,8 @@
 
   if (!isFile || !requestJSONBufferLock(7)) return false; // this will trigger setUpMatrix() when called from wled.cpp
 
-<<<<<<< HEAD
   if (!readObjectFromFile(fileName, nullptr, pDoc)) {
-=======
-  if (!readObjectFromFile(fileName, nullptr, &doc)) {
     DEBUG_PRINT(F("ERROR Invalid ledmap in ")); DEBUG_PRINTLN(fileName);
->>>>>>> 6cd0da82
     releaseJSONBufferLock();
     return false; // if file does not load properly then exit
   }
