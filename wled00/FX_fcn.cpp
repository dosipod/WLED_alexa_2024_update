/*
  WS2812FX_fcn.cpp contains all utility functions
  Harm Aldick - 2016
  www.aldick.org
  LICENSE
  The MIT License (MIT)
  Copyright (c) 2016  Harm Aldick
  Permission is hereby granted, free of charge, to any person obtaining a copy
  of this software and associated documentation files (the "Software"), to deal
  in the Software without restriction, including without limitation the rights
  to use, copy, modify, merge, publish, distribute, sublicense, and/or sell
  copies of the Software, and to permit persons to whom the Software is
  furnished to do so, subject to the following conditions:
  The above copyright notice and this permission notice shall be included in
  all copies or substantial portions of the Software.
  THE SOFTWARE IS PROVIDED "AS IS", WITHOUT WARRANTY OF ANY KIND, EXPRESS OR
  IMPLIED, INCLUDING BUT NOT LIMITED TO THE WARRANTIES OF MERCHANTABILITY,
  FITNESS FOR A PARTICULAR PURPOSE AND NONINFRINGEMENT. IN NO EVENT SHALL THE
  AUTHORS OR COPYRIGHT HOLDERS BE LIABLE FOR ANY CLAIM, DAMAGES OR OTHER
  LIABILITY, WHETHER IN AN ACTION OF CONTRACT, TORT OR OTHERWISE, ARISING FROM,
  OUT OF OR IN CONNECTION WITH THE SOFTWARE OR THE USE OR OTHER DEALINGS IN
  THE SOFTWARE.

  Modified heavily for WLED
*/
#include "wled.h"
#include "FX.h"
#include "palettes.h"

/*
  Custom per-LED mapping has moved!

  Create a file "ledmap.json" using the edit page.

  this is just an example (30 LEDs). It will first set all even, then all uneven LEDs.
  {"map":[
  0, 2, 4, 6, 8, 10, 12, 14, 16, 18, 20, 22, 24, 26, 28,
  1, 3, 5, 7, 9, 11, 13, 15, 17, 19, 21, 23, 25, 27, 29]}

  another example. Switches direction every 5 LEDs.
  {"map":[
  0, 1, 2, 3, 4, 9, 8, 7, 6, 5, 10, 11, 12, 13, 14,
  19, 18, 17, 16, 15, 20, 21, 22, 23, 24, 29, 28, 27, 26, 25]}
*/

//factory defaults LED setup
//#define PIXEL_COUNTS 30, 30, 30, 30
//#define DATA_PINS 16, 1, 3, 4
//#define DEFAULT_LED_TYPE TYPE_WS2812_RGB

#ifndef PIXEL_COUNTS
  #define PIXEL_COUNTS DEFAULT_LED_COUNT
#endif

#ifndef DATA_PINS
  #define DATA_PINS LEDPIN
#endif

#ifndef DEFAULT_LED_TYPE
  #define DEFAULT_LED_TYPE TYPE_WS2812_RGB
#endif

#ifndef DEFAULT_LED_COLOR_ORDER
  #define DEFAULT_LED_COLOR_ORDER COL_ORDER_GRB  //default to GRB
#endif


#if MAX_NUM_SEGMENTS < WLED_MAX_BUSSES
  #error "Max segments must be at least max number of busses!"
#endif


///////////////////////////////////////////////////////////////////////////////
// Segment class implementation
///////////////////////////////////////////////////////////////////////////////
uint16_t Segment::_usedSegmentData = 0U; // amount of RAM all segments use for their data[]
CRGB    *Segment::_globalLeds = nullptr;
uint16_t Segment::maxWidth = DEFAULT_LED_COUNT;
uint16_t Segment::maxHeight = 1;

// copy constructor
Segment::Segment(const Segment &orig) {
  //DEBUG_PRINTLN(F("-- Copy segment constructor --"));
  memcpy(this, &orig, sizeof(Segment));
  name = nullptr;
  data = nullptr;
  _dataLen = 0;
  _t = nullptr;
  if (leds && !Segment::_globalLeds) leds = nullptr;
  if (orig.name) { name = new char[strlen(orig.name)+1]; if (name) strcpy(name, orig.name); }
  if (orig.data) { if (allocateData(orig._dataLen)) memcpy(data, orig.data, orig._dataLen); }
  if (orig._t)   { _t = new Transition(orig._t->_dur, orig._t->_briT, orig._t->_cctT, orig._t->_colorT); }
  if (orig.leds && !Segment::_globalLeds) { leds = (CRGB*)malloc(sizeof(CRGB)*length()); if (leds) memcpy(leds, orig.leds, sizeof(CRGB)*length()); }
  jMap = nullptr; //WLEDMM jMap
}

// move constructor
Segment::Segment(Segment &&orig) noexcept {
  //DEBUG_PRINTLN(F("-- Move segment constructor --"));
  memcpy(this, &orig, sizeof(Segment));
  orig.name = nullptr;
  orig.data = nullptr;
  orig._dataLen = 0;
  orig._t   = nullptr;
  orig.leds = nullptr;
  orig.jMap = nullptr; //WLEDMM jMap
}

// copy assignment
Segment& Segment::operator= (const Segment &orig) {
  //DEBUG_PRINTLN(F("-- Copying segment --"));
  if (this != &orig) {
    // clean destination
    if (name) delete[] name;
    if (_t)   delete _t;
    if (leds && !Segment::_globalLeds) free(leds);
    deallocateData();
    // copy source
    memcpy(this, &orig, sizeof(Segment));
    // erase pointers to allocated data
    name = nullptr;
    data = nullptr;
    _dataLen = 0;
    _t = nullptr;
    if (!Segment::_globalLeds) leds = nullptr;
    // copy source data
    if (orig.name) { name = new char[strlen(orig.name)+1]; if (name) strcpy(name, orig.name); }
    if (orig.data) { if (allocateData(orig._dataLen)) memcpy(data, orig.data, orig._dataLen); }
    if (orig._t)   { _t = new Transition(orig._t->_dur, orig._t->_briT, orig._t->_cctT, orig._t->_colorT); }
    if (orig.leds && !Segment::_globalLeds) { leds = (CRGB*)malloc(sizeof(CRGB)*length()); if (leds) memcpy(leds, orig.leds, sizeof(CRGB)*length()); }
    jMap = nullptr; //WLEDMM jMap
  }
  return *this;
}

// move assignment
Segment& Segment::operator= (Segment &&orig) noexcept {
  //DEBUG_PRINTLN(F("-- Moving segment --"));
  if (this != &orig) {
    if (name) delete[] name; // free old name
    deallocateData(); // free old runtime data
    if (_t) delete _t;
    if (leds && !Segment::_globalLeds) free(leds);
    memcpy(this, &orig, sizeof(Segment));
    orig.name = nullptr;
    orig.data = nullptr;
    orig._dataLen = 0;
    orig._t   = nullptr;
    orig.leds = nullptr;
    orig.jMap = nullptr; //WLEDMM jMap
  }
  return *this;
}

bool Segment::allocateData(size_t len) {
  if (data && _dataLen == len) return true; //already allocated
  deallocateData();
  if (Segment::getUsedSegmentData() + len > MAX_SEGMENT_DATA) return false; //not enough memory
  // if possible use SPI RAM on ESP32
  #if defined(ARDUINO_ARCH_ESP32) && defined(WLED_USE_PSRAM)
  if (psramFound())
    data = (byte*) ps_malloc(len);
  else
  #endif
    data = (byte*) malloc(len);
  if (!data) return false; //allocation failed
  Segment::addUsedSegmentData(len);
  _dataLen = len;
  memset(data, 0, len);
  return true;
}

void Segment::deallocateData() {
  if (!data) return;
  free(data);
  data = nullptr;
  Segment::addUsedSegmentData(-_dataLen);
  _dataLen = 0;
}

/**
  * If reset of this segment was requested, clears runtime
  * settings of this segment.
  * Must not be called while an effect mode function is running
  * because it could access the data buffer and this method
  * may free that data buffer.
  */
void Segment::resetIfRequired() {
  if (reset) {
    if (leds && !Segment::_globalLeds) { free(leds); leds = nullptr; }
    //if (_t) { delete _t; _t = nullptr; transitional = false; }
    next_time = 0; step = 0; call = 0; aux0 = 0; aux1 = 0;
    reset = false; // setOption(SEG_OPTION_RESET, false);
  }
}

void Segment::setUpLeds() {
  // deallocation happens in resetIfRequired() as it is called when segment changes or in destructor
  if (Segment::_globalLeds)
    #ifndef WLED_DISABLE_2D
    leds = &Segment::_globalLeds[start + startY*Segment::maxWidth];
    #else
    leds = &Segment::_globalLeds[start];
    #endif
  else if (!leds) {
    #if defined(ARDUINO_ARCH_ESP32) && defined(WLED_USE_PSRAM)
    if (psramFound())
      leds = (CRGB*)ps_malloc(sizeof(CRGB)*length());
    else
    #endif
      leds = (CRGB*)malloc(sizeof(CRGB)*length());
  }
}

CRGBPalette16 &Segment::loadPalette(CRGBPalette16 &targetPalette, uint8_t pal) {
  static unsigned long _lastPaletteChange = 0; // perhaps it should be per segment
  static CRGBPalette16 randomPalette = CRGBPalette16(DEFAULT_COLOR);
  static CRGBPalette16 prevRandomPalette = CRGBPalette16(CRGB(BLACK));
  byte tcp[72];
  if (pal < 245 && pal > GRADIENT_PALETTE_COUNT+13) pal = 0;
  if (pal > 245 && (strip.customPalettes.size() == 0 || 255U-pal > strip.customPalettes.size()-1)) pal = 0;
  //default palette. Differs depending on effect
  if (pal == 0) switch (mode) {
    case FX_MODE_FIRE_2012  : pal = 35; break; // heat palette
    case FX_MODE_COLORWAVES : pal = 26; break; // landscape 33
    case FX_MODE_FILLNOISE8 : pal =  9; break; // ocean colors
    case FX_MODE_NOISE16_1  : pal = 20; break; // Drywet
    case FX_MODE_NOISE16_2  : pal = 43; break; // Blue cyan yellow
    case FX_MODE_NOISE16_3  : pal = 35; break; // heat palette
    case FX_MODE_NOISE16_4  : pal = 26; break; // landscape 33
    case FX_MODE_GLITTER    : pal = 11; break; // rainbow colors
    case FX_MODE_SUNRISE    : pal = 35; break; // heat palette
    case FX_MODE_FLOW       : pal =  6; break; // party
  }
  switch (pal) {
    case 0: //default palette. Exceptions for specific effects above
      targetPalette = PartyColors_p; break;
    case 1: {//periodically replace palette with a random one. Transition palette change in 500ms
      uint32_t timeSinceLastChange = millis() - _lastPaletteChange;
      if (timeSinceLastChange > 5000 /*+ ((uint32_t)(255-intensity))*100*/) {
        prevRandomPalette = randomPalette;
        randomPalette = CRGBPalette16(
                        CHSV(random8(), random8(160, 255), random8(128, 255)),
                        CHSV(random8(), random8(160, 255), random8(128, 255)),
                        CHSV(random8(), random8(160, 255), random8(128, 255)),
                        CHSV(random8(), random8(160, 255), random8(128, 255)));
        _lastPaletteChange = millis();
        timeSinceLastChange = 0;
      }
      if (timeSinceLastChange <= 250) {
        targetPalette = prevRandomPalette;
        // there needs to be 255 palette blends (48) for full blend but that is too resource intensive
        // so 128 is a compromise (we need to perform full blend of the two palettes as each segment can have random
        // palette selected but only 2 static palettes are used)
        size_t noOfBlends = ((128U * timeSinceLastChange) / 250U);
        for (size_t i=0; i<noOfBlends; i++) nblendPaletteTowardPalette(targetPalette, randomPalette, 48);
      } else {
        targetPalette = randomPalette;
      }
      break;}
    case 2: {//primary color only
      CRGB prim = gamma32(colors[0]);
      targetPalette = CRGBPalette16(prim); break;}
    case 3: {//primary + secondary
      CRGB prim = gamma32(colors[0]);
      CRGB sec  = gamma32(colors[1]);
      targetPalette = CRGBPalette16(prim,prim,sec,sec); break;}
    case 4: {//primary + secondary + tertiary
      CRGB prim = gamma32(colors[0]);
      CRGB sec  = gamma32(colors[1]);
      CRGB ter  = gamma32(colors[2]);
      targetPalette = CRGBPalette16(ter,sec,prim); break;}
    case 5: {//primary + secondary (+tert if not off), more distinct
      CRGB prim = gamma32(colors[0]);
      CRGB sec  = gamma32(colors[1]);
      if (colors[2]) {
        CRGB ter = gamma32(colors[2]);
        targetPalette = CRGBPalette16(prim,prim,prim,prim,prim,sec,sec,sec,sec,sec,ter,ter,ter,ter,ter,prim);
      } else {
        targetPalette = CRGBPalette16(prim,prim,prim,prim,prim,prim,prim,prim,sec,sec,sec,sec,sec,sec,sec,sec);
      }
      break;}
    case 6: //Party colors
      targetPalette = PartyColors_p; break;
    case 7: //Cloud colors
      targetPalette = CloudColors_p; break;
    case 8: //Lava colors
      targetPalette = LavaColors_p; break;
    case 9: //Ocean colors
      targetPalette = OceanColors_p; break;
    case 10: //Forest colors
      targetPalette = ForestColors_p; break;
    case 11: //Rainbow colors
      targetPalette = RainbowColors_p; break;
    case 12: //Rainbow stripe colors
      targetPalette = RainbowStripeColors_p; break;
    case 71: //WLEDMM netmindz ar palette +1
    case 72: //WLEDMM netmindz ar palette +1
        targetPalette.loadDynamicGradientPalette(getAudioPalette(pal)); break; 
    default: //progmem palettes
      if (pal>245) {
        targetPalette = strip.customPalettes[255-pal]; // we checked bounds above
      } else {
        memcpy_P(tcp, (byte*)pgm_read_dword(&(gGradientPalettes[pal-13])), 72);
        targetPalette.loadDynamicGradientPalette(tcp);
      }
      break;
  }
  return targetPalette;
}

void Segment::startTransition(uint16_t dur) {
  if (transitional || _t) return; // already in transition no need to store anything

  // starting a transition has to occur before change so we get current values 1st
  uint8_t _briT = currentBri(on ? opacity : 0);
  uint8_t _cctT = currentBri(cct, true);
  CRGBPalette16 _palT = CRGBPalette16(DEFAULT_COLOR); loadPalette(_palT, palette);
  uint8_t _modeP = mode;
  uint32_t _colorT[NUM_COLORS];
  for (size_t i=0; i<NUM_COLORS; i++) _colorT[i] = currentColor(i, colors[i]);

  if (!_t) _t = new Transition(dur); // no previous transition running
  if (!_t) return; // failed to allocate data
  _t->_briT  = _briT;
  _t->_cctT  = _cctT;
  _t->_palT  = _palT;
  _t->_modeP = _modeP;
  for (size_t i=0; i<NUM_COLORS; i++) _t->_colorT[i] = _colorT[i];
  transitional = true; // setOption(SEG_OPTION_TRANSITIONAL, true);
}

// transition progression between 0-65535
uint16_t Segment::progress() {
  if (!transitional || !_t) return 0xFFFFU;
  uint32_t timeNow = millis();
  if (timeNow - _t->_start > _t->_dur || _t->_dur == 0) return 0xFFFFU;
  return (timeNow - _t->_start) * 0xFFFFU / _t->_dur;
}

uint8_t Segment::currentBri(uint8_t briNew, bool useCct) {
  if (transitional && _t) {
    uint32_t prog = progress() + 1;
    if (useCct) return ((briNew * prog) + _t->_cctT * (0x10000 - prog)) >> 16;
    else        return ((briNew * prog) + _t->_briT * (0x10000 - prog)) >> 16;
  } else {
    return briNew;
  }
}

uint8_t Segment::currentMode(uint8_t newMode) {
  return (progress()>32767U) ? newMode : _t->_modeP; // change effect in the middle of transition
}

uint32_t Segment::currentColor(uint8_t slot, uint32_t colorNew) {
  return transitional && _t ? color_blend(_t->_colorT[slot], colorNew, progress(), true) : colorNew;
}

CRGBPalette16 &Segment::currentPalette(CRGBPalette16 &targetPalette, uint8_t pal) {
  loadPalette(targetPalette, pal);
  if (transitional && _t && progress() < 0xFFFFU) {
    // blend palettes
    // there are about 255 blend passes of 48 "blends" to completely blend two palettes (in _dur time)
    // minimum blend time is 100ms maximum is 65535ms
    uint32_t timeMS = millis() - _t->_start;
    uint16_t noOfBlends = (255U * timeMS / _t->_dur) - _t->_prevPaletteBlends;
    for (int i=0; i<noOfBlends; i++, _t->_prevPaletteBlends++) nblendPaletteTowardPalette(_t->_palT, targetPalette, 48);
    targetPalette = _t->_palT; // copy transitioning/temporary palette
  }
  return targetPalette;
}

void Segment::handleTransition() {
  if (!transitional) return;
  unsigned long maxWait = millis() + 20;
  if (mode == FX_MODE_STATIC && next_time > maxWait) next_time = maxWait;
  if (progress() == 0xFFFFU) {
    if (_t) {
      if (_t->_modeP != mode) markForReset();
      delete _t;
      _t = nullptr;
    }
    transitional = false; // finish transitioning segment
  }
}

void Segment::set(uint16_t i1, uint16_t i2, uint8_t grp, uint8_t spc, uint16_t ofs, uint16_t i1Y, uint16_t i2Y) {
  //return if neither bounds nor grouping have changed
  bool boundsUnchanged = (start == i1 && stop == i2);
  #ifndef WLED_DISABLE_2D
  if (Segment::maxHeight>1) boundsUnchanged &= (startY == i1Y && stopY == i2Y); // 2D
  #endif
  if (boundsUnchanged
      && (!grp || (grouping == grp && spacing == spc))
      && (ofs == UINT16_MAX || ofs == offset)) return;

  if (stop) fill(BLACK); //turn old segment range off
  if (i2 <= i1) { //disable segment
    stop = 0;
    markForReset();
    return;
  }
  if (i1 < Segment::maxWidth) start = i1; // Segment::maxWidth equals strip.getLengthTotal() for 1D
  stop = i2 > Segment::maxWidth ? Segment::maxWidth : MAX(1,i2);
  startY = 0;
  stopY  = 1;
  #ifndef WLED_DISABLE_2D
  if (Segment::maxHeight>1) { // 2D
    if (i1Y < Segment::maxHeight) startY = i1Y;
    stopY = i2Y > Segment::maxHeight ? Segment::maxHeight : MAX(1,i2Y);
  }
  #endif
  if (grp) {
    grouping = grp;
    spacing = spc;
  }
  if (ofs < UINT16_MAX) offset = ofs;
  markForReset();
  if (!boundsUnchanged) refreshLightCapabilities();
}


bool Segment::setColor(uint8_t slot, uint32_t c) { //returns true if changed
  if (slot >= NUM_COLORS || c == colors[slot]) return false;
  if (fadeTransition) startTransition(strip.getTransition()); // start transition prior to change
  colors[slot] = c;
  stateChanged = true; // send UDP/WS broadcast
  return true;
}

void Segment::setCCT(uint16_t k) {
  if (k > 255) { //kelvin value, convert to 0-255
    if (k < 1900)  k = 1900;
    if (k > 10091) k = 10091;
    k = (k - 1900) >> 5;
  }
  if (cct == k) return;
  if (fadeTransition) startTransition(strip.getTransition()); // start transition prior to change
  cct = k;
  stateChanged = true; // send UDP/WS broadcast
}

void Segment::setOpacity(uint8_t o) {
  if (opacity == o) return;
  if (fadeTransition) startTransition(strip.getTransition()); // start transition prior to change
  opacity = o;
  stateChanged = true; // send UDP/WS broadcast
}

void Segment::setOption(uint8_t n, bool val) {
  bool prevOn = on;
  if (fadeTransition && n == SEG_OPTION_ON && val != prevOn) startTransition(strip.getTransition()); // start transition prior to change
  if (val) options |=   0x01 << n;
  else     options &= ~(0x01 << n);
  if (!(n == SEG_OPTION_SELECTED || n == SEG_OPTION_RESET || n == SEG_OPTION_TRANSITIONAL)) stateChanged = true; // send UDP/WS broadcast
}

void Segment::setMode(uint8_t fx, bool loadDefaults) {
  // if we have a valid mode & is not reserved
  if (fx < strip.getModeCount() && strncmp_P("RSVD", strip.getModeData(fx), 4)) {
    if (fx != mode) {
      startTransition(strip.getTransition()); // set effect transitions
      //markForReset(); // transition will handle this
      mode = fx;

      // load default values from effect string
      if (loadDefaults) {
        int16_t sOpt;
        sOpt = extractModeDefaults(fx, "sx");   if (sOpt >= 0) speed     = sOpt;
        sOpt = extractModeDefaults(fx, "ix");   if (sOpt >= 0) intensity = sOpt;
        sOpt = extractModeDefaults(fx, "c1");   if (sOpt >= 0) custom1   = sOpt;
        sOpt = extractModeDefaults(fx, "c2");   if (sOpt >= 0) custom2   = sOpt;
        sOpt = extractModeDefaults(fx, "c3");   if (sOpt >= 0) custom3   = sOpt;
        // sOpt = extractModeDefaults(fx, "m12");  if (sOpt >= 0) map1D2D   = constrain(sOpt, 0, 7);
        sOpt = extractModeDefaults(fx, "si");   if (sOpt >= 0) soundSim  = constrain(sOpt, 0, 7);
        sOpt = extractModeDefaults(fx, "rev");  if (sOpt >= 0) reverse   = (bool)sOpt;
        sOpt = extractModeDefaults(fx, "mi");   if (sOpt >= 0) mirror    = (bool)sOpt; // NOTE: setting this option is a risky business
        sOpt = extractModeDefaults(fx, "rY");   if (sOpt >= 0) reverse_y = (bool)sOpt;
        sOpt = extractModeDefaults(fx, "mY");   if (sOpt >= 0) mirror_y  = (bool)sOpt; // NOTE: setting this option is a risky business
        sOpt = extractModeDefaults(fx, "pal");  if (sOpt >= 0) setPalette(sOpt);
      }
      stateChanged = true; // send UDP/WS broadcast
    }
  }
}

void Segment::setPalette(uint8_t pal) {
  if (pal < 245 && pal > GRADIENT_PALETTE_COUNT+13) pal = 0; // built in palettes
  if (pal > 245 && (strip.customPalettes.size() == 0 || 255U-pal > strip.customPalettes.size()-1)) pal = 0; // custom palettes
  if (pal != palette) {
    if (strip.paletteFade) startTransition(strip.getTransition());
    palette = pal;
    stateChanged = true; // send UDP/WS broadcast
  }
}

// 2D matrix
uint16_t Segment::virtualWidth() const {
  uint16_t groupLen = groupLength();
  uint16_t vWidth = ((transpose ? height() : width()) + groupLen - 1) / groupLen;
  if (mirror) vWidth = (vWidth + 1) /2;  // divide by 2 if mirror, leave at least a single LED
  return vWidth;
}

uint16_t Segment::virtualHeight() const {
  uint16_t groupLen = groupLength();
  uint16_t vHeight = ((transpose ? width() : height()) + groupLen - 1) / groupLen;
  if (mirror_y) vHeight = (vHeight + 1) /2;  // divide by 2 if mirror, leave at least a single LED
  return vHeight;
}

uint16_t Segment::nrOfVStrips() const {
  uint16_t vLen = 1;
#ifndef WLED_DISABLE_2D
  if (is2D()) {
    switch (map1D2D) {
      case M12_pBar:
        vLen = virtualWidth();
        break;
      case M12_sCircle: //WLEDMM
        vLen = (virtualWidth() + virtualHeight()) / 6; // take third of the average width
        break;
      case M12_sBlock: //WLEDMM
        vLen = (virtualWidth() + virtualHeight()) / 8; // take half of the average width
        break;
    }
  }
#endif
  return vLen;
}

//WLEDMM jMap
struct XandY {
  uint8_t x;
  uint8_t y;
};
struct ArrayAndSize {
  uint8_t size;
  XandY *array;
};
class JMapC {
  public:
    char previousSegmentName[50] = "";

    ~JMapC() {
      Serial.println("~JMapC");
      deletejVectorMap();
    }
    void deletejVectorMap() {
      if (jVectorMap.size() > 0) {
        Serial.println("delete jVectorMap");
        for (int i=0; i<jVectorMap.size(); i++)
          delete jVectorMap[i].array; 
        jVectorMap.clear();
      }
    }
    uint16_t length() {
      updatejMapDoc();
      size_t size = jVectorMap.size();
      if (size > 0)
        return size;
      else
        return SEGMENT.virtualWidth() * SEGMENT.virtualHeight(); //pixels
    }
    void setPixelColor(uint16_t i, uint32_t col) {
      updatejMapDoc();
      if (jVectorMap.size() > i) {
        if (i==0) {
          SEGMENT.fadeToBlackBy(10); //as not all pixels used
        }
        for (int j=0; j<jVectorMap[i].size; j++) {
          SEGMENT.setPixelColorXY(jVectorMap[i].array[j].x * scale, jVectorMap[i].array[j].y * scale, col);
        }
      }
    }
    uint32_t getPixelColor(uint16_t i) {
      updatejMapDoc();
      if (jVectorMap.size() > 0)
        return SEGMENT.getPixelColorXY(jVectorMap[i].array[0].x * scale, jVectorMap[i].array[0].y * scale);
      else
        return 0;
    }
  private:
    std::vector<ArrayAndSize> jVectorMap; 
    StaticJsonDocument<4096> docChunk; //must fit forks with about 32 points each
    uint8_t scale;

    void updatejMapDoc() {
      if (SEGMENT.name == nullptr && jVectorMap.size() > 0) {
        deletejVectorMap();
      }
      else if (SEGMENT.name != nullptr && strcmp(SEGMENT.name, previousSegmentName) != 0) {
        uint32_t dataSize = 0;
        deletejVectorMap();
        Serial.print("New "); Serial.println(SEGMENT.name);
        char jMapFileName[50];
        strcpy(jMapFileName, "/");
        strcat(jMapFileName, SEGMENT.name);
        strcat(jMapFileName, ".jmap");
        File jMapFile;
        jMapFile = WLED_FS.open(jMapFileName, "r");

        uint8_t maxWidth = 0;
        uint8_t maxHeight = 0;

        //https://arduinojson.org/v6/how-to/deserialize-a-very-large-document/
        jMapFile.find("[");
        do {
          DeserializationError err = deserializeJson(docChunk, jMapFile);
          // serializeJson(docChunk, Serial); Serial.println();
          // Serial.printf("docChunk  %u / %u%% (%u %u %u) %u\n", (unsigned int)docChunk.memoryUsage(), 100 * docChunk.memoryUsage() / docChunk.capacity(), (unsigned int)docChunk.size(), docChunk.overflowed(), (unsigned int)docChunk.nesting(), jMapFile.size());
          if (err) 
          {
            Serial.printf("deserializeJson() of parseTree failed with code %s\n", err.c_str());
            delete[] SEGMENT.name; SEGMENT.name = nullptr; //need to clear the name as otherwise continuously loaded
            return;
          }

          if (docChunk.is<JsonArray>()) { //each item is or an array of arrays (fork) or an array of x,y (no fork)
            //fill the vector with arrays and get the width and height of the jMap

            JsonArray arrayChunk = docChunk.as<JsonArray>();
            ArrayAndSize arrayAndSize;
            arrayAndSize.size = 0;
            if (arrayChunk[0].is<JsonArray>()) { //if array of arrays
              arrayAndSize.array = new XandY[arrayChunk.size()];
              for (JsonVariant arrayElement: arrayChunk) {
                maxWidth = MAX(maxWidth, arrayElement[0].as<uint8_t>());
                maxHeight = MAX(maxHeight, arrayElement[1].as<uint8_t>());
                arrayAndSize.array[arrayAndSize.size].x = arrayElement[0].as<uint8_t>();
                arrayAndSize.array[arrayAndSize.size].y = arrayElement[1].as<uint8_t>();
                arrayAndSize.size++;
                dataSize += sizeof(XandY);
              }
            }
            else { // if array (of x and y)
              arrayAndSize.array = new XandY[1];
              maxWidth = MAX(maxWidth, arrayChunk[0].as<uint8_t>());
              maxHeight = MAX(maxHeight, arrayChunk[1].as<uint8_t>());
              arrayAndSize.array[arrayAndSize.size].x = arrayChunk[0].as<uint8_t>();
              arrayAndSize.array[arrayAndSize.size].y = arrayChunk[1].as<uint8_t>();
              arrayAndSize.size++;
              dataSize += sizeof(XandY);
            }
            jVectorMap.push_back(arrayAndSize);
            dataSize += sizeof(arrayAndSize);
          }

        } while (jMapFile.findUntil(",", "]"));

        maxWidth++; maxHeight++;
        scale = MIN(SEGMENT.virtualWidth() / maxWidth, SEGMENT.virtualHeight() / maxHeight);

        dataSize += sizeof(jVectorMap);
        Serial.print("dataSize ");
        Serial.print(dataSize);
        Serial.print(" scale ");
        Serial.println(scale);
        strcpy(previousSegmentName, SEGMENT.name);
      }
    } //updatejMapDoc
}; //class JMapC

//WLEDMM jMap
void Segment::createjMap() {
  if (!jMap) {
    Serial.println("createjMap");
    jMap = new JMapC();
  }
}

//WLEDMM jMap
void Segment::deletejMap() {
  //Should be called from ~Segment but causes crash (and ~Segment is called quite often...)
  if (jMap) {
    Serial.println("deletejMap");
    delete (JMapC *)jMap; jMap = nullptr;
  }
}

// 1D strip
uint16_t Segment::virtualLength() const {
#ifndef WLED_DISABLE_2D
  if (is2D()) {
    uint16_t vW = virtualWidth();
    uint16_t vH = virtualHeight();
    uint16_t vLen = vW * vH; // use all pixels from segment
    switch (map1D2D) {
      case M12_pBar:
        vLen = vH;
        break;
      case M12_pCorner:
      case M12_pArc:
        vLen = max(vW,vH); // get the longest dimension
        break;
      case M12_jMap: //WLEDMM jMap
        if (jMap)
          vLen = ((JMapC *)jMap)->length();
        break;
      case M12_sCircle: //WLEDMM
        vLen = max(vW,vH); // get the longest dimension
        // vLen = (virtualWidth() + virtualHeight()) * 3;
        break;
      case M12_sBlock: //WLEDMM
        if (nrOfVStrips()>1)
          vLen = max(vW,vH) * 4;//0.5; // get the longest dimension
        else 
          vLen = max(vW,vH) * 0.5; // get the longest dimension
        break;
    }
    return vLen;
  }
#endif
  uint16_t groupLen = groupLength();
  uint16_t vLength = (length() + groupLen - 1) / groupLen;
  if (mirror) vLength = (vLength + 1) /2;  // divide by 2 if mirror, leave at least a single LED
  return vLength;
}

//WLEDMM used for M12_sBlock
void xyFromBlock(uint16_t &x,uint16_t &y, uint16_t i, uint16_t vW, uint16_t vH, uint16_t vStrip) {
  float i2;
  if (i<=SEGLEN*0.25) { //top, left to right
    i2 = i/(SEGLEN*0.25);
    x = vW / 2 - vStrip - 1 + i2 * vStrip * 2;
    y = vH / 2 - vStrip - 1;
  }
  else if (i <= SEGLEN * 0.5) { //right, top to bottom
    i2 = (i-SEGLEN*0.25)/(SEGLEN*0.25);
    x = vW / 2 + vStrip;
    y = vH / 2 - vStrip - 1 + i2 * vStrip * 2;
  }
  else if (i <= SEGLEN * 0.75) { //bottom, right to left
    i2 = (i-SEGLEN*0.5)/(SEGLEN*0.25);
    x = vW / 2 + vStrip - i2 * vStrip * 2;
    y = vH / 2 + vStrip;
  }
  else if (i <= SEGLEN) { //left, bottom to top
    i2 = (i-SEGLEN*0.75)/(SEGLEN*0.25);
    x = vW / 2 - vStrip - 1;
    y = vH / 2 + vStrip - i2 * vStrip * 2;
  }

}

void IRAM_ATTR_YN Segment::setPixelColor(int i, uint32_t col) //WLEDMM: IRAM_ATTR conditionaly
{
  int vStrip = i>>16; // hack to allow running on virtual strips (2D segment columns/rows)
  i &= 0xFFFF;

  if (i >= virtualLength() || i<0) return;  // if pixel would fall out of segment just exit

#ifndef WLED_DISABLE_2D
  if (is2D()) {
    uint16_t vH = virtualHeight();  // segment height in logical pixels
    uint16_t vW = virtualWidth();
    switch (map1D2D) {
      case M12_Pixels:
        // use all available pixels as a long strip
        setPixelColorXY(i % vW, i / vW, col);
        break;
      case M12_pBar:
        // expand 1D effect vertically or have it play on virtual strips
        if (vStrip>0) setPixelColorXY(vStrip - 1, vH - i - 1, col);
        else          for (int x = 0; x < vW; x++) setPixelColorXY(x, vH - i - 1, col);
        break;
      case M12_pArc:
        // expand in circular fashion from center
        if (i==0)
          setPixelColorXY(0, 0, col);
<<<<<<< HEAD
        else
          drawArc(0, 0, i, col); //WLEDMM: drawArc will take care if drawing
=======
        else {
          float step = HALF_PI / (2.85f*i);
          for (float rad = 0.0f; rad <= HALF_PI+step/2; rad += step) {
            // may want to try float version as well (with or without antialiasing)
            int x = roundf(sin_t(rad) * i);
            int y = roundf(cos_t(rad) * i);
            setPixelColorXY(x, y, col);
          }
          // Bresenham’s Algorithm (may not fill every pixel)
          //int d = 3 - (2*i);
          //int y = i, x = 0;
          //while (y >= x) {
          //  setPixelColorXY(x, y, col);
          //  setPixelColorXY(y, x, col);
          //  x++;
          //  if (d > 0) {
          //    y--;
          //    d += 4 * (x - y) + 10;
          //  } else {
          //    d += 4 * x + 6;
          //  }
          //}
        }
>>>>>>> c71d378e
        break;
      case M12_pCorner:
        for (int x = 0; x <= i; x++) setPixelColorXY(x, i, col);
        for (int y = 0; y <  i; y++) setPixelColorXY(i, y, col);
        break;
      case M12_jMap: //WLEDMM jMap
        if (jMap)
          ((JMapC *)jMap)->setPixelColor(i, col);
        break;
      case M12_sCircle: //WLEDMM
        if (vStrip > 0)
        {
          int x = roundf(sin_t(360*i/SEGLEN*DEG_TO_RAD) * vW * (vStrip+1)/nrOfVStrips());
          int y = roundf(cos_t(360*i/SEGLEN*DEG_TO_RAD) * vW * (vStrip+1)/nrOfVStrips());
          setPixelColorXY(x + vW/2, y + vH/2, col);
        }
        else // pArc -> circle
          drawArc(vW/2, vH/2, i/2, col);
        break;
      case M12_sBlock: //WLEDMM
        if (vStrip > 0)
        {
          //vStrip+1 is distance from centre, i is how much of the square is filled
          uint16_t x=0,y=0;
          xyFromBlock(x,y, i, vW, vH, (vStrip+1)*2);
          setPixelColorXY(x, y, col);
        }
        else { // pCorner -> block
          for (int x = vW / 2 - i - 1; x <= vW / 2 + i; x++) { // top and bottom horizontal lines
              setPixelColorXY(x, vH / 2 - i - 1, col);
              setPixelColorXY(x, vH / 2 + i    , col);
          }
          for (int y = vH / 2 - i - 1 + 1; y <= vH / 2 + i - 1; y++) { //left and right vertical lines
            setPixelColorXY(vW / 2 - i - 1, y, col);
            setPixelColorXY(vW / 2 + i    , y, col);
          }
        }
        break;
    }
    return;
  } else if (Segment::maxHeight!=1 && (width()==1 || height()==1)) {
    // we have a vertical or horizontal 1D segment (WARNING: virtual...() may be transposed)
    int x = 0, y = 0;
    if (virtualHeight()>1) y = i;
    if (virtualWidth() >1) x = i;
    setPixelColorXY(x, y, col);
    return;
  }
#endif

  if (leds) leds[i] = col;

  uint16_t len = length();
  uint8_t _bri_t = currentBri(on ? opacity : 0);
  if (!_bri_t && !transitional) return;
  if (_bri_t < 255) {
    byte r = scale8(R(col), _bri_t);
    byte g = scale8(G(col), _bri_t);
    byte b = scale8(B(col), _bri_t);
    byte w = scale8(W(col), _bri_t);
    col = RGBW32(r, g, b, w);
  }

  // expand pixel (taking into account start, grouping, spacing [and offset])
  i = i * groupLength();
  if (reverse) { // is segment reversed?
    if (mirror) { // is segment mirrored?
      i = (len - 1) / 2 - i;  //only need to index half the pixels
    } else {
      i = (len - 1) - i;
    }
  }
  i += start; // starting pixel in a group

  // set all the pixels in the group
  for (int j = 0; j < grouping; j++) {
    uint16_t indexSet = i + ((reverse) ? -j : j);
    if (indexSet >= start && indexSet < stop) {
      if (mirror) { //set the corresponding mirrored pixel
        uint16_t indexMir = stop - indexSet + start - 1;
        indexMir += offset; // offset/phase
        if (indexMir >= stop) indexMir -= len; // wrap
        strip.setPixelColor(indexMir, col);
      }
      indexSet += offset; // offset/phase
      if (indexSet >= stop) indexSet -= len; // wrap
      strip.setPixelColor(indexSet, col);
    }
  }
}

// anti-aliased normalized version of setPixelColor()
void Segment::setPixelColor(float i, uint32_t col, bool aa)
{
  int vStrip = int(i/10.0f); // hack to allow running on virtual strips (2D segment columns/rows)
  i -= int(i);

  if (i<0.0f || i>1.0f) return; // not normalized

  float fC = i * (virtualLength()-1);
  if (aa) {
    uint16_t iL = roundf(fC-0.49f);
    uint16_t iR = roundf(fC+0.49f);
    float    dL = (fC - iL)*(fC - iL);
    float    dR = (iR - fC)*(iR - fC);
    uint32_t cIL = getPixelColor(iL | (vStrip<<16));
    uint32_t cIR = getPixelColor(iR | (vStrip<<16));
    if (iR!=iL) {
      // blend L pixel
      cIL = color_blend(col, cIL, uint8_t(dL*255.0f));
      setPixelColor(iL | (vStrip<<16), cIL);
      // blend R pixel
      cIR = color_blend(col, cIR, uint8_t(dR*255.0f));
      setPixelColor(iR | (vStrip<<16), cIR);
    } else {
      // exact match (x & y land on a pixel)
      setPixelColor(iL | (vStrip<<16), col);
    }
  } else {
    setPixelColor(uint16_t(roundf(fC)) | (vStrip<<16), col);
  }
}

uint32_t Segment::getPixelColor(int i)
{
  int vStrip = i>>16;
  i &= 0xFFFF;

#ifndef WLED_DISABLE_2D
  if (is2D()) {
    uint16_t vH = virtualHeight();  // segment height in logical pixels
    uint16_t vW = virtualWidth();
    switch (map1D2D) {
      case M12_Pixels:
        return getPixelColorXY(i % vW, i / vW);
        break;
      case M12_pBar:
        if (vStrip>0) return getPixelColorXY(vStrip - 1, vH - i -1);
        else          return getPixelColorXY(0, vH - i -1);
        break;
      case M12_pArc:
      case M12_pCorner:
        // use longest dimension
        return vW>vH ? getPixelColorXY(i, 0) : getPixelColorXY(0, i);
        break;
      case M12_jMap: //WLEDMM jMap
        if (jMap)
          return ((JMapC *)jMap)->getPixelColor(i);
        break;
      case M12_sCircle: //WLEDMM
        if (vStrip > 0)
        {
          int x = roundf(sin_t(360*i/SEGLEN*DEG_TO_RAD) * vW * (vStrip+1)/nrOfVStrips());
          int y = roundf(cos_t(360*i/SEGLEN*DEG_TO_RAD) * vW * (vStrip+1)/nrOfVStrips());
          return getPixelColorXY(x + vW/2, y + vH/2);
        }
        else
          return vW>vH ? getPixelColorXY(i, 0) : getPixelColorXY(0, i);
        break;
      case M12_sBlock: //WLEDMM
        if (vStrip > 0)
        {
          uint16_t x=0,y=0;
          xyFromBlock(x,y, i, vW, vH, (vStrip+1)*2);
          return getPixelColorXY(x, y);
        }
        else
          return getPixelColorXY(vW / 2, vH / 2 - i - 1);
        break;
    }
    return 0;
  }
#endif

  if (leds) return RGBW32(leds[i].r, leds[i].g, leds[i].b, 0);

  if (reverse) i = virtualLength() - i - 1;
  i *= groupLength();
  i += start;
  /* offset/phase */
  i += offset;
  if (i >= stop) i -= length();
  return strip.getPixelColor(i);
}

uint8_t Segment::differs(Segment& b) const {
  uint8_t d = 0;
  if (start != b.start)         d |= SEG_DIFFERS_BOUNDS;
  if (stop != b.stop)           d |= SEG_DIFFERS_BOUNDS;
  if (offset != b.offset)       d |= SEG_DIFFERS_GSO;
  if (grouping != b.grouping)   d |= SEG_DIFFERS_GSO;
  if (spacing != b.spacing)     d |= SEG_DIFFERS_GSO;
  if (opacity != b.opacity)     d |= SEG_DIFFERS_BRI;
  if (mode != b.mode)           d |= SEG_DIFFERS_FX;
  if (speed != b.speed)         d |= SEG_DIFFERS_FX;
  if (intensity != b.intensity) d |= SEG_DIFFERS_FX;
  if (palette != b.palette)     d |= SEG_DIFFERS_FX;
  if (custom1 != b.custom1)     d |= SEG_DIFFERS_FX;
  if (custom2 != b.custom2)     d |= SEG_DIFFERS_FX;
  if (custom3 != b.custom3)     d |= SEG_DIFFERS_FX;
  if (startY != b.startY)       d |= SEG_DIFFERS_BOUNDS;
  if (stopY != b.stopY)         d |= SEG_DIFFERS_BOUNDS;

  //bit pattern: (msb first) sound:3, mapping:3, transposed, mirrorY, reverseY, [transitional, reset,] paused, mirrored, on, reverse, [selected]
  if ((options & 0b1111111110011110U) != (b.options & 0b1111111110011110U)) d |= SEG_DIFFERS_OPT;
  if ((options & 0x0001U) != (b.options & 0x0001U))                         d |= SEG_DIFFERS_SEL;
  for (uint8_t i = 0; i < NUM_COLORS; i++) if (colors[i] != b.colors[i])    d |= SEG_DIFFERS_COL;

  return d;
}

void Segment::refreshLightCapabilities() {
  uint8_t capabilities = 0x01;

  for (uint8_t b = 0; b < busses.getNumBusses(); b++) {
    Bus *bus = busses.getBus(b);
    if (bus == nullptr || bus->getLength()==0) break;
    if (!bus->isOk()) continue;
    if (bus->getStart() >= stop) continue;
    if (bus->getStart() + bus->getLength() <= start) continue;

    uint8_t type = bus->getType();
    if (type == TYPE_ONOFF || type == TYPE_ANALOG_1CH || (!cctFromRgb && type == TYPE_ANALOG_2CH)) capabilities &= 0xFE; // does not support RGB
    if (bus->isRgbw()) capabilities |= 0x02; // segment supports white channel
    if (!cctFromRgb) {
      switch (type) {
        case TYPE_ANALOG_5CH:
        case TYPE_ANALOG_2CH:
          capabilities |= 0x04; //segment supports white CCT
      }
    }
    if (correctWB && !(type == TYPE_ANALOG_1CH || type == TYPE_ONOFF)) capabilities |= 0x04; //white balance correction (uses CCT slider)
    uint8_t aWM = Bus::getAutoWhiteMode()<255 ? Bus::getAutoWhiteMode() : bus->getAWMode();
    bool whiteSlider = (aWM == RGBW_MODE_DUAL || aWM == RGBW_MODE_MANUAL_ONLY); // white slider allowed
    if (bus->isRgbw() && (whiteSlider || !(capabilities & 0x01))) capabilities |= 0x08; // allow white channel adjustments (AWM allows or is not RGB)
  }
  _capabilities = capabilities;
}

/*
 * Fills segment with color
 */
void Segment::fill(uint32_t c) {
  const uint16_t cols = is2D() ? virtualWidth() : virtualLength();
  const uint16_t rows = virtualHeight(); // will be 1 for 1D
  for(uint16_t y = 0; y < rows; y++) for (uint16_t x = 0; x < cols; x++) {
    if (is2D()) setPixelColorXY(x, y, c);
    else        setPixelColor(x, c);
  }
}

// Blends the specified color with the existing pixel color.
void Segment::blendPixelColor(int n, uint32_t color, uint8_t blend) {
  setPixelColor(n, color_blend(getPixelColor(n), color, blend));
}

// Adds the specified color with the existing pixel color perserving color balance.
void Segment::addPixelColor(int n, uint32_t color) {
  setPixelColor(n, color_add(getPixelColor(n), color));
}

void Segment::fadePixelColor(uint16_t n, uint8_t fade) {
  CRGB pix = CRGB(getPixelColor(n)).nscale8_video(fade);
  setPixelColor(n, pix);
}

/*
 * fade out function, higher rate = quicker fade
 */
void Segment::fade_out(uint8_t rate) {
  const uint16_t cols = is2D() ? virtualWidth() : virtualLength();
  const uint16_t rows = virtualHeight(); // will be 1 for 1D

  rate = (255-rate) >> 1;
  float mappedRate = float(rate) +1.1;

  uint32_t color = colors[1]; // SEGCOLOR(1); // target color
  int w2 = W(color);
  int r2 = R(color);
  int g2 = G(color);
  int b2 = B(color);

  for (uint16_t y = 0; y < rows; y++) for (uint16_t x = 0; x < cols; x++) {
    color = is2D() ? getPixelColorXY(x, y) : getPixelColor(x);
    int w1 = W(color);
    int r1 = R(color);
    int g1 = G(color);
    int b1 = B(color);

    int wdelta = (w2 - w1) / mappedRate;
    int rdelta = (r2 - r1) / mappedRate;
    int gdelta = (g2 - g1) / mappedRate;
    int bdelta = (b2 - b1) / mappedRate;

    // if fade isn't complete, make sure delta is at least 1 (fixes rounding issues)
    wdelta += (w2 == w1) ? 0 : (w2 > w1) ? 1 : -1;
    rdelta += (r2 == r1) ? 0 : (r2 > r1) ? 1 : -1;
    gdelta += (g2 == g1) ? 0 : (g2 > g1) ? 1 : -1;
    bdelta += (b2 == b1) ? 0 : (b2 > b1) ? 1 : -1;

    if (is2D()) setPixelColorXY(x, y, r1 + rdelta, g1 + gdelta, b1 + bdelta, w1 + wdelta);
    else        setPixelColor(x, r1 + rdelta, g1 + gdelta, b1 + bdelta, w1 + wdelta);
  }
}

// fades all pixels to black using nscale8()
void Segment::fadeToBlackBy(uint8_t fadeBy) {
  const uint16_t cols = is2D() ? virtualWidth() : virtualLength();
  const uint16_t rows = virtualHeight(); // will be 1 for 1D

  for (uint16_t y = 0; y < rows; y++) for (uint16_t x = 0; x < cols; x++) {
    if (is2D()) setPixelColorXY(x, y, CRGB(getPixelColorXY(x,y)).nscale8(255-fadeBy));
    else        setPixelColor(x, CRGB(getPixelColor(x)).nscale8(255-fadeBy));
  }
}

/*
 * blurs segment content, source: FastLED colorutils.cpp
 */
void Segment::blur(uint8_t blur_amount)
{
#ifndef WLED_DISABLE_2D
  if (is2D()) {
    // compatibility with 2D
    const uint16_t cols = virtualWidth();
    const uint16_t rows = virtualHeight();
    for (uint16_t i = 0; i < rows; i++) blurRow(i, blur_amount); // blur all rows
    for (uint16_t k = 0; k < cols; k++) blurCol(k, blur_amount); // blur all columns
    return;
  }
#endif
  uint8_t keep = 255 - blur_amount;
  uint8_t seep = blur_amount >> 1;
  CRGB carryover = CRGB::Black;
  for(uint16_t i = 0; i < virtualLength(); i++)
  {
    CRGB cur = CRGB(getPixelColor(i));
    CRGB part = cur;
    part.nscale8(seep);
    cur.nscale8(keep);
    cur += carryover;
    if(i > 0) {
      uint32_t c = getPixelColor(i-1);
      uint8_t r = R(c);
      uint8_t g = G(c);
      uint8_t b = B(c);
      setPixelColor(i-1, qadd8(r, part.red), qadd8(g, part.green), qadd8(b, part.blue));
    }
    setPixelColor(i,cur.red, cur.green, cur.blue);
    carryover = part;
  }
}

/*
 * Put a value 0 to 255 in to get a color value.
 * The colours are a transition r -> g -> b -> back to r
 * Inspired by the Adafruit examples.
 */
uint32_t Segment::color_wheel(uint8_t pos) { // TODO
  if (palette) return color_from_palette(pos, false, true, 0);
  pos = 255 - pos;
  if(pos < 85) {
    return ((uint32_t)(255 - pos * 3) << 16) | ((uint32_t)(0) << 8) | (pos * 3);
  } else if(pos < 170) {
    pos -= 85;
    return ((uint32_t)(0) << 16) | ((uint32_t)(pos * 3) << 8) | (255 - pos * 3);
  } else {
    pos -= 170;
    return ((uint32_t)(pos * 3) << 16) | ((uint32_t)(255 - pos * 3) << 8) | (0);
  }
}

/*
 * Returns a new, random wheel index with a minimum distance of 42 from pos.
 */
uint8_t Segment::get_random_wheel_index(uint8_t pos) {
  uint8_t r = 0, x = 0, y = 0, d = 0;

  while(d < 42) {
    r = random8();
    x = abs(pos - r);
    y = 255 - x;
    d = MIN(x, y);
  }
  return r;
}

/*
 * Gets a single color from the currently selected palette.
 * @param i Palette Index (if mapping is true, the full palette will be _virtualSegmentLength long, if false, 255). Will wrap around automatically.
 * @param mapping if true, LED position in segment is considered for color
 * @param wrap FastLED palettes will usually wrap back to the start smoothly. Set false to get a hard edge
 * @param mcol If the default palette 0 is selected, return the standard color 0, 1 or 2 instead. If >2, Party palette is used instead
 * @param pbri Value to scale the brightness of the returned color by. Default is 255. (no scaling)
 * @returns Single color from palette
 */
uint32_t Segment::color_from_palette(uint16_t i, bool mapping, bool wrap, uint8_t mcol, uint8_t pbri)
{
  // default palette or no RGB support on segment
  if ((palette == 0 && mcol < NUM_COLORS) || !_isRGB) {
    uint32_t color = currentColor(mcol, colors[mcol]);
    color = gamma32(color);
    if (pbri == 255) return color;
    return RGBW32(scale8_video(R(color),pbri), scale8_video(G(color),pbri), scale8_video(B(color),pbri), scale8_video(W(color),pbri));
  }

  uint8_t paletteIndex = i;
  if (mapping && virtualLength() > 1) paletteIndex = (i*255)/(virtualLength() -1);
  if (!wrap) paletteIndex = scale8(paletteIndex, 240); //cut off blend at palette "end"
  CRGB fastled_col;
  CRGBPalette16 curPal;
  if (transitional && _t) curPal = _t->_palT;
  else                    loadPalette(curPal, palette);
  fastled_col = ColorFromPalette(curPal, paletteIndex, pbri, (strip.paletteBlend == 3)? NOBLEND:LINEARBLEND); // NOTE: paletteBlend should be global

  return RGBW32(fastled_col.r, fastled_col.g, fastled_col.b, 0);
}

 //WLEDMM netmindz ar palette
uint8_t * Segment::getAudioPalette(int pal) {
  // https://forum.makerforums.info/t/hi-is-it-possible-to-define-a-gradient-palette-at-runtime-the-define-gradient-palette-uses-the/63339
  
  um_data_t *um_data;
  if (!usermods.getUMData(&um_data, USERMOD_ID_AUDIOREACTIVE)) {
    um_data = simulateSound(SEGMENT.soundSim);
  }
  uint8_t *fftResult = (uint8_t*)um_data->u_data[2];

  static uint8_t xyz[12];  // Needs to be 4 times however many colors are being used.
                           // 3 colors = 12, 4 colors = 16, etc.

  CRGB rgb = getCRGBForBand(0, fftResult, pal);
  
  xyz[0] = 0;  // anchor of first color - must be zero
  xyz[1] = rgb.r;
  xyz[2] = rgb.g;
  xyz[3] = rgb.b;

  rgb = getCRGBForBand(4, fftResult, pal);
  xyz[4] = 128;
  xyz[5] = rgb.r;
  xyz[6] = rgb.g;
  xyz[7] = rgb.b;
  
  rgb = getCRGBForBand(8, fftResult, pal);
  xyz[8] = 255;  // anchor of last color - must be 255
  xyz[9] = rgb.r;
  xyz[10] = rgb.g;
  xyz[11] = rgb.b;

  return xyz;
}


///////////////////////////////////////////////////////////////////////////////
// WS2812FX class implementation
///////////////////////////////////////////////////////////////////////////////

//do not call this method from system context (network callback)
void WS2812FX::finalizeInit(void)
{
  //reset segment runtimes
  for (segment &seg : _segments) {
    seg.markForReset();
    seg.resetIfRequired();
  }

  // for the lack of better place enumerate ledmaps here
  // if we do it in json.cpp (serializeInfo()) we are getting flashes on LEDs
  // unfortunately this means we do not get updates after uploads
  enumerateLedmaps();

  _hasWhiteChannel = _isOffRefreshRequired = false;

  //if busses failed to load, add default (fresh install, FS issue, ...)
  if (busses.getNumBusses() == 0) {
    DEBUG_PRINTLN(F("No busses, init default"));
    const uint8_t defDataPins[] = {DATA_PINS};
    const uint16_t defCounts[] = {PIXEL_COUNTS};
    const uint8_t defNumBusses = ((sizeof defDataPins) / (sizeof defDataPins[0]));
    const uint8_t defNumCounts = ((sizeof defCounts)   / (sizeof defCounts[0]));
    uint16_t prevLen = 0;
    for (uint8_t i = 0; i < defNumBusses && i < WLED_MAX_BUSSES+WLED_MIN_VIRTUAL_BUSSES; i++) {
      uint8_t defPin[] = {defDataPins[i]};
      uint16_t start = prevLen;
      uint16_t count = defCounts[(i < defNumCounts) ? i : defNumCounts -1];
      prevLen += count;
      BusConfig defCfg = BusConfig(DEFAULT_LED_TYPE, defPin, start, count, DEFAULT_LED_COLOR_ORDER, false, 0, RGBW_MODE_MANUAL_ONLY);
      if (busses.add(defCfg) == -1) break;
    }
  }

  _length = 0;
  for (uint8_t i=0; i<busses.getNumBusses(); i++) {
    Bus *bus = busses.getBus(i);
    if (bus == nullptr) continue;
    if (bus->getStart() + bus->getLength() > MAX_LEDS) break;
    //RGBW mode is enabled if at least one of the strips is RGBW
    _hasWhiteChannel |= bus->isRgbw();
    //refresh is required to remain off if at least one of the strips requires the refresh.
    _isOffRefreshRequired |= bus->isOffRefreshRequired();
    uint16_t busEnd = bus->getStart() + bus->getLength();
    if (busEnd > _length) _length = busEnd;
    #ifdef ESP8266
    if ((!IS_DIGITAL(bus->getType()) || IS_2PIN(bus->getType()))) continue;
    uint8_t pins[5];
    if (!bus->getPins(pins)) continue;
    BusDigital* bd = static_cast<BusDigital*>(bus);
    if (pins[0] == 3) bd->reinit();
    #endif
  }

  if (!isMatrix) { // if 2D then max values defined in setUpMatrix() using panel set-up
    Segment::maxWidth  = _length;
    Segment::maxHeight = 1;
   }

  //initialize leds array. TBD: realloc if nr of leds change
  if (Segment::_globalLeds) {
    purgeSegments(true);
    free(Segment::_globalLeds);
    Segment::_globalLeds = nullptr;
  }
  if (useLedsArray) {
    #if defined(ARDUINO_ARCH_ESP32) && defined(WLED_USE_PSRAM)
    if (psramFound())
      Segment::_globalLeds = (CRGB*) ps_malloc(sizeof(CRGB) * _length);
    else
    #endif
      Segment::_globalLeds = (CRGB*) malloc(sizeof(CRGB) * _length);
    memset(Segment::_globalLeds, 0, sizeof(CRGB) * _length);
  }

  //segments are created in makeAutoSegments();
  loadCustomPalettes(); // (re)load all custom palettes
  deserializeMap();     // (re)load default ledmap
}

void WS2812FX::service() {
  uint32_t nowUp = millis(); // Be aware, millis() rolls over every 49 days
  now = nowUp + timebase;
  if (nowUp - _lastShow < MIN_SHOW_DELAY) return;
  bool doShow = false;

  _isServicing = true;
  _segment_index = 0;
  for (segment &seg : _segments) {
    // reset the segment runtime data if needed
    seg.resetIfRequired();

    if (!seg.isActive()) continue;

    // last condition ensures all solid segments are updated at the same time
    if(nowUp > seg.next_time || _triggered || (doShow && seg.mode == FX_MODE_STATIC))
    {
      if (seg.grouping == 0) seg.grouping = 1; //sanity check
      doShow = true;
      uint16_t delay = FRAMETIME;

      if (!seg.freeze) { //only run effect function if not frozen
        _virtualSegmentLength = seg.virtualLength();
        _colors_t[0] = seg.currentColor(0, seg.colors[0]);
        _colors_t[1] = seg.currentColor(1, seg.colors[1]);
        _colors_t[2] = seg.currentColor(2, seg.colors[2]);
        seg.currentPalette(_currentPalette, seg.palette);

        if (!cctFromRgb || correctWB) busses.setSegmentCCT(seg.currentBri(seg.cct, true), correctWB);
        for (uint8_t c = 0; c < NUM_COLORS; c++) _colors_t[c] = gamma32(_colors_t[c]);

        // effect blending (execute previous effect)
        // actual code may be a bit more involved as effects have runtime data including allocated memory
        //if (seg.transitional && seg._modeP) (*_mode[seg._modeP])(progress());
        delay = (*_mode[seg.currentMode(seg.mode)])();
        if (seg.mode != FX_MODE_HALLOWEEN_EYES) seg.call++;
        if (seg.transitional && delay > FRAMETIME) delay = FRAMETIME; // force faster updates during transition

        seg.handleTransition();
      }

      seg.next_time = nowUp + delay;
    }
    _segment_index++;
  }
  _virtualSegmentLength = 0;
  busses.setSegmentCCT(-1);
  if(doShow) {
    yield();
    show();
  }
  _triggered = false;
  _isServicing = false;
}

void IRAM_ATTR WS2812FX::setPixelColor(int i, uint32_t col)
{
  if (i >= _length) return;
  if (i < customMappingSize) i = customMappingTable[i];
  busses.setPixelColor(i, col);
}

uint32_t WS2812FX::getPixelColor(uint16_t i)
{
  if (i >= _length) return 0;
  if (i < customMappingSize) i = customMappingTable[i];
  return busses.getPixelColor(i);
}


//DISCLAIMER
//The following function attemps to calculate the current LED power usage,
//and will limit the brightness to stay below a set amperage threshold.
//It is NOT a measurement and NOT guaranteed to stay within the ablMilliampsMax margin.
//Stay safe with high amperage and have a reasonable safety margin!
//I am NOT to be held liable for burned down garages!

//fine tune power estimation constants for your setup
#define MA_FOR_ESP        100 //how much mA does the ESP use (Wemos D1 about 80mA, ESP32 about 120mA)
                              //you can set it to 0 if the ESP is powered by USB and the LEDs by external

void WS2812FX::estimateCurrentAndLimitBri() {
  //power limit calculation
  //each LED can draw up 195075 "power units" (approx. 53mA)
  //one PU is the power it takes to have 1 channel 1 step brighter per brightness step
  //so A=2,R=255,G=0,B=0 would use 510 PU per LED (1mA is about 3700 PU)
  bool useWackyWS2815PowerModel = false;
  byte actualMilliampsPerLed = milliampsPerLed;

  if(milliampsPerLed == 255) {
    useWackyWS2815PowerModel = true;
    actualMilliampsPerLed = 12; // from testing an actual strip
  }

  if (ablMilliampsMax < 150 || actualMilliampsPerLed == 0) { //0 mA per LED and too low numbers turn off calculation
    currentMilliamps = 0;
    busses.setBrightness(_brightness);
    return;
  }

  uint16_t pLen = getLengthPhysical();
  uint32_t puPerMilliamp = 195075 / actualMilliampsPerLed;
  uint32_t powerBudget = (ablMilliampsMax - MA_FOR_ESP) * puPerMilliamp; //100mA for ESP power
  if (powerBudget > puPerMilliamp * pLen) { //each LED uses about 1mA in standby, exclude that from power budget
    powerBudget -= puPerMilliamp * pLen;
  } else {
    powerBudget = 0;
  }

  uint32_t powerSum = 0;

  for (uint8_t b = 0; b < busses.getNumBusses(); b++) {
    Bus *bus = busses.getBus(b);
    if (bus->getType() >= TYPE_NET_DDP_RGB) continue; //exclude non-physical network busses
    uint16_t len = bus->getLength();
    uint32_t busPowerSum = 0;
    for (uint16_t i = 0; i < len; i++) { //sum up the usage of each LED
      uint32_t c = bus->getPixelColor(i);
      byte r = R(c), g = G(c), b = B(c), w = W(c);

      if(useWackyWS2815PowerModel) { //ignore white component on WS2815 power calculation
        busPowerSum += (MAX(MAX(r,g),b)) * 3;
      } else {
        busPowerSum += (r + g + b + w);
      }
    }

    if (bus->isRgbw()) { //RGBW led total output with white LEDs enabled is still 50mA, so each channel uses less
      busPowerSum *= 3;
      busPowerSum = busPowerSum >> 2; //same as /= 4
    }
    powerSum += busPowerSum;
  }

  uint32_t powerSum0 = powerSum;
  powerSum *= _brightness;

  if (powerSum > powerBudget) //scale brightness down to stay in current limit
  {
    float scale = (float)powerBudget / (float)powerSum;
    uint16_t scaleI = scale * 255;
    uint8_t scaleB = (scaleI > 255) ? 255 : scaleI;
    uint8_t newBri = scale8(_brightness, scaleB);
    busses.setBrightness(newBri); //to keep brightness uniform, sets virtual busses too
    currentMilliamps = (powerSum0 * newBri) / puPerMilliamp;
  } else {
    currentMilliamps = powerSum / puPerMilliamp;
    busses.setBrightness(_brightness);
  }
  currentMilliamps += MA_FOR_ESP; //add power of ESP back to estimate
  currentMilliamps += pLen; //add standby power back to estimate
}

void WS2812FX::show(void) {

  // avoid race condition, caputre _callback value
  show_callback callback = _callback;
  if (callback) callback();

  estimateCurrentAndLimitBri();

  // some buses send asynchronously and this method will return before
  // all of the data has been sent.
  // See https://github.com/Makuna/NeoPixelBus/wiki/ESP32-NeoMethods#neoesp32rmt-methods
  busses.show();
  unsigned long now = millis();
  unsigned long diff = now - _lastShow;
  uint16_t fpsCurr = 200;
  if (diff > 0) fpsCurr = 1000 / diff;
  _cumulativeFps = (3 * _cumulativeFps + fpsCurr) >> 2;
  _lastShow = now;
}

/**
 * Returns a true value if any of the strips are still being updated.
 * On some hardware (ESP32), strip updates are done asynchronously.
 */
bool WS2812FX::isUpdating() {
  return !busses.canAllShow();
}

/**
 * Returns the refresh rate of the LED strip. Useful for finding out whether a given setup is fast enough.
 * Only updates on show() or is set to 0 fps if last show is more than 2 secs ago, so accurary varies
 */
uint16_t WS2812FX::getFps() {
  if (millis() - _lastShow > 2000) return 0;
  return _cumulativeFps +1;
}

void WS2812FX::setTargetFps(uint8_t fps) {
  if (fps > 0 && fps <= 120) _targetFps = fps;
  _frametime = 1000 / _targetFps;
}

void WS2812FX::setMode(uint8_t segid, uint8_t m) {
  if (segid >= _segments.size()) return;

  if (m >= getModeCount()) m = getModeCount() - 1;

  if (_segments[segid].mode != m) {
    _segments[segid].startTransition(_transitionDur); // set effect transitions
    //_segments[segid].markForReset();
    _segments[segid].mode = m;
  }
}

//applies to all active and selected segments
void WS2812FX::setColor(uint8_t slot, uint32_t c) {
  if (slot >= NUM_COLORS) return;

  for (segment &seg : _segments) {
    if (seg.isActive() && seg.isSelected()) {
      seg.setColor(slot, c);
    }
  }
}

void WS2812FX::setCCT(uint16_t k) {
  for (segment &seg : _segments) {
    if (seg.isActive() && seg.isSelected()) {
      seg.setCCT(k);
    }
  }
}

void WS2812FX::setBrightness(uint8_t b, bool direct) {
  if (gammaCorrectBri) b = gamma8(b);
  if (_brightness == b) return;
  _brightness = b;
  if (_brightness == 0) { //unfreeze all segments on power off
    for (segment &seg : _segments) {
      seg.freeze = false;
    }
  }
  if (direct) {
    // would be dangerous if applied immediately (could exceed ABL), but will not output until the next show()
    busses.setBrightness(b);
  } else {
    unsigned long t = millis();
    if (_segments[0].next_time > t + 22 && t - _lastShow > MIN_SHOW_DELAY) show(); //apply brightness change immediately if no refresh soon
  }
}

uint8_t WS2812FX::getFirstSelectedSegId(void)
{
  size_t i = 0;
  for (segment &seg : _segments) {
    if (seg.isActive() && seg.isSelected()) return i;
    i++;
  }
  // if none selected, use the main segment
  return getMainSegmentId();
}

void WS2812FX::setMainSegmentId(uint8_t n) {
  _mainSegment = 0;
  if (n < _segments.size()) {
    _mainSegment = n;
  }
  return;
}

uint8_t WS2812FX::getLastActiveSegmentId(void) {
  for (size_t i = _segments.size() -1; i > 0; i--) {
    if (_segments[i].isActive()) return i;
  }
  return 0;
}

uint8_t WS2812FX::getActiveSegmentsNum(void) {
  uint8_t c = 0;
  for (size_t i = 0; i < _segments.size(); i++) {
    if (_segments[i].isActive()) c++;
  }
  return c;
}

uint16_t WS2812FX::getLengthPhysical(void) {
  uint16_t len = 0;
  for (size_t b = 0; b < busses.getNumBusses(); b++) {
    Bus *bus = busses.getBus(b);
    if (bus->getType() >= TYPE_NET_DDP_RGB) continue; //exclude non-physical network busses
    len += bus->getLength();
  }
  return len;
}

//used for JSON API info.leds.rgbw. Little practical use, deprecate with info.leds.rgbw.
//returns if there is an RGBW bus (supports RGB and White, not only white)
//not influenced by auto-white mode, also true if white slider does not affect output white channel
bool WS2812FX::hasRGBWBus(void) {
  for (size_t b = 0; b < busses.getNumBusses(); b++) {
    Bus *bus = busses.getBus(b);
    if (bus == nullptr || bus->getLength()==0) break;
    switch (bus->getType()) {
      case TYPE_SK6812_RGBW:
      case TYPE_TM1814:
      case TYPE_ANALOG_4CH:
        return true;
    }
  }
  return false;
}

bool WS2812FX::hasCCTBus(void) {
  if (cctFromRgb && !correctWB) return false;
  for (size_t b = 0; b < busses.getNumBusses(); b++) {
    Bus *bus = busses.getBus(b);
    if (bus == nullptr || bus->getLength()==0) break;
    switch (bus->getType()) {
      case TYPE_ANALOG_5CH:
      case TYPE_ANALOG_2CH:
        return true;
    }
  }
  return false;
}

void WS2812FX::purgeSegments(bool force) {
  // remove all inactive segments (from the back)
  int deleted = 0;
  if (_segments.size() <= 1) return;
  for (size_t i = _segments.size()-1; i > 0; i--)
    if (_segments[i].stop == 0 || force) {
      DEBUG_PRINT(F("Purging segment segment: ")); DEBUG_PRINTLN(i);
      deleted++;
      _segments.erase(_segments.begin() + i);
    }
  if (deleted) {
    _segments.shrink_to_fit();
    if (_mainSegment >= _segments.size()) setMainSegmentId(0);
  }
}

Segment& WS2812FX::getSegment(uint8_t id) {
  return _segments[id >= _segments.size() ? getMainSegmentId() : id]; // vectors
}

void WS2812FX::setSegment(uint8_t n, uint16_t i1, uint16_t i2, uint8_t grouping, uint8_t spacing, uint16_t offset, uint16_t startY, uint16_t stopY) {
  if (n >= _segments.size()) return;
  _segments[n].set(i1, i2, grouping, spacing, offset, startY, stopY);
}

void WS2812FX::restartRuntime() {
  for (segment &seg : _segments) seg.markForReset();
}

void WS2812FX::resetSegments() {
  _segments.clear(); // destructs all Segment as part of clearing
  #ifndef WLED_DISABLE_2D
  segment seg = isMatrix ? Segment(0, Segment::maxWidth, 0, Segment::maxHeight) : Segment(0, _length);
  #else
  segment seg = Segment(0, _length);
  #endif
  _segments.push_back(seg);
  _mainSegment = 0;
}

void WS2812FX::makeAutoSegments(bool forceReset) {
  if (isMatrix) {
    #ifndef WLED_DISABLE_2D
    // only create 1 2D segment
    if (forceReset || getSegmentsNum() == 0) resetSegments(); // initialises 1 segment
    else if (getActiveSegmentsNum() == 1) {
      size_t i = getLastActiveSegmentId();
      _segments[i].start  = 0;
      _segments[i].stop   = Segment::maxWidth;
      _segments[i].startY = 0;
      _segments[i].stopY  = Segment::maxHeight;
      _segments[i].grouping = 1;
      _segments[i].spacing  = 0;
      _mainSegment = i;
    }
    #endif
  } else if (autoSegments) { //make one segment per bus
    uint16_t segStarts[MAX_NUM_SEGMENTS] = {0};
    uint16_t segStops [MAX_NUM_SEGMENTS] = {0};
    uint8_t s = 0;
    for (uint8_t i = 0; i < busses.getNumBusses(); i++) {
      Bus* b = busses.getBus(i);

      segStarts[s] = b->getStart();
      segStops[s]  = segStarts[s] + b->getLength();

      //check for overlap with previous segments
      for (size_t j = 0; j < s; j++) {
        if (segStops[j] > segStarts[s] && segStarts[j] < segStops[s]) {
          //segments overlap, merge
          segStarts[j] = min(segStarts[s],segStarts[j]);
          segStops [j] = max(segStops [s],segStops [j]); segStops[s] = 0;
          s--;
        }
      }
      s++;
    }
    _segments.clear();
    for (size_t i = 0; i < s; i++) {
      Segment seg = Segment(segStarts[i], segStops[i]);
      seg.selected = true;
      _segments.push_back(seg);
    }
    _mainSegment = 0;
  } else {
    if (forceReset || getSegmentsNum() == 0) resetSegments();
    //expand the main seg to the entire length, but only if there are no other segments, or reset is forced
    else if (getActiveSegmentsNum() == 1) {
      size_t i = getLastActiveSegmentId();
      _segments[i].start = 0;
      _segments[i].stop  = _length;
      _mainSegment = 0;
    }
  }

  fixInvalidSegments();
}

void WS2812FX::fixInvalidSegments() {
  //make sure no segment is longer than total (sanity check)
  for (size_t i = getSegmentsNum()-1; i > 0; i--) {
    if (_segments[i].start >= _length) { _segments.erase(_segments.begin()+i); continue; }
    if (_segments[i].stop  >  _length) _segments[i].stop = _length;
    // this is always called as the last step after finalizeInit(), update covered bus types
    _segments[i].refreshLightCapabilities();
  }
}

//true if all segments align with a bus, or if a segment covers the total length
bool WS2812FX::checkSegmentAlignment() {
  bool aligned = false;
  for (segment &seg : _segments) {
    for (uint8_t b = 0; b<busses.getNumBusses(); b++) {
      Bus *bus = busses.getBus(b);
      if (seg.start == bus->getStart() && seg.stop == bus->getStart() + bus->getLength()) aligned = true;
    }
    if (seg.start == 0 && seg.stop == _length) aligned = true;
    if (!aligned) return false;
  }
  return true;
}

//After this function is called, setPixelColor() will use that segment (offsets, grouping, ... will apply)
//Note: If called in an interrupt (e.g. JSON API), original segment must be restored,
//otherwise it can lead to a crash on ESP32 because _segment_index is modified while in use by the main thread
uint8_t WS2812FX::setPixelSegment(uint8_t n)
{
  uint8_t prevSegId = _segment_index;
  if (n < _segments.size()) {
    _segment_index = n;
    _virtualSegmentLength = _segments[_segment_index].virtualLength();
  }
  return prevSegId;
}

void WS2812FX::setRange(uint16_t i, uint16_t i2, uint32_t col)
{
  if (i2 >= i)
  {
    for (uint16_t x = i; x <= i2; x++) setPixelColor(x, col);
  } else
  {
    for (uint16_t x = i2; x <= i; x++) setPixelColor(x, col);
  }
}

void WS2812FX::setTransitionMode(bool t)
{
  for (segment &seg : _segments) if (!seg.transitional) seg.startTransition(t ? _transitionDur : 0);
}

#ifdef WLED_DEBUG
void WS2812FX::printSize()
{
  size_t size = 0;
  for (const Segment &seg : _segments) size += seg.getSize();
  DEBUG_PRINTF("Segments: %d -> %uB\n", _segments.size(), size);
  DEBUG_PRINTF("Modes: %d*%d=%uB\n", sizeof(mode_ptr), _mode.size(), (_mode.capacity()*sizeof(mode_ptr)));
  DEBUG_PRINTF("Data: %d*%d=%uB\n", sizeof(const char *), _modeData.size(), (_modeData.capacity()*sizeof(const char *)));
  DEBUG_PRINTF("Map: %d*%d=%uB\n", sizeof(uint16_t), (int)customMappingSize, customMappingSize*sizeof(uint16_t));
  if (useLedsArray) DEBUG_PRINTF("Buffer: %d*%d=%uB\n", sizeof(CRGB), (int)_length, _length*sizeof(CRGB));
}
#endif

void WS2812FX::loadCustomPalettes()
{
  byte tcp[72]; //support gradient palettes with up to 18 entries
  CRGBPalette16 targetPalette;
  customPalettes.clear(); // start fresh
  for (int index = 0; index<10; index++) {
    char fileName[32];
    sprintf_P(fileName, PSTR("/palette%d.json"), index);

    StaticJsonDocument<1536> pDoc; // barely enough to fit 72 numbers
    if (WLED_FS.exists(fileName)) {
      DEBUG_PRINT(F("Reading palette from "));
      DEBUG_PRINTLN(fileName);

      if (readObjectFromFile(fileName, nullptr, &pDoc)) {
        JsonArray pal = pDoc[F("palette")];
        if (!pal.isNull() && pal.size()>4) { // not an empty palette (at least 2 entries)
          if (pal[0].is<int>() && pal[1].is<const char *>()) {
            // we have an array of index & hex strings
            size_t palSize = MIN(pal.size(), 36);
            palSize -= palSize % 2; // make sure size is multiple of 2
            for (size_t i=0, j=0; i<palSize && pal[i].as<int>()<256; i+=2, j+=4) {
              uint8_t rgbw[] = {0,0,0,0};
              tcp[ j ] = (uint8_t) pal[ i ].as<int>(); // index
              colorFromHexString(rgbw, pal[i+1].as<const char *>()); // will catch non-string entires
              for (size_t c=0; c<3; c++) tcp[j+1+c] = rgbw[c]; // only use RGB component
              DEBUG_PRINTF("%d(%d) : %d %d %d\n", i, int(tcp[j]), int(tcp[j+1]), int(tcp[j+2]), int(tcp[j+3]));
            }
          } else {
            size_t palSize = MIN(pal.size(), 72);
            palSize -= palSize % 4; // make sure size is multiple of 4
            for (size_t i=0; i<palSize && pal[i].as<int>()<256; i+=4) {
              tcp[ i ] = (uint8_t) pal[ i ].as<int>(); // index
              tcp[i+1] = (uint8_t) pal[i+1].as<int>(); // R
              tcp[i+2] = (uint8_t) pal[i+2].as<int>(); // G
              tcp[i+3] = (uint8_t) pal[i+3].as<int>(); // B
              DEBUG_PRINTF("%d(%d) : %d %d %d\n", i, int(tcp[i]), int(tcp[i+1]), int(tcp[i+2]), int(tcp[i+3]));
            }
          }
          customPalettes.push_back(targetPalette.loadDynamicGradientPalette(tcp));
        }
      }
    } else {
      break;
    }
  }
}

//load custom mapping table from JSON file (called from finalizeInit() or deserializeState())
void WS2812FX::deserializeMap(uint8_t n) {
  // WLEDMM: also supports isMatrix

  char fileName[32];
  strcpy_P(fileName, PSTR("/ledmap"));
  if (n) sprintf(fileName +7, "%d", n);
  strcat(fileName, ".json");
  bool isFile = WLED_FS.exists(fileName);

  if (!isFile) {
    // erase custom mapping if selecting nonexistent ledmap.json (n==0)
    if (!n && customMappingTable != nullptr) {
      //WLEDMM: if isMatrix then not erase but back to matrix default 
      if (isMatrix)
        setUpMatrix(true);
      else {
        customMappingSize = 0;
        delete[] customMappingTable;
        customMappingTable = nullptr;
      }
    }
    return;
  }

  if (!requestJSONBufferLock(7)) return;

  DEBUG_PRINT(F("Reading LED map from "));
  DEBUG_PRINTLN(fileName);

  if (!readObjectFromFile(fileName, nullptr, &doc)) {
    releaseJSONBufferLock();
    return; //if file does not exist just exit
  }

  // erase old custom ledmap
  if (customMappingTable != nullptr) {
    customMappingSize = 0;
    delete[] customMappingTable;
    customMappingTable = nullptr;
  }

  JsonArray map = doc[F("map")];
  if (!map.isNull() && map.size()) {  // not an empty map
    //WLEDMM: if isMatrix then customMap size is whole matrix
#ifndef WLED_DISABLE_2D
    if (isMatrix)
      customMappingSize = Segment::maxWidth * Segment::maxHeight;
    else
#endif
      customMappingSize  = map.size();
    customMappingTable = new uint16_t[customMappingSize];
    for (uint16_t i=0; i<MIN(map.size(),customMappingSize); i++) {
      customMappingTable[i] = (uint16_t) map[i];
    }
    setUpMatrix(false); //WLEDMM: apply logical to physical mapping after the ledmap
  }
  else 
    setUpMatrix(true); //WLEDMM: if no map then back to matrix default 

  releaseJSONBufferLock();
}


WS2812FX* WS2812FX::instance = nullptr;

//Bus static member definition, would belong in bus_manager.cpp
int16_t Bus::_cct = -1;
uint8_t Bus::_cctBlend = 0;
uint8_t Bus::_gAWM = 255;

const char JSON_mode_names[] PROGMEM = R"=====(["FX names moved"])=====";
 //WLEDMM netmindz ar palette add Audio responsive
const char JSON_palette_names[] PROGMEM = R"=====([
"Default","* Random Cycle","* Color 1","* Colors 1&2","* Color Gradient","* Colors Only","Party","Cloud","Lava","Ocean",
"Forest","Rainbow","Rainbow Bands","Sunset","Rivendell","Breeze","Red & Blue","Yellowout","Analogous","Splash",
"Pastel","Sunset 2","Beach","Vintage","Departure","Landscape","Beech","Sherbet","Hult","Hult 64",
"Drywet","Jul","Grintage","Rewhi","Tertiary","Fire","Icefire","Cyane","Light Pink","Autumn",
"Magenta","Magred","Yelmag","Yelblu","Orange & Teal","Tiamat","April Night","Orangery","C9","Sakura",
"Aurora","Atlantica","C9 2","C9 New","Temperature","Aurora 2","Retro Clown","Candy","Toxy Reaf","Fairy Reaf",
"Semi Blue","Pink Candy","Red Reaf","Aqua Flash","Yelblu Hot","Lite Light","Red Flash","Blink Red","Red Shift","Red Tide",
"Candy2","Audio Responsive Ratio","Audio Responsive Hue"
])=====";<|MERGE_RESOLUTION|>--- conflicted
+++ resolved
@@ -471,7 +471,7 @@
         sOpt = extractModeDefaults(fx, "c1");   if (sOpt >= 0) custom1   = sOpt;
         sOpt = extractModeDefaults(fx, "c2");   if (sOpt >= 0) custom2   = sOpt;
         sOpt = extractModeDefaults(fx, "c3");   if (sOpt >= 0) custom3   = sOpt;
-        // sOpt = extractModeDefaults(fx, "m12");  if (sOpt >= 0) map1D2D   = constrain(sOpt, 0, 7);
+        // sOpt = extractModeDefaults(fx, "m12");  if (sOpt >= 0) map1D2D   = constrain(sOpt, 0, 7); WLEDMM: Disable for the time being as it disturbs other effects too much
         sOpt = extractModeDefaults(fx, "si");   if (sOpt >= 0) soundSim  = constrain(sOpt, 0, 7);
         sOpt = extractModeDefaults(fx, "rev");  if (sOpt >= 0) reverse   = (bool)sOpt;
         sOpt = extractModeDefaults(fx, "mi");   if (sOpt >= 0) mirror    = (bool)sOpt; // NOTE: setting this option is a risky business
@@ -768,11 +768,9 @@
         // expand in circular fashion from center
         if (i==0)
           setPixelColorXY(0, 0, col);
-<<<<<<< HEAD
-        else
-          drawArc(0, 0, i, col); //WLEDMM: drawArc will take care if drawing
-=======
         else {
+          //WLEDMM: drawArc(0, 0, i, col); could work as alternative
+
           float step = HALF_PI / (2.85f*i);
           for (float rad = 0.0f; rad <= HALF_PI+step/2; rad += step) {
             // may want to try float version as well (with or without antialiasing)
@@ -795,7 +793,6 @@
           //  }
           //}
         }
->>>>>>> c71d378e
         break;
       case M12_pCorner:
         for (int x = 0; x <= i; x++) setPixelColorXY(x, i, col);
