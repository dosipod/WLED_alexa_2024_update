--- conflicted
+++ resolved
@@ -1411,20 +1411,6 @@
             if (ledmapNames[i-1]) strlcpy(ledmapNames[i-1], tmp, 33);
           }
 
-<<<<<<< HEAD
-          //WLEDMM calc ledmapMaxSize (TroyHack)
-          char dim[34] = { '\0' };
-          f.find("\"width\":");
-          f.readBytesUntil('\n', dim, sizeof(dim)-1); //hack: use fileName as we have this allocated already
-          uint16_t maxWidth = atoi(cleanUpName(dim));
-          f.find("\"height\":");
-          memset(dim, 0, sizeof(dim)); // clear buffer before reading
-          f.readBytesUntil('\n', dim, sizeof(dim)-1);
-          uint16_t maxHeight = atoi(cleanUpName(dim));
-          ledmapMaxSize = MAX(ledmapMaxSize, maxWidth * maxHeight);
-
-          USER_PRINTF("enumerateLedmaps %s \"%s\" (%dx%d -> %d)\n", fileName, name, maxWidth, maxHeight, ledmapMaxSize);
-=======
           USER_PRINTF("enumerateLedmaps %s \"%s\"", fileName, name);
           if (isMatrix) {
             //WLEDMM calc ledmapMaxSize (TroyHack)
@@ -1446,7 +1432,6 @@
           }
           else
             USER_PRINTLN();
->>>>>>> 80df7ac7
         }
         f.close();
         USER_FLUSH();
@@ -2240,21 +2225,6 @@
   USER_PRINT(F("Reading LED map from ")); //WLEDMM use USER_PRINT
   USER_PRINTLN(fileName);
 
-<<<<<<< HEAD
-  //WLEDMM: read width and height (mandatory in file!!)
-  f.find("\"width\":");
-  f.readBytesUntil('\n', fileName, sizeof(fileName)); //hack: use fileName as we have this allocated already
-  uint16_t maxWidth = atoi(fileName);
-
-  f.find("\"height\":");
-  f.readBytesUntil('\n', fileName, sizeof(fileName));
-  uint16_t maxHeight = atoi(fileName);
-
-  USER_PRINTF("deserializeMap %d x %d\n", maxWidth, maxHeight);
-  if (maxWidth * maxHeight <= 0) {
-    releaseJSONBufferLock();
-    return false;
-=======
   if (isMatrix) {
     //WLEDMM: read width and height
     f.find("\"width\":");
@@ -2273,7 +2243,6 @@
     }
     else
       setUpMatrix(); //reset segment sizes to panels
->>>>>>> 80df7ac7
   }
 
   USER_PRINTF("deserializeMap %d x %d\n", Segment::maxWidth, Segment::maxHeight);
@@ -2282,8 +2251,6 @@
   if (Segment::maxWidth * Segment::maxHeight > customMappingTableSize) {
     uint32_t size = MAX(ledmapMaxSize, Segment::maxWidth * Segment::maxHeight);//TroyHack
     USER_PRINTF("deserializemap customMappingTable alloc %d from %d\n", size, customMappingTableSize);
-<<<<<<< HEAD
-	
     //if (customMappingTable != nullptr) delete[] customMappingTable;
     //customMappingTable = new uint16_t[size];
 
@@ -2296,10 +2263,6 @@
       customMappingTable = (uint16_t*) calloc(size, sizeof(uint16_t));
       if (customMappingTable == nullptr) DEBUG_PRINTLN("deserializeMap: alloc failed!");
     }
-=======
-    if (customMappingTable != nullptr) delete[] customMappingTable;
-    customMappingTable = new uint16_t[size];
->>>>>>> 80df7ac7
     if (customMappingTable != nullptr) customMappingTableSize = size;
   }
 
