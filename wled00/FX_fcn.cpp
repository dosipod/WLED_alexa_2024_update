--- conflicted
+++ resolved
@@ -93,11 +93,7 @@
   if (orig.name) { name = new char[strlen(orig.name)+1]; if (name) strcpy(name, orig.name); }
   if (orig.data) { if (allocateData(orig._dataLen)) memcpy(data, orig.data, orig._dataLen); }
   if (orig._t)   { _t = new Transition(orig._t->_dur, orig._t->_briT, orig._t->_cctT, orig._t->_colorT); }
-<<<<<<< HEAD
-  if (orig.leds && !Segment::_globalLeds) { leds = (CRGB*)malloc(sizeof(CRGB)*10000); if (leds) memcpy(leds, orig.leds, sizeof(CRGB)*10000); }
-=======
   if (orig.ledsrgb && !Segment::_globalLeds) { allocLeds(); if (ledsrgb) memcpy(ledsrgb, orig.ledsrgb, sizeof(CRGB)*length()); }
->>>>>>> e9a2777e
   jMap = nullptr; //WLEDMM jMap
 }
 
@@ -149,11 +145,7 @@
     if (orig.name) { name = new char[strlen(orig.name)+1]; if (name) strcpy(name, orig.name); }
     if (orig.data) { if (allocateData(orig._dataLen)) memcpy(data, orig.data, orig._dataLen); }
     if (orig._t)   { _t = new Transition(orig._t->_dur, orig._t->_briT, orig._t->_cctT, orig._t->_colorT); }
-<<<<<<< HEAD
-    if (orig.leds && !Segment::_globalLeds) { leds = (CRGB*)malloc(sizeof(CRGB)*10000); if (leds) memcpy(leds, orig.leds, sizeof(CRGB)*10000); }
-=======
     if (orig.ledsrgb && !Segment::_globalLeds) { allocLeds(); if (ledsrgb) memcpy(ledsrgb, orig.ledsrgb, sizeof(CRGB)*length()); }
->>>>>>> e9a2777e
     jMap = nullptr; //WLEDMM jMap
   }
   return *this;
@@ -230,15 +222,6 @@
     #else
     leds = &Segment::_globalLeds[start];
     #endif
-<<<<<<< HEAD
-  else if ((leds == nullptr) /*&& (length() > 0)*/) { //softhack007 quickfix - avoid malloc(0) which is undefined behaviour (should not happen, but i've seen it)
-    //#if defined(ARDUINO_ARCH_ESP32) && defined(BOARD_HAS_PSRAM) && defined(WLED_USE_PSRAM)
-    //if (psramFound())
-    //  leds = (CRGB*)ps_malloc(sizeof(CRGB)*10000 /*length()*/); // softhack007 disabled; putting leds into psram leads to horrible slowdown on WROVER boards
-    //else
-    //#endif
-      leds = (CRGB*)malloc(sizeof(CRGB)*10000 /*length()*/);
-=======
   else if ((ledsrgb == nullptr) && (length() > 0)) { //softhack007 quickfix - avoid malloc(0) which is undefined behaviour (should not happen, but i've seen it)
     //#if defined(ARDUINO_ARCH_ESP32) && defined(BOARD_HAS_PSRAM) && defined(WLED_USE_PSRAM)
     //if (psramFound())
@@ -246,7 +229,6 @@
     //else
     //#endif
     allocLeds(); //WLEDMM
->>>>>>> e9a2777e
   }
 }
 
