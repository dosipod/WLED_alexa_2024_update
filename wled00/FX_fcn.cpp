/*
  WS2812FX_fcn.cpp contains all utility functions
  Harm Aldick - 2016
  www.aldick.org
  LICENSE
  The MIT License (MIT)
  Copyright (c) 2016  Harm Aldick
  Permission is hereby granted, free of charge, to any person obtaining a copy
  of this software and associated documentation files (the "Software"), to deal
  in the Software without restriction, including without limitation the rights
  to use, copy, modify, merge, publish, distribute, sublicense, and/or sell
  copies of the Software, and to permit persons to whom the Software is
  furnished to do so, subject to the following conditions:
  The above copyright notice and this permission notice shall be included in
  all copies or substantial portions of the Software.
  THE SOFTWARE IS PROVIDED "AS IS", WITHOUT WARRANTY OF ANY KIND, EXPRESS OR
  IMPLIED, INCLUDING BUT NOT LIMITED TO THE WARRANTIES OF MERCHANTABILITY,
  FITNESS FOR A PARTICULAR PURPOSE AND NONINFRINGEMENT. IN NO EVENT SHALL THE
  AUTHORS OR COPYRIGHT HOLDERS BE LIABLE FOR ANY CLAIM, DAMAGES OR OTHER
  LIABILITY, WHETHER IN AN ACTION OF CONTRACT, TORT OR OTHERWISE, ARISING FROM,
  OUT OF OR IN CONNECTION WITH THE SOFTWARE OR THE USE OR OTHER DEALINGS IN
  THE SOFTWARE.

  Modified heavily for WLED
*/

#include "FX.h"
#include "palettes.h"

#ifndef PWM_INDEX
#define PWM_INDEX 0
#endif

/*
  Custom per-LED mapping has moved!

  Create a file "ledmap.json" using the edit page.

  this is just an example (30 LEDs). It will first set all even, then all uneven LEDs.
  {"map":[
  0, 2, 4, 6, 8, 10, 12, 14, 16, 18, 20, 22, 24, 26, 28,
  1, 3, 5, 7, 9, 11, 13, 15, 17, 19, 21, 23, 25, 27, 29]}

  another example. Switches direction every 5 LEDs.
  {"map":[
  0, 1, 2, 3, 4, 9, 8, 7, 6, 5, 10, 11, 12, 13, 14,
  19, 18, 17, 16, 15, 20, 21, 22, 23, 24, 29, 28, 27, 26, 25]
*/

void WS2812FX::init(bool supportWhite, uint16_t countPixels, bool skipFirst)
{
  if (supportWhite == _useRgbw && countPixels == _length && _skipFirstMode == skipFirst) return;
  RESET_RUNTIME;
  _useRgbw = supportWhite;
  _length = countPixels;
  _skipFirstMode = skipFirst;

  uint8_t ty = 1;
  if (supportWhite) ty = 2;
  _lengthRaw = _length;
  if (_skipFirstMode) {
    _lengthRaw += LED_SKIP_AMOUNT;
  }

  deserializeMap();

  bus->Begin((NeoPixelType)ty, _lengthRaw);

  _segments[0].start = 0;
  _segments[0].stop = _length;

  setBrightness(_brightness);
}

void WS2812FX::service() {
  uint32_t nowUp = millis(); // Be aware, millis() rolls over every 49 days
  now = nowUp + timebase;
  if (nowUp - _lastShow < MIN_SHOW_DELAY) return;
  bool doShow = false;

  for(uint8_t i=0; i < MAX_NUM_SEGMENTS; i++)
  {
    _segment_index = i;

    // reset the segment runtime data if needed, called before isActive to ensure deleted
    // segment's buffers are cleared
    SEGENV.resetIfRequired();

    if (!SEGMENT.isActive()) continue;

    if(nowUp > SEGENV.next_time || _triggered || (doShow && SEGMENT.mode == 0)) //last is temporary
    {
      if (SEGMENT.grouping == 0) SEGMENT.grouping = 1; //sanity check
      doShow = true;
      uint16_t delay = FRAMETIME;

      if (!SEGMENT.getOption(SEG_OPTION_FREEZE)) { //only run effect function if not frozen
        _virtualSegmentLength = SEGMENT.virtualLength();
        _bri_t = SEGMENT.opacity; _colors_t[0] = SEGMENT.colors[0]; _colors_t[1] = SEGMENT.colors[1]; _colors_t[2] = SEGMENT.colors[2];
        if (!IS_SEGMENT_ON) _bri_t = 0;
        for (uint8_t t = 0; t < MAX_NUM_TRANSITIONS; t++) {
          if ((transitions[t].segment & 0x3F) != i) continue;
          uint8_t slot = transitions[t].segment >> 6;
          if (slot == 0) _bri_t = transitions[t].currentBri();
          _colors_t[slot] = transitions[t].currentColor(SEGMENT.colors[slot]);
        }
        for (uint8_t c = 0; c < 3; c++) _colors_t[c] = gamma32(_colors_t[c]);
        handle_palette();
        delay = (this->*_mode[SEGMENT.mode])(); //effect function
        if (SEGMENT.mode != FX_MODE_HALLOWEEN_EYES) SEGENV.call++;
      }

      SEGENV.next_time = nowUp + delay;
    }
  }
  _virtualSegmentLength = 0;
  if(doShow) {
    yield();
    show();
  }
  _triggered = false;
}

void WS2812FX::setPixelColor(uint16_t n, uint32_t c) {
  uint8_t w = (c >> 24);
  uint8_t r = (c >> 16);
  uint8_t g = (c >>  8);
  uint8_t b =  c       ;
  setPixelColor(n, r, g, b, w);
}

#define REV(i) (_length - 1 - (i))

//used to map from segment index to physical pixel, taking into account grouping, offsets, reverse and mirroring
uint16_t WS2812FX::realPixelIndex(uint16_t i) {
  int16_t iGroup = i * SEGMENT.groupLength();

  /* reverse just an individual segment */
  int16_t realIndex = iGroup;
  if (IS_REVERSE) {
    if (IS_MIRROR) {
      realIndex = (SEGMENT.length() -1) / 2 - iGroup;  //only need to index half the pixels
    } else {
      realIndex = SEGMENT.length() - iGroup - 1;
    }
  }

  realIndex += SEGMENT.start;
  /* Reverse the whole string */
  if (reverseMode) realIndex = REV(realIndex);

  return realIndex;
}

void WS2812FX::setPixelColor(uint16_t i, byte r, byte g, byte b, byte w)
{
  //auto calculate white channel value if enabled
  if (_useRgbw) {
    if (rgbwMode == RGBW_MODE_AUTO_BRIGHTER || (w == 0 && (rgbwMode == RGBW_MODE_DUAL || rgbwMode == RGBW_MODE_LEGACY)))
    {
      //white value is set to lowest RGB channel
      //thank you to @Def3nder!
      w = r < g ? (r < b ? r : b) : (g < b ? g : b);
    } else if (rgbwMode == RGBW_MODE_AUTO_ACCURATE && w == 0)
    {
      w = r < g ? (r < b ? r : b) : (g < b ? g : b);
      r -= w; g -= w; b -= w;
    }
  }

  RgbwColor col;
  col.R = r; col.G = g; col.B = b; col.W = w;

  uint16_t skip = _skipFirstMode ? LED_SKIP_AMOUNT : 0;
  if (SEGLEN) {//from segment

    //color_blend(getpixel, col, _bri_t); (pseudocode for future blending of segments)
    if (_bri_t < 255) {
      col.R = scale8(col.R, _bri_t);
      col.G = scale8(col.G, _bri_t);
      col.B = scale8(col.B, _bri_t);
      col.W = scale8(col.W, _bri_t);
    }

    /* Set all the pixels in the group, ensuring _skipFirstMode is honored */
    bool reversed = reverseMode ^ IS_REVERSE;
    uint16_t realIndex = realPixelIndex(i);

    for (uint16_t j = 0; j < SEGMENT.grouping; j++) {
      int16_t indexSet = realIndex + (reversed ? -j : j);
      int16_t indexSetRev = indexSet;
      if (reverseMode) indexSetRev = REV(indexSet);
      if (indexSet < customMappingSize) indexSet = customMappingTable[indexSet];
      if (indexSetRev >= SEGMENT.start && indexSetRev < SEGMENT.stop) {
        bus->SetPixelColor(indexSet + skip, col);
        if (IS_MIRROR) { //set the corresponding mirrored pixel
          if (reverseMode) {
            bus->SetPixelColor(REV(SEGMENT.start) - indexSet + skip + REV(SEGMENT.stop) + 1, col);
          } else {
            bus->SetPixelColor(SEGMENT.stop - indexSet + skip + SEGMENT.start - 1, col);
          }
        }
      }
    }
  } else { //live data, etc.
    if (reverseMode) i = REV(i);
    if (i < customMappingSize) i = customMappingTable[i];
    bus->SetPixelColor(i + skip, col);
  }
  if (skip && i == 0) {
    for (uint16_t j = 0; j < skip; j++) {
      bus->SetPixelColor(j, RgbwColor(0, 0, 0, 0));
    }
  }
}


//DISCLAIMER
//The following function attemps to calculate the current LED power usage,
//and will limit the brightness to stay below a set amperage threshold.
//It is NOT a measurement and NOT guaranteed to stay within the ablMilliampsMax margin.
//Stay safe with high amperage and have a reasonable safety margin!
//I am NOT to be held liable for burned down garages!

//fine tune power estimation constants for your setup
#define MA_FOR_ESP        100 //how much mA does the ESP use (Wemos D1 about 80mA, ESP32 about 120mA)
                              //you can set it to 0 if the ESP is powered by USB and the LEDs by external

void WS2812FX::show(void) {

  // avoid race condition, caputre _callback value
  show_callback callback = _callback;
  if (callback) callback();

  //power limit calculation
  //each LED can draw up 195075 "power units" (approx. 53mA)
  //one PU is the power it takes to have 1 channel 1 step brighter per brightness step
  //so A=2,R=255,G=0,B=0 would use 510 PU per LED (1mA is about 3700 PU)
  bool useWackyWS2815PowerModel = false;
  byte actualMilliampsPerLed = milliampsPerLed;

  if(milliampsPerLed == 255) {
    useWackyWS2815PowerModel = true;
    actualMilliampsPerLed = 12; // from testing an actual strip
  }

  if (ablMilliampsMax > 149 && actualMilliampsPerLed > 0) //0 mA per LED and too low numbers turn off calculation
  {
    uint32_t puPerMilliamp = 195075 / actualMilliampsPerLed;
    uint32_t powerBudget = (ablMilliampsMax - MA_FOR_ESP) * puPerMilliamp; //100mA for ESP power
    if (powerBudget > puPerMilliamp * _length) //each LED uses about 1mA in standby, exclude that from power budget
    {
      powerBudget -= puPerMilliamp * _length;
    } else
    {
      powerBudget = 0;
    }

    uint32_t powerSum = 0;

    for (uint16_t i = 0; i < _length; i++) //sum up the usage of each LED
    {
      RgbwColor c = bus->GetPixelColorRaw(i);

      if(useWackyWS2815PowerModel)
      {
        // ignore white component on WS2815 power calculation
        powerSum += (MAX(MAX(c.R,c.G),c.B)) * 3;
      }
      else
      {
        powerSum += (c.R + c.G + c.B + c.W);
      }
    }


    if (_useRgbw) //RGBW led total output with white LEDs enabled is still 50mA, so each channel uses less
    {
      powerSum *= 3;
      powerSum = powerSum >> 2; //same as /= 4
    }

    uint32_t powerSum0 = powerSum;
    powerSum *= _brightness;

    if (powerSum > powerBudget) //scale brightness down to stay in current limit
    {
      float scale = (float)powerBudget / (float)powerSum;
      uint16_t scaleI = scale * 255;
      uint8_t scaleB = (scaleI > 255) ? 255 : scaleI;
      uint8_t newBri = scale8(_brightness, scaleB);
      bus->SetBrightness(newBri);
      currentMilliamps = (powerSum0 * newBri) / puPerMilliamp;
    } else
    {
      currentMilliamps = powerSum / puPerMilliamp;
      bus->SetBrightness(_brightness);
    }
    currentMilliamps += MA_FOR_ESP; //add power of ESP back to estimate
    currentMilliamps += _length; //add standby power back to estimate
  } else {
    currentMilliamps = 0;
    bus->SetBrightness(_brightness);
  }

  // some buses send asynchronously and this method will return before
  // all of the data has been sent.
  // See https://github.com/Makuna/NeoPixelBus/wiki/ESP32-NeoMethods#neoesp32rmt-methods
  bus->Show();
  _lastShow = millis();
}

/**
 * Returns a true value if any of the strips are still being updated.
 * On some hardware (ESP32), strip updates are done asynchronously.
 */
bool WS2812FX::isUpdating() {
  return !bus->CanShow();
}

/**
 * Forces the next frame to be computed on all active segments.
 */
void WS2812FX::trigger() {
  _triggered = true;
}

void WS2812FX::setMode(uint8_t segid, uint8_t m) {
  if (segid >= MAX_NUM_SEGMENTS) return;

  if (m >= MODE_COUNT) m = MODE_COUNT - 1;

  if (_segments[segid].mode != m)
  {
    _segment_runtimes[segid].reset();
    _segments[segid].mode = m;
  }
}

uint8_t WS2812FX::getModeCount()
{
  return MODE_COUNT;
}

uint8_t WS2812FX::getPaletteCount()
{
  return 13 + GRADIENT_PALETTE_COUNT;
}

//TODO effect transitions

bool WS2812FX::setEffectConfig(uint8_t m, uint8_t s, uint8_t in, uint8_t f1, uint8_t f2, uint8_t f3, uint8_t p) {

  uint8_t mainSeg = getMainSegmentId();
  Segment& seg = _segments[getMainSegmentId()];
  uint8_t modePrev = seg.mode, speedPrev = seg.speed, intensityPrev = seg.intensity, fft1Prev = seg.fft1, fft2Prev = seg.fft2, fft3Prev = seg.fft3, palettePrev = seg.palette;

  bool applied = false;

  if (applyToAllSelected) {
    for (uint8_t i = 0; i < MAX_NUM_SEGMENTS; i++)
    {
      if (_segments[i].isSelected())
      {
        _segments[i].speed = s;
        _segments[i].intensity = in;
        _segments[i].fft1 = f1;
        _segments[i].fft2 = f2;
        _segments[i].fft3 = f3;
        _segments[i].palette = p;
        setMode(i, m);
        applied = true;
      }
    }
  }

  if (!applyToAllSelected || !applied) {
    seg.speed = s;
    seg.intensity = in;
    seg.fft1 = f1;
    seg.fft2 = f2;
    seg.fft3 = f3;
    seg.palette = p;
    setMode(mainSegment, m);
  }

  if (seg.mode != modePrev || seg.speed != speedPrev || seg.intensity != intensityPrev || seg.fft1 != fft1Prev || seg.fft2 != fft2Prev || seg.fft3 != fft3Prev || seg.palette != palettePrev) return true;
  return false;
}

void WS2812FX::setColor(uint8_t slot, uint8_t r, uint8_t g, uint8_t b, uint8_t w) {
  setColor(slot, ((uint32_t)w << 24) |((uint32_t)r << 16) | ((uint32_t)g << 8) | b);
}

void WS2812FX::setColor(uint8_t slot, uint32_t c) {
  if (slot >= NUM_COLORS) return;

  bool applied = false;

  if (applyToAllSelected) {
    for (uint8_t i = 0; i < MAX_NUM_SEGMENTS; i++)
    {
      if (_segments[i].isSelected()) {
        _segments[i].setColor(slot, c, i);
        applied = true;
      }
    }
  }

  if (!applyToAllSelected || !applied) {
    uint8_t mainseg = getMainSegmentId();
    _segments[mainseg].setColor(slot, c, mainseg);
  }
}

void WS2812FX::setBrightness(uint8_t b) {
  if (gammaCorrectBri) b = gamma8(b);
  if (_brightness == b) return;
  _brightness = b;
  _segment_index = 0;
  if (_brightness == 0) { //unfreeze all segments on power off
    for (uint8_t i = 0; i < MAX_NUM_SEGMENTS; i++)
    {
      _segments[i].setOption(SEG_OPTION_FREEZE, false);
    }
    #if LEDPIN == LED_BUILTIN
      shouldStartBus = true;
    #endif
  } else {
    #if LEDPIN == LED_BUILTIN
      if (shouldStartBus) {
        shouldStartBus = false;
        const uint8_t ty = _useRgbw ? 2 : 1;
        bus->Begin((NeoPixelType)ty, _lengthRaw);
      }
    #endif
  }
  if (SEGENV.next_time > millis() + 22 && millis() - _lastShow > MIN_SHOW_DELAY) show();//apply brightness change immediately if no refresh soon
}

uint8_t WS2812FX::getMode(void) {
  return _segments[getMainSegmentId()].mode;
}

uint8_t WS2812FX::getSpeed(void) {
  return _segments[getMainSegmentId()].speed;
}

uint8_t WS2812FX::getBrightness(void) {
  return _brightness;
}

uint8_t WS2812FX::getMaxSegments(void) {
  return MAX_NUM_SEGMENTS;
}

/*uint8_t WS2812FX::getFirstSelectedSegment(void)
{
  for (uint8_t i = 0; i < MAX_NUM_SEGMENTS; i++)
  {
    if (_segments[i].isActive() && _segments[i].isSelected()) return i;
  }
  for (uint8_t i = 0; i < MAX_NUM_SEGMENTS; i++) //if none selected, get first active
  {
    if (_segments[i].isActive()) return i;
  }
  return 0;
}*/

uint8_t WS2812FX::getMainSegmentId(void) {
  if (mainSegment >= MAX_NUM_SEGMENTS) return 0;
  if (_segments[mainSegment].isActive()) return mainSegment;
  for (uint8_t i = 0; i < MAX_NUM_SEGMENTS; i++) //get first active
  {
    if (_segments[i].isActive()) return i;
  }
  return 0;
}

uint32_t WS2812FX::getColor(void) {
  return _segments[getMainSegmentId()].colors[0];
}

uint32_t WS2812FX::getPixelColor(uint16_t i)
{
  i = realPixelIndex(i);
<<<<<<< HEAD

  #ifdef WLED_CUSTOM_LED_MAPPING
=======
  
>>>>>>> aa242d89
  if (i < customMappingSize) i = customMappingTable[i];

  if (_skipFirstMode) i += LED_SKIP_AMOUNT;

  if (i >= _lengthRaw) return 0;

  return bus->GetPixelColorRgbw(i);
}

WS2812FX::Segment& WS2812FX::getSegment(uint8_t id) {
  if (id >= MAX_NUM_SEGMENTS) return _segments[0];
  return _segments[id];
}

WS2812FX::Segment_runtime WS2812FX::getSegmentRuntime(void) {
  return SEGENV;
}

WS2812FX::Segment* WS2812FX::getSegments(void) {
  return _segments;
}

uint32_t WS2812FX::getLastShow(void) {
  return _lastShow;
}

uint8_t WS2812FX::getColorOrder(void) {
  return bus->GetColorOrder();
}

void WS2812FX::setColorOrder(uint8_t co) {
  bus->SetColorOrder(co);
}

void WS2812FX::setSegment(uint8_t n, uint16_t i1, uint16_t i2, uint8_t grouping, uint8_t spacing) {
  if (n >= MAX_NUM_SEGMENTS) return;
  Segment& seg = _segments[n];

  //return if neither bounds nor grouping have changed
  if (seg.start == i1 && seg.stop == i2 && (!grouping || (seg.grouping == grouping && seg.spacing == spacing))) return;

  if (seg.stop) setRange(seg.start, seg.stop -1, 0); //turn old segment range off
  if (i2 <= i1) //disable segment
  {
    seg.stop = 0;
    if (n == mainSegment) //if main segment is deleted, set first active as main segment
    {
      for (uint8_t i = 0; i < MAX_NUM_SEGMENTS; i++)
      {
        if (_segments[i].isActive()) {
          mainSegment = i;
          return;
        }
      }
      mainSegment = 0; //should not happen (always at least one active segment)
    }
    return;
  }
  if (i1 < _length) seg.start = i1;
  seg.stop = i2;
  if (i2 > _length) seg.stop = _length;
  if (grouping) {
    seg.grouping = grouping;
    seg.spacing = spacing;
  }
  _segment_runtimes[n].reset();
}

void WS2812FX::resetSegments() {
  mainSegment = 0;
  memset(_segments, 0, sizeof(_segments));
  //memset(_segment_runtimes, 0, sizeof(_segment_runtimes));
  _segment_index = 0;
  _segments[0].mode = DEFAULT_MODE;
  _segments[0].colors[0] = DEFAULT_COLOR;
  _segments[0].start = 0;
  _segments[0].speed = DEFAULT_SPEED;
  _segments[0].intensity = DEFAULT_INTENSITY;
  _segments[0].stop = _length;
  _segments[0].grouping = 1;
  _segments[0].setOption(SEG_OPTION_SELECTED, 1);
  _segments[0].setOption(SEG_OPTION_ON, 1);
  _segments[0].opacity = 255;

  for (uint16_t i = 1; i < MAX_NUM_SEGMENTS; i++)
  {
    _segments[i].colors[0] = color_wheel(i*51);
    _segments[i].grouping = 1;
    _segments[i].setOption(SEG_OPTION_ON, 1);
    _segments[i].opacity = 255;
    _segments[i].speed = DEFAULT_SPEED;
    _segments[i].intensity = DEFAULT_INTENSITY;
    _segment_runtimes[i].reset();
  }
  _segment_runtimes[0].reset();
}

//After this function is called, setPixelColor() will use that segment (offsets, grouping, ... will apply)
void WS2812FX::setPixelSegment(uint8_t n)
{
  if (n < MAX_NUM_SEGMENTS) {
    _segment_index = n;
    _virtualSegmentLength = SEGMENT.length();
  } else {
    _segment_index = 0;
    _virtualSegmentLength = 0;
  }
}

void WS2812FX::setRange(uint16_t i, uint16_t i2, uint32_t col)
{
  if (i2 >= i)
  {
    for (uint16_t x = i; x <= i2; x++) setPixelColor(x, col);
  } else
  {
    for (uint16_t x = i2; x <= i; x++) setPixelColor(x, col);
  }
}

void WS2812FX::setShowCallback(show_callback cb)
{
  _callback = cb;
}

void WS2812FX::setTransition(uint16_t t)
{
  _transitionDur = t;
}

void WS2812FX::setTransitionMode(bool t)
{
  unsigned long waitMax = millis() + 20; //refresh after 20 ms if transition enabled
  for (uint16_t i = 0; i < MAX_NUM_SEGMENTS; i++)
  {
    _segment_index = i;
    SEGMENT.setOption(SEG_OPTION_TRANSITIONAL, t);

    if (t && SEGMENT.mode == FX_MODE_STATIC && SEGENV.next_time > waitMax) SEGENV.next_time = waitMax;
  }
}

/*
 * color blend function
 */
uint32_t WS2812FX::color_blend(uint32_t color1, uint32_t color2, uint16_t blend, bool b16) {
  if(blend == 0)   return color1;
  uint16_t blendmax = b16 ? 0xFFFF : 0xFF;
  if(blend == blendmax) return color2;
  uint8_t shift = b16 ? 16 : 8;

  uint32_t w1 = (color1 >> 24) & 0xFF;
  uint32_t r1 = (color1 >> 16) & 0xFF;
  uint32_t g1 = (color1 >>  8) & 0xFF;
  uint32_t b1 =  color1        & 0xFF;

  uint32_t w2 = (color2 >> 24) & 0xFF;
  uint32_t r2 = (color2 >> 16) & 0xFF;
  uint32_t g2 = (color2 >>  8) & 0xFF;
  uint32_t b2 =  color2        & 0xFF;

  uint32_t w3 = ((w2 * blend) + (w1 * (blendmax - blend))) >> shift;
  uint32_t r3 = ((r2 * blend) + (r1 * (blendmax - blend))) >> shift;
  uint32_t g3 = ((g2 * blend) + (g1 * (blendmax - blend))) >> shift;
  uint32_t b3 = ((b2 * blend) + (b1 * (blendmax - blend))) >> shift;

  return ((w3 << 24) | (r3 << 16) | (g3 << 8) | (b3));
}

/*
 * Fills segment with color
 */
void WS2812FX::fill(uint32_t c) {
  for(uint16_t i = 0; i < SEGLEN; i++) {
    setPixelColor(i, c);
  }
}

/*
 * Blends the specified color with the existing pixel color.
 */
void WS2812FX::blendPixelColor(uint16_t n, uint32_t color, uint8_t blend)
{
  setPixelColor(n, color_blend(getPixelColor(n), color, blend));
}

/*
 * fade out function, higher rate = quicker fade
 */
void WS2812FX::fade2black(uint8_t rate) {
  uint32_t color;

  //rate = rate >> 1;
  float mappedRate = (float) map(rate, 0, 255, 1, 100) ;

  mappedRate = mappedRate / 100;

  for(uint16_t i = 0; i < SEGLEN; i++) {
    color = getPixelColor(i);
    int w1 = (color >> 24) & 0xff;
    int r1 = (color >> 16) & 0xff;
    int g1 = (color >>  8) & 0xff;
    int b1 =  color        & 0xff;

    int w = w1 * mappedRate;
    int r = r1 * (mappedRate * 1.05);      // acount for the fact that leds stay red on much lower intensities
    int g = g1 * mappedRate;
    int b = b1 * mappedRate;

    setPixelColor(i, r, g, b, w);
  }
}

/*
 * fade out function, higher rate = quicker fade
 */
void WS2812FX::fade_out(uint8_t rate) {
  rate = (255-rate) >> 1;
  float mappedRate = float(rate) +1.1;

  uint32_t color = SEGCOLOR(1); // target color
  int w2 = (color >> 24) & 0xff;
  int r2 = (color >> 16) & 0xff;
  int g2 = (color >>  8) & 0xff;
  int b2 =  color        & 0xff;

  for(uint16_t i = 0; i < SEGLEN; i++) {
    color = getPixelColor(i);
    int w1 = (color >> 24) & 0xff;
    int r1 = (color >> 16) & 0xff;
    int g1 = (color >>  8) & 0xff;
    int b1 =  color        & 0xff;

    int wdelta = (w2 - w1) / mappedRate;
    int rdelta = (r2 - r1) / mappedRate;
    int gdelta = (g2 - g1) / mappedRate;
    int bdelta = (b2 - b1) / mappedRate;

    // if fade isn't complete, make sure delta is at least 1 (fixes rounding issues)
    wdelta += (w2 == w1) ? 0 : (w2 > w1) ? 1 : -1;
    rdelta += (r2 == r1) ? 0 : (r2 > r1) ? 1 : -1;
    gdelta += (g2 == g1) ? 0 : (g2 > g1) ? 1 : -1;
    bdelta += (b2 == b1) ? 0 : (b2 > b1) ? 1 : -1;

    setPixelColor(i, r1 + rdelta, g1 + gdelta, b1 + bdelta, w1 + wdelta);
  }
}

/*
 * blurs segment content, source: FastLED colorutils.cpp
 */
void WS2812FX::blur(uint8_t blur_amount)
{
  uint8_t keep = 255 - blur_amount;
  uint8_t seep = blur_amount >> 1;
  CRGB carryover = CRGB::Black;
  for(uint16_t i = 0; i < SEGLEN; i++)
  {
    CRGB cur = col_to_crgb(getPixelColor(i));
    CRGB part = cur;
    part.nscale8(seep);
    cur.nscale8(keep);
    cur += carryover;
    if(i > 0) {
      uint32_t c = getPixelColor(i-1);
      uint8_t r = (c >> 16 & 0xFF);
      uint8_t g = (c >> 8  & 0xFF);
      uint8_t b = (c       & 0xFF);
      setPixelColor(i-1, qadd8(r, part.red), qadd8(g, part.green), qadd8(b, part.blue));
    }
    setPixelColor(i,cur.red, cur.green, cur.blue);
    carryover = part;
  }
}

uint16_t WS2812FX::triwave16(uint16_t in)
{
  if (in < 0x8000) return in *2;
  return 0xFFFF - (in - 0x8000)*2;
}

/*
 * Generates a tristate square wave w/ attac & decay
 * @param x input value 0-255
 * @param pulsewidth 0-127
 * @param attdec attac & decay, max. pulsewidth / 2
 * @returns signed waveform value
 */
int8_t WS2812FX::tristate_square8(uint8_t x, uint8_t pulsewidth, uint8_t attdec) {
  int8_t a = 127;
  if (x > 127) {
    a = -127;
    x -= 127;
  }

  if (x < attdec) { //inc to max
    return (int16_t) x * a / attdec;
  }
  else if (x < pulsewidth - attdec) { //max
    return a;
  }
  else if (x < pulsewidth) { //dec to 0
    return (int16_t) (pulsewidth - x) * a / attdec;
  }
  return 0;
}

/*
 * Put a value 0 to 255 in to get a color value.
 * The colours are a transition r -> g -> b -> back to r
 * Inspired by the Adafruit examples.
 */
uint32_t WS2812FX::color_wheel(uint8_t pos) {
  if (SEGMENT.palette) return color_from_palette(pos, false, true, 0);
  pos = 255 - pos;
  if(pos < 85) {
    return ((uint32_t)(255 - pos * 3) << 16) | ((uint32_t)(0) << 8) | (pos * 3);
  } else if(pos < 170) {
    pos -= 85;
    return ((uint32_t)(0) << 16) | ((uint32_t)(pos * 3) << 8) | (255 - pos * 3);
  } else {
    pos -= 170;
    return ((uint32_t)(pos * 3) << 16) | ((uint32_t)(255 - pos * 3) << 8) | (0);
  }
}

/*
 * Returns a new, random wheel index with a minimum distance of 42 from pos.
 */
uint8_t WS2812FX::get_random_wheel_index(uint8_t pos) {
  uint8_t r = 0, x = 0, y = 0, d = 0;

  while(d < 42) {
    r = random8();
    x = abs(pos - r);
    y = 255 - x;
    d = MIN(x, y);
  }
  return r;
}


uint32_t WS2812FX::crgb_to_col(CRGB fastled)
{
  return (((uint32_t)fastled.red << 16) | ((uint32_t)fastled.green << 8) | fastled.blue);
}


CRGB WS2812FX::col_to_crgb(uint32_t color)
{
  CRGB fastled_col;
  fastled_col.red =   (color >> 16 & 0xFF);
  fastled_col.green = (color >> 8  & 0xFF);
  fastled_col.blue =  (color       & 0xFF);
  return fastled_col;
}


void WS2812FX::load_gradient_palette(uint8_t index)
{
  byte i = constrain(index, 0, GRADIENT_PALETTE_COUNT -1);
  byte tcp[72]; //support gradient palettes with up to 18 entries
  memcpy_P(tcp, (byte*)pgm_read_dword(&(gGradientPalettes[i])), 72);
  targetPalette.loadDynamicGradientPalette(tcp);
}


/*
 * FastLED palette modes helper function. Limitation: Due to memory reasons, multiple active segments with FastLED will disable the Palette transitions
 */
void WS2812FX::handle_palette(void)
{
  bool singleSegmentMode = (_segment_index == _segment_index_palette_last);
  _segment_index_palette_last = _segment_index;

  byte paletteIndex = SEGMENT.palette;
  if (paletteIndex == 0) //default palette. Differs depending on effect
  {
    switch (SEGMENT.mode)
    {
      case FX_MODE_FIRE_2012  : paletteIndex = 35; break; //heat palette
      case FX_MODE_COLORWAVES : paletteIndex = 26; break; //landscape 33
      case FX_MODE_FILLNOISE8 : paletteIndex =  9; break; //ocean colors
      case FX_MODE_NOISE16_1  : paletteIndex = 20; break; //Drywet
      case FX_MODE_NOISE16_2  : paletteIndex = 43; break; //Blue cyan yellow
      case FX_MODE_NOISE16_3  : paletteIndex = 35; break; //heat palette
      case FX_MODE_NOISE16_4  : paletteIndex = 26; break; //landscape 33
      case FX_MODE_GLITTER    : paletteIndex = 11; break; //rainbow colors
      case FX_MODE_SUNRISE    : paletteIndex = 35; break; //heat palette
      case FX_MODE_FLOW       : paletteIndex =  6; break; //party
    }
  }
  if (SEGMENT.mode >= FX_MODE_METEOR && paletteIndex == 0) paletteIndex = 4;

  switch (paletteIndex)
  {
    case 0: //default palette. Exceptions for specific effects above
      targetPalette = PartyColors_p; break;
    case 1: {//periodically replace palette with a random one. Doesn't work with multiple FastLED segments
      if (!singleSegmentMode)
      {
        targetPalette = PartyColors_p; break; //fallback
      }
      if (millis() - _lastPaletteChange > 1000 + ((uint32_t)(255-SEGMENT.intensity))*100)
      {
        targetPalette = CRGBPalette16(
                        CHSV(random8(), 255, random8(128, 255)),
                        CHSV(random8(), 255, random8(128, 255)),
                        CHSV(random8(), 192, random8(128, 255)),
                        CHSV(random8(), 255, random8(128, 255)));
        _lastPaletteChange = millis();
      } break;}
    case 2: {//primary color only
      CRGB prim = col_to_crgb(SEGCOLOR(0));
      targetPalette = CRGBPalette16(prim); break;}
    case 3: {//primary + secondary
      CRGB prim = col_to_crgb(SEGCOLOR(0));
      CRGB sec  = col_to_crgb(SEGCOLOR(1));
      targetPalette = CRGBPalette16(prim,prim,sec,sec); break;}
    case 4: {//primary + secondary + tertiary
      CRGB prim = col_to_crgb(SEGCOLOR(0));
      CRGB sec  = col_to_crgb(SEGCOLOR(1));
      CRGB ter  = col_to_crgb(SEGCOLOR(2));
      targetPalette = CRGBPalette16(ter,sec,prim); break;}
    case 5: {//primary + secondary (+tert if not off), more distinct
      CRGB prim = col_to_crgb(SEGCOLOR(0));
      CRGB sec  = col_to_crgb(SEGCOLOR(1));
      if (SEGCOLOR(2)) {
        CRGB ter = col_to_crgb(SEGCOLOR(2));
        targetPalette = CRGBPalette16(prim,prim,prim,prim,prim,sec,sec,sec,sec,sec,ter,ter,ter,ter,ter,prim);
      } else {
        targetPalette = CRGBPalette16(prim,prim,prim,prim,prim,prim,prim,prim,sec,sec,sec,sec,sec,sec,sec,sec);
      }
      break;}
    case 6: //Party colors
      targetPalette = PartyColors_p; break;
    case 7: //Cloud colors
      targetPalette = CloudColors_p; break;
    case 8: //Lava colors
      targetPalette = LavaColors_p; break;
    case 9: //Ocean colors
      targetPalette = OceanColors_p; break;
    case 10: //Forest colors
      targetPalette = ForestColors_p; break;
    case 11: //Rainbow colors
      targetPalette = RainbowColors_p; break;
    case 12: //Rainbow stripe colors
      targetPalette = RainbowStripeColors_p; break;
    default: //progmem palettes
      load_gradient_palette(paletteIndex -13);
  }

  if (singleSegmentMode && paletteFade && SEGENV.call > 0) //only blend if just one segment uses FastLED mode
  {
    nblendPaletteTowardPalette(currentPalette, targetPalette, 48);
  } else
  {
    currentPalette = targetPalette;
  }
}


/*
 * Gets a single color from the currently selected palette.
 * @param i Palette Index (if mapping is true, the full palette will be SEGLEN long, if false, 255). Will wrap around automatically.
 * @param mapping if true, LED position in segment is considered for color
 * @param wrap FastLED palettes will usally wrap back to the start smoothly. Set false to get a hard edge
 * @param mcol If the default palette 0 is selected, return the standard color 0, 1 or 2 instead. If >2, Party palette is used instead
 * @param pbri Value to scale the brightness of the returned color by. Default is 255. (no scaling)
 * @returns Single color from palette
 */
uint32_t WS2812FX::color_from_palette(uint16_t i, bool mapping, bool wrap, uint8_t mcol, uint8_t pbri)
{
  if (SEGMENT.palette == 0 && mcol < 3) {
    uint32_t color = SEGCOLOR(mcol);
    if (pbri != 255) {
      CRGB crgb_color = col_to_crgb(color);
      crgb_color.nscale8_video(pbri);
      return crgb_to_col(crgb_color);
    } else {
      return color;
    }
  }

  uint8_t paletteIndex = i;
  if (mapping) paletteIndex = (i*255)/(SEGLEN -1);
  if (!wrap) paletteIndex = scale8(paletteIndex, 240); //cut off blend at palette "end"
  CRGB fastled_col;
  fastled_col = ColorFromPalette( currentPalette, paletteIndex, pbri, (paletteBlend == 3)? NOBLEND:LINEARBLEND);

  return crgb_to_col(fastled_col);
}

//@returns `true` if color, mode, speed, intensity and palette match
bool WS2812FX::segmentsAreIdentical(Segment* a, Segment* b)
{
  //if (a->start != b->start) return false;
  //if (a->stop != b->stop) return false;
  for (uint8_t i = 0; i < NUM_COLORS; i++)
  {
    if (a->colors[i] != b->colors[i]) return false;
  }
  if (a->mode != b->mode) return false;
  if (a->speed != b->speed) return false;
  if (a->intensity != b->intensity) return false;
  if (a->fft1 != b->fft1) return false;
  if (a->fft2 != b->fft2) return false;
  if (a->fft3 != b->fft3) return false;
  if (a->palette != b->palette) return false;
  //if (a->getOption(SEG_OPTION_REVERSED) != b->getOption(SEG_OPTION_REVERSED)) return false;
  return true;
}

#ifdef WLED_USE_ANALOG_LEDS
void WS2812FX::setRgbwPwm(void) {
  uint32_t nowUp = millis(); // Be aware, millis() rolls over every 49 days
  if (nowUp - _analogLastShow < MIN_SHOW_DELAY) return;

  _analogLastShow = nowUp;

  RgbwColor c;
  uint32_t col = bus->GetPixelColorRgbw(PWM_INDEX);
  c.R = col >> 16; c.G = col >> 8; c.B = col; c.W = col >> 24;

  byte b = getBrightness();
  if (c == _analogLastColor && b == _analogLastBri) return;

  // check color values for Warm / Cold white mix (for RGBW)  // EsplanexaDevice.cpp
  #ifdef WLED_USE_5CH_LEDS
    if        (c.R == 255 && c.G == 255 && c.B == 255 && c.W == 255) {
      bus->SetRgbwPwm(0, 0, 0,                  0, c.W * b / 255);
    } else if (c.R == 127 && c.G == 127 && c.B == 127 && c.W == 255) {
      bus->SetRgbwPwm(0, 0, 0, c.W * b / 512, c.W * b / 255);
    } else if (c.R ==   0 && c.G ==   0 && c.B ==   0 && c.W == 255) {
      bus->SetRgbwPwm(0, 0, 0, c.W * b / 255,                  0);
    } else if (c.R == 130 && c.G ==  90 && c.B ==   0 && c.W == 255) {
      bus->SetRgbwPwm(0, 0, 0, c.W * b / 255, c.W * b / 512);
    } else if (c.R == 255 && c.G == 153 && c.B ==   0 && c.W == 255) {
      bus->SetRgbwPwm(0, 0, 0, c.W * b / 255,                  0);
    } else {  // not only white colors
      bus->SetRgbwPwm(c.R * b / 255, c.G * b / 255, c.B * b / 255, c.W * b / 255);
    }
  #else
    bus->SetRgbwPwm(c.R * b / 255, c.G * b / 255, c.B * b / 255, c.W * b / 255);
  #endif
  _analogLastColor = c;
  _analogLastBri = b;
}
#else
void WS2812FX::setRgbwPwm() {}
#endif

//load custom mapping table from JSON file
void WS2812FX::deserializeMap(void) {
  if (!WLED_FS.exists("/ledmap.json")) return;
  DynamicJsonDocument doc(JSON_BUFFER_SIZE);  // full sized buffer for larger maps

  DEBUG_PRINTLN(F("Reading LED map from /ledmap.json..."));

  if (!readObjectFromFile("/ledmap.json", nullptr, &doc)) return; //if file does not exist just exit

  if (customMappingTable != nullptr) {
    delete[] customMappingTable;
    customMappingTable = nullptr;
    customMappingSize = 0;
  }

  JsonArray map = doc[F("map")];
  if (!map.isNull() && map.size()) {  // not an empty map
    customMappingSize  = map.size();
    customMappingTable = new uint16_t[customMappingSize];
    for (uint16_t i=0; i<customMappingSize; i++) {
      customMappingTable[i] = (uint16_t) map[i];
    }
  }
}

//gamma 2.8 lookup table used for color correction
byte gammaT[] = {
    0,  0,  0,  0,  0,  0,  0,  0,  0,  0,  0,  0,  0,  0,  0,  0,
    0,  0,  0,  0,  0,  0,  0,  0,  0,  0,  0,  0,  1,  1,  1,  1,
    1,  1,  1,  1,  1,  1,  1,  1,  1,  2,  2,  2,  2,  2,  2,  2,
    2,  3,  3,  3,  3,  3,  3,  3,  4,  4,  4,  4,  4,  5,  5,  5,
    5,  6,  6,  6,  6,  7,  7,  7,  7,  8,  8,  8,  9,  9,  9, 10,
   10, 10, 11, 11, 11, 12, 12, 13, 13, 13, 14, 14, 15, 15, 16, 16,
   17, 17, 18, 18, 19, 19, 20, 20, 21, 21, 22, 22, 23, 24, 24, 25,
   25, 26, 27, 27, 28, 29, 29, 30, 31, 32, 32, 33, 34, 35, 35, 36,
   37, 38, 39, 39, 40, 41, 42, 43, 44, 45, 46, 47, 48, 49, 50, 50,
   51, 52, 54, 55, 56, 57, 58, 59, 60, 61, 62, 63, 64, 66, 67, 68,
   69, 70, 72, 73, 74, 75, 77, 78, 79, 81, 82, 83, 85, 86, 87, 89,
   90, 92, 93, 95, 96, 98, 99,101,102,104,105,107,109,110,112,114,
  115,117,119,120,122,124,126,127,129,131,133,135,137,138,140,142,
  144,146,148,150,152,154,156,158,160,162,164,167,169,171,173,175,
  177,180,182,184,186,189,191,193,196,198,200,203,205,208,210,213,
  215,218,220,223,225,228,231,233,236,239,241,244,247,249,252,255 };

uint8_t WS2812FX::gamma8_cal(uint8_t b, float gamma) {
  return (int)(pow((float)b / 255.0, gamma) * 255 + 0.5);
}

void WS2812FX::calcGammaTable(float gamma)
{
  for (uint16_t i = 0; i < 256; i++) {
    gammaT[i] = gamma8_cal(i, gamma);
  }
}

uint8_t WS2812FX::gamma8(uint8_t b)
{
  return gammaT[b];
}

uint32_t WS2812FX::gamma32(uint32_t color)
{
  if (!gammaCorrectCol) return color;
  uint8_t w = (color >> 24);
  uint8_t r = (color >> 16);
  uint8_t g = (color >>  8);
  uint8_t b =  color;
  w = gammaT[w];
  r = gammaT[r];
  g = gammaT[g];
  b = gammaT[b];
  return ((w << 24) | (r << 16) | (g << 8) | (b));
}

WS2812FX* WS2812FX::instance = nullptr;<|MERGE_RESOLUTION|>--- conflicted
+++ resolved
@@ -484,12 +484,7 @@
 uint32_t WS2812FX::getPixelColor(uint16_t i)
 {
   i = realPixelIndex(i);
-<<<<<<< HEAD
-
-  #ifdef WLED_CUSTOM_LED_MAPPING
-=======
-  
->>>>>>> aa242d89
+
   if (i < customMappingSize) i = customMappingTable[i];
 
   if (_skipFirstMode) i += LED_SKIP_AMOUNT;
