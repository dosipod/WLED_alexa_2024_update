/*
  WS2812FX_fcn.cpp contains all utility functions
  Harm Aldick - 2016
  www.aldick.org
  LICENSE
  The MIT License (MIT)
  Copyright (c) 2016  Harm Aldick
  Permission is hereby granted, free of charge, to any person obtaining a copy
  of this software and associated documentation files (the "Software"), to deal
  in the Software without restriction, including without limitation the rights
  to use, copy, modify, merge, publish, distribute, sublicense, and/or sell
  copies of the Software, and to permit persons to whom the Software is
  furnished to do so, subject to the following conditions:
  The above copyright notice and this permission notice shall be included in
  all copies or substantial portions of the Software.
  THE SOFTWARE IS PROVIDED "AS IS", WITHOUT WARRANTY OF ANY KIND, EXPRESS OR
  IMPLIED, INCLUDING BUT NOT LIMITED TO THE WARRANTIES OF MERCHANTABILITY,
  FITNESS FOR A PARTICULAR PURPOSE AND NONINFRINGEMENT. IN NO EVENT SHALL THE
  AUTHORS OR COPYRIGHT HOLDERS BE LIABLE FOR ANY CLAIM, DAMAGES OR OTHER
  LIABILITY, WHETHER IN AN ACTION OF CONTRACT, TORT OR OTHERWISE, ARISING FROM,
  OUT OF OR IN CONNECTION WITH THE SOFTWARE OR THE USE OR OTHER DEALINGS IN
  THE SOFTWARE.

  Modified heavily for WLED
*/

#include "FX.h"
#include "palettes.h"

#ifndef PWM_INDEX
#define PWM_INDEX 0
#endif

/*
  Custom per-LED mapping has moved!

  Create a file "ledmap.json" using the edit page.

  this is just an example (30 LEDs). It will first set all even, then all uneven LEDs.
  {"map":[
  0, 2, 4, 6, 8, 10, 12, 14, 16, 18, 20, 22, 24, 26, 28,
  1, 3, 5, 7, 9, 11, 13, 15, 17, 19, 21, 23, 25, 27, 29]}

  another example. Switches direction every 5 LEDs.
  {"map":[
  0, 1, 2, 3, 4, 9, 8, 7, 6, 5, 10, 11, 12, 13, 14,
  19, 18, 17, 16, 15, 20, 21, 22, 23, 24, 29, 28, 27, 26, 25]
*/

//do not call this method from system context (network callback)
void WS2812FX::finalizeInit(bool supportWhite, uint16_t countPixels, bool skipFirst)
{
  if (supportWhite == _useRgbw && countPixels == _length && _skipFirstMode == skipFirst) return;
  RESET_RUNTIME;
  _useRgbw = supportWhite;
  _length = countPixels;
  _skipFirstMode = skipFirst;

  _lengthRaw = _length;
  if (_skipFirstMode) {
    _lengthRaw += LED_SKIP_AMOUNT;
  }

  //if busses failed to load, add default (FS issue...)
  if (busses.getNumBusses() == 0) {
    uint8_t defPin[] = {LEDPIN};
    BusConfig defCfg = BusConfig(TYPE_WS2812_RGB, defPin, 0, _lengthRaw, COL_ORDER_GRB);
    busses.add(defCfg);
  }
<<<<<<< HEAD

=======
  
  deserializeMap();

  //make segment 0 cover the entire strip
>>>>>>> 3460f9d9
  _segments[0].start = 0;
  _segments[0].stop = _length;

  setBrightness(_brightness);

  #ifdef ESP8266
  for (uint8_t i = 0; i < busses.getNumBusses(); i++) {
    Bus* b = busses.getBus(i);
    if ((!IS_DIGITAL(b->getType()) || IS_2PIN(b->getType()))) continue;
    uint8_t pins[5];
    b->getPins(pins);
    BusDigital* bd = static_cast<BusDigital*>(b);
    if (pins[0] == 3) bd->reinit();
  }
  #endif
}

void WS2812FX::service() {
  uint32_t nowUp = millis(); // Be aware, millis() rolls over every 49 days
  now = nowUp + timebase;
  if (nowUp - _lastShow < MIN_SHOW_DELAY) return;
  bool doShow = false;

  for(uint8_t i=0; i < MAX_NUM_SEGMENTS; i++)
  {
    _segment_index = i;

    // reset the segment runtime data if needed, called before isActive to ensure deleted
    // segment's buffers are cleared
    SEGENV.resetIfRequired();

    if (!SEGMENT.isActive()) continue;

    if(nowUp > SEGENV.next_time || _triggered || (doShow && SEGMENT.mode == 0)) //last is temporary
    {
      if (SEGMENT.grouping == 0) SEGMENT.grouping = 1; //sanity check
      doShow = true;
      uint16_t delay = FRAMETIME;

      if (!SEGMENT.getOption(SEG_OPTION_FREEZE)) { //only run effect function if not frozen
        _virtualSegmentLength = SEGMENT.virtualLength();
        _bri_t = SEGMENT.opacity; _colors_t[0] = SEGMENT.colors[0]; _colors_t[1] = SEGMENT.colors[1]; _colors_t[2] = SEGMENT.colors[2];
        if (!IS_SEGMENT_ON) _bri_t = 0;
        for (uint8_t t = 0; t < MAX_NUM_TRANSITIONS; t++) {
          if ((transitions[t].segment & 0x3F) != i) continue;
          uint8_t slot = transitions[t].segment >> 6;
          if (slot == 0) _bri_t = transitions[t].currentBri();
          _colors_t[slot] = transitions[t].currentColor(SEGMENT.colors[slot]);
        }
        for (uint8_t c = 0; c < 3; c++) _colors_t[c] = gamma32(_colors_t[c]);
        handle_palette();
        delay = (this->*_mode[SEGMENT.mode])(); //effect function
        if (SEGMENT.mode != FX_MODE_HALLOWEEN_EYES) SEGENV.call++;
      }

      SEGENV.next_time = nowUp + delay;
    }
  }
  _virtualSegmentLength = 0;
  if(doShow) {
    yield();
    show();
  }
  _triggered = false;
}

void WS2812FX::setPixelColor(uint16_t n, uint32_t c) {
  uint8_t w = (c >> 24);
  uint8_t r = (c >> 16);
  uint8_t g = (c >>  8);
  uint8_t b =  c       ;
  setPixelColor(n, r, g, b, w);
}

#define REV(i) (_length - 1 - (i))

//used to map from segment index to physical pixel, taking into account grouping, offsets, reverse and mirroring
uint16_t WS2812FX::realPixelIndex(uint16_t i) {
  int16_t iGroup = i * SEGMENT.groupLength();

  /* reverse just an individual segment */
  int16_t realIndex = iGroup;
  if (IS_REVERSE) {
    if (IS_MIRROR) {
      realIndex = (SEGMENT.length() -1) / 2 - iGroup;  //only need to index half the pixels
    } else {
      realIndex = SEGMENT.length() - iGroup - 1;
    }
  }

  realIndex += SEGMENT.start;
  /* Reverse the whole string */
  if (reverseMode) realIndex = REV(realIndex);

  return realIndex;
}

void WS2812FX::setPixelColor(uint16_t i, byte r, byte g, byte b, byte w)
{
  //auto calculate white channel value if enabled
  if (_useRgbw) {
    if (rgbwMode == RGBW_MODE_AUTO_BRIGHTER || (w == 0 && (rgbwMode == RGBW_MODE_DUAL || rgbwMode == RGBW_MODE_LEGACY)))
    {
      //white value is set to lowest RGB channel
      //thank you to @Def3nder!
      w = r < g ? (r < b ? r : b) : (g < b ? g : b);
    } else if (rgbwMode == RGBW_MODE_AUTO_ACCURATE && w == 0)
    {
      w = r < g ? (r < b ? r : b) : (g < b ? g : b);
      r -= w; g -= w; b -= w;
    }
  }
<<<<<<< HEAD
=======
  
>>>>>>> 3460f9d9
  uint16_t skip = _skipFirstMode ? LED_SKIP_AMOUNT : 0;
  if (SEGLEN) {//from segment

    //color_blend(getpixel, col, _bri_t); (pseudocode for future blending of segments)
<<<<<<< HEAD
    if (_bri_t < 255) {
=======
    if (_bri_t < 255) {  
>>>>>>> 3460f9d9
      r = scale8(r, _bri_t);
      g = scale8(g, _bri_t);
      b = scale8(b, _bri_t);
      w = scale8(w, _bri_t);
    }
    uint32_t col = ((w << 24) | (r << 16) | (g << 8) | (b));

    /* Set all the pixels in the group, ensuring _skipFirstMode is honored */
    bool reversed = reverseMode ^ IS_REVERSE;
    uint16_t realIndex = realPixelIndex(i);

    for (uint16_t j = 0; j < SEGMENT.grouping; j++) {
      int16_t indexSet = realIndex + (reversed ? -j : j);
      int16_t indexSetRev = indexSet;
      if (reverseMode) indexSetRev = REV(indexSet);
      if (indexSet < customMappingSize) indexSet = customMappingTable[indexSet];
      if (indexSetRev >= SEGMENT.start && indexSetRev < SEGMENT.stop) {
        busses.setPixelColor(indexSet + skip, col);
        if (IS_MIRROR) { //set the corresponding mirrored pixel
          if (reverseMode) {
            busses.setPixelColor(REV(SEGMENT.start) - indexSet + skip + REV(SEGMENT.stop) + 1, col);
          } else {
            busses.setPixelColor(SEGMENT.stop - indexSet + skip + SEGMENT.start - 1, col);
          }
        }
      }
    }
  } else { //live data, etc.
    if (reverseMode) i = REV(i);
    if (i < customMappingSize) i = customMappingTable[i];
<<<<<<< HEAD
    #endif
=======
    
>>>>>>> 3460f9d9
    uint32_t col = ((w << 24) | (r << 16) | (g << 8) | (b));
    busses.setPixelColor(i + skip, col);
  }
  if (skip && i == 0) {
    for (uint16_t j = 0; j < skip; j++) {
      busses.setPixelColor(j, BLACK);
    }
  }
}


//DISCLAIMER
//The following function attemps to calculate the current LED power usage,
//and will limit the brightness to stay below a set amperage threshold.
//It is NOT a measurement and NOT guaranteed to stay within the ablMilliampsMax margin.
//Stay safe with high amperage and have a reasonable safety margin!
//I am NOT to be held liable for burned down garages!

//fine tune power estimation constants for your setup
#define MA_FOR_ESP        100 //how much mA does the ESP use (Wemos D1 about 80mA, ESP32 about 120mA)
                              //you can set it to 0 if the ESP is powered by USB and the LEDs by external

void WS2812FX::show(void) {

  // avoid race condition, caputre _callback value
  show_callback callback = _callback;
  if (callback) callback();

  //power limit calculation
  //each LED can draw up 195075 "power units" (approx. 53mA)
  //one PU is the power it takes to have 1 channel 1 step brighter per brightness step
  //so A=2,R=255,G=0,B=0 would use 510 PU per LED (1mA is about 3700 PU)
  bool useWackyWS2815PowerModel = false;
  byte actualMilliampsPerLed = milliampsPerLed;

  if(milliampsPerLed == 255) {
    useWackyWS2815PowerModel = true;
    actualMilliampsPerLed = 12; // from testing an actual strip
  }

  if (ablMilliampsMax > 149 && actualMilliampsPerLed > 0) //0 mA per LED and too low numbers turn off calculation
  {
    uint32_t puPerMilliamp = 195075 / actualMilliampsPerLed;
    uint32_t powerBudget = (ablMilliampsMax - MA_FOR_ESP) * puPerMilliamp; //100mA for ESP power
    if (powerBudget > puPerMilliamp * _length) //each LED uses about 1mA in standby, exclude that from power budget
    {
      powerBudget -= puPerMilliamp * _length;
    } else
    {
      powerBudget = 0;
    }

    uint32_t powerSum = 0;

    for (uint16_t i = 0; i < _length; i++) //sum up the usage of each LED
    {
      RgbwColor c = busses.getPixelColor(i);

      if(useWackyWS2815PowerModel)
      {
        // ignore white component on WS2815 power calculation
        powerSum += (MAX(MAX(c.R,c.G),c.B)) * 3;
      }
      else
      {
        powerSum += (c.R + c.G + c.B + c.W);
      }
    }


    if (_useRgbw) //RGBW led total output with white LEDs enabled is still 50mA, so each channel uses less
    {
      powerSum *= 3;
      powerSum = powerSum >> 2; //same as /= 4
    }

    uint32_t powerSum0 = powerSum;
    powerSum *= _brightness;

    if (powerSum > powerBudget) //scale brightness down to stay in current limit
    {
      float scale = (float)powerBudget / (float)powerSum;
      uint16_t scaleI = scale * 255;
      uint8_t scaleB = (scaleI > 255) ? 255 : scaleI;
      uint8_t newBri = scale8(_brightness, scaleB);
      busses.setBrightness(newBri);
      currentMilliamps = (powerSum0 * newBri) / puPerMilliamp;
    } else
    {
      currentMilliamps = powerSum / puPerMilliamp;
      busses.setBrightness(_brightness);
    }
    currentMilliamps += MA_FOR_ESP; //add power of ESP back to estimate
    currentMilliamps += _length; //add standby power back to estimate
  } else {
    currentMilliamps = 0;
    busses.setBrightness(_brightness);
  }

  // some buses send asynchronously and this method will return before
  // all of the data has been sent.
  // See https://github.com/Makuna/NeoPixelBus/wiki/ESP32-NeoMethods#neoesp32rmt-methods
  busses.show();
  unsigned long now = millis();
  unsigned long diff = now - _lastShow;
  uint16_t fpsCurr = 200;
  if (diff > 0) fpsCurr = 1000 / diff;
  _cumulativeFps = (3 * _cumulativeFps + fpsCurr) >> 2;
  _lastShow = now;
}

/**
 * Returns a true value if any of the strips are still being updated.
 * On some hardware (ESP32), strip updates are done asynchronously.
 */
bool WS2812FX::isUpdating() {
  return !busses.canAllShow();
}

/**
 * Returns the refresh rate of the LED strip. Useful for finding out whether a given setup is fast enough.
 * Only updates on show() or is set to 0 fps if last show is more than 2 secs ago, so accurary varies
 */
uint16_t WS2812FX::getFps() {
  if (millis() - _lastShow > 2000) return 0;
  return _cumulativeFps +1;
}

/**
 * Forces the next frame to be computed on all active segments.
 */
void WS2812FX::trigger() {
  _triggered = true;
}

void WS2812FX::setMode(uint8_t segid, uint8_t m) {
  if (segid >= MAX_NUM_SEGMENTS) return;

  if (m >= MODE_COUNT) m = MODE_COUNT - 1;

  if (_segments[segid].mode != m)
  {
    _segment_runtimes[segid].reset();
    _segments[segid].mode = m;
  }
}

uint8_t WS2812FX::getModeCount()
{
  return MODE_COUNT;
}

uint8_t WS2812FX::getPaletteCount()
{
  return 13 + GRADIENT_PALETTE_COUNT;
}

//TODO effect transitions

bool WS2812FX::setEffectConfig(uint8_t m, uint8_t s, uint8_t in, uint8_t f1, uint8_t f2, uint8_t f3, uint8_t p) {

<<<<<<< HEAD
  uint8_t mainSeg = getMainSegmentId();
=======
bool WS2812FX::setEffectConfig(uint8_t m, uint8_t s, uint8_t in, uint8_t p) {
>>>>>>> 3460f9d9
  Segment& seg = _segments[getMainSegmentId()];
  uint8_t modePrev = seg.mode, speedPrev = seg.speed, intensityPrev = seg.intensity, fft1Prev = seg.fft1, fft2Prev = seg.fft2, fft3Prev = seg.fft3, palettePrev = seg.palette;

  bool applied = false;

  if (applyToAllSelected) {
    for (uint8_t i = 0; i < MAX_NUM_SEGMENTS; i++)
    {
      if (_segments[i].isSelected())
      {
        _segments[i].speed = s;
        _segments[i].intensity = in;
        _segments[i].fft1 = f1;
        _segments[i].fft2 = f2;
        _segments[i].fft3 = f3;
        _segments[i].palette = p;
        setMode(i, m);
        applied = true;
      }
    }
  }

  if (!applyToAllSelected || !applied) {
    seg.speed = s;
    seg.intensity = in;
    seg.fft1 = f1;
    seg.fft2 = f2;
    seg.fft3 = f3;
    seg.palette = p;
    setMode(mainSegment, m);
  }

  if (seg.mode != modePrev || seg.speed != speedPrev || seg.intensity != intensityPrev || seg.fft1 != fft1Prev || seg.fft2 != fft2Prev || seg.fft3 != fft3Prev || seg.palette != palettePrev) return true;
  return false;
}

void WS2812FX::setColor(uint8_t slot, uint8_t r, uint8_t g, uint8_t b, uint8_t w) {
  setColor(slot, ((uint32_t)w << 24) |((uint32_t)r << 16) | ((uint32_t)g << 8) | b);
}

void WS2812FX::setColor(uint8_t slot, uint32_t c) {
  if (slot >= NUM_COLORS) return;

  bool applied = false;

  if (applyToAllSelected) {
    for (uint8_t i = 0; i < MAX_NUM_SEGMENTS; i++)
    {
      if (_segments[i].isSelected()) {
        _segments[i].setColor(slot, c, i);
        applied = true;
      }
    }
  }

  if (!applyToAllSelected || !applied) {
    uint8_t mainseg = getMainSegmentId();
    _segments[mainseg].setColor(slot, c, mainseg);
  }
}

void WS2812FX::setBrightness(uint8_t b) {
  if (gammaCorrectBri) b = gamma8(b);
  if (_brightness == b) return;
  _brightness = b;
  _segment_index = 0;
  if (_brightness == 0) { //unfreeze all segments on power off
    for (uint8_t i = 0; i < MAX_NUM_SEGMENTS; i++)
    {
      _segments[i].setOption(SEG_OPTION_FREEZE, false);
    }
  }
  if (SEGENV.next_time > millis() + 22 && millis() - _lastShow > MIN_SHOW_DELAY) show();//apply brightness change immediately if no refresh soon
}

uint8_t WS2812FX::getMode(void) {
  return _segments[getMainSegmentId()].mode;
}

uint8_t WS2812FX::getSpeed(void) {
  return _segments[getMainSegmentId()].speed;
}

uint8_t WS2812FX::getBrightness(void) {
  return _brightness;
}

uint8_t WS2812FX::getMaxSegments(void) {
  return MAX_NUM_SEGMENTS;
}

/*uint8_t WS2812FX::getFirstSelectedSegment(void)
{
  for (uint8_t i = 0; i < MAX_NUM_SEGMENTS; i++)
  {
    if (_segments[i].isActive() && _segments[i].isSelected()) return i;
  }
  for (uint8_t i = 0; i < MAX_NUM_SEGMENTS; i++) //if none selected, get first active
  {
    if (_segments[i].isActive()) return i;
  }
  return 0;
}*/

uint8_t WS2812FX::getMainSegmentId(void) {
  if (mainSegment >= MAX_NUM_SEGMENTS) return 0;
  if (_segments[mainSegment].isActive()) return mainSegment;
  for (uint8_t i = 0; i < MAX_NUM_SEGMENTS; i++) //get first active
  {
    if (_segments[i].isActive()) return i;
  }
  return 0;
}

uint32_t WS2812FX::getColor(void) {
  return _segments[getMainSegmentId()].colors[0];
}

uint32_t WS2812FX::getPixelColor(uint16_t i)
{
  i = realPixelIndex(i);
<<<<<<< HEAD

  #ifdef WLED_CUSTOM_LED_MAPPING
=======
  
>>>>>>> 3460f9d9
  if (i < customMappingSize) i = customMappingTable[i];

  if (_skipFirstMode) i += LED_SKIP_AMOUNT;

  if (i >= _lengthRaw) return 0;
<<<<<<< HEAD

=======
  
>>>>>>> 3460f9d9
  return busses.getPixelColor(i);
}

WS2812FX::Segment& WS2812FX::getSegment(uint8_t id) {
  if (id >= MAX_NUM_SEGMENTS) return _segments[0];
  return _segments[id];
}

WS2812FX::Segment_runtime WS2812FX::getSegmentRuntime(void) {
  return SEGENV;
}

WS2812FX::Segment* WS2812FX::getSegments(void) {
  return _segments;
}

uint32_t WS2812FX::getLastShow(void) {
  return _lastShow;
}

//TODO these need to be on a per-strip basis
uint8_t WS2812FX::getColorOrder(void) {
  return COL_ORDER_GRB;
}

void WS2812FX::setColorOrder(uint8_t co) {
  //bus->SetColorOrder(co);
}

void WS2812FX::setSegment(uint8_t n, uint16_t i1, uint16_t i2, uint8_t grouping, uint8_t spacing) {
  if (n >= MAX_NUM_SEGMENTS) return;
  Segment& seg = _segments[n];

  //return if neither bounds nor grouping have changed
  if (seg.start == i1 && seg.stop == i2 && (!grouping || (seg.grouping == grouping && seg.spacing == spacing))) return;

  if (seg.stop) setRange(seg.start, seg.stop -1, 0); //turn old segment range off
  if (i2 <= i1) //disable segment
  {
    seg.stop = 0;
    if (n == mainSegment) //if main segment is deleted, set first active as main segment
    {
      for (uint8_t i = 0; i < MAX_NUM_SEGMENTS; i++)
      {
        if (_segments[i].isActive()) {
          mainSegment = i;
          return;
        }
      }
      mainSegment = 0; //should not happen (always at least one active segment)
    }
    return;
  }
  if (i1 < _length) seg.start = i1;
  seg.stop = i2;
  if (i2 > _length) seg.stop = _length;
  if (grouping) {
    seg.grouping = grouping;
    seg.spacing = spacing;
  }
  _segment_runtimes[n].reset();
}

void WS2812FX::resetSegments() {
  mainSegment = 0;
  memset(_segments, 0, sizeof(_segments));
  //memset(_segment_runtimes, 0, sizeof(_segment_runtimes));
  _segment_index = 0;
  _segments[0].mode = DEFAULT_MODE;
  _segments[0].colors[0] = DEFAULT_COLOR;
  _segments[0].start = 0;
  _segments[0].speed = DEFAULT_SPEED;
  _segments[0].intensity = DEFAULT_INTENSITY;
  _segments[0].stop = _length;
  _segments[0].grouping = 1;
  _segments[0].setOption(SEG_OPTION_SELECTED, 1);
  _segments[0].setOption(SEG_OPTION_ON, 1);
  _segments[0].opacity = 255;

  for (uint16_t i = 1; i < MAX_NUM_SEGMENTS; i++)
  {
    _segments[i].colors[0] = color_wheel(i*51);
    _segments[i].grouping = 1;
    _segments[i].setOption(SEG_OPTION_ON, 1);
    _segments[i].opacity = 255;
    _segments[i].speed = DEFAULT_SPEED;
    _segments[i].intensity = DEFAULT_INTENSITY;
    _segment_runtimes[i].reset();
  }
  _segment_runtimes[0].reset();
}

//After this function is called, setPixelColor() will use that segment (offsets, grouping, ... will apply)
void WS2812FX::setPixelSegment(uint8_t n)
{
  if (n < MAX_NUM_SEGMENTS) {
    _segment_index = n;
    _virtualSegmentLength = SEGMENT.length();
  } else {
    _segment_index = 0;
    _virtualSegmentLength = 0;
  }
}

void WS2812FX::setRange(uint16_t i, uint16_t i2, uint32_t col)
{
  if (i2 >= i)
  {
    for (uint16_t x = i; x <= i2; x++) setPixelColor(x, col);
  } else
  {
    for (uint16_t x = i2; x <= i; x++) setPixelColor(x, col);
  }
}

void WS2812FX::setShowCallback(show_callback cb)
{
  _callback = cb;
}

void WS2812FX::setTransition(uint16_t t)
{
  _transitionDur = t;
}

void WS2812FX::setTransitionMode(bool t)
{
  unsigned long waitMax = millis() + 20; //refresh after 20 ms if transition enabled
  for (uint16_t i = 0; i < MAX_NUM_SEGMENTS; i++)
  {
    _segment_index = i;
    SEGMENT.setOption(SEG_OPTION_TRANSITIONAL, t);

    if (t && SEGMENT.mode == FX_MODE_STATIC && SEGENV.next_time > waitMax) SEGENV.next_time = waitMax;
  }
}

/*
 * color blend function
 */
uint32_t WS2812FX::color_blend(uint32_t color1, uint32_t color2, uint16_t blend, bool b16) {
  if(blend == 0)   return color1;
  uint16_t blendmax = b16 ? 0xFFFF : 0xFF;
  if(blend == blendmax) return color2;
  uint8_t shift = b16 ? 16 : 8;

  uint32_t w1 = (color1 >> 24) & 0xFF;
  uint32_t r1 = (color1 >> 16) & 0xFF;
  uint32_t g1 = (color1 >>  8) & 0xFF;
  uint32_t b1 =  color1        & 0xFF;

  uint32_t w2 = (color2 >> 24) & 0xFF;
  uint32_t r2 = (color2 >> 16) & 0xFF;
  uint32_t g2 = (color2 >>  8) & 0xFF;
  uint32_t b2 =  color2        & 0xFF;

  uint32_t w3 = ((w2 * blend) + (w1 * (blendmax - blend))) >> shift;
  uint32_t r3 = ((r2 * blend) + (r1 * (blendmax - blend))) >> shift;
  uint32_t g3 = ((g2 * blend) + (g1 * (blendmax - blend))) >> shift;
  uint32_t b3 = ((b2 * blend) + (b1 * (blendmax - blend))) >> shift;

  return ((w3 << 24) | (r3 << 16) | (g3 << 8) | (b3));
}

/*
 * Fills segment with color
 */
void WS2812FX::fill(uint32_t c) {
  for(uint16_t i = 0; i < SEGLEN; i++) {
    setPixelColor(i, c);
  }
}

/*
 * Blends the specified color with the existing pixel color.
 */
void WS2812FX::blendPixelColor(uint16_t n, uint32_t color, uint8_t blend)
{
  setPixelColor(n, color_blend(getPixelColor(n), color, blend));
}

/*
 * fade out function, higher rate = quicker fade
 */
void WS2812FX::fade2black(uint8_t rate) {
  uint32_t color;

  //rate = rate >> 1;
  float mappedRate = (float) map(rate, 0, 255, 1, 100) ;

  mappedRate = mappedRate / 100;

  for(uint16_t i = 0; i < SEGLEN; i++) {
    color = getPixelColor(i);
    int w1 = (color >> 24) & 0xff;
    int r1 = (color >> 16) & 0xff;
    int g1 = (color >>  8) & 0xff;
    int b1 =  color        & 0xff;

    int w = w1 * mappedRate;
    int r = r1 * (mappedRate * 1.05);      // acount for the fact that leds stay red on much lower intensities
    int g = g1 * mappedRate;
    int b = b1 * mappedRate;

    setPixelColor(i, r, g, b, w);
  }
}

/*
 * fade out function, higher rate = quicker fade
 */
void WS2812FX::fade_out(uint8_t rate) {
  rate = (255-rate) >> 1;
  float mappedRate = float(rate) +1.1;

  uint32_t color = SEGCOLOR(1); // target color
  int w2 = (color >> 24) & 0xff;
  int r2 = (color >> 16) & 0xff;
  int g2 = (color >>  8) & 0xff;
  int b2 =  color        & 0xff;

  for(uint16_t i = 0; i < SEGLEN; i++) {
    color = getPixelColor(i);
    int w1 = (color >> 24) & 0xff;
    int r1 = (color >> 16) & 0xff;
    int g1 = (color >>  8) & 0xff;
    int b1 =  color        & 0xff;

    int wdelta = (w2 - w1) / mappedRate;
    int rdelta = (r2 - r1) / mappedRate;
    int gdelta = (g2 - g1) / mappedRate;
    int bdelta = (b2 - b1) / mappedRate;

    // if fade isn't complete, make sure delta is at least 1 (fixes rounding issues)
    wdelta += (w2 == w1) ? 0 : (w2 > w1) ? 1 : -1;
    rdelta += (r2 == r1) ? 0 : (r2 > r1) ? 1 : -1;
    gdelta += (g2 == g1) ? 0 : (g2 > g1) ? 1 : -1;
    bdelta += (b2 == b1) ? 0 : (b2 > b1) ? 1 : -1;

    setPixelColor(i, r1 + rdelta, g1 + gdelta, b1 + bdelta, w1 + wdelta);
  }
}

/*
 * blurs segment content, source: FastLED colorutils.cpp
 */
void WS2812FX::blur(uint8_t blur_amount)
{
  uint8_t keep = 255 - blur_amount;
  uint8_t seep = blur_amount >> 1;
  CRGB carryover = CRGB::Black;
  for(uint16_t i = 0; i < SEGLEN; i++)
  {
    CRGB cur = col_to_crgb(getPixelColor(i));
    CRGB part = cur;
    part.nscale8(seep);
    cur.nscale8(keep);
    cur += carryover;
    if(i > 0) {
      uint32_t c = getPixelColor(i-1);
      uint8_t r = (c >> 16 & 0xFF);
      uint8_t g = (c >> 8  & 0xFF);
      uint8_t b = (c       & 0xFF);
      setPixelColor(i-1, qadd8(r, part.red), qadd8(g, part.green), qadd8(b, part.blue));
    }
    setPixelColor(i,cur.red, cur.green, cur.blue);
    carryover = part;
  }
}

uint16_t WS2812FX::triwave16(uint16_t in)
{
  if (in < 0x8000) return in *2;
  return 0xFFFF - (in - 0x8000)*2;
}

/*
 * Generates a tristate square wave w/ attac & decay
 * @param x input value 0-255
 * @param pulsewidth 0-127
 * @param attdec attac & decay, max. pulsewidth / 2
 * @returns signed waveform value
 */
int8_t WS2812FX::tristate_square8(uint8_t x, uint8_t pulsewidth, uint8_t attdec) {
  int8_t a = 127;
  if (x > 127) {
    a = -127;
    x -= 127;
  }

  if (x < attdec) { //inc to max
    return (int16_t) x * a / attdec;
  }
  else if (x < pulsewidth - attdec) { //max
    return a;
  }
  else if (x < pulsewidth) { //dec to 0
    return (int16_t) (pulsewidth - x) * a / attdec;
  }
  return 0;
}

/*
 * Put a value 0 to 255 in to get a color value.
 * The colours are a transition r -> g -> b -> back to r
 * Inspired by the Adafruit examples.
 */
uint32_t WS2812FX::color_wheel(uint8_t pos) {
  if (SEGMENT.palette) return color_from_palette(pos, false, true, 0);
  pos = 255 - pos;
  if(pos < 85) {
    return ((uint32_t)(255 - pos * 3) << 16) | ((uint32_t)(0) << 8) | (pos * 3);
  } else if(pos < 170) {
    pos -= 85;
    return ((uint32_t)(0) << 16) | ((uint32_t)(pos * 3) << 8) | (255 - pos * 3);
  } else {
    pos -= 170;
    return ((uint32_t)(pos * 3) << 16) | ((uint32_t)(255 - pos * 3) << 8) | (0);
  }
}

/*
 * Returns a new, random wheel index with a minimum distance of 42 from pos.
 */
uint8_t WS2812FX::get_random_wheel_index(uint8_t pos) {
  uint8_t r = 0, x = 0, y = 0, d = 0;

  while(d < 42) {
    r = random8();
    x = abs(pos - r);
    y = 255 - x;
    d = MIN(x, y);
  }
  return r;
}


uint32_t WS2812FX::crgb_to_col(CRGB fastled)
{
  return (((uint32_t)fastled.red << 16) | ((uint32_t)fastled.green << 8) | fastled.blue);
}


CRGB WS2812FX::col_to_crgb(uint32_t color)
{
  CRGB fastled_col;
  fastled_col.red =   (color >> 16 & 0xFF);
  fastled_col.green = (color >> 8  & 0xFF);
  fastled_col.blue =  (color       & 0xFF);
  return fastled_col;
}


void WS2812FX::load_gradient_palette(uint8_t index)
{
  byte i = constrain(index, 0, GRADIENT_PALETTE_COUNT -1);
  byte tcp[72]; //support gradient palettes with up to 18 entries
  memcpy_P(tcp, (byte*)pgm_read_dword(&(gGradientPalettes[i])), 72);
  targetPalette.loadDynamicGradientPalette(tcp);
}


/*
 * FastLED palette modes helper function. Limitation: Due to memory reasons, multiple active segments with FastLED will disable the Palette transitions
 */
void WS2812FX::handle_palette(void)
{
  bool singleSegmentMode = (_segment_index == _segment_index_palette_last);
  _segment_index_palette_last = _segment_index;

  byte paletteIndex = SEGMENT.palette;
  if (paletteIndex == 0) //default palette. Differs depending on effect
  {
    switch (SEGMENT.mode)
    {
      case FX_MODE_FIRE_2012  : paletteIndex = 35; break; //heat palette
      case FX_MODE_COLORWAVES : paletteIndex = 26; break; //landscape 33
      case FX_MODE_FILLNOISE8 : paletteIndex =  9; break; //ocean colors
      case FX_MODE_NOISE16_1  : paletteIndex = 20; break; //Drywet
      case FX_MODE_NOISE16_2  : paletteIndex = 43; break; //Blue cyan yellow
      case FX_MODE_NOISE16_3  : paletteIndex = 35; break; //heat palette
      case FX_MODE_NOISE16_4  : paletteIndex = 26; break; //landscape 33
      case FX_MODE_GLITTER    : paletteIndex = 11; break; //rainbow colors
      case FX_MODE_SUNRISE    : paletteIndex = 35; break; //heat palette
      case FX_MODE_FLOW       : paletteIndex =  6; break; //party
    }
  }
  if (SEGMENT.mode >= FX_MODE_METEOR && paletteIndex == 0) paletteIndex = 4;

  switch (paletteIndex)
  {
    case 0: //default palette. Exceptions for specific effects above
      targetPalette = PartyColors_p; break;
    case 1: {//periodically replace palette with a random one. Doesn't work with multiple FastLED segments
      if (!singleSegmentMode)
      {
        targetPalette = PartyColors_p; break; //fallback
      }
      if (millis() - _lastPaletteChange > 1000 + ((uint32_t)(255-SEGMENT.intensity))*100)
      {
        targetPalette = CRGBPalette16(
                        CHSV(random8(), 255, random8(128, 255)),
                        CHSV(random8(), 255, random8(128, 255)),
                        CHSV(random8(), 192, random8(128, 255)),
                        CHSV(random8(), 255, random8(128, 255)));
        _lastPaletteChange = millis();
      } break;}
    case 2: {//primary color only
      CRGB prim = col_to_crgb(SEGCOLOR(0));
      targetPalette = CRGBPalette16(prim); break;}
    case 3: {//primary + secondary
      CRGB prim = col_to_crgb(SEGCOLOR(0));
      CRGB sec  = col_to_crgb(SEGCOLOR(1));
      targetPalette = CRGBPalette16(prim,prim,sec,sec); break;}
    case 4: {//primary + secondary + tertiary
      CRGB prim = col_to_crgb(SEGCOLOR(0));
      CRGB sec  = col_to_crgb(SEGCOLOR(1));
      CRGB ter  = col_to_crgb(SEGCOLOR(2));
      targetPalette = CRGBPalette16(ter,sec,prim); break;}
    case 5: {//primary + secondary (+tert if not off), more distinct
      CRGB prim = col_to_crgb(SEGCOLOR(0));
      CRGB sec  = col_to_crgb(SEGCOLOR(1));
      if (SEGCOLOR(2)) {
        CRGB ter = col_to_crgb(SEGCOLOR(2));
        targetPalette = CRGBPalette16(prim,prim,prim,prim,prim,sec,sec,sec,sec,sec,ter,ter,ter,ter,ter,prim);
      } else {
        targetPalette = CRGBPalette16(prim,prim,prim,prim,prim,prim,prim,prim,sec,sec,sec,sec,sec,sec,sec,sec);
      }
      break;}
    case 6: //Party colors
      targetPalette = PartyColors_p; break;
    case 7: //Cloud colors
      targetPalette = CloudColors_p; break;
    case 8: //Lava colors
      targetPalette = LavaColors_p; break;
    case 9: //Ocean colors
      targetPalette = OceanColors_p; break;
    case 10: //Forest colors
      targetPalette = ForestColors_p; break;
    case 11: //Rainbow colors
      targetPalette = RainbowColors_p; break;
    case 12: //Rainbow stripe colors
      targetPalette = RainbowStripeColors_p; break;
    default: //progmem palettes
      load_gradient_palette(paletteIndex -13);
  }

  if (singleSegmentMode && paletteFade && SEGENV.call > 0) //only blend if just one segment uses FastLED mode
  {
    nblendPaletteTowardPalette(currentPalette, targetPalette, 48);
  } else
  {
    currentPalette = targetPalette;
  }
}


/*
 * Gets a single color from the currently selected palette.
 * @param i Palette Index (if mapping is true, the full palette will be SEGLEN long, if false, 255). Will wrap around automatically.
 * @param mapping if true, LED position in segment is considered for color
 * @param wrap FastLED palettes will usally wrap back to the start smoothly. Set false to get a hard edge
 * @param mcol If the default palette 0 is selected, return the standard color 0, 1 or 2 instead. If >2, Party palette is used instead
 * @param pbri Value to scale the brightness of the returned color by. Default is 255. (no scaling)
 * @returns Single color from palette
 */
uint32_t WS2812FX::color_from_palette(uint16_t i, bool mapping, bool wrap, uint8_t mcol, uint8_t pbri)
{
  if (SEGMENT.palette == 0 && mcol < 3) {
    uint32_t color = SEGCOLOR(mcol);
    if (pbri != 255) {
      CRGB crgb_color = col_to_crgb(color);
      crgb_color.nscale8_video(pbri);
      return crgb_to_col(crgb_color);
    } else {
      return color;
    }
  }

  uint8_t paletteIndex = i;
  if (mapping) paletteIndex = (i*255)/(SEGLEN -1);
  if (!wrap) paletteIndex = scale8(paletteIndex, 240); //cut off blend at palette "end"
  CRGB fastled_col;
  fastled_col = ColorFromPalette( currentPalette, paletteIndex, pbri, (paletteBlend == 3)? NOBLEND:LINEARBLEND);

  return crgb_to_col(fastled_col);
}

//@returns `true` if color, mode, speed, intensity and palette match
bool WS2812FX::segmentsAreIdentical(Segment* a, Segment* b)
{
  //if (a->start != b->start) return false;
  //if (a->stop != b->stop) return false;
  for (uint8_t i = 0; i < NUM_COLORS; i++)
  {
    if (a->colors[i] != b->colors[i]) return false;
  }
  if (a->mode != b->mode) return false;
  if (a->speed != b->speed) return false;
  if (a->intensity != b->intensity) return false;
  if (a->fft1 != b->fft1) return false;
  if (a->fft2 != b->fft2) return false;
  if (a->fft3 != b->fft3) return false;
  if (a->palette != b->palette) return false;
  //if (a->getOption(SEG_OPTION_REVERSED) != b->getOption(SEG_OPTION_REVERSED)) return false;
  return true;
}

<<<<<<< HEAD
=======

//load custom mapping table from JSON file
void WS2812FX::deserializeMap(void) {
  if (!WLED_FS.exists("/ledmap.json")) return;
  DynamicJsonDocument doc(JSON_BUFFER_SIZE);  // full sized buffer for larger maps

  DEBUG_PRINTLN(F("Reading LED map from /ledmap.json..."));

  if (!readObjectFromFile("/ledmap.json", nullptr, &doc)) return; //if file does not exist just exit

  if (customMappingTable != nullptr) {
    delete[] customMappingTable;
    customMappingTable = nullptr;
    customMappingSize = 0;
  }

  JsonArray map = doc[F("map")];
  if (!map.isNull() && map.size()) {  // not an empty map
    customMappingSize  = map.size();
    customMappingTable = new uint16_t[customMappingSize];
    for (uint16_t i=0; i<customMappingSize; i++) {
      customMappingTable[i] = (uint16_t) map[i];
    }
  }
}
>>>>>>> 3460f9d9

//gamma 2.8 lookup table used for color correction
byte gammaT[] = {
    0,  0,  0,  0,  0,  0,  0,  0,  0,  0,  0,  0,  0,  0,  0,  0,
    0,  0,  0,  0,  0,  0,  0,  0,  0,  0,  0,  0,  1,  1,  1,  1,
    1,  1,  1,  1,  1,  1,  1,  1,  1,  2,  2,  2,  2,  2,  2,  2,
    2,  3,  3,  3,  3,  3,  3,  3,  4,  4,  4,  4,  4,  5,  5,  5,
    5,  6,  6,  6,  6,  7,  7,  7,  7,  8,  8,  8,  9,  9,  9, 10,
   10, 10, 11, 11, 11, 12, 12, 13, 13, 13, 14, 14, 15, 15, 16, 16,
   17, 17, 18, 18, 19, 19, 20, 20, 21, 21, 22, 22, 23, 24, 24, 25,
   25, 26, 27, 27, 28, 29, 29, 30, 31, 32, 32, 33, 34, 35, 35, 36,
   37, 38, 39, 39, 40, 41, 42, 43, 44, 45, 46, 47, 48, 49, 50, 50,
   51, 52, 54, 55, 56, 57, 58, 59, 60, 61, 62, 63, 64, 66, 67, 68,
   69, 70, 72, 73, 74, 75, 77, 78, 79, 81, 82, 83, 85, 86, 87, 89,
   90, 92, 93, 95, 96, 98, 99,101,102,104,105,107,109,110,112,114,
  115,117,119,120,122,124,126,127,129,131,133,135,137,138,140,142,
  144,146,148,150,152,154,156,158,160,162,164,167,169,171,173,175,
  177,180,182,184,186,189,191,193,196,198,200,203,205,208,210,213,
  215,218,220,223,225,228,231,233,236,239,241,244,247,249,252,255 };

uint8_t WS2812FX::gamma8_cal(uint8_t b, float gamma) {
  return (int)(pow((float)b / 255.0, gamma) * 255 + 0.5);
}

void WS2812FX::calcGammaTable(float gamma)
{
  for (uint16_t i = 0; i < 256; i++) {
    gammaT[i] = gamma8_cal(i, gamma);
  }
}

uint8_t WS2812FX::gamma8(uint8_t b)
{
  return gammaT[b];
}

uint32_t WS2812FX::gamma32(uint32_t color)
{
  if (!gammaCorrectCol) return color;
  uint8_t w = (color >> 24);
  uint8_t r = (color >> 16);
  uint8_t g = (color >>  8);
  uint8_t b =  color;
  w = gammaT[w];
  r = gammaT[r];
  g = gammaT[g];
  b = gammaT[b];
  return ((w << 24) | (r << 16) | (g << 8) | (b));
}

WS2812FX* WS2812FX::instance = nullptr;<|MERGE_RESOLUTION|>--- conflicted
+++ resolved
@@ -67,14 +67,10 @@
     BusConfig defCfg = BusConfig(TYPE_WS2812_RGB, defPin, 0, _lengthRaw, COL_ORDER_GRB);
     busses.add(defCfg);
   }
-<<<<<<< HEAD
-
-=======
-  
+
   deserializeMap();
 
   //make segment 0 cover the entire strip
->>>>>>> 3460f9d9
   _segments[0].start = 0;
   _segments[0].stop = _length;
 
@@ -187,19 +183,12 @@
       r -= w; g -= w; b -= w;
     }
   }
-<<<<<<< HEAD
-=======
-  
->>>>>>> 3460f9d9
+
   uint16_t skip = _skipFirstMode ? LED_SKIP_AMOUNT : 0;
   if (SEGLEN) {//from segment
 
     //color_blend(getpixel, col, _bri_t); (pseudocode for future blending of segments)
-<<<<<<< HEAD
     if (_bri_t < 255) {
-=======
-    if (_bri_t < 255) {  
->>>>>>> 3460f9d9
       r = scale8(r, _bri_t);
       g = scale8(g, _bri_t);
       b = scale8(b, _bri_t);
@@ -230,11 +219,7 @@
   } else { //live data, etc.
     if (reverseMode) i = REV(i);
     if (i < customMappingSize) i = customMappingTable[i];
-<<<<<<< HEAD
-    #endif
-=======
-    
->>>>>>> 3460f9d9
+
     uint32_t col = ((w << 24) | (r << 16) | (g << 8) | (b));
     busses.setPixelColor(i + skip, col);
   }
@@ -394,13 +379,8 @@
 
 //TODO effect transitions
 
+
 bool WS2812FX::setEffectConfig(uint8_t m, uint8_t s, uint8_t in, uint8_t f1, uint8_t f2, uint8_t f3, uint8_t p) {
-
-<<<<<<< HEAD
-  uint8_t mainSeg = getMainSegmentId();
-=======
-bool WS2812FX::setEffectConfig(uint8_t m, uint8_t s, uint8_t in, uint8_t p) {
->>>>>>> 3460f9d9
   Segment& seg = _segments[getMainSegmentId()];
   uint8_t modePrev = seg.mode, speedPrev = seg.speed, intensityPrev = seg.intensity, fft1Prev = seg.fft1, fft2Prev = seg.fft2, fft3Prev = seg.fft3, palettePrev = seg.palette;
 
@@ -522,22 +502,13 @@
 uint32_t WS2812FX::getPixelColor(uint16_t i)
 {
   i = realPixelIndex(i);
-<<<<<<< HEAD
-
-  #ifdef WLED_CUSTOM_LED_MAPPING
-=======
-  
->>>>>>> 3460f9d9
+
   if (i < customMappingSize) i = customMappingTable[i];
 
   if (_skipFirstMode) i += LED_SKIP_AMOUNT;
 
   if (i >= _lengthRaw) return 0;
-<<<<<<< HEAD
-
-=======
-  
->>>>>>> 3460f9d9
+
   return busses.getPixelColor(i);
 }
 
@@ -1046,8 +1017,6 @@
   return true;
 }
 
-<<<<<<< HEAD
-=======
 
 //load custom mapping table from JSON file
 void WS2812FX::deserializeMap(void) {
@@ -1073,7 +1042,6 @@
     }
   }
 }
->>>>>>> 3460f9d9
 
 //gamma 2.8 lookup table used for color correction
 byte gammaT[] = {
