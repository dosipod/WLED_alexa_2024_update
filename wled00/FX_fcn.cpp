--- conflicted
+++ resolved
@@ -1187,13 +1187,8 @@
           Segment::modeBlend(false);          // unset semaphore
         }
 #endif
-<<<<<<< HEAD
         seg.call++;
-        if (seg.transitional && delay > FRAMETIME) delay = FRAMETIME; // force faster updates during transition
-=======
-        if (seg.mode != FX_MODE_HALLOWEEN_EYES) seg.call++;
         if (seg.isInTransition() && delay > FRAMETIME) delay = FRAMETIME; // force faster updates during transition
->>>>>>> d0d399bd
       }
 
       seg.next_time = nowUp + delay;
