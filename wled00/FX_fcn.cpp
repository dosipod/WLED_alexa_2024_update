--- conflicted
+++ resolved
@@ -206,24 +206,13 @@
     #else
     leds = &Segment::_globalLeds[start];
     #endif
-<<<<<<< HEAD
-  else if (!ledsrgb) {
-    #if defined(ARDUINO_ARCH_ESP32) && defined(BOARD_HAS_PSRAM) && defined(WLED_USE_PSRAM)
-    if (psramFound())
-      ledsrgb = (CRGB*)ps_malloc(sizeof(CRGB)*length()); // WLEDMM: stupid - PSRAM is too slow for this !!!
-    else
-    #endif
-      ledsrgb = (CRGB*)malloc(sizeof(CRGB)*length());
-=======
-  else if (leds == nullptr) {
-    //#if defined(ARDUINO_ARCH_ESP32) && defined(WLED_USE_PSRAM)
+  else if ((ledsrgb == nullptr) && (length() > 0)) { //softhack007 quickfix - avoid malloc(0) which is undefined behaviour (should not happen, but i've seen it)
+    //#if defined(ARDUINO_ARCH_ESP32) && defined(BOARD_HAS_PSRAM) && defined(WLED_USE_PSRAM)
     //if (psramFound())
-    //  leds = (CRGB*)ps_malloc(sizeof(CRGB)*length());   // softhack007 disabled; putting leds into psram leads to horrible slowdown on WROVER boards
+    //  ledsrgb = (CRGB*)ps_malloc(sizeof(CRGB)*length()); // softhack007 disabled; putting leds into psram leads to horrible slowdown on WROVER boards
     //else
     //#endif
-      if (length() > 0)  //softhack007 quickfix - avoid malloc(0) which is undefined behaviour (should not happen, but i've seen it)
-        leds = (CRGB*)malloc(sizeof(CRGB)*length());
->>>>>>> e4a9f115
+      ledsrgb = (CRGB*)malloc(sizeof(CRGB)*length());
   }
 }
 
