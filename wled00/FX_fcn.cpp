--- conflicted
+++ resolved
@@ -573,30 +573,6 @@
 #ifndef WLED_DISABLE_MODE_BLEND
     if (modeBlending) startTransition(strip.getTransition()); // set effect transitions
 #endif
-<<<<<<< HEAD
-      mode = fx;
-      // load default values from effect string
-      if (loadDefaults) {
-        int16_t sOpt;
-        sOpt = extractModeDefaults(fx, "sx");   speed     = (sOpt >= 0) ? sOpt : DEFAULT_SPEED;
-        sOpt = extractModeDefaults(fx, "ix");   intensity = (sOpt >= 0) ? sOpt : DEFAULT_INTENSITY;
-        sOpt = extractModeDefaults(fx, "c1");   custom1   = (sOpt >= 0) ? sOpt : DEFAULT_C1;
-        sOpt = extractModeDefaults(fx, "c2");   custom2   = (sOpt >= 0) ? sOpt : DEFAULT_C2;
-        sOpt = extractModeDefaults(fx, "c3");   custom3   = (sOpt >= 0) ? sOpt : DEFAULT_C3;
-        sOpt = extractModeDefaults(fx, "o1");   check1    = (sOpt >= 0) ? (bool)sOpt : false;
-        sOpt = extractModeDefaults(fx, "o2");   check2    = (sOpt >= 0) ? (bool)sOpt : false;
-        sOpt = extractModeDefaults(fx, "o3");   check3    = (sOpt >= 0) ? (bool)sOpt : false;
-        sOpt = extractModeDefaults(fx, "m12");  if (sOpt >= 0) map1D2D   = constrain(sOpt, 0, 7); else map1D2D = M12_Pixels;  // reset mapping if not defined (2D FX may not work)
-        sOpt = extractModeDefaults(fx, "si");   if (sOpt >= 0) soundSim  = constrain(sOpt, 0, 1);
-        sOpt = extractModeDefaults(fx, "rev");  if (sOpt >= 0) reverse   = (bool)sOpt;
-        sOpt = extractModeDefaults(fx, "mi");   if (sOpt >= 0) mirror    = (bool)sOpt; // NOTE: setting this option is a risky business
-        sOpt = extractModeDefaults(fx, "rY");   if (sOpt >= 0) reverse_y = (bool)sOpt;
-        sOpt = extractModeDefaults(fx, "mY");   if (sOpt >= 0) mirror_y  = (bool)sOpt; // NOTE: setting this option is a risky business
-        sOpt = extractModeDefaults(fx, "pal");  if (sOpt >= 0) setPalette(sOpt); //else setPalette(0);
-      }
-      markForReset();
-      stateChanged = true; // send UDP/WS broadcast
-=======
     mode = fx;
     // load default values from effect string
     if (loadDefaults) {
@@ -616,7 +592,6 @@
       sOpt = extractModeDefaults(fx, "rY");  if (sOpt >= 0) reverse_y = (bool)sOpt;
       sOpt = extractModeDefaults(fx, "mY");  if (sOpt >= 0) mirror_y  = (bool)sOpt; // NOTE: setting this option is a risky business
       sOpt = extractModeDefaults(fx, "pal"); if (sOpt >= 0) setPalette(sOpt); //else setPalette(0);
->>>>>>> 49ceac1a
     }
     markForReset();
     stateChanged = true; // send UDP/WS broadcast
