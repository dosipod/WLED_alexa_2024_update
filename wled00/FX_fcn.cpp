--- conflicted
+++ resolved
@@ -114,30 +114,6 @@
     b->getPins(pins);
     BusDigital* bd = static_cast<BusDigital*>(b);
     if (pins[0] == 3) bd->reinit();
-<<<<<<< HEAD
-=======
-    #endif
-  }
-
-  if (autoSegments) {
-    for (uint8_t i = 0; i < MAX_NUM_SEGMENTS; i++) {
-      setSegment(i, segStarts[i], segStops[i]);
-    }
-  } else {
-    //expand the main seg to the entire length, but only if there are no other segments
-    uint8_t mainSeg = getMainSegmentId();
-    
-    if (getActiveSegmentsNum() < 2) {
-      setSegment(mainSeg, 0, _length);
-    } else {
-      //there are multiple segments, leave them, but prune length to total
-      for (uint8_t i = 0; i < MAX_NUM_SEGMENTS; i++)
-      {
-        if (_segments[i].start >= _length) setSegment(i, 0, 0);
-        if (_segments[i].stop  >  _length) setSegment(i, _segments[i].start, _length);
-      }
-    }
->>>>>>> 96422de0
   }
   #endif
 }
@@ -581,18 +557,6 @@
   return _lastShow;
 }
 
-<<<<<<< HEAD
-// there is no longer any need for these two
-//uint8_t WS2812FX::getColorOrder(void) {
-//  return COL_ORDER_GRB;
-//}
-//
-//void WS2812FX::setColorOrder(uint8_t co) {
-//  //bus->SetColorOrder(co);
-//}
-
-=======
->>>>>>> 96422de0
 void WS2812FX::setSegment(uint8_t n, uint16_t i1, uint16_t i2, uint8_t grouping, uint8_t spacing) {
   if (n >= MAX_NUM_SEGMENTS) return;
   Segment& seg = _segments[n];
@@ -663,7 +627,6 @@
 
 void WS2812FX::populateDefaultSegments() {
   uint16_t length = 0;
-<<<<<<< HEAD
   if (autoSegments) {
     for (uint8_t i=0; i<busses.getNumBusses(); i++) {
       Bus *bus = busses.getBus(i);
@@ -691,22 +654,6 @@
     _segments[0].setOption(SEG_OPTION_SELECTED, 1);
     _segments[0].setOption(SEG_OPTION_ON, 1);
     _segments[0].opacity = 255;
-=======
-  for (uint8_t i=0; i<busses.getNumBusses(); i++) {
-    Bus *bus = busses.getBus(i);
-    if (bus == nullptr) continue;
-    _segments[i].start = bus->getStart();
-    length += bus->getLength();
-    _segments[i].stop = _segments[i].start + bus->getLength();
-    _segments[i].mode = DEFAULT_MODE;
-    _segments[i].colors[0] = DEFAULT_COLOR;
-    _segments[i].speed = DEFAULT_SPEED;
-    _segments[i].intensity = DEFAULT_INTENSITY;
-    _segments[i].grouping = 1;
-    _segments[i].setOption(SEG_OPTION_SELECTED, 1);
-    _segments[i].setOption(SEG_OPTION_ON, 1);
-    _segments[i].opacity = 255;
->>>>>>> 96422de0
   }
 }
 
@@ -1088,16 +1035,10 @@
 
 //load custom mapping table from JSON file
 void WS2812FX::deserializeMap(uint8_t n) {
-<<<<<<< HEAD
-  String fileName = String(F("/ledmap"));
-  if (n) fileName += String(n);
-  fileName += String(F(".json"));
-=======
   char fileName[32];
   strcpy_P(fileName, PSTR("/ledmap"));
   if (n) sprintf(fileName +7, "%d", n);
   strcat(fileName, ".json");
->>>>>>> 96422de0
   bool isFile = WLED_FS.exists(fileName);
 
   if (!isFile) {
@@ -1114,11 +1055,7 @@
   DEBUG_PRINT(F("Reading LED map from "));
   DEBUG_PRINTLN(fileName);
 
-<<<<<<< HEAD
-  if (!readObjectFromFile(fileName.c_str(), nullptr, &doc)) return; //if file does not exist just exit
-=======
   if (!readObjectFromFile(fileName, nullptr, &doc)) return; //if file does not exist just exit
->>>>>>> 96422de0
 
   // erase old custom ledmap
   if (customMappingTable != nullptr) {
