#include "wled.h"
#include "wled_ethernet.h"

/*
 * Serializes and parses the cfg.json and wsec.json settings files, stored in internal FS.
 * The structure of the JSON is not to be considered an official API and may change without notice.
 */

//simple macro for ArduinoJSON's or syntax
#define CJSON(a,b) a = b | a

void getStringFromJson(char* dest, const char* src, size_t len) {
  if (src != nullptr) strlcpy(dest, src, len);
}

bool deserializeConfig(JsonObject doc, bool fromFS) {
  bool needsSave = false;
  //int rev_major = doc["rev"][0]; // 1
  //int rev_minor = doc["rev"][1]; // 0

  //long vid = doc[F("vid")]; // 2010020

  #ifdef WLED_USE_ETHERNET
  JsonObject ethernet = doc[F("eth")];
  CJSON(ethernetType, ethernet["type"]);
  // NOTE: Ethernet configuration takes priority over other use of pins
  WLED::instance().initEthernet();
  #endif

  JsonObject id = doc["id"];
  getStringFromJson(cmDNS, id[F("mdns")], 33);
  getStringFromJson(serverDescription, id[F("name")], 33);
  getStringFromJson(alexaInvocationName, id[F("inv")], 33);
#ifndef WLED_DISABLE_SIMPLE_UI
  CJSON(simplifiedUI, id[F("sui")]);
#endif

  JsonObject nw_ins_0 = doc["nw"]["ins"][0];
  getStringFromJson(clientSSID, nw_ins_0[F("ssid")], 33);
  //int nw_ins_0_pskl = nw_ins_0[F("pskl")];
  //The WiFi PSK is normally not contained in the regular file for security reasons.
  //If it is present however, we will use it
  getStringFromJson(clientPass, nw_ins_0["psk"], 65);

  JsonArray nw_ins_0_ip = nw_ins_0["ip"];
  JsonArray nw_ins_0_gw = nw_ins_0["gw"];
  JsonArray nw_ins_0_sn = nw_ins_0["sn"];

  for (byte i = 0; i < 4; i++) {
    CJSON(staticIP[i], nw_ins_0_ip[i]);
    CJSON(staticGateway[i], nw_ins_0_gw[i]);
    CJSON(staticSubnet[i], nw_ins_0_sn[i]);
  }

  JsonObject ap = doc["ap"];
  getStringFromJson(apSSID, ap[F("ssid")], 33);
  getStringFromJson(apPass, ap["psk"] , 65); //normally not present due to security
  //int ap_pskl = ap[F("pskl")];

  CJSON(apChannel, ap[F("chan")]);
  if (apChannel > 13 || apChannel < 1) apChannel = 1;

  CJSON(apHide, ap[F("hide")]);
  if (apHide > 1) apHide = 1;

  CJSON(apBehavior, ap[F("behav")]);
  
  /*
  JsonArray ap_ip = ap["ip"];
  for (byte i = 0; i < 4; i++) {
    apIP[i] = ap_ip;
  }
  */

  noWifiSleep = doc[F("wifi")][F("sleep")] | !noWifiSleep; // inverted
  noWifiSleep = !noWifiSleep;
  //int wifi_phy = doc[F("wifi")][F("phy")]; //force phy mode n?

  JsonObject hw = doc[F("hw")];

  // initialize LED pins and lengths prior to other HW (except for ethernet)
  JsonObject hw_led = hw[F("led")];

  CJSON(strip.ablMilliampsMax, hw_led[F("maxpwr")]);
  CJSON(strip.milliampsPerLed, hw_led[F("ledma")]);
<<<<<<< HEAD
  uint8_t rgbwMode = hw_led[F("rgbwm")] | RGBW_MODE_DUAL; // use global setting (legacy)
  CJSON(allowCCT, hw_led["cct"]);
=======
  Bus::setAutoWhiteMode(hw_led[F("rgbwm")] | Bus::getAutoWhiteMode());
  CJSON(correctWB, hw_led["cct"]);
  CJSON(cctFromRgb, hw_led[F("cr")]);
	CJSON(strip.cctBlending, hw_led[F("cb")]);
	Bus::setCCTBlend(strip.cctBlending);
>>>>>>> f7404085

  JsonArray ins = hw_led["ins"];
  
  if (fromFS || !ins.isNull()) {
    uint8_t s = 0;  // bus iterator
    busses.removeAll();
    uint32_t mem = 0;
    for (JsonObject elm : ins) {
      if (s >= WLED_MAX_BUSSES) break;
      uint8_t pins[5] = {255, 255, 255, 255, 255};
      JsonArray pinArr = elm["pin"];
      if (pinArr.size() == 0) continue;
      pins[0] = pinArr[0];
      uint8_t i = 0;
      for (int p : pinArr) {
        pins[i++] = p;
        if (i>4) break;
      }

      uint16_t length = elm[F("len")] | 1;
      uint8_t colorOrder = (int)elm[F("order")];
      uint8_t skipFirst = elm[F("skip")];
      uint16_t start = elm["start"] | 0;
      if (length==0 || start + length > MAX_LEDS) continue; // zero length or we reached max. number of LEDs, just stop
      uint8_t ledType = elm["type"] | TYPE_WS2812_RGB;
      uint8_t awMode = elm[F("rgbwm")] | rgbwMode;
      bool reversed = elm["rev"];
      bool refresh = elm["ref"] | false;
      ledType |= refresh << 7;  // hack bit 7 to indicate strip requires off refresh
      s++;
      BusConfig bc = BusConfig(ledType, pins, start, length, colorOrder, reversed, skipFirst, awMode);
      mem += BusManager::memUsage(bc);
      if (mem <= MAX_LED_MEMORY && busses.getNumBusses() <= WLED_MAX_BUSSES) busses.add(bc);  // finalization will be done in WLED::beginStrip()
    }
    // finalization done in beginStrip()
  }
  if (hw_led["rev"]) busses.getBus(0)->reversed = true; //set 0.11 global reversed setting for first bus

  // read multiple button configuration
  JsonObject btn_obj = hw["btn"];
  JsonArray hw_btn_ins = btn_obj[F("ins")];
  if (!hw_btn_ins.isNull()) {
    uint8_t s = 0;
    for (JsonObject btn : hw_btn_ins) {
      CJSON(buttonType[s], btn["type"]);
      int8_t pin = btn["pin"][0] | -1;
      if (pin > -1 && pinManager.allocatePin(pin, false, PinOwner::Button)) {
        btnPin[s] = pin;
        pinMode(btnPin[s], INPUT_PULLUP);
      } else {
        btnPin[s] = -1;
      }
      JsonArray hw_btn_ins_0_macros = btn["macros"];
      CJSON(macroButton[s], hw_btn_ins_0_macros[0]);
      CJSON(macroLongPress[s],hw_btn_ins_0_macros[1]);
      CJSON(macroDoublePress[s], hw_btn_ins_0_macros[2]);
      if (++s >= WLED_MAX_BUTTONS) break; // max buttons reached
    }
    // clear remaining buttons
    for (; s<WLED_MAX_BUTTONS; s++) {
      btnPin[s]           = -1;
      buttonType[s]       = BTN_TYPE_NONE;
      macroButton[s]      = 0;
      macroLongPress[s]   = 0;
      macroDoublePress[s] = 0;
    }
  } else {
    // new install/missing configuration (button 0 has defaults)
    if (fromFS) {
      // relies upon only being called once with fromFS == true, which is currently true.
      uint8_t s = 0;
      if (pinManager.allocatePin(btnPin[0], false, PinOwner::Button)) { // initialized to #define value BTNPIN, or zero if not defined(!)
        ++s; // do not clear default button if allocated successfully 
      }
      for (; s<WLED_MAX_BUTTONS; s++) {
        btnPin[s]           = -1;
        buttonType[s]       = BTN_TYPE_NONE;
        macroButton[s]      = 0;
        macroLongPress[s]   = 0;
        macroDoublePress[s] = 0;
      }
    }
  }
  CJSON(touchThreshold,btn_obj[F("tt")]);
  CJSON(buttonPublishMqtt,btn_obj["mqtt"]);

  int hw_ir_pin = hw["ir"]["pin"] | -2; // 4
  if (hw_ir_pin > -2) {
    if (pinManager.allocatePin(hw_ir_pin, false, PinOwner::IR)) {
      irPin = hw_ir_pin;
    } else {
      irPin = -1;
    }
  }
  CJSON(irEnabled, hw["ir"]["type"]);

  JsonObject relay = hw[F("relay")];
  int hw_relay_pin = relay["pin"] | -2;
  if (hw_relay_pin > -2) {
    if (pinManager.allocatePin(hw_relay_pin,true, PinOwner::Relay)) {
      rlyPin = hw_relay_pin;
      pinMode(rlyPin, OUTPUT);
    } else {
      rlyPin = -1;
    }
  }
  if (relay.containsKey("rev")) {
    rlyMde = !relay["rev"];
  }

  //int hw_status_pin = hw[F("status")]["pin"]; // -1

  JsonObject light = doc[F("light")];
  CJSON(briMultiplier, light[F("scale-bri")]);
  CJSON(strip.paletteBlend, light[F("pal-mode")]);
  CJSON(autoSegments, light[F("aseg")]);

  float light_gc_bri = light["gc"]["bri"];
  float light_gc_col = light["gc"]["col"]; // 2.8
  if (light_gc_bri > 1.5) strip.gammaCorrectBri = true;
  else if (light_gc_bri > 0.5) strip.gammaCorrectBri = false;
  if (light_gc_col > 1.5) strip.gammaCorrectCol = true;
  else if (light_gc_col > 0.5) strip.gammaCorrectCol = false;

  JsonObject light_tr = light[F("tr")];
  CJSON(fadeTransition, light_tr[F("mode")]);
  int tdd = light_tr["dur"] | -1;
  if (tdd >= 0) transitionDelayDefault = tdd * 100;
  CJSON(strip.paletteFade, light_tr["pal"]);

  JsonObject light_nl = light["nl"];
  CJSON(nightlightMode, light_nl[F("mode")]);
  byte prev = nightlightDelayMinsDefault;
  CJSON(nightlightDelayMinsDefault, light_nl[F("dur")]);
  if (nightlightDelayMinsDefault != prev) nightlightDelayMins = nightlightDelayMinsDefault;

  CJSON(nightlightTargetBri, light_nl[F("tbri")]);
  CJSON(macroNl, light_nl["macro"]);

  JsonObject def = doc[F("def")];
  CJSON(bootPreset, def["ps"]);
  CJSON(turnOnAtBoot, def["on"]); // true
  CJSON(briS, def["bri"]); // 128

  JsonObject interfaces = doc["if"];

  JsonObject if_sync = interfaces[F("sync")];
  CJSON(udpPort, if_sync[F("port0")]); // 21324
  CJSON(udpPort2, if_sync[F("port1")]); // 65506

  JsonObject if_sync_recv = if_sync["recv"];
  CJSON(receiveNotificationBrightness, if_sync_recv["bri"]);
  CJSON(receiveNotificationColor, if_sync_recv["col"]);
  CJSON(receiveNotificationEffects, if_sync_recv["fx"]);
  CJSON(receiveGroups, if_sync_recv["grp"]);
  //! following line might be a problem if called after boot
  receiveNotifications = (receiveNotificationBrightness || receiveNotificationColor || receiveNotificationEffects);

  JsonObject if_sync_send = if_sync["send"];
  prev = notifyDirectDefault;
  CJSON(notifyDirectDefault, if_sync_send[F("dir")]);
  if (notifyDirectDefault != prev) notifyDirect = notifyDirectDefault;
  CJSON(notifyButton, if_sync_send["btn"]);
  CJSON(notifyAlexa, if_sync_send["va"]);
  CJSON(notifyHue, if_sync_send["hue"]);
  CJSON(notifyMacro, if_sync_send["macro"]);
  CJSON(notifyTwice, if_sync_send[F("twice")]);
  CJSON(syncGroups, if_sync_send["grp"]);

  JsonObject if_nodes = interfaces["nodes"];
  CJSON(nodeListEnabled, if_nodes[F("list")]);
  CJSON(nodeBroadcastEnabled, if_nodes[F("bcast")]);

  JsonObject if_live = interfaces["live"];
  CJSON(receiveDirect, if_live["en"]);
  CJSON(e131Port, if_live["port"]); // 5568
  if (e131Port == DDP_DEFAULT_PORT) e131Port = E131_DEFAULT_PORT; // prevent double DDP port allocation
  CJSON(e131Multicast, if_live[F("mc")]);

  JsonObject if_live_dmx = if_live[F("dmx")];
  CJSON(e131Universe, if_live_dmx[F("uni")]);
  CJSON(e131SkipOutOfSequence, if_live_dmx[F("seqskip")]);
  CJSON(DMXAddress, if_live_dmx[F("addr")]);
  CJSON(DMXMode, if_live_dmx[F("mode")]);

  tdd = if_live[F("timeout")] | -1;
  if (tdd >= 0) realtimeTimeoutMs = tdd * 100;
  CJSON(arlsForceMaxBri, if_live[F("maxbri")]);
  CJSON(arlsDisableGammaCorrection, if_live[F("no-gc")]); // false
  CJSON(arlsOffset, if_live[F("offset")]); // 0

  CJSON(alexaEnabled, interfaces["va"][F("alexa")]); // false

  CJSON(macroAlexaOn, interfaces["va"]["macros"][0]);
  CJSON(macroAlexaOff, interfaces["va"]["macros"][1]);

#ifndef WLED_DISABLE_BLYNK
  const char* apikey = interfaces["blynk"][F("token")] | "Hidden";
  tdd = strnlen(apikey, 36);
  if (tdd > 20 || tdd == 0)
    getStringFromJson(blynkApiKey, apikey, 36); //normally not present due to security

  JsonObject if_blynk = interfaces["blynk"];
  getStringFromJson(blynkHost, if_blynk[F("host")], 33);
  CJSON(blynkPort, if_blynk["port"]);
#endif

#ifdef WLED_ENABLE_MQTT
  JsonObject if_mqtt = interfaces["mqtt"];
  CJSON(mqttEnabled, if_mqtt["en"]);
  getStringFromJson(mqttServer, if_mqtt[F("broker")], 33);
  CJSON(mqttPort, if_mqtt["port"]); // 1883
  getStringFromJson(mqttUser, if_mqtt[F("user")], 41);
  getStringFromJson(mqttPass, if_mqtt["psk"], 65); //normally not present due to security
  getStringFromJson(mqttClientID, if_mqtt[F("cid")], 41);

  getStringFromJson(mqttDeviceTopic, if_mqtt[F("topics")][F("device")], 33); // "wled/test"
  getStringFromJson(mqttGroupTopic, if_mqtt[F("topics")][F("group")], 33); // ""
#endif

#ifndef WLED_DISABLE_HUESYNC
  JsonObject if_hue = interfaces["hue"];
  CJSON(huePollingEnabled, if_hue["en"]);
  CJSON(huePollLightId, if_hue["id"]);
  tdd = if_hue[F("iv")] | -1;
  if (tdd >= 2) huePollIntervalMs = tdd * 100;

  JsonObject if_hue_recv = if_hue["recv"];
  CJSON(hueApplyOnOff, if_hue_recv["on"]);
  CJSON(hueApplyBri, if_hue_recv["bri"]);
  CJSON(hueApplyColor, if_hue_recv["col"]);

  JsonArray if_hue_ip = if_hue["ip"];

  for (byte i = 0; i < 4; i++)
    CJSON(hueIP[i], if_hue_ip[i]);
#endif

  JsonObject if_ntp = interfaces[F("ntp")];
  CJSON(ntpEnabled, if_ntp["en"]);
  getStringFromJson(ntpServerName, if_ntp[F("host")], 33); // "1.wled.pool.ntp.org"
  CJSON(currentTimezone, if_ntp[F("tz")]);
  CJSON(utcOffsetSecs, if_ntp[F("offset")]);
  CJSON(useAMPM, if_ntp[F("ampm")]);
  CJSON(longitude, if_ntp[F("ln")]);
  CJSON(latitude, if_ntp[F("lt")]);

  JsonObject ol = doc[F("ol")];
  prev = overlayDefault;
  CJSON(overlayDefault ,ol[F("clock")]); // 0
  CJSON(countdownMode, ol[F("cntdwn")]);
  if (prev != overlayDefault) overlayCurrent = overlayDefault;

  CJSON(overlayMin, ol["min"]);
  CJSON(overlayMax, ol[F("max")]);
  CJSON(analogClock12pixel, ol[F("o12pix")]);
  CJSON(analogClock5MinuteMarks, ol[F("o5m")]);
  CJSON(analogClockSecondsTrail, ol[F("osec")]);

  //timed macro rules
  JsonObject tm = doc[F("timers")];
  JsonObject cntdwn = tm[F("cntdwn")];
  JsonArray cntdwn_goal = cntdwn[F("goal")];
  CJSON(countdownYear,  cntdwn_goal[0]);
  CJSON(countdownMonth, cntdwn_goal[1]);
  CJSON(countdownDay,   cntdwn_goal[2]);
  CJSON(countdownHour,  cntdwn_goal[3]);
  CJSON(countdownMin,   cntdwn_goal[4]);
  CJSON(countdownSec,   cntdwn_goal[5]);
  CJSON(macroCountdown, cntdwn["macro"]);
  setCountdown();

  JsonArray timers = tm["ins"];
  uint8_t it = 0;
  for (JsonObject timer : timers) {
    if (it > 9) break;
    if (it<8 && timer[F("hour")]==255) it=8;  // hour==255 -> sunrise/sunset 
    CJSON(timerHours[it], timer[F("hour")]);
    CJSON(timerMinutes[it], timer["min"]);
    CJSON(timerMacro[it], timer["macro"]);

    byte dowPrev =  timerWeekday[it];
    //note: act is currently only 0 or 1.
    //the reason we are not using bool is that the on-disk type in 0.11.0 was already int
    int actPrev = timerWeekday[it] & 0x01;
    CJSON(timerWeekday[it], timer[F("dow")]);
    if (timerWeekday[it] != dowPrev) { //present in JSON
      timerWeekday[it] <<= 1; //add active bit
      int act = timer["en"] | actPrev;
      if (act) timerWeekday[it]++;
    }

    it++;
  }

  JsonObject ota = doc["ota"];
  const char* pwd = ota["psk"]; //normally not present due to security

  bool pwdCorrect = !otaLock; //always allow access if ota not locked
  if (pwd != nullptr && strncmp(otaPass, pwd, 33) == 0) pwdCorrect = true;

  if (pwdCorrect) { //only accept these values from cfg.json if ota is unlocked (else from wsec.json)
    CJSON(otaLock, ota[F("lock")]);
    CJSON(wifiLock, ota[F("lock-wifi")]);
    CJSON(aOtaEnabled, ota[F("aota")]);
    getStringFromJson(otaPass, pwd, 33); //normally not present due to security
  }

  #ifdef WLED_ENABLE_DMX
  JsonObject dmx = doc["dmx"];
  CJSON(DMXChannels, dmx[F("chan")]);
  CJSON(DMXGap,dmx[F("gap")]);
  CJSON(DMXStart, dmx["start"]);
  CJSON(DMXStartLED,dmx[F("start-led")]);

  JsonArray dmx_fixmap = dmx[F("fixmap")];
  for (int i = 0; i < dmx_fixmap.size(); i++) {
    if (i > 14) break;
    CJSON(DMXFixtureMap[i],dmx_fixmap[i]);
  }

  CJSON(e131ProxyUniverse, dmx[F("e131proxy")]);
  #endif

  DEBUG_PRINTLN(F("Starting usermod config."));
  JsonObject usermods_settings = doc["um"];
  if (!usermods_settings.isNull()) {
    needsSave = !usermods.readFromConfig(usermods_settings);
  }

  if (fromFS) return needsSave;
  doReboot = doc[F("rb")] | doReboot;
  return (doc["sv"] | true);
}

void deserializeConfigFromFS() {
  bool success = deserializeConfigSec();
  if (!success) { //if file does not exist, try reading from EEPROM
    deEEPSettings();
    return;
  }

  #ifdef WLED_USE_DYNAMIC_JSON
  DynamicJsonDocument doc(JSON_BUFFER_SIZE);
  #else
  if (!requestJSONBufferLock(1)) return;
  #endif

  DEBUG_PRINTLN(F("Reading settings from /cfg.json..."));

  success = readObjectFromFile("/cfg.json", nullptr, &doc);
  if (!success) { //if file does not exist, try reading from EEPROM
    deEEPSettings();
    releaseJSONBufferLock();
    return;
  }

  // NOTE: This routine deserializes *and* applies the configuration
  //       Therefore, must also initialize ethernet from this function
  bool needsSave = deserializeConfig(doc.as<JsonObject>(), true);
  releaseJSONBufferLock();

  if (needsSave) serializeConfig(); // usermods required new prameters
}

void serializeConfig() {
  serializeConfigSec();

  DEBUG_PRINTLN(F("Writing settings to /cfg.json..."));

  #ifdef WLED_USE_DYNAMIC_JSON
  DynamicJsonDocument doc(JSON_BUFFER_SIZE);
  #else
  if (!requestJSONBufferLock(2)) return;
  #endif

  JsonArray rev = doc.createNestedArray("rev");
  rev.add(1); //major settings revision
  rev.add(0); //minor settings revision

  doc[F("vid")] = VERSION;

  JsonObject id = doc.createNestedObject("id");
  id[F("mdns")] = cmDNS;
  id[F("name")] = serverDescription;
  id[F("inv")] = alexaInvocationName;
  id[F("sui")] = simplifiedUI;

  JsonObject nw = doc.createNestedObject("nw");

  JsonArray nw_ins = nw.createNestedArray("ins");

  JsonObject nw_ins_0 = nw_ins.createNestedObject();
  nw_ins_0[F("ssid")] = clientSSID;
  nw_ins_0[F("pskl")] = strlen(clientPass);

  JsonArray nw_ins_0_ip = nw_ins_0.createNestedArray("ip");
  JsonArray nw_ins_0_gw = nw_ins_0.createNestedArray("gw");
  JsonArray nw_ins_0_sn = nw_ins_0.createNestedArray("sn");

  for (byte i = 0; i < 4; i++) {
    nw_ins_0_ip.add(staticIP[i]);
    nw_ins_0_gw.add(staticGateway[i]);
    nw_ins_0_sn.add(staticSubnet[i]);
  }

  JsonObject ap = doc.createNestedObject("ap");
  ap[F("ssid")] = apSSID;
  ap[F("pskl")] = strlen(apPass);
  ap[F("chan")] = apChannel;
  ap[F("hide")] = apHide;
  ap[F("behav")] = apBehavior;

  JsonArray ap_ip = ap.createNestedArray("ip");
  ap_ip.add(4);
  ap_ip.add(3);
  ap_ip.add(2);
  ap_ip.add(1);

  JsonObject wifi = doc.createNestedObject("wifi");
  wifi[F("sleep")] = !noWifiSleep;
  //wifi[F("phy")] = 1;

  #ifdef WLED_USE_ETHERNET
  JsonObject ethernet = doc.createNestedObject("eth");
  ethernet["type"] = ethernetType;
  if (ethernetType != WLED_ETH_NONE && ethernetType < WLED_NUM_ETH_TYPES) {
    JsonArray pins = ethernet.createNestedArray("pin");
    for (uint8_t p=0; p<WLED_ETH_RSVD_PINS_COUNT; p++) pins.add(esp32_nonconfigurable_ethernet_pins[p].pin);
    if (ethernetBoards[ethernetType].eth_power>=0)     pins.add(ethernetBoards[ethernetType].eth_power);
    if (ethernetBoards[ethernetType].eth_mdc>=0)       pins.add(ethernetBoards[ethernetType].eth_mdc);
    if (ethernetBoards[ethernetType].eth_mdio>=0)      pins.add(ethernetBoards[ethernetType].eth_mdio);
    switch (ethernetBoards[ethernetType].eth_clk_mode) {
      case ETH_CLOCK_GPIO0_IN:
      case ETH_CLOCK_GPIO0_OUT:
        pins.add(0);
        break;
      case ETH_CLOCK_GPIO16_OUT:
        pins.add(16);
        break;
      case ETH_CLOCK_GPIO17_OUT:
        pins.add(17);
        break;
    }
  }
  #endif

  JsonObject hw = doc.createNestedObject("hw");

  JsonObject hw_led = hw.createNestedObject("led");
  hw_led[F("total")] = strip.getLengthTotal(); //no longer read, but provided for compatibility on downgrade
  hw_led[F("maxpwr")] = strip.ablMilliampsMax;
  hw_led[F("ledma")] = strip.milliampsPerLed;
<<<<<<< HEAD
  hw_led["cct"] = allowCCT;
=======
  hw_led["cct"] = correctWB;
  hw_led[F("cr")] = cctFromRgb;
	hw_led[F("cb")] = strip.cctBlending;
>>>>>>> f7404085

  JsonArray hw_led_ins = hw_led.createNestedArray("ins");

  for (uint8_t s = 0; s < busses.getNumBusses(); s++) {
    Bus *bus = busses.getBus(s);
    if (!bus || bus->getLength()==0) break;
    JsonObject ins = hw_led_ins.createNestedObject();
    ins["start"] = bus->getStart();
    ins[F("len")] = bus->getLength();
    JsonArray ins_pin = ins.createNestedArray("pin");
    uint8_t pins[5];
    uint8_t nPins = bus->getPins(pins);
    for (uint8_t i = 0; i < nPins; i++) ins_pin.add(pins[i]);
    ins[F("order")] = bus->getColorOrder();
    ins["rev"] = bus->reversed;
    ins[F("skip")] = bus->skippedLeds();
    ins["type"] = bus->getType() & 0x7F;
    ins["ref"] = bus->isOffRefreshRequired();
    ins[F("rgbw")] = bus->isRgbw();
    ins[F("rgbwm")] = bus->getAutoWhiteMode();
  }

  // button(s)
  JsonObject hw_btn = hw.createNestedObject("btn");
  hw_btn["max"] = WLED_MAX_BUTTONS; // just information about max number of buttons (not actually used)
  JsonArray hw_btn_ins = hw_btn.createNestedArray("ins");

  // configuration for all buttons
  for (uint8_t i=0; i<WLED_MAX_BUTTONS; i++) {
    JsonObject hw_btn_ins_0 = hw_btn_ins.createNestedObject();
    hw_btn_ins_0["type"] = buttonType[i];
    JsonArray hw_btn_ins_0_pin = hw_btn_ins_0.createNestedArray("pin");
    hw_btn_ins_0_pin.add(btnPin[i]);
    JsonArray hw_btn_ins_0_macros = hw_btn_ins_0.createNestedArray("macros");
    hw_btn_ins_0_macros.add(macroButton[i]);
    hw_btn_ins_0_macros.add(macroLongPress[i]);
    hw_btn_ins_0_macros.add(macroDoublePress[i]);
  }

  hw_btn[F("tt")] = touchThreshold;
  hw_btn["mqtt"] = buttonPublishMqtt;

  JsonObject hw_ir = hw.createNestedObject("ir");
  hw_ir["pin"] = irPin;
  hw_ir["type"] = irEnabled;  // the byte 'irEnabled' does contain the IR-Remote Type ( 0=disabled )

  JsonObject hw_relay = hw.createNestedObject(F("relay"));
  hw_relay["pin"] = rlyPin;
  hw_relay["rev"] = !rlyMde;

  //JsonObject hw_status = hw.createNestedObject("status");
  //hw_status["pin"] = -1;

  JsonObject light = doc.createNestedObject(F("light"));
  light[F("scale-bri")] = briMultiplier;
  light[F("pal-mode")] = strip.paletteBlend;
  light[F("aseg")] = autoSegments;

  JsonObject light_gc = light.createNestedObject("gc");
  light_gc["bri"] = (strip.gammaCorrectBri) ? 2.8 : 1.0;
  light_gc["col"] = (strip.gammaCorrectCol) ? 2.8 : 1.0;

  JsonObject light_tr = light.createNestedObject("tr");
  light_tr[F("mode")] = fadeTransition;
  light_tr["dur"] = transitionDelayDefault / 100;
  light_tr["pal"] = strip.paletteFade;

  JsonObject light_nl = light.createNestedObject("nl");
  light_nl[F("mode")] = nightlightMode;
  light_nl["dur"] = nightlightDelayMinsDefault;
  light_nl[F("tbri")] = nightlightTargetBri;
  light_nl["macro"] = macroNl;

  JsonObject def = doc.createNestedObject("def");
  def["ps"] = bootPreset;
  def["on"] = turnOnAtBoot;
  def["bri"] = briS;

  JsonObject interfaces = doc.createNestedObject("if");

  JsonObject if_sync = interfaces.createNestedObject("sync");
  if_sync[F("port0")] = udpPort;
  if_sync[F("port1")] = udpPort2;

  JsonObject if_sync_recv = if_sync.createNestedObject("recv");
  if_sync_recv["bri"] = receiveNotificationBrightness;
  if_sync_recv["col"] = receiveNotificationColor;
  if_sync_recv["fx"] = receiveNotificationEffects;
  if_sync_recv["grp"] = receiveGroups;

  JsonObject if_sync_send = if_sync.createNestedObject("send");
  if_sync_send[F("dir")] = notifyDirect;
  if_sync_send["btn"] = notifyButton;
  if_sync_send["va"] = notifyAlexa;
  if_sync_send["hue"] = notifyHue;
  if_sync_send["macro"] = notifyMacro;
  if_sync_send[F("twice")] = notifyTwice;
  if_sync_send["grp"] = syncGroups;

  JsonObject if_nodes = interfaces.createNestedObject("nodes");
  if_nodes[F("list")] = nodeListEnabled;
  if_nodes[F("bcast")] = nodeBroadcastEnabled;

  JsonObject if_live = interfaces.createNestedObject("live");
  if_live["en"] = receiveDirect;
  if_live["port"] = e131Port;
  if_live[F("mc")] = e131Multicast;

  JsonObject if_live_dmx = if_live.createNestedObject("dmx");
  if_live_dmx[F("uni")] = e131Universe;
  if_live_dmx[F("seqskip")] = e131SkipOutOfSequence;
  if_live_dmx[F("addr")] = DMXAddress;
  if_live_dmx[F("mode")] = DMXMode;

  if_live[F("timeout")] = realtimeTimeoutMs / 100;
  if_live[F("maxbri")] = arlsForceMaxBri;
  if_live[F("no-gc")] = arlsDisableGammaCorrection;
  if_live[F("offset")] = arlsOffset;

  JsonObject if_va = interfaces.createNestedObject("va");
  if_va[F("alexa")] = alexaEnabled;

  JsonArray if_va_macros = if_va.createNestedArray("macros");
  if_va_macros.add(macroAlexaOn);
  if_va_macros.add(macroAlexaOff);

#ifndef WLED_DISABLE_BLYNK
  JsonObject if_blynk = interfaces.createNestedObject("blynk");
  if_blynk[F("token")] = strlen(blynkApiKey) ? "Hidden":"";
  if_blynk[F("host")] = blynkHost;
  if_blynk["port"] = blynkPort;
#endif

#ifdef WLED_ENABLE_MQTT
  JsonObject if_mqtt = interfaces.createNestedObject("mqtt");
  if_mqtt["en"] = mqttEnabled;
  if_mqtt[F("broker")] = mqttServer;
  if_mqtt["port"] = mqttPort;
  if_mqtt[F("user")] = mqttUser;
  if_mqtt[F("pskl")] = strlen(mqttPass);
  if_mqtt[F("cid")] = mqttClientID;

  JsonObject if_mqtt_topics = if_mqtt.createNestedObject(F("topics"));
  if_mqtt_topics[F("device")] = mqttDeviceTopic;
  if_mqtt_topics[F("group")] = mqttGroupTopic;
#endif

#ifndef WLED_DISABLE_HUESYNC
  JsonObject if_hue = interfaces.createNestedObject("hue");
  if_hue["en"] = huePollingEnabled;
  if_hue["id"] = huePollLightId;
  if_hue[F("iv")] = huePollIntervalMs / 100;

  JsonObject if_hue_recv = if_hue.createNestedObject("recv");
  if_hue_recv["on"] = hueApplyOnOff;
  if_hue_recv["bri"] = hueApplyBri;
  if_hue_recv["col"] = hueApplyColor;

  JsonArray if_hue_ip = if_hue.createNestedArray("ip");
  for (byte i = 0; i < 4; i++) {
    if_hue_ip.add(hueIP[i]);
  }
#endif

  JsonObject if_ntp = interfaces.createNestedObject("ntp");
  if_ntp["en"] = ntpEnabled;
  if_ntp[F("host")] = ntpServerName;
  if_ntp[F("tz")] = currentTimezone;
  if_ntp[F("offset")] = utcOffsetSecs;
  if_ntp[F("ampm")] = useAMPM;
  if_ntp[F("ln")] = longitude;
  if_ntp[F("lt")] = latitude;

  JsonObject ol = doc.createNestedObject("ol");
  ol[F("clock")] = overlayDefault;
  ol[F("cntdwn")] = countdownMode;

  ol["min"] = overlayMin;
  ol[F("max")] = overlayMax;
  ol[F("o12pix")] = analogClock12pixel;
  ol[F("o5m")] = analogClock5MinuteMarks;
  ol[F("osec")] = analogClockSecondsTrail;

  JsonObject timers = doc.createNestedObject(F("timers"));

  JsonObject cntdwn = timers.createNestedObject(F("cntdwn"));
  JsonArray goal = cntdwn.createNestedArray(F("goal"));
  goal.add(countdownYear); goal.add(countdownMonth); goal.add(countdownDay);
  goal.add(countdownHour); goal.add(countdownMin); goal.add(countdownSec);
  cntdwn["macro"] = macroCountdown;

  JsonArray timers_ins = timers.createNestedArray("ins");

  for (byte i = 0; i < 10; i++) {
    if (timerMacro[i] == 0 && timerHours[i] == 0 && timerMinutes[i] == 0) continue; // sunrise/sunset get saved always (timerHours=255)
    JsonObject timers_ins0 = timers_ins.createNestedObject();
    timers_ins0["en"] = (timerWeekday[i] & 0x01);
    timers_ins0[F("hour")] = timerHours[i];
    timers_ins0["min"] = timerMinutes[i];
    timers_ins0["macro"] = timerMacro[i];
    timers_ins0[F("dow")] = timerWeekday[i] >> 1;
  }

  JsonObject ota = doc.createNestedObject("ota");
  ota[F("lock")] = otaLock;
  ota[F("lock-wifi")] = wifiLock;
  ota[F("pskl")] = strlen(otaPass);
  ota[F("aota")] = aOtaEnabled;

  #ifdef WLED_ENABLE_DMX
  JsonObject dmx = doc.createNestedObject("dmx");
  dmx[F("chan")] = DMXChannels;
  dmx[F("gap")] = DMXGap;
  dmx["start"] = DMXStart;
  dmx[F("start-led")] = DMXStartLED;

  JsonArray dmx_fixmap = dmx.createNestedArray(F("fixmap"));
  for (byte i = 0; i < 15; i++) {
    dmx_fixmap.add(DMXFixtureMap[i]);
  }

  dmx[F("e131proxy")] = e131ProxyUniverse;
  #endif

  JsonObject usermods_settings = doc.createNestedObject("um");
  usermods.addToConfig(usermods_settings);

  File f = WLED_FS.open("/cfg.json", "w");
  if (f) serializeJson(doc, f);
  f.close();
  releaseJSONBufferLock();
}

//settings in /wsec.json, not accessible via webserver, for passwords and tokens
bool deserializeConfigSec() {
  DEBUG_PRINTLN(F("Reading settings from /wsec.json..."));

  #ifdef WLED_USE_DYNAMIC_JSON
  DynamicJsonDocument doc(JSON_BUFFER_SIZE);
  #else
  if (!requestJSONBufferLock(3)) return false;
  #endif

  bool success = readObjectFromFile("/wsec.json", nullptr, &doc);
  if (!success) {
    releaseJSONBufferLock();
    return false;
  }

  JsonObject nw_ins_0 = doc["nw"]["ins"][0];
  getStringFromJson(clientPass, nw_ins_0["psk"], 65);

  JsonObject ap = doc["ap"];
  getStringFromJson(apPass, ap["psk"] , 65);

  JsonObject interfaces = doc["if"];

#ifndef WLED_DISABLE_BLYNK
  const char* apikey = interfaces["blynk"][F("token")] | "Hidden";
  int tdd = strnlen(apikey, 36);
  if (tdd > 20 || tdd == 0)
    getStringFromJson(blynkApiKey, apikey, 36);
#endif

#ifdef WLED_ENABLE_MQTT
  JsonObject if_mqtt = interfaces["mqtt"];
  getStringFromJson(mqttPass, if_mqtt["psk"], 65);
#endif

#ifndef WLED_DISABLE_HUESYNC
  getStringFromJson(hueApiKey, interfaces["hue"][F("key")], 47);
#endif

  JsonObject ota = doc["ota"];
  getStringFromJson(otaPass, ota[F("pwd")], 33);
  CJSON(otaLock, ota[F("lock")]);
  CJSON(wifiLock, ota[F("lock-wifi")]);
  CJSON(aOtaEnabled, ota[F("aota")]);

  releaseJSONBufferLock();
  return true;
}

void serializeConfigSec() {
  DEBUG_PRINTLN(F("Writing settings to /wsec.json..."));

  #ifdef WLED_USE_DYNAMIC_JSON
  DynamicJsonDocument doc(JSON_BUFFER_SIZE);
  #else
  if (!requestJSONBufferLock(4)) return;
  #endif

  JsonObject nw = doc.createNestedObject("nw");

  JsonArray nw_ins = nw.createNestedArray("ins");

  JsonObject nw_ins_0 = nw_ins.createNestedObject();
  nw_ins_0["psk"] = clientPass;

  JsonObject ap = doc.createNestedObject("ap");
  ap["psk"] = apPass;

  JsonObject interfaces = doc.createNestedObject("if");
#ifndef WLED_DISABLE_BLYNK
  JsonObject if_blynk = interfaces.createNestedObject("blynk");
  if_blynk[F("token")] = blynkApiKey;
#endif
#ifdef WLED_ENABLE_MQTT
  JsonObject if_mqtt = interfaces.createNestedObject("mqtt");
  if_mqtt["psk"] = mqttPass;
#endif
#ifndef WLED_DISABLE_HUESYNC
  JsonObject if_hue = interfaces.createNestedObject("hue");
  if_hue[F("key")] = hueApiKey;
#endif

  JsonObject ota = doc.createNestedObject("ota");
  ota[F("pwd")] = otaPass;
  ota[F("lock")] = otaLock;
  ota[F("lock-wifi")] = wifiLock;
  ota[F("aota")] = aOtaEnabled;

  File f = WLED_FS.open("/wsec.json", "w");
  if (f) serializeJson(doc, f);
  f.close();
  releaseJSONBufferLock();
}<|MERGE_RESOLUTION|>--- conflicted
+++ resolved
@@ -83,16 +83,11 @@
 
   CJSON(strip.ablMilliampsMax, hw_led[F("maxpwr")]);
   CJSON(strip.milliampsPerLed, hw_led[F("ledma")]);
-<<<<<<< HEAD
-  uint8_t rgbwMode = hw_led[F("rgbwm")] | RGBW_MODE_DUAL; // use global setting (legacy)
-  CJSON(allowCCT, hw_led["cct"]);
-=======
   Bus::setAutoWhiteMode(hw_led[F("rgbwm")] | Bus::getAutoWhiteMode());
   CJSON(correctWB, hw_led["cct"]);
   CJSON(cctFromRgb, hw_led[F("cr")]);
 	CJSON(strip.cctBlending, hw_led[F("cb")]);
 	Bus::setCCTBlend(strip.cctBlending);
->>>>>>> f7404085
 
   JsonArray ins = hw_led["ins"];
   
@@ -546,13 +541,9 @@
   hw_led[F("total")] = strip.getLengthTotal(); //no longer read, but provided for compatibility on downgrade
   hw_led[F("maxpwr")] = strip.ablMilliampsMax;
   hw_led[F("ledma")] = strip.milliampsPerLed;
-<<<<<<< HEAD
-  hw_led["cct"] = allowCCT;
-=======
   hw_led["cct"] = correctWB;
   hw_led[F("cr")] = cctFromRgb;
 	hw_led[F("cb")] = strip.cctBlending;
->>>>>>> f7404085
 
   JsonArray hw_led_ins = hw_led.createNestedArray("ins");
 
