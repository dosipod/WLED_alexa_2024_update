--- conflicted
+++ resolved
@@ -126,13 +126,8 @@
         if (mem <= MAX_LED_MEMORY && busses.getNumBusses() <= WLED_MAX_BUSSES) busses.add(bc);  // finalization will be done in WLED::beginStrip()
       } else {
         if (busConfigs[s] != nullptr) delete busConfigs[s];
-<<<<<<< HEAD
         busConfigs[s] = new BusConfig(ledType, pins, start, length, colorOrder, reversed, skipFirst, AWmode);
-        doInitBusses = true;
-=======
-        busConfigs[s] = new BusConfig(ledType, pins, start, length, colorOrder, reversed, skipFirst);
         busesChanged = true;
->>>>>>> a8908238
       }
       s++;
     }
