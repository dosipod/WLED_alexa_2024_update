--- conflicted
+++ resolved
@@ -30,13 +30,8 @@
     return;
   }
 
-<<<<<<< HEAD
-  //int rev_major = doc[F("rev")][0]; // 1
-  //int rev_minor = doc[F("rev")][1]; // 0
-=======
   //int rev_major = doc["rev"][0]; // 1
   //int rev_minor = doc["rev"][1]; // 0
->>>>>>> 3460f9d9
 
   //long vid = doc[F("vid")]; // 2010020
 
@@ -54,7 +49,6 @@
   //If it is present however, we will use it
   getStringFromJson(clientPass, nw_ins_0["psk"], 65);
 
-
   JsonArray nw_ins_0_ip = nw_ins_0[F("ip")];  // ip == IP Address
   JsonArray nw_ins_0_gw = nw_ins_0[F("gw")];  // gw == gateway
   JsonArray nw_ins_0_sn = nw_ins_0[F("sn")];  // sn == subnet
@@ -109,16 +103,10 @@
   CJSON(strip.rgbwMode, hw_led[F("rgbwm")]);
 
   JsonArray ins = hw_led["ins"];
-<<<<<<< HEAD
-  uint8_t s = 0;
-  useRGBW = false;
-  busses.removeAll();
-=======
   uint8_t s = 0; //bus iterator
   useRGBW = false;
   busses.removeAll();
   uint32_t mem = 0;
->>>>>>> 3460f9d9
   for (JsonObject elm : ins) {
     if (s >= WLED_MAX_BUSSES) break;
     uint8_t pins[5] = {255, 255, 255, 255, 255};
@@ -131,32 +119,6 @@
       i++;
       if (i>4) break;
     }
-<<<<<<< HEAD
-
-    uint16_t length = elm[F("len")];
-    if (length==0) continue;
-    uint8_t colorOrder = (int)elm[F("order")];
-    //only use skip from the first strip (this shouldn't have been in ins obj. but remains here for compatibility)
-    if (s==0) skipFirstLed = elm[F("skip")];
-    uint16_t start = elm[F("start")] | 0;
-    if (start >= ledCount) continue;
-    //limit length of strip if it would exceed total configured LEDs
-    if (start + length > ledCount) length = ledCount - start;
-    uint8_t ledType = elm[F("type")] | TYPE_WS2812_RGB;
-    bool reversed = elm[F("rev")];
-    //RGBW mode is enabled if at least one of the strips is RGBW
-    useRGBW = (useRGBW || BusManager::isRgbw(ledType));
-    s++;
-    BusConfig bc = BusConfig(ledType, pins, start, length, colorOrder, reversed);
-    busses.add(bc);
-  }
-  strip.finalizeInit(useRGBW, ledCount, skipFirstLed);
-
-  // 2D Matrix Settings - BROKEN WITH MULTIPIN CHANGES
-  // strip.matrixWidth = hw_led_ins_0[F("mxw")]; //
-  // strip.matrixHeight = hw_led_ins_0[F("mxh")];
-  // strip.matrixSerpentine = hw_led_ins_0[F("mxs")];
-=======
 
     uint16_t length = elm[F("len")];
     if (length==0) continue;
@@ -177,7 +139,11 @@
     if (mem <= MAX_LED_MEMORY) busses.add(bc);
   }
   strip.finalizeInit(useRGBW, ledCount, skipFirstLed);
->>>>>>> 3460f9d9
+
+  // 2D Matrix Settings - BROKEN WITH MULTIPIN CHANGES
+  // strip.matrixWidth = hw_led_ins_0[F("mxw")]; //
+  // strip.matrixHeight = hw_led_ins_0[F("mxh")];
+  // strip.matrixSerpentine = hw_led_ins_0[F("mxs")];
 
   JsonObject hw_btn_ins_0 = hw[F("btn")][F("ins")][0];
   CJSON(buttonEnabled, hw_btn_ins_0[F("type")]);
@@ -206,15 +172,17 @@
   #endif
   CJSON(irEnabled, hw[F("ir")][F("type")]);
 
-<<<<<<< HEAD
-  int hw_relay_pin = hw[F("relay")][F("pin")];
+  JsonObject relay = hw[F("relay")];
+
+  int hw_relay_pin = relay[F("pin")];
   if (pinManager.allocatePin(hw_relay_pin,true)) {
     rlyPin = hw_relay_pin;
     pinMode(rlyPin, OUTPUT);
   } else {
     rlyPin = -1;
   }
-  CJSON(rlyMde, hw[F("relay")][F("rev")]);
+  if (relay.containsKey("rev")) {
+    rlyMde = !relay["rev"];
 
   int hw_audio_pin = hw[F("audio")][F("pin")];
   if (pinManager.allocatePin(hw_audio_pin,false)) {
@@ -243,19 +211,6 @@
     i2sckPin = hw_i2sck_pin;
   } else {
     i2sckPin = 36;
-=======
-  JsonObject relay = hw[F("relay")];
-
-  int hw_relay_pin = relay[F("pin")];
-  if (pinManager.allocatePin(hw_relay_pin,true)) {
-    rlyPin = hw_relay_pin;
-    pinMode(rlyPin, OUTPUT);
-  } else {
-    rlyPin = -1;
-  }
-  if (relay.containsKey("rev")) {
-    rlyMde = !relay["rev"];
->>>>>>> 3460f9d9
   }
 
   //int hw_status_pin = hw[F("status")][F("pin")]; // -1
@@ -552,10 +507,6 @@
 
   JsonArray hw_led_ins = hw_led.createNestedArray("ins");
 
-<<<<<<< HEAD
-  uint16_t start = 0;
-=======
->>>>>>> 3460f9d9
   for (uint8_t s = 0; s < busses.getNumBusses(); s++) {
     Bus *bus = busses.getBus(s);
     if (!bus || bus->getLength()==0) break;
@@ -568,22 +519,15 @@
     uint8_t nPins = bus->getPins(pins);
     for (uint8_t i = 0; i < nPins; i++) ins_pin.add(pins[i]);
     ins[F("order")] = bus->getColorOrder();
-<<<<<<< HEAD
-    ins[F("rev")] = bus->reversed;
-    ins[F("skip")] = (skipFirstLed && s == 0) ? 1 : 0;
-    ins[F("type")] = bus->getType();
-  }
-
-  // 2D Matrix Settings - BROKEN WITH MULTIPIN CHANGES
-  // hw_led_ins_0[F("mxw")] = strip.matrixWidth; //
-  // hw_led_ins_0[F("mxh")] = strip.matrixHeight;
-  // hw_led_ins_0[F("mxs")] = strip.matrixSerpentine;
-=======
     ins["rev"] = bus->reversed;
     ins[F("skip")] = (skipFirstLed && s == 0) ? 1 : 0;
     ins[F("type")] = bus->getType();
   }
->>>>>>> 3460f9d9
+
+  // 2D Matrix Settings - BROKEN WITH MULTIPIN CHANGES
+  // hw_led_ins_0[F("mxw")] = strip.matrixWidth;
+  // hw_led_ins_0[F("mxh")] = strip.matrixHeight;
+  // hw_led_ins_0[F("mxs")] = strip.matrixSerpentine;
 
   JsonObject hw_btn = hw.createNestedObject("btn");
 
@@ -611,8 +555,7 @@
 
   JsonObject hw_relay = hw.createNestedObject("relay");
   hw_relay[F("pin")] = rlyPin;
-<<<<<<< HEAD
-  hw_relay[F("rev")] = rlyMde;
+  hw_relay["rev"] = !rlyMde;
 
   JsonObject hw_audio = hw.createNestedObject("audio");
   hw_audio[F("pin")] = audioPin;
@@ -628,9 +571,6 @@
 
   JsonObject hw_i2sck = hw.createNestedObject("i2sck");
   hw_i2sck[F("pin")] = i2sckPin;
-=======
-  hw_relay["rev"] = !rlyMde;
->>>>>>> 3460f9d9
 
   //JsonObject hw_status = hw.createNestedObject("status");
   //hw_status[F("pin")] = -1;
@@ -800,7 +740,6 @@
     dmx_fixmap.add(DMXFixtureMap[i]);
   #endif
 
-
   // Begin Sound Reactive specific settings - 1st attempt
   JsonObject sound = doc.createNestedObject("snd");
 
