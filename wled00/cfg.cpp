--- conflicted
+++ resolved
@@ -118,11 +118,7 @@
       bool reversed = elm["rev"];
       bool refresh = elm["ref"] | false;
       ledType |= refresh << 7; // hack bit 7 to indicate strip requires off refresh
-<<<<<<< HEAD
       uint8_t AWmode = elm[F("rgbwm")] | autoWhiteMode; // backwards compatible
-      s++;
-=======
->>>>>>> 9c9854b6
       if (fromFS) {
         BusConfig bc = BusConfig(ledType, pins, start, length, colorOrder, reversed, skipFirst, AWmode);
         mem += BusManager::memUsage(bc);
