#include "wled.h"
#include "wled_ethernet.h"

/*
 * Sending XML status files to client
 */

//build XML response to HTTP /win API request
void XML_response(Print& dest)
{
  dest.printf_P(PSTR("<?xml version=\"1.0\" ?><vs><ac>%d</ac>"), (nightlightActive && nightlightMode > NL_MODE_SET) ? briT : bri);
  for (int i = 0; i < 3; i++)
  {
   dest.printf_P(PSTR("<cl>%d</cl>"), col[i]);
  }
  for (int i = 0; i < 3; i++)
  {
    dest.printf_P(PSTR("<cs>%d</cs>"), colSec[i]);
  }
  dest.printf_P(PSTR("<ns>%d</ns><nr>%d</nr><nl>%d</nl><nf>%d</nf><nd>%d</nd><nt>%d</nt><fx>%d</fx><sx>%d</sx><ix>%d</ix><fp>%d</fp><wv>%d</wv><ws>%d</ws><ps>%d</ps><cy>%d</cy><ds>%s%s</ds><ss>%d</ss></vs>"),
    notifyDirect, receiveGroups!=0, nightlightActive, nightlightMode > NL_MODE_SET, nightlightDelayMins,
    nightlightTargetBri, effectCurrent, effectSpeed, effectIntensity, effectPalette,
    strip.hasWhiteChannel() ? col[3] : -1, colSec[3], currentPreset, currentPlaylist >= 0,
    serverDescription, realtimeMode ? PSTR(" (live)") : "",
    strip.getFirstSelectedSegId()
  );
}

static void extractPin(Print& dest, JsonObject &obj, const char *key) {
  if (obj[key].is<JsonArray>()) {
    JsonArray pins = obj[key].as<JsonArray>();
    for (JsonVariant pv : pins) {
      if (pv.as<int>() > -1) { dest.print(","); dest.print(pv.as<int>()); }
    }
  } else {
    if (obj[key].as<int>() > -1) { dest.print(","); dest.print(obj[key].as<int>()); }
  }
}

// dest.print used pins by scanning JsonObject (1 level deep)
void fillUMPins(Print& dest, JsonObject &mods)
{
  for (JsonPair kv : mods) {
    // kv.key() is usermod name or subobject key
    // kv.value() is object itself
    JsonObject obj = kv.value();
    if (!obj.isNull()) {
      // element is an JsonObject
      if (!obj["pin"].isNull()) {
        extractPin(dest, obj, "pin");
      } else {
        // scan keys (just one level deep as is possible with usermods)
        for (JsonPair so : obj) {
          const char *key = so.key().c_str();
          if (strstr(key, "pin")) {
            // we found a key containing "pin" substring
            if (strlen(strstr(key, "pin")) == 3) {
              // and it is at the end, we found another pin
              extractPin(dest, obj, key);
              continue;
            }
          }
          if (!obj[so.key()].is<JsonObject>()) continue;
          JsonObject subObj = obj[so.key()];
          if (!subObj["pin"].isNull()) {
            // get pins from subobject
            extractPin(dest, subObj, "pin");
          }
        }
      }
    }
  }
}

<<<<<<< HEAD
void appendGPIOinfo(Print& dest) {
  dest.print(F("d.um_p=[-1")); // has to have 1 element
=======
void appendGPIOinfo() {
  char nS[8];

  // add usermod pins as d.um_p array
  oappend(SET_F("d.um_p=[-1")); // has to have 1 element
>>>>>>> 28cb3f9d
  if (i2c_sda > -1 && i2c_scl > -1) {
    dest.printf_P(PSTR(",%d,%d"), i2c_sda, i2c_scl);
  }
  if (spi_mosi > -1 && spi_sclk > -1) {
    dest.printf_P(PSTR(",%d,%d"), spi_mosi, spi_sclk);
  }
  // usermod pin reservations will become unnecessary when settings pages will read cfg.json directly
  if (requestJSONBufferLock(6)) {
    // if we can't allocate JSON buffer ignore usermod pins
    JsonObject mods = pDoc->createNestedObject(F("um"));
    usermods.addToConfig(mods);
    if (!mods.isNull()) fillUMPins(dest, mods);
    releaseJSONBufferLock();
  }
  dest.print(F("];"));

<<<<<<< HEAD
  // add reserved and usermod pins as d.um_p array
  #if defined(CONFIG_IDF_TARGET_ESP32S2)
  dest.print(F("d.rsvd=[22,23,24,25,26,27,28,29,30,31,32"));
  #elif defined(CONFIG_IDF_TARGET_ESP32S3)
  dest.print(F("d.rsvd=[19,20,22,23,24,25,26,27,28,29,30,31,32"));  // includes 19+20 for USB OTG (JTAG)
  if (psramFound()) dest.print(F(",33,34,35,36,37")); // in use for "octal" PSRAM or "octal" FLASH -seems that octal PSRAM is very common on S3.
  #elif defined(CONFIG_IDF_TARGET_ESP32C3)
  dest.print(F("d.rsvd=[11,12,13,14,15,16,17"));
  #elif defined(ESP32)
  dest.print(F("d.rsvd=[6,7,8,9,10,11,24,28,29,30,31,37,38"));
  if (!pinManager.isPinOk(16,false)) dest.print(F(",16")); // covers PICO & WROVER
  if (!pinManager.isPinOk(17,false)) dest.print(F(",17")); // covers PICO & WROVER
  #else
  dest.print(F("d.rsvd=[6,7,8,9,10,11"));
  #endif

  #ifdef WLED_ENABLE_DMX
  dest.print(F(",2")); // DMX hardcoded pin
=======
  // add reserved (unusable) pins
  oappend(SET_F("d.rsvd=["));
  for (unsigned i = 0; i < WLED_NUM_PINS; i++) {
    if (!pinManager.isPinOk(i, false)) {  // include readonly pins
      oappendi(i); oappend(",");
    }
  }
  #ifdef WLED_ENABLE_DMX
  oappend(SET_F("2,")); // DMX hardcoded pin
>>>>>>> 28cb3f9d
  #endif
  #if defined(WLED_DEBUG) && !defined(WLED_DEBUG_HOST)
<<<<<<< HEAD
  dest.printf_P(PSTR(",%d"),hardwareTX); // debug output (TX) pin
=======
  oappend(itoa(hardwareTX,nS,10)); oappend(","); // debug output (TX) pin
>>>>>>> 28cb3f9d
  #endif
  //Note: Using pin 3 (RX) disables Adalight / Serial JSON
  #ifdef WLED_USE_ETHERNET
  if (ethernetType != WLED_ETH_NONE && ethernetType < WLED_NUM_ETH_TYPES) {
<<<<<<< HEAD
    for (unsigned p=0; p<WLED_ETH_RSVD_PINS_COUNT; p++) { dest.printf(",%d",esp32_nonconfigurable_ethernet_pins[p].pin); }
    if (ethernetBoards[ethernetType].eth_power>=0)     { dest.printf(",%d", ethernetBoards[ethernetType].eth_power); }
    if (ethernetBoards[ethernetType].eth_mdc>=0)       { dest.printf(",%d", ethernetBoards[ethernetType].eth_mdc); }
    if (ethernetBoards[ethernetType].eth_mdio>=0)      { dest.printf(",%d", ethernetBoards[ethernetType].eth_mdio); }
    switch (ethernetBoards[ethernetType].eth_clk_mode) {
      case ETH_CLOCK_GPIO0_IN:
      case ETH_CLOCK_GPIO0_OUT:
        dest.print(F(",0"));
        break;
      case ETH_CLOCK_GPIO16_OUT:
        dest.print(F(",16"));
        break;
      case ETH_CLOCK_GPIO17_OUT:
        dest.print(F(",17"));
=======
    for (unsigned p=0; p<WLED_ETH_RSVD_PINS_COUNT; p++) { oappend(itoa(esp32_nonconfigurable_ethernet_pins[p].pin,nS,10)); oappend(","); }
    if (ethernetBoards[ethernetType].eth_power>=0)      { oappend(itoa(ethernetBoards[ethernetType].eth_power,nS,10)); oappend(","); }
    if (ethernetBoards[ethernetType].eth_mdc>=0)        { oappend(itoa(ethernetBoards[ethernetType].eth_mdc,nS,10)); oappend(","); }
    if (ethernetBoards[ethernetType].eth_mdio>=0)       { oappend(itoa(ethernetBoards[ethernetType].eth_mdio,nS,10)); oappend(","); }
    switch (ethernetBoards[ethernetType].eth_clk_mode)  {
      case ETH_CLOCK_GPIO0_IN:
      case ETH_CLOCK_GPIO0_OUT:
        oappend(SET_F("0"));
        break;
      case ETH_CLOCK_GPIO16_OUT:
        oappend(SET_F("16"));
        break;
      case ETH_CLOCK_GPIO17_OUT:
        oappend(SET_F("17"));
>>>>>>> 28cb3f9d
        break;
    }
  }
  #endif
<<<<<<< HEAD

  dest.print(F("];"));

  // add info for read-only GPIO
  dest.print(F("d.ro_gpio=["));
  #if defined(CONFIG_IDF_TARGET_ESP32S2)
  dest.print(46);
  #elif defined(CONFIG_IDF_TARGET_ESP32S3)
  // none for S3
  #elif defined(CONFIG_IDF_TARGET_ESP32C3)
  // none for C3
  #elif defined(ESP32)
  dest.print(F("34,35,36,37,38,39"));
  #else
  // none for ESP8266
  #endif
  dest.print(F("];"));

  // add info about max. # of pins
  dest.print(F("d.max_gpio="));
  #if defined(CONFIG_IDF_TARGET_ESP32S2)
  dest.print(46);
  #elif defined(CONFIG_IDF_TARGET_ESP32S3)
  dest.print(48);
  #elif defined(CONFIG_IDF_TARGET_ESP32C3)
  dest.print(21);
  #elif defined(ESP32)
  dest.print(39);
  #else
  dest.print(16);
  #endif
  dest.print(F(";"));
=======
  oappend(SET_F("];")); // rsvd

  // add info for read-only GPIO
  oappend(SET_F("d.ro_gpio=["));
  bool firstPin = true;
  for (unsigned i = 0; i < WLED_NUM_PINS; i++) {
    if (pinManager.isReadOnlyPin(i)) {
      // No comma before the first pin
      if (!firstPin) oappend(SET_F(","));
      oappendi(i);
      firstPin = false;
    }
  }
  oappend(SET_F("];"));

  // add info about max. # of pins
  oappend(SET_F("d.max_gpio="));
  oappendi(WLED_NUM_PINS);
  oappend(SET_F(";"));
>>>>>>> 28cb3f9d
}

//get values for settings form in javascript
void getSettingsJS(byte subPage, Print& dest)
{
  //0: menu 1: wifi 2: leds 3: ui 4: sync 5: time 6: sec
<<<<<<< HEAD
  DEBUG_PRINT(F("settings resp"));
  DEBUG_PRINTLN(subPage);
=======
  DEBUG_PRINTF_P(PSTR("settings resp %u\n"), (unsigned)subPage);
  obuf = dest;
  olen = 0;
>>>>>>> 28cb3f9d

  if (subPage <0 || subPage >10) return;

  if (subPage == SUBPAGE_MENU)
  {
  #ifdef WLED_DISABLE_2D // include only if 2D is not compiled in
    dest.print(F("gId('2dbtn').style.display='none';"));
  #endif
  #ifdef WLED_ENABLE_DMX // include only if DMX is enabled
    dest.print(F("gId('dmxbtn').style.display='';"));
  #endif
  }

  if (subPage == SUBPAGE_WIFI)
  {
    size_t l;
    dest.printf_P(PSTR("resetWiFi(%d);"), WLED_MAX_WIFI_COUNT);
    for (size_t n = 0; n < multiWiFi.size(); n++) {
      l = strlen(multiWiFi[n].clientPass);
      char fpass[l+1]; //fill password field with ***
      fpass[l] = 0;
      memset(fpass,'*',l);
      dest.printf_P(PSTR("addWiFi(\"%s\",\",%s\",0x%X,0x%X,0x%X);"),
        multiWiFi[n].clientSSID,
        fpass,
        (uint32_t) multiWiFi[n].staticIP, // explicit cast required as this is a struct
        (uint32_t) multiWiFi[n].staticGW,
        (uint32_t) multiWiFi[n].staticSN);
    }

    printSetFormValue(dest,PSTR("D0"),dnsAddress[0]);
    printSetFormValue(dest,PSTR("D1"),dnsAddress[1]);
    printSetFormValue(dest,PSTR("D2"),dnsAddress[2]);
    printSetFormValue(dest,PSTR("D3"),dnsAddress[3]);

    printSetFormValue(dest,PSTR("CM"),cmDNS);
    printSetFormIndex(dest,PSTR("AB"),apBehavior);
    printSetFormValue(dest,PSTR("AS"),apSSID);
    printSetFormCheckbox(dest,PSTR("AH"),apHide);

    l = strlen(apPass);
    char fapass[l+1]; //fill password field with ***
    fapass[l] = 0;
    memset(fapass,'*',l);
    printSetFormValue(dest,PSTR("AP"),fapass);

    printSetFormValue(dest,PSTR("AC"),apChannel);
    #ifdef ARDUINO_ARCH_ESP32
    printSetFormValue(dest,PSTR("TX"),txPower);
    #else
    dest.print(F("gId('tx').style.display='none';"));
    #endif
    printSetFormCheckbox(dest,PSTR("FG"),force802_3g);
    printSetFormCheckbox(dest,PSTR("WS"),noWifiSleep);

    #ifndef WLED_DISABLE_ESPNOW
    printSetFormCheckbox(dest,PSTR("RE"),enableESPNow);
    printSetFormValue(dest,PSTR("RMAC"),linked_remote);
    #else
    //hide remote settings if not compiled
    dest.print(F("toggle('ESPNOW');"));  // hide ESP-NOW setting
    #endif

    #ifdef WLED_USE_ETHERNET
    printSetFormValue(dest,PSTR("ETH"),ethernetType);
    #else
    //hide ethernet setting if not compiled in
    dest.print(F("gId('ethd').style.display='none';"));
    #endif

    if (Network.isConnected()) //is connected
    {
      char s[32];
      IPAddress localIP = Network.localIP();
      sprintf(s, "%d.%d.%d.%d", localIP[0], localIP[1], localIP[2], localIP[3]);

      #if defined(ARDUINO_ARCH_ESP32) && defined(WLED_USE_ETHERNET)
      if (Network.isEthernet()) strcat_P(s ,SET_F(" (Ethernet)"));
      #endif
      printSetClassElementHTML(dest,PSTR("sip"),0,s);
    } else
    {
      printSetClassElementHTML(dest,PSTR("sip"),0,(char*)F("Not connected"));
    }

    if (WiFi.softAPIP()[0] != 0) //is active
    {
      char s[16];
      IPAddress apIP = WiFi.softAPIP();
      sprintf(s, "%d.%d.%d.%d", apIP[0], apIP[1], apIP[2], apIP[3]);
      printSetClassElementHTML(dest,PSTR("sip"),1,s);
    } else
    {
      printSetClassElementHTML(dest,PSTR("sip"),1,(char*)F("Not active"));
    }

    #ifndef WLED_DISABLE_ESPNOW
    if (strlen(last_signal_src) > 0) { //Have seen an ESP-NOW Remote
      printSetClassElementHTML(dest,PSTR("rlid"),0,last_signal_src);
    } else if (!enableESPNow) {
      printSetClassElementHTML(dest,PSTR("rlid"),0,(char*)F("(Enable ESP-NOW to listen)"));
    } else {
      printSetClassElementHTML(dest,PSTR("rlid"),0,(char*)F("None"));
    }
    #endif
  }

  if (subPage == SUBPAGE_LEDS)
  {
    char nS[32];

    appendGPIOinfo(dest);

    oappend(SET_F("d.ledTypes=")); oappend(BusManager::getLEDTypesJSONString().c_str()); oappend(";");

    // set limits
    dest.printf_P(PSTR("bLimits(%d,%d,%d,%d,%d,%d,%d,%d);"),
      WLED_MAX_BUSSES,
      WLED_MIN_VIRTUAL_BUSSES,
      MAX_LEDS_PER_BUS,
      MAX_LED_MEMORY,
      MAX_LEDS,
      WLED_MAX_COLOR_ORDER_MAPPINGS,
      WLED_MAX_DIGITAL_CHANNELS,
      WLED_MAX_ANALOG_CHANNELS
    );

    printSetFormCheckbox(dest,PSTR("MS"),strip.autoSegments);
    printSetFormCheckbox(dest,PSTR("CCT"),strip.correctWB);
    printSetFormCheckbox(dest,PSTR("IC"),cctICused);
    printSetFormCheckbox(dest,PSTR("CR"),strip.cctFromRgb);
    printSetFormValue(dest,PSTR("CB"),strip.cctBlending);
    printSetFormValue(dest,PSTR("FR"),strip.getTargetFps());
    printSetFormValue(dest,PSTR("AW"),Bus::getGlobalAWMode());
    printSetFormCheckbox(dest,PSTR("LD"),useGlobalLedBuffer);

    unsigned sumMa = 0;
    for (int s = 0; s < BusManager::getNumBusses(); s++) {
      Bus* bus = BusManager::getBus(s);
      if (bus == nullptr) continue;
      int offset = s < 10 ? 48 : 55;
      char lp[4] = "L0"; lp[2] = offset+s; lp[3] = 0; //ascii 0-9 //strip data pin
      char lc[4] = "LC"; lc[2] = offset+s; lc[3] = 0; //strip length
      char co[4] = "CO"; co[2] = offset+s; co[3] = 0; //strip color order
      char lt[4] = "LT"; lt[2] = offset+s; lt[3] = 0; //strip type
      char ls[4] = "LS"; ls[2] = offset+s; ls[3] = 0; //strip start LED
      char cv[4] = "CV"; cv[2] = offset+s; cv[3] = 0; //strip reverse
      char sl[4] = "SL"; sl[2] = offset+s; sl[3] = 0; //skip 1st LED
      char rf[4] = "RF"; rf[2] = offset+s; rf[3] = 0; //off refresh
      char aw[4] = "AW"; aw[2] = offset+s; aw[3] = 0; //auto white mode
      char wo[4] = "WO"; wo[2] = offset+s; wo[3] = 0; //swap channels
      char sp[4] = "SP"; sp[2] = offset+s; sp[3] = 0; //bus clock speed
      char la[4] = "LA"; la[2] = offset+s; la[3] = 0; //LED current
      char ma[4] = "MA"; ma[2] = offset+s; ma[3] = 0; //max per-port PSU current
      dest.print(F("addLEDs(1);"));
      uint8_t pins[5];
      int nPins = bus->getPins(pins);
      for (int i = 0; i < nPins; i++) {
        lp[1] = offset+i;
<<<<<<< HEAD
        if (pinManager.isPinOk(pins[i]) || IS_VIRTUAL(bus->getType())) printSetFormValue(dest,lp,pins[i]);
=======
        if (pinManager.isPinOk(pins[i]) || bus->isVirtual()) sappend('v',lp,pins[i]);
>>>>>>> 28cb3f9d
      }
      printSetFormValue(dest,lc,bus->getLength());
      printSetFormValue(dest,lt,bus->getType());
      printSetFormValue(dest,co,bus->getColorOrder() & 0x0F);
      printSetFormValue(dest,ls,bus->getStart());
      printSetFormCheckbox(dest,cv,bus->isReversed());
      printSetFormValue(dest,sl,bus->skippedLeds());
      printSetFormCheckbox(dest,rf,bus->isOffRefreshRequired());
      printSetFormValue(dest,aw,bus->getAutoWhiteMode());
      printSetFormValue(dest,wo,bus->getColorOrder() >> 4);
      unsigned speed = bus->getFrequency();
      if (bus->isPWM()) {
        switch (speed) {
          case WLED_PWM_FREQ/2    : speed = 0; break;
          case WLED_PWM_FREQ*2/3  : speed = 1; break;
          default:
          case WLED_PWM_FREQ      : speed = 2; break;
          case WLED_PWM_FREQ*2    : speed = 3; break;
          case WLED_PWM_FREQ*10/3 : speed = 4; break; // uint16_t max (19531 * 3.333)
        }
      } else if (bus->is2Pin()) {
        switch (speed) {
          case  1000 : speed = 0; break;
          case  2000 : speed = 1; break;
          default:
          case  5000 : speed = 2; break;
          case 10000 : speed = 3; break;
          case 20000 : speed = 4; break;
        }
      }
      printSetFormValue(dest,sp,speed);
      printSetFormValue(dest,la,bus->getLEDCurrent());
      printSetFormValue(dest,ma,bus->getMaxCurrent());
      sumMa += bus->getMaxCurrent();
    }
    printSetFormValue(dest,PSTR("MA"),BusManager::ablMilliampsMax() ? BusManager::ablMilliampsMax() : sumMa);
    printSetFormCheckbox(dest,PSTR("ABL"),BusManager::ablMilliampsMax() || sumMa > 0);
    printSetFormCheckbox(dest,PSTR("PPL"),!BusManager::ablMilliampsMax() && sumMa > 0);

    dest.printf_P(PSTR("resetCOM(%d);"), WLED_MAX_COLOR_ORDER_MAPPINGS);
    const ColorOrderMap& com = BusManager::getColorOrderMap();
    for (int s = 0; s < com.count(); s++) {
      const ColorOrderMapEntry* entry = com.get(s);
      if (entry == nullptr) break;
      dest.printf_P(PSTR("addCOM(%d,%d,%d);"), entry->start, entry->len, entry->colorOrder);
    }

    printSetFormValue(dest,PSTR("CA"),briS);

    printSetFormCheckbox(dest,PSTR("BO"),turnOnAtBoot);
    printSetFormValue(dest,PSTR("BP"),bootPreset);

    printSetFormCheckbox(dest,PSTR("GB"),gammaCorrectBri);
    printSetFormCheckbox(dest,PSTR("GC"),gammaCorrectCol);
    dtostrf(gammaCorrectVal,3,1,nS); printSetFormValue(dest,PSTR("GV"),nS);
    printSetFormCheckbox(dest,PSTR("TF"),fadeTransition);
    printSetFormCheckbox(dest,PSTR("EB"),modeBlending);
    printSetFormValue(dest,PSTR("TD"),transitionDelayDefault);
    printSetFormCheckbox(dest,PSTR("PF"),strip.paletteFade);
    printSetFormValue(dest,PSTR("TP"),randomPaletteChangeTime);
    printSetFormCheckbox(dest,PSTR("TH"),useHarmonicRandomPalette);
    printSetFormValue(dest,PSTR("BF"),briMultiplier);
    printSetFormValue(dest,PSTR("TB"),nightlightTargetBri);
    printSetFormValue(dest,PSTR("TL"),nightlightDelayMinsDefault);
    printSetFormValue(dest,PSTR("TW"),nightlightMode);
    printSetFormIndex(dest,PSTR("PB"),strip.paletteBlend);
    printSetFormValue(dest,PSTR("RL"),rlyPin);
    printSetFormCheckbox(dest,PSTR("RM"),rlyMde);
    printSetFormCheckbox(dest,PSTR("RO"),rlyOpenDrain);
    for (int i = 0; i < WLED_MAX_BUTTONS; i++) {
      dest.printf_P(PSTR("addBtn(%d,%d,%d);"), i, btnPin[i], buttonType[i]);
    }
    printSetFormCheckbox(dest,PSTR("IP"),disablePullUp);
    printSetFormValue(dest,PSTR("TT"),touchThreshold);
#ifndef WLED_DISABLE_INFRARED
    printSetFormValue(dest,PSTR("IR"),irPin);
    printSetFormValue(dest,PSTR("IT"),irEnabled);
#endif    
    printSetFormCheckbox(dest,PSTR("MSO"),!irApplyToAllSelected);
  }

  if (subPage == SUBPAGE_UI)
  {
    printSetFormValue(dest,PSTR("DS"),serverDescription);
    printSetFormCheckbox(dest,PSTR("SU"),simplifiedUI);
  }

  if (subPage == SUBPAGE_SYNC)
  {
    [[maybe_unused]] char nS[32];
    printSetFormValue(dest,PSTR("UP"),udpPort);
    printSetFormValue(dest,PSTR("U2"),udpPort2);
  #ifndef WLED_DISABLE_ESPNOW
    if (enableESPNow) printSetFormCheckbox(dest,PSTR("EN"),useESPNowSync);
    else              dest.print(F("toggle('ESPNOW');"));  // hide ESP-NOW setting
  #else
    dest.print(F("toggle('ESPNOW');"));  // hide ESP-NOW setting
  #endif
    printSetFormValue(dest,PSTR("GS"),syncGroups);
    printSetFormValue(dest,PSTR("GR"),receiveGroups);

    printSetFormCheckbox(dest,PSTR("RB"),receiveNotificationBrightness);
    printSetFormCheckbox(dest,PSTR("RC"),receiveNotificationColor);
    printSetFormCheckbox(dest,PSTR("RX"),receiveNotificationEffects);
    printSetFormCheckbox(dest,PSTR("SO"),receiveSegmentOptions);
    printSetFormCheckbox(dest,PSTR("SG"),receiveSegmentBounds);
    printSetFormCheckbox(dest,PSTR("SS"),sendNotifications);
    printSetFormCheckbox(dest,PSTR("SD"),notifyDirect);
    printSetFormCheckbox(dest,PSTR("SB"),notifyButton);
    printSetFormCheckbox(dest,PSTR("SH"),notifyHue);
    printSetFormValue(dest,PSTR("UR"),udpNumRetries);

    printSetFormCheckbox(dest,PSTR("NL"),nodeListEnabled);
    printSetFormCheckbox(dest,PSTR("NB"),nodeBroadcastEnabled);

    printSetFormCheckbox(dest,PSTR("RD"),receiveDirect);
    printSetFormCheckbox(dest,PSTR("MO"),useMainSegmentOnly);
    printSetFormCheckbox(dest,PSTR("RLM"),realtimeRespectLedMaps);
    printSetFormValue(dest,PSTR("EP"),e131Port);
    printSetFormCheckbox(dest,PSTR("ES"),e131SkipOutOfSequence);
    printSetFormCheckbox(dest,PSTR("EM"),e131Multicast);
    printSetFormValue(dest,PSTR("EU"),e131Universe);
    printSetFormValue(dest,PSTR("DA"),DMXAddress);
    printSetFormValue(dest,PSTR("XX"),DMXSegmentSpacing);
    printSetFormValue(dest,PSTR("PY"),e131Priority);
    printSetFormValue(dest,PSTR("DM"),DMXMode);
    printSetFormValue(dest,PSTR("ET"),realtimeTimeoutMs);
    printSetFormCheckbox(dest,PSTR("FB"),arlsForceMaxBri);
    printSetFormCheckbox(dest,PSTR("RG"),arlsDisableGammaCorrection);
    printSetFormValue(dest,PSTR("WO"),arlsOffset);
    #ifndef WLED_DISABLE_ALEXA
    printSetFormCheckbox(dest,PSTR("AL"),alexaEnabled);
    printSetFormValue(dest,PSTR("AI"),alexaInvocationName);
    printSetFormCheckbox(dest,PSTR("SA"),notifyAlexa);
    printSetFormValue(dest,PSTR("AP"),alexaNumPresets);
    #else
    dest.print(F("toggle('Alexa');"));  // hide Alexa settings
    #endif

    #ifndef WLED_DISABLE_MQTT
    printSetFormCheckbox(dest,PSTR("MQ"),mqttEnabled);
    printSetFormValue(dest,PSTR("MS"),mqttServer);
    printSetFormValue(dest,PSTR("MQPORT"),mqttPort);
    printSetFormValue(dest,PSTR("MQUSER"),mqttUser);
    byte l = strlen(mqttPass);
    char fpass[l+1]; //fill password field with ***
    fpass[l] = 0;
    memset(fpass,'*',l);
    printSetFormValue(dest,PSTR("MQPASS"),fpass);
    printSetFormValue(dest,PSTR("MQCID"),mqttClientID);
    printSetFormValue(dest,PSTR("MD"),mqttDeviceTopic);
    printSetFormValue(dest,PSTR("MG"),mqttGroupTopic);
    printSetFormCheckbox(dest,PSTR("BM"),buttonPublishMqtt);
    printSetFormCheckbox(dest,PSTR("RT"),retainMqttMsg);
    dest.printf_P(PSTR("d.Sf.MD.maxlength=%d;d.Sf.MG.maxlength=%d;d.Sf.MS.maxlength=%d;"),
                  MQTT_MAX_TOPIC_LEN, MQTT_MAX_TOPIC_LEN, MQTT_MAX_SERVER_LEN);
    #else
    dest.print(F("toggle('MQTT');"));    // hide MQTT settings
    #endif

    #ifndef WLED_DISABLE_HUESYNC
    printSetFormValue(dest,PSTR("H0"),hueIP[0]);
    printSetFormValue(dest,PSTR("H1"),hueIP[1]);
    printSetFormValue(dest,PSTR("H2"),hueIP[2]);
    printSetFormValue(dest,PSTR("H3"),hueIP[3]);
    printSetFormValue(dest,PSTR("HL"),huePollLightId);
    printSetFormValue(dest,PSTR("HI"),huePollIntervalMs);
    printSetFormCheckbox(dest,PSTR("HP"),huePollingEnabled);
    printSetFormCheckbox(dest,PSTR("HO"),hueApplyOnOff);
    printSetFormCheckbox(dest,PSTR("HB"),hueApplyBri);
    printSetFormCheckbox(dest,PSTR("HC"),hueApplyColor);
    char hueErrorString[25];
    switch (hueError)
    {
      case HUE_ERROR_INACTIVE     : strcpy_P(hueErrorString,PSTR("Inactive"));                break;
      case HUE_ERROR_ACTIVE       : strcpy_P(hueErrorString,PSTR("Active"));                  break;
      case HUE_ERROR_UNAUTHORIZED : strcpy_P(hueErrorString,PSTR("Unauthorized"));            break;
      case HUE_ERROR_LIGHTID      : strcpy_P(hueErrorString,PSTR("Invalid light ID"));        break;
      case HUE_ERROR_PUSHLINK     : strcpy_P(hueErrorString,PSTR("Link button not pressed")); break;
      case HUE_ERROR_JSON_PARSING : strcpy_P(hueErrorString,PSTR("JSON parsing error"));      break;
      case HUE_ERROR_TIMEOUT      : strcpy_P(hueErrorString,PSTR("Timeout"));                 break;
      default: sprintf_P(hueErrorString,PSTR("Bridge Error %i"),hueError);
    }

    printSetClassElementHTML(dest,PSTR("sip"),0,hueErrorString);
    #else
    dest.print(F("toggle('Hue');"));    // hide Hue Sync settings
    #endif
    printSetFormValue(dest,PSTR("BD"),serialBaud);
  }

  if (subPage == SUBPAGE_TIME)
  {
    printSetFormCheckbox(dest,PSTR("NT"),ntpEnabled);
    printSetFormValue(dest,PSTR("NS"),ntpServerName);
    printSetFormCheckbox(dest,PSTR("CF"),!useAMPM);
    printSetFormIndex(dest,PSTR("TZ"),currentTimezone);
    printSetFormValue(dest,PSTR("UO"),utcOffsetSecs);
    char tm[32];
    dtostrf(longitude,4,2,tm);
    printSetFormValue(dest,PSTR("LN"),tm);
    dtostrf(latitude,4,2,tm);
    printSetFormValue(dest,PSTR("LT"),tm);
    getTimeString(tm);
    printSetClassElementHTML(dest,PSTR("times"),0,tm);
    if ((int)(longitude*10.0f) || (int)(latitude*10.0f)) {
      sprintf_P(tm, PSTR("Sunrise: %02d:%02d Sunset: %02d:%02d"), hour(sunrise), minute(sunrise), hour(sunset), minute(sunset));
      printSetClassElementHTML(dest,PSTR("times"),1,tm);
    }
    printSetFormCheckbox(dest,PSTR("OL"),overlayCurrent);
    printSetFormValue(dest,PSTR("O1"),overlayMin);
    printSetFormValue(dest,PSTR("O2"),overlayMax);
    printSetFormValue(dest,PSTR("OM"),analogClock12pixel);
    printSetFormCheckbox(dest,PSTR("OS"),analogClockSecondsTrail);
    printSetFormCheckbox(dest,PSTR("O5"),analogClock5MinuteMarks);
    printSetFormCheckbox(dest,PSTR("OB"),analogClockSolidBlack);

    printSetFormCheckbox(dest,PSTR("CE"),countdownMode);
    printSetFormValue(dest,PSTR("CY"),countdownYear);
    printSetFormValue(dest,PSTR("CI"),countdownMonth);
    printSetFormValue(dest,PSTR("CD"),countdownDay);
    printSetFormValue(dest,PSTR("CH"),countdownHour);
    printSetFormValue(dest,PSTR("CM"),countdownMin);
    printSetFormValue(dest,PSTR("CS"),countdownSec);

    printSetFormValue(dest,PSTR("A0"),macroAlexaOn);
    printSetFormValue(dest,PSTR("A1"),macroAlexaOff);
    printSetFormValue(dest,PSTR("MC"),macroCountdown);
    printSetFormValue(dest,PSTR("MN"),macroNl);
    for (unsigned i=0; i<WLED_MAX_BUTTONS; i++) {
      dest.printf_P(PSTR("addRow(%d,%d,%d,%d);"), i, macroButton[i], macroLongPress[i], macroDoublePress[i]);
    }

    char k[4];
    k[2] = 0; //Time macros
    for (int i = 0; i<10; i++)
    {
      k[1] = 48+i; //ascii 0,1,2,3
      if (i<8) { k[0] = 'H'; printSetFormValue(dest,k,timerHours[i]); }
      k[0] = 'N'; printSetFormValue(dest,k,timerMinutes[i]);
      k[0] = 'T'; printSetFormValue(dest,k,timerMacro[i]);
      k[0] = 'W'; printSetFormValue(dest,k,timerWeekday[i]);
      if (i<8) {
        k[0] = 'M'; printSetFormValue(dest,k,(timerMonth[i] >> 4) & 0x0F);
				k[0] = 'P'; printSetFormValue(dest,k,timerMonth[i] & 0x0F);
        k[0] = 'D'; printSetFormValue(dest,k,timerDay[i]);
				k[0] = 'E'; printSetFormValue(dest,k,timerDayEnd[i]);
      }
    }
  }

  if (subPage == SUBPAGE_SEC)
  {
    byte l = strlen(settingsPIN);
    char fpass[l+1]; //fill PIN field with 0000
    fpass[l] = 0;
    memset(fpass,'0',l);
    printSetFormValue(dest,PSTR("PIN"),fpass);
    printSetFormCheckbox(dest,PSTR("NO"),otaLock);
    printSetFormCheckbox(dest,PSTR("OW"),wifiLock);
    printSetFormCheckbox(dest,PSTR("AO"),aOtaEnabled);
    char msg_buf[256];
    snprintf_P(msg_buf,sizeof(msg_buf), PSTR("WLED %s (build %d)"), versionString, VERSION);
    printSetClassElementHTML(dest,PSTR("sip"),0,msg_buf);
    dest.printf_P(PSTR("sd=\"%s\";"), serverDescription);
  }

  #ifdef WLED_ENABLE_DMX // include only if DMX is enabled
  if (subPage == SUBPAGE_DMX)
  {
    printSetFormValue(dest,PSTR("PU"),e131ProxyUniverse);

    printSetFormValue(dest,PSTR("CN"),DMXChannels);
    printSetFormValue(dest,PSTR("CG"),DMXGap);
    printSetFormValue(dest,PSTR("CS"),DMXStart);
    printSetFormValue(dest,PSTR("SL"),DMXStartLED);

    printSetFormIndex(dest,PSTR("CH1"),DMXFixtureMap[0]);
    printSetFormIndex(dest,PSTR("CH2"),DMXFixtureMap[1]);
    printSetFormIndex(dest,PSTR("CH3"),DMXFixtureMap[2]);
    printSetFormIndex(dest,PSTR("CH4"),DMXFixtureMap[3]);
    printSetFormIndex(dest,PSTR("CH5"),DMXFixtureMap[4]);
    printSetFormIndex(dest,PSTR("CH6"),DMXFixtureMap[5]);
    printSetFormIndex(dest,PSTR("CH7"),DMXFixtureMap[6]);
    printSetFormIndex(dest,PSTR("CH8"),DMXFixtureMap[7]);
    printSetFormIndex(dest,PSTR("CH9"),DMXFixtureMap[8]);
    printSetFormIndex(dest,PSTR("CH10"),DMXFixtureMap[9]);
    printSetFormIndex(dest,PSTR("CH11"),DMXFixtureMap[10]);
    printSetFormIndex(dest,PSTR("CH12"),DMXFixtureMap[11]);
    printSetFormIndex(dest,PSTR("CH13"),DMXFixtureMap[12]);
    printSetFormIndex(dest,PSTR("CH14"),DMXFixtureMap[13]);
    printSetFormIndex(dest,PSTR("CH15"),DMXFixtureMap[14]);
  }
  #endif

  if (subPage == SUBPAGE_UM) //usermods
  {
    appendGPIOinfo(dest);
    dest.printf_P(PSTR("numM=%d;"), usermods.getModCount());
    printSetFormValue(dest,PSTR("SDA"),i2c_sda);
    printSetFormValue(dest,PSTR("SCL"),i2c_scl);
    printSetFormValue(dest,PSTR("MOSI"),spi_mosi);
    printSetFormValue(dest,PSTR("MISO"),spi_miso);
    printSetFormValue(dest,PSTR("SCLK"),spi_sclk);
    dest.printf_P(PSTR("addInfo('SDA','%d');"
                 "addInfo('SCL','%d');"
                 "addInfo('MOSI','%d');"
                 "addInfo('MISO','%d');"
                 "addInfo('SCLK','%d');"),
      HW_PIN_SDA, HW_PIN_SCL, HW_PIN_DATASPI, HW_PIN_MISOSPI, HW_PIN_CLOCKSPI
    );
    usermods.appendConfigData(dest);
  }

  if (subPage == SUBPAGE_UPDATE) // update
  {
    char msg[256];
    snprintf_P(msg, sizeof(msg), PSTR("WLED %s<br>%s<br>(%s build %d)"),
      versionString,
      releaseString,
#if defined(ARDUINO_ARCH_ESP32)
      ESP.getChipModel(),
#else
      F("esp8266"),
  #endif
      VERSION
    );

    printSetClassElementHTML(dest,PSTR("sip"),0,msg);
  }

  if (subPage == SUBPAGE_2D) // 2D matrices
  {
    printSetFormValue(dest,PSTR("SOMP"),strip.isMatrix);
    #ifndef WLED_DISABLE_2D
    dest.printf_P(PSTR("maxPanels=%d;"),WLED_MAX_PANELS);
    dest.print(F("resetPanels();"));
    if (strip.isMatrix) {
      if(strip.panels>0){
        printSetFormValue(dest,PSTR("PW"),strip.panel[0].width); //Set generator Width and Height to first panel size for convenience
        printSetFormValue(dest,PSTR("PH"),strip.panel[0].height);
      }
      printSetFormValue(dest,PSTR("MPC"),strip.panels);
      // panels
      for (unsigned i=0; i<strip.panels; i++) {
        char n[5];
        dest.print(F("addPanel("));
        dest.print(itoa(i,n,10));
        dest.print(F(");"));
        char pO[8] = { '\0' };
        snprintf_P(pO, 7, PSTR("P%d"), i);       // MAX_PANELS is 64 so pO will always only be 4 characters or less
        pO[7] = '\0';
        unsigned l = strlen(pO);
        // create P0B, P1B, ..., P63B, etc for other PxxX
        pO[l] = 'B'; printSetFormValue(dest,pO,strip.panel[i].bottomStart);
        pO[l] = 'R'; printSetFormValue(dest,pO,strip.panel[i].rightStart);
        pO[l] = 'V'; printSetFormValue(dest,pO,strip.panel[i].vertical);
        pO[l] = 'S'; printSetFormCheckbox(dest,pO,strip.panel[i].serpentine);
        pO[l] = 'X'; printSetFormValue(dest,pO,strip.panel[i].xOffset);
        pO[l] = 'Y'; printSetFormValue(dest,pO,strip.panel[i].yOffset);
        pO[l] = 'W'; printSetFormValue(dest,pO,strip.panel[i].width);
        pO[l] = 'H'; printSetFormValue(dest,pO,strip.panel[i].height);
      }
    }
    #else
    dest.print(F("gId(\"somp\").remove(1);")); // remove 2D option from dropdown
    #endif
  }
}<|MERGE_RESOLUTION|>--- conflicted
+++ resolved
@@ -72,16 +72,9 @@
   }
 }
 
-<<<<<<< HEAD
 void appendGPIOinfo(Print& dest) {
+  // add usermod pins as d.um_p array
   dest.print(F("d.um_p=[-1")); // has to have 1 element
-=======
-void appendGPIOinfo() {
-  char nS[8];
-
-  // add usermod pins as d.um_p array
-  oappend(SET_F("d.um_p=[-1")); // has to have 1 element
->>>>>>> 28cb3f9d
   if (i2c_sda > -1 && i2c_scl > -1) {
     dest.printf_P(PSTR(",%d,%d"), i2c_sda, i2c_scl);
   }
@@ -98,150 +91,64 @@
   }
   dest.print(F("];"));
 
-<<<<<<< HEAD
-  // add reserved and usermod pins as d.um_p array
-  #if defined(CONFIG_IDF_TARGET_ESP32S2)
-  dest.print(F("d.rsvd=[22,23,24,25,26,27,28,29,30,31,32"));
-  #elif defined(CONFIG_IDF_TARGET_ESP32S3)
-  dest.print(F("d.rsvd=[19,20,22,23,24,25,26,27,28,29,30,31,32"));  // includes 19+20 for USB OTG (JTAG)
-  if (psramFound()) dest.print(F(",33,34,35,36,37")); // in use for "octal" PSRAM or "octal" FLASH -seems that octal PSRAM is very common on S3.
-  #elif defined(CONFIG_IDF_TARGET_ESP32C3)
-  dest.print(F("d.rsvd=[11,12,13,14,15,16,17"));
-  #elif defined(ESP32)
-  dest.print(F("d.rsvd=[6,7,8,9,10,11,24,28,29,30,31,37,38"));
-  if (!pinManager.isPinOk(16,false)) dest.print(F(",16")); // covers PICO & WROVER
-  if (!pinManager.isPinOk(17,false)) dest.print(F(",17")); // covers PICO & WROVER
-  #else
-  dest.print(F("d.rsvd=[6,7,8,9,10,11"));
-  #endif
-
-  #ifdef WLED_ENABLE_DMX
-  dest.print(F(",2")); // DMX hardcoded pin
-=======
   // add reserved (unusable) pins
-  oappend(SET_F("d.rsvd=["));
+  dest.print(PSTR("d.rsvd=["));
   for (unsigned i = 0; i < WLED_NUM_PINS; i++) {
     if (!pinManager.isPinOk(i, false)) {  // include readonly pins
-      oappendi(i); oappend(",");
+      dest.printf_P(PSTR("%d,"),i);
     }
   }
   #ifdef WLED_ENABLE_DMX
-  oappend(SET_F("2,")); // DMX hardcoded pin
->>>>>>> 28cb3f9d
+  dest.print(F("2,")); // DMX hardcoded pin
   #endif
   #if defined(WLED_DEBUG) && !defined(WLED_DEBUG_HOST)
-<<<<<<< HEAD
-  dest.printf_P(PSTR(",%d"),hardwareTX); // debug output (TX) pin
-=======
-  oappend(itoa(hardwareTX,nS,10)); oappend(","); // debug output (TX) pin
->>>>>>> 28cb3f9d
+  dest.printf_P(PSTR("%d,"),hardwareTX); // debug output (TX) pin
   #endif
   //Note: Using pin 3 (RX) disables Adalight / Serial JSON
   #ifdef WLED_USE_ETHERNET
   if (ethernetType != WLED_ETH_NONE && ethernetType < WLED_NUM_ETH_TYPES) {
-<<<<<<< HEAD
-    for (unsigned p=0; p<WLED_ETH_RSVD_PINS_COUNT; p++) { dest.printf(",%d",esp32_nonconfigurable_ethernet_pins[p].pin); }
-    if (ethernetBoards[ethernetType].eth_power>=0)     { dest.printf(",%d", ethernetBoards[ethernetType].eth_power); }
-    if (ethernetBoards[ethernetType].eth_mdc>=0)       { dest.printf(",%d", ethernetBoards[ethernetType].eth_mdc); }
-    if (ethernetBoards[ethernetType].eth_mdio>=0)      { dest.printf(",%d", ethernetBoards[ethernetType].eth_mdio); }
+    for (unsigned p=0; p<WLED_ETH_RSVD_PINS_COUNT; p++) { dest.printf("%d,",esp32_nonconfigurable_ethernet_pins[p].pin); }
+    if (ethernetBoards[ethernetType].eth_power>=0)     { dest.printf("%d,", ethernetBoards[ethernetType].eth_power); }
+    if (ethernetBoards[ethernetType].eth_mdc>=0)       { dest.printf("%d,", ethernetBoards[ethernetType].eth_mdc); }
+    if (ethernetBoards[ethernetType].eth_mdio>=0)      { dest.printf("%d,", ethernetBoards[ethernetType].eth_mdio); }
     switch (ethernetBoards[ethernetType].eth_clk_mode) {
       case ETH_CLOCK_GPIO0_IN:
       case ETH_CLOCK_GPIO0_OUT:
-        dest.print(F(",0"));
+        dest.print(F("0"));
         break;
       case ETH_CLOCK_GPIO16_OUT:
-        dest.print(F(",16"));
+        dest.print(F("16"));
         break;
       case ETH_CLOCK_GPIO17_OUT:
-        dest.print(F(",17"));
-=======
-    for (unsigned p=0; p<WLED_ETH_RSVD_PINS_COUNT; p++) { oappend(itoa(esp32_nonconfigurable_ethernet_pins[p].pin,nS,10)); oappend(","); }
-    if (ethernetBoards[ethernetType].eth_power>=0)      { oappend(itoa(ethernetBoards[ethernetType].eth_power,nS,10)); oappend(","); }
-    if (ethernetBoards[ethernetType].eth_mdc>=0)        { oappend(itoa(ethernetBoards[ethernetType].eth_mdc,nS,10)); oappend(","); }
-    if (ethernetBoards[ethernetType].eth_mdio>=0)       { oappend(itoa(ethernetBoards[ethernetType].eth_mdio,nS,10)); oappend(","); }
-    switch (ethernetBoards[ethernetType].eth_clk_mode)  {
-      case ETH_CLOCK_GPIO0_IN:
-      case ETH_CLOCK_GPIO0_OUT:
-        oappend(SET_F("0"));
+        dest.print(F("17"));
         break;
-      case ETH_CLOCK_GPIO16_OUT:
-        oappend(SET_F("16"));
-        break;
-      case ETH_CLOCK_GPIO17_OUT:
-        oappend(SET_F("17"));
->>>>>>> 28cb3f9d
-        break;
-    }
-  }
-  #endif
-<<<<<<< HEAD
-
-  dest.print(F("];"));
+    }
+  }
+  #endif
+  dest.print(F("];")); // rsvd
 
   // add info for read-only GPIO
-  dest.print(F("d.ro_gpio=["));
-  #if defined(CONFIG_IDF_TARGET_ESP32S2)
-  dest.print(46);
-  #elif defined(CONFIG_IDF_TARGET_ESP32S3)
-  // none for S3
-  #elif defined(CONFIG_IDF_TARGET_ESP32C3)
-  // none for C3
-  #elif defined(ESP32)
-  dest.print(F("34,35,36,37,38,39"));
-  #else
-  // none for ESP8266
-  #endif
-  dest.print(F("];"));
-
-  // add info about max. # of pins
-  dest.print(F("d.max_gpio="));
-  #if defined(CONFIG_IDF_TARGET_ESP32S2)
-  dest.print(46);
-  #elif defined(CONFIG_IDF_TARGET_ESP32S3)
-  dest.print(48);
-  #elif defined(CONFIG_IDF_TARGET_ESP32C3)
-  dest.print(21);
-  #elif defined(ESP32)
-  dest.print(39);
-  #else
-  dest.print(16);
-  #endif
-  dest.print(F(";"));
-=======
-  oappend(SET_F("];")); // rsvd
-
-  // add info for read-only GPIO
-  oappend(SET_F("d.ro_gpio=["));
+  dest.print(PSTR("d.ro_gpio=["));
   bool firstPin = true;
   for (unsigned i = 0; i < WLED_NUM_PINS; i++) {
     if (pinManager.isReadOnlyPin(i)) {
       // No comma before the first pin
-      if (!firstPin) oappend(SET_F(","));
-      oappendi(i);
+      if (!firstPin) dest.print(',');
+      dest.print(i);
       firstPin = false;
     }
   }
-  oappend(SET_F("];"));
+  dest.print(PSTR("];"));
 
   // add info about max. # of pins
-  oappend(SET_F("d.max_gpio="));
-  oappendi(WLED_NUM_PINS);
-  oappend(SET_F(";"));
->>>>>>> 28cb3f9d
+  dest.printf_P(PSTR("d.max_gpio=%d;"),WLED_NUM_PINS);
 }
 
 //get values for settings form in javascript
 void getSettingsJS(byte subPage, Print& dest)
 {
   //0: menu 1: wifi 2: leds 3: ui 4: sync 5: time 6: sec
-<<<<<<< HEAD
-  DEBUG_PRINT(F("settings resp"));
-  DEBUG_PRINTLN(subPage);
-=======
   DEBUG_PRINTF_P(PSTR("settings resp %u\n"), (unsigned)subPage);
-  obuf = dest;
-  olen = 0;
->>>>>>> 28cb3f9d
 
   if (subPage <0 || subPage >10) return;
 
@@ -355,7 +262,7 @@
 
     appendGPIOinfo(dest);
 
-    oappend(SET_F("d.ledTypes=")); oappend(BusManager::getLEDTypesJSONString().c_str()); oappend(";");
+    dest.printf_P(PSTR("d.ledTypes=%s;"), BusManager::getLEDTypesJSONString().c_str());
 
     // set limits
     dest.printf_P(PSTR("bLimits(%d,%d,%d,%d,%d,%d,%d,%d);"),
@@ -401,11 +308,7 @@
       int nPins = bus->getPins(pins);
       for (int i = 0; i < nPins; i++) {
         lp[1] = offset+i;
-<<<<<<< HEAD
-        if (pinManager.isPinOk(pins[i]) || IS_VIRTUAL(bus->getType())) printSetFormValue(dest,lp,pins[i]);
-=======
-        if (pinManager.isPinOk(pins[i]) || bus->isVirtual()) sappend('v',lp,pins[i]);
->>>>>>> 28cb3f9d
+        if (pinManager.isPinOk(pins[i]) || bus->isVirtual()) printSetFormValue(dest,lp,pins[i]);
       }
       printSetFormValue(dest,lc,bus->getLength());
       printSetFormValue(dest,lt,bus->getType());
