#include "wled.h"

/*
 * Sending XML status files to client
 */

//macro to convert F to const
#define SET_F(x)  (const char*)F(x)

//build XML response to HTTP /win API request
void XML_response(AsyncWebServerRequest *request, char* dest)
{
  char sbuf[(dest == nullptr)?1024:1]; //allocate local buffer if none passed
  obuf = (dest == nullptr)? sbuf:dest;

  olen = 0;
  oappend(SET_F("<?xml version=\"1.0\" ?><vs><ac>"));
  oappendi((nightlightActive && nightlightMode > NL_MODE_SET) ? briT : bri);
  oappend(SET_F("</ac>"));

  for (int i = 0; i < 3; i++)
  {
   oappend("<cl>");
   oappendi(col[i]);
   oappend("</cl>");
  }
  for (int i = 0; i < 3; i++)
  {
   oappend("<cs>");
   oappendi(colSec[i]);
   oappend("</cs>");
  }
  oappend(SET_F("<ns>"));
  oappendi(notifyDirect);
  oappend(SET_F("</ns><nr>"));
  oappendi(receiveNotifications);
  oappend(SET_F("</nr><nl>"));
  oappendi(nightlightActive);
  oappend(SET_F("</nl><nf>"));
  oappendi(nightlightMode > NL_MODE_SET);
  oappend(SET_F("</nf><nd>"));
  oappendi(nightlightDelayMins);
  oappend(SET_F("</nd><nt>"));
  oappendi(nightlightTargetBri);
  oappend(SET_F("</nt><sq>"));
  oappendi(soundSquelch);
  oappend(SET_F("</sq><gn>"));
  oappendi(sampleGain);
  oappend(SET_F("</gn><fx>"));
  oappendi(effectCurrent);
  oappend(SET_F("</fx><sx>"));
  oappendi(effectSpeed);
  oappend(SET_F("</sx><ix>"));
  oappendi(effectIntensity);
  oappend(SET_F("</ix><f1>"));
  oappendi(effectFFT1);
  oappend(SET_F("</f1><f2>"));
  oappendi(effectFFT2);
  oappend(SET_F("</f2><f3>"));
  oappendi(effectFFT3);
  oappend(SET_F("</f3><fp>"));
  oappendi(effectPalette);
  oappend(SET_F("</fp><wv>"));
  if (strip.rgbwMode) {
   oappendi(col[3]);
  } else {
   oappend("-1");
  }
  oappend(SET_F("</wv><ws>"));
  oappendi(colSec[3]);
  oappend(SET_F("</ws><ps>"));
  oappendi((currentPreset < 1) ? 0:currentPreset);
  oappend(SET_F("</ps><cy>"));
  oappendi(presetCyclingEnabled);
  oappend(SET_F("</cy><ds>"));
  oappend(serverDescription);
  if (realtimeMode)
  {
    oappend(SET_F(" (live)"));
  }
  oappend(SET_F("</ds><ss>"));
  oappendi(strip.getMainSegmentId());
  oappend(SET_F("</ss></vs>"));
  if (request != nullptr) request->send(200, "text/xml", obuf);
}

void URL_response(AsyncWebServerRequest *request)
{
  char sbuf[256];
  char s2buf[100];
  obuf = s2buf;
  olen = 0;

  char s[16];
  oappend(SET_F("http://"));
  IPAddress localIP = Network.localIP();
  sprintf(s, "%d.%d.%d.%d", localIP[0], localIP[1], localIP[2], localIP[3]);
  oappend(s);

  oappend(SET_F("/win&A="));
  oappendi(bri);
  oappend(SET_F("&CL=h"));
  for (int i = 0; i < 3; i++)
  {
   sprintf(s,"%02X", col[i]);
   oappend(s);
  }
  oappend(SET_F("&C2=h"));
  for (int i = 0; i < 3; i++)
  {
   sprintf(s,"%02X", colSec[i]);
   oappend(s);
  }
  oappend(SET_F("&FX="));
  oappendi(effectCurrent);
  oappend(SET_F("&SX="));
  oappendi(effectSpeed);
  oappend(SET_F("&IX="));
  oappendi(effectIntensity);
  oappend(SET_F("&F1="));
  oappendi(effectFFT1);
  oappend(SET_F("&F2="));
  oappendi(effectFFT2);
  oappend(SET_F("&F3="));
  oappendi(effectFFT3);
  oappend(SET_F("&FP="));
  oappendi(effectPalette);

  obuf = sbuf;
  olen = 0;

  oappend(SET_F("<html><body><a href=\""));
  oappend(s2buf);
  oappend(SET_F("\" target=\"_blank\">"));
  oappend(s2buf);
  oappend(SET_F("</a></body></html>"));

  if (request != nullptr) request->send(200, "text/html", obuf);
}

//append a numeric setting to string buffer
void sappend(char stype, const char* key, int val)
{
  char ds[] = "d.Sf.";

  switch(stype)
  {
    case 'c': //checkbox
      oappend(ds);
      oappend(key);
      oappend(".checked=");
      oappendi(val);
      oappend(";");
      break;
    case 'v': //numeric
      oappend(ds);
      oappend(key);
      oappend(".value=");
      oappendi(val);
      oappend(";");
      break;
    case 'i': //selectedIndex
      oappend(ds);
      oappend(key);
      oappend(SET_F(".selectedIndex="));
      oappendi(val);
      oappend(";");
      break;
  }
}

//append a string setting to buffer
void sappends(char stype, const char* key, char* val)
{
  switch(stype)
  {
    case 's': //string (we can interpret val as char*)
      oappend("d.Sf.");
      oappend(key);
      oappend(".value=\"");
      oappend(val);
      oappend("\";");
      break;
    case 'm': //message
      oappend(SET_F("d.getElementsByClassName"));
      oappend(key);
      oappend(SET_F(".innerHTML=\""));
      oappend(val);
      oappend("\";");
      break;
  }
}


//get values for settings form in javascript
void getSettingsJS(byte subPage, char* dest)
{
  //0: menu 1: wifi 2: leds 3: ui 4: sync 5: time 6: sec
  DEBUG_PRINT(F("settings resp"));
  DEBUG_PRINTLN(subPage);
  obuf = dest;
  olen = 0;

  if (subPage <1 || subPage >8) return;

  if (subPage == 1) {
    sappends('s',SET_F("CS"),clientSSID);

    byte l = strlen(clientPass);
    char fpass[l+1]; //fill password field with ***
    fpass[l] = 0;
    memset(fpass,'*',l);
    sappends('s',SET_F("CP"),fpass);

    char k[3]; k[2] = 0; //IP addresses
    for (int i = 0; i<4; i++)
    {
      k[1] = 48+i; //ascii 0,1,2,3
      k[0] = 'I'; sappend('v',k,staticIP[i]);
      k[0] = 'G'; sappend('v',k,staticGateway[i]);
      k[0] = 'S'; sappend('v',k,staticSubnet[i]);
    }

    sappends('s',SET_F("CM"),cmDNS);
    sappend('i',SET_F("AB"),apBehavior);
    sappends('s',SET_F("AS"),apSSID);
    sappend('c',SET_F("AH"),apHide);

    l = strlen(apPass);
    char fapass[l+1]; //fill password field with ***
    fapass[l] = 0;
    memset(fapass,'*',l);
    sappends('s',SET_F("AP"),fapass);

    sappend('v',SET_F("AC"),apChannel);
    sappend('c',SET_F("WS"),noWifiSleep);

    #ifdef WLED_USE_ETHERNET
    sappend('v',SET_F("ETH"),ethernetType);
    #else
    //hide ethernet setting if not compiled in
    oappend(SET_F("document.getElementById('ethd').style.display='none';"));
    #endif

    if (Network.isConnected()) //is connected
    {
      char s[32];
      IPAddress localIP = Network.localIP();
      sprintf(s, "%d.%d.%d.%d", localIP[0], localIP[1], localIP[2], localIP[3]);

      #if defined(ARDUINO_ARCH_ESP32) && defined(WLED_USE_ETHERNET)
      if (Network.isEthernet()) strcat_P(s ,SET_F(" (Ethernet)"));
      #endif
      sappends('m',SET_F("(\"sip\")[0]"),s);
    } else
    {
      sappends('m',SET_F("(\"sip\")[0]"),(char*)F("Not connected"));
    }

    if (WiFi.softAPIP()[0] != 0) //is active
    {
      char s[16];
      IPAddress apIP = WiFi.softAPIP();
      sprintf(s, "%d.%d.%d.%d", apIP[0], apIP[1], apIP[2], apIP[3]);
      sappends('m',SET_F("(\"sip\")[1]"),s);
    } else
    {
      sappends('m',SET_F("(\"sip\")[1]"),(char*)F("Not active"));
    }
  }

  if (subPage == 2) {
<<<<<<< HEAD
    char nS[3];

    // add usermod pins as d.um_p array (TODO: usermod config shouldn't use state. instead we should load "um" object from cfg.json)
    DynamicJsonDocument doc(JSON_BUFFER_SIZE);
=======
    char nS[8];

    // add usermod pins as d.um_p array (TODO: usermod config shouldn't use state. instead we should load "um" object from cfg.json)
    /*DynamicJsonDocument doc(JSON_BUFFER_SIZE);
>>>>>>> 3460f9d9
    JsonObject mods = doc.createNestedObject(F("mods"));
    usermods.addToJsonState(mods);
    if (!mods.isNull()) {
      uint8_t i=0;
      oappend(SET_F("d.um_p=["));
      for (JsonPair kv : mods) {
        if (strncmp_P(kv.key().c_str(),PSTR("pin_"),4) == 0) {
          if (i++) oappend(SET_F(","));
          oappend(itoa((int)kv.value(),nS,10));
        }
      }
      oappend(SET_F("];"));
<<<<<<< HEAD
    }

    #if defined(WLED_MAX_BUSSES) && WLED_MAX_BUSSES>1
      oappend(SET_F("addLEDs("));
      oappend(itoa(WLED_MAX_BUSSES,nS,10));
      oappend(SET_F(");"));
    #endif

    oappend(SET_F("d.Sf.LC.max=")); //TODO Formula for max LEDs on ESP8266 depending on types. 500 DMA or 1500 UART (about 4kB mem usage)
    #if defined(ESP8266) && LEDPIN == 3
    oappendi(MAX_LEDS_DMA);
    #else
    oappendi(MAX_LEDS);
    #endif
=======
    }*/

    oappend(SET_F("bLimits("));
    oappend(itoa(WLED_MAX_BUSSES,nS,10));
    oappend(",");
    oappend(itoa(MAX_LEDS_PER_BUS,nS,10));
    oappend(",");
    oappend(itoa(MAX_LED_MEMORY,nS,10));
    oappend(SET_F(");"));

    oappend(SET_F("d.Sf.LC.max=")); //TODO Formula for max LEDs on ESP8266 depending on types. 500 DMA or 1500 UART (about 4kB mem usage)
    oappendi(MAX_LEDS);
>>>>>>> 3460f9d9
    oappend(";");

    sappend('v',SET_F("LC"),ledCount);

    for (uint8_t s=0; s < busses.getNumBusses(); s++){
      Bus* bus = busses.getBus(s);
      char lp[4] = "L0"; lp[2] = 48+s; lp[3] = 0; //ascii 0-9 //strip data pin
<<<<<<< HEAD
      char lk[4] = "L1"; lk[2] = 48+s; lk[3] = 0; //strip clock pin. 255 for none
=======
>>>>>>> 3460f9d9
      char lc[4] = "LC"; lc[2] = 48+s; lc[3] = 0; //strip length
      char co[4] = "CO"; co[2] = 48+s; co[3] = 0; //strip color order
      char lt[4] = "LT"; lt[2] = 48+s; lt[3] = 0; //strip type
      char ls[4] = "LS"; ls[2] = 48+s; ls[3] = 0; //strip start LED
      char cv[4] = "CV"; cv[2] = 48+s; cv[3] = 0; //strip reverse
      oappend(SET_F("addLEDs(1);"));
      uint8_t pins[5];
      uint8_t nPins = bus->getPins(pins);
<<<<<<< HEAD
      sappend('v', lp, pins[0]);
      if (pinManager.isPinOk(pins[1])) sappend('v', lk, pins[1]);
=======
      for (uint8_t i = 0; i < nPins; i++) {
        lp[1] = 48+i;
        if (pinManager.isPinOk(pins[i])) sappend('v', lp, pins[i]);
      }
>>>>>>> 3460f9d9
      sappend('v', lc, bus->getLength());
      sappend('v',lt,bus->getType());
      sappend('v',co,bus->getColorOrder());
      sappend('v',ls,bus->getStart());
      sappend('c',cv,bus->reversed);
    }
    sappend('v',SET_F("MA"),strip.ablMilliampsMax);
    sappend('v',SET_F("LA"),strip.milliampsPerLed);
    if (strip.currentMilliamps)
    {
      sappends('m',SET_F("(\"pow\")[0]"),(char*)"");
      olen -= 2; //delete ";
      oappendi(strip.currentMilliamps);
      oappend(SET_F("mA\";"));
    }

    sappend('v',SET_F("CA"),briS);
    //sappend('c',SET_F("EW"),useRGBW);
    //sappend('i',SET_F("CO"),strip.getColorOrder());
    sappend('v',SET_F("AW"),strip.rgbwMode);

    sappend('c',SET_F("BO"),turnOnAtBoot);
    sappend('v',SET_F("BP"),bootPreset);

    sappend('c',SET_F("GB"),strip.gammaCorrectBri);
    sappend('c',SET_F("GC"),strip.gammaCorrectCol);
    sappend('c',SET_F("TF"),fadeTransition);
    sappend('v',SET_F("TD"),transitionDelayDefault);
    sappend('c',SET_F("PF"),strip.paletteFade);
    sappend('v',SET_F("BF"),briMultiplier);
    sappend('v',SET_F("TB"),nightlightTargetBri);
    sappend('v',SET_F("TL"),nightlightDelayMinsDefault);
    sappend('v',SET_F("TW"),nightlightMode);
    sappend('i',SET_F("PB"),strip.paletteBlend);
    sappend('c',SET_F("RV"),strip.reverseMode);
    sappend('c',SET_F("SL"),skipFirstLed);
    sappend('v',SET_F("RL"),rlyPin);
    sappend('c',SET_F("RM"),rlyMde);
    sappend('v',SET_F("BT"),btnPin);
    sappend('v',SET_F("IR"),irPin);
    sappend('v',SET_F("AX"),auxPin);
<<<<<<< HEAD
    sappend('v',SET_F("LCW"),strip.matrixWidth);
    sappend('v',SET_F("LCH"),strip.matrixHeight);
    sappend('c',SET_F("LCWHS"),strip.matrixSerpentine);
=======
>>>>>>> 3460f9d9
  }

  if (subPage == 3)
  {
    sappends('s',SET_F("DS"),serverDescription);
    sappend('c',SET_F("ST"),syncToggleReceive);
  }

  if (subPage == 4)
  {
    sappend('c',SET_F("BT"),buttonEnabled);
    sappend('v',SET_F("IR"),irEnabled);
    sappend('v',SET_F("UP"),udpPort);
    sappend('v',SET_F("U2"),udpPort2);
    sappend('c',SET_F("RB"),receiveNotificationBrightness);
    sappend('c',SET_F("RC"),receiveNotificationColor);
    sappend('c',SET_F("RX"),receiveNotificationEffects);
    sappend('c',SET_F("SD"),notifyDirectDefault);
    sappend('c',SET_F("SB"),notifyButton);
    sappend('c',SET_F("SH"),notifyHue);
    sappend('c',SET_F("SM"),notifyMacro);
    sappend('c',SET_F("S2"),notifyTwice);
    sappend('c',SET_F("RD"),receiveDirect);
    sappend('v',SET_F("EP"),e131Port);
    sappend('c',SET_F("ES"),e131SkipOutOfSequence);
    sappend('c',SET_F("EM"),e131Multicast);
    sappend('v',SET_F("EU"),e131Universe);
    sappend('v',SET_F("DA"),DMXAddress);
    sappend('v',SET_F("DM"),DMXMode);
    sappend('v',SET_F("ET"),realtimeTimeoutMs);
    sappend('c',SET_F("FB"),arlsForceMaxBri);
    sappend('c',SET_F("RG"),arlsDisableGammaCorrection);
    sappend('v',SET_F("WO"),arlsOffset);
    sappend('c',SET_F("AL"),alexaEnabled);
    sappends('s',SET_F("AI"),alexaInvocationName);
    sappend('c',SET_F("SA"),notifyAlexa);
    sappends('s',SET_F("BK"),(char*)((blynkEnabled)?SET_F("Hidden"):""));
    sappends('s',SET_F("BH"),blynkHost);
    sappend('v',SET_F("BP"),blynkPort);
    if (!(((audioSyncEnabled)>>(0)) & 1) && !(((audioSyncEnabled)>>(1)) & 1)) {
      // 0 == udp audio sync off
      sappend('v',SET_F("ASE"), 0);
    }
    else if ((((audioSyncEnabled)>>(0)) & 1) && !(((audioSyncEnabled)>>(1)) & 1)) {
      // 1 == transmit only
      sappend('v',SET_F("ASE"), 1);
    }
    else if (!(((audioSyncEnabled)>>(0)) & 1) && (((audioSyncEnabled)>>(1)) & 1)) {
      // 2 == receive only
      sappend('v',SET_F("ASE"), 2);
    }
    sappend('v',SET_F("ASP"), audioSyncPort);

    #ifdef WLED_ENABLE_MQTT
    sappend('c',SET_F("MQ"),mqttEnabled);
    sappends('s',SET_F("MS"),mqttServer);
    sappend('v',SET_F("MQPORT"),mqttPort);
    sappends('s',SET_F("MQUSER"),mqttUser);
    byte l = strlen(mqttPass);
    char fpass[l+1]; //fill password field with ***
    fpass[l] = 0;
    memset(fpass,'*',l);
    sappends('s',SET_F("MQPASS"),fpass);
    sappends('s',SET_F("MQCID"),mqttClientID);
    sappends('s',SET_F("MD"),mqttDeviceTopic);
    sappends('s',SET_F("MG"),mqttGroupTopic);
    #endif

    #ifndef WLED_DISABLE_HUESYNC
    sappend('v',SET_F("H0"),hueIP[0]);
    sappend('v',SET_F("H1"),hueIP[1]);
    sappend('v',SET_F("H2"),hueIP[2]);
    sappend('v',SET_F("H3"),hueIP[3]);
    sappend('v',SET_F("HL"),huePollLightId);
    sappend('v',SET_F("HI"),huePollIntervalMs);
    sappend('c',SET_F("HP"),huePollingEnabled);
    sappend('c',SET_F("HO"),hueApplyOnOff);
    sappend('c',SET_F("HB"),hueApplyBri);
    sappend('c',SET_F("HC"),hueApplyColor);
    char hueErrorString[25];
    switch (hueError)
    {
      case HUE_ERROR_INACTIVE     : strcpy(hueErrorString,(char*)F("Inactive"));                break;
      case HUE_ERROR_ACTIVE       : strcpy(hueErrorString,(char*)F("Active"));                  break;
      case HUE_ERROR_UNAUTHORIZED : strcpy(hueErrorString,(char*)F("Unauthorized"));            break;
      case HUE_ERROR_LIGHTID      : strcpy(hueErrorString,(char*)F("Invalid light ID"));        break;
      case HUE_ERROR_PUSHLINK     : strcpy(hueErrorString,(char*)F("Link button not pressed")); break;
      case HUE_ERROR_JSON_PARSING : strcpy(hueErrorString,(char*)F("JSON parsing error"));      break;
      case HUE_ERROR_TIMEOUT      : strcpy(hueErrorString,(char*)F("Timeout"));                 break;
      default: sprintf(hueErrorString,(char*)F("Bridge Error %i"),hueError);
    }

    sappends('m',SET_F("(\"sip\")[0]"),hueErrorString);
    #endif
  }

  if (subPage == 5)
  {
    sappend('c',SET_F("NT"),ntpEnabled);
    sappends('s',SET_F("NS"),ntpServerName);
    sappend('c',SET_F("CF"),!useAMPM);
    sappend('i',SET_F("TZ"),currentTimezone);
    sappend('v',SET_F("UO"),utcOffsetSecs);
    char tm[32];
    getTimeString(tm);
    sappends('m',SET_F("(\"times\")[0]"),tm);
    sappend('i',SET_F("OL"),overlayCurrent);
    sappend('v',SET_F("O1"),overlayMin);
    sappend('v',SET_F("O2"),overlayMax);
    sappend('v',SET_F("OM"),analogClock12pixel);
    sappend('c',SET_F("OS"),analogClockSecondsTrail);
    sappend('c',SET_F("O5"),analogClock5MinuteMarks);
    sappends('s',SET_F("CX"),cronixieDisplay);
    sappend('c',SET_F("CB"),cronixieBacklight);
    sappend('c',SET_F("CE"),countdownMode);
    sappend('v',SET_F("CY"),countdownYear);
    sappend('v',SET_F("CI"),countdownMonth);
    sappend('v',SET_F("CD"),countdownDay);
    sappend('v',SET_F("CH"),countdownHour);
    sappend('v',SET_F("CM"),countdownMin);
    sappend('v',SET_F("CS"),countdownSec);

    sappend('v',SET_F("A0"),macroAlexaOn);
    sappend('v',SET_F("A1"),macroAlexaOff);
    sappend('v',SET_F("MP"),macroButton);
    sappend('v',SET_F("ML"),macroLongPress);
    sappend('v',SET_F("MC"),macroCountdown);
    sappend('v',SET_F("MN"),macroNl);
    sappend('v',SET_F("MD"),macroDoublePress);

    char k[4];
    k[2] = 0; //Time macros
    for (int i = 0; i<8; i++)
    {
      k[1] = 48+i; //ascii 0,1,2,3
      k[0] = 'H'; sappend('v',k,timerHours[i]);
      k[0] = 'N'; sappend('v',k,timerMinutes[i]);
      k[0] = 'T'; sappend('v',k,timerMacro[i]);
      k[0] = 'W'; sappend('v',k,timerWeekday[i]);
    }
  }

  if (subPage == 6)
  {
    sappend('c',SET_F("NO"),otaLock);
    sappend('c',SET_F("OW"),wifiLock);
    sappend('c',SET_F("AO"),aOtaEnabled);
    sappends('m',SET_F("(\"sip\")[0]"),(char*)F("WLED "));
    olen -= 2; //delete ";
    oappend(versionString);
    oappend(SET_F(" (build "));
    oappendi(VERSION);
    oappend(SET_F(")\";"));
  }

  #ifdef WLED_ENABLE_DMX // include only if DMX is enabled
  if (subPage == 7)
  {
    sappend('v',SET_F("PU"),e131ProxyUniverse);

    sappend('v',SET_F("CN"),DMXChannels);
    sappend('v',SET_F("CG"),DMXGap);
    sappend('v',SET_F("CS"),DMXStart);
    sappend('v',SET_F("SL"),DMXStartLED);

    sappend('i',SET_F("CH1"),DMXFixtureMap[0]);
    sappend('i',SET_F("CH2"),DMXFixtureMap[1]);
    sappend('i',SET_F("CH3"),DMXFixtureMap[2]);
    sappend('i',SET_F("CH4"),DMXFixtureMap[3]);
    sappend('i',SET_F("CH5"),DMXFixtureMap[4]);
    sappend('i',SET_F("CH6"),DMXFixtureMap[5]);
    sappend('i',SET_F("CH7"),DMXFixtureMap[6]);
    sappend('i',SET_F("CH8"),DMXFixtureMap[7]);
    sappend('i',SET_F("CH9"),DMXFixtureMap[8]);
    sappend('i',SET_F("CH10"),DMXFixtureMap[9]);
    sappend('i',SET_F("CH11"),DMXFixtureMap[10]);
    sappend('i',SET_F("CH12"),DMXFixtureMap[11]);
    sappend('i',SET_F("CH13"),DMXFixtureMap[12]);
    sappend('i',SET_F("CH14"),DMXFixtureMap[13]);
    sappend('i',SET_F("CH15"),DMXFixtureMap[14]);
    }
  #endif

  if (subPage == 8)
  {
    sappend('v',SET_F("SQ"),soundSquelch);
    sappend('v',SET_F("GN"),sampleGain);
    sappend('v',SET_F("SI"),audioPin);
    sappend('c',SET_F("DMM"),dmEnabled);
    sappend('v',SET_F("DI"),i2ssdPin);
    sappend('v',SET_F("LR"),i2swsPin);
    sappend('v',SET_F("CK"),i2sckPin);
    }
  oappend(SET_F("}</script>"));
}<|MERGE_RESOLUTION|>--- conflicted
+++ resolved
@@ -270,17 +270,10 @@
   }
 
   if (subPage == 2) {
-<<<<<<< HEAD
-    char nS[3];
-
-    // add usermod pins as d.um_p array (TODO: usermod config shouldn't use state. instead we should load "um" object from cfg.json)
-    DynamicJsonDocument doc(JSON_BUFFER_SIZE);
-=======
     char nS[8];
 
     // add usermod pins as d.um_p array (TODO: usermod config shouldn't use state. instead we should load "um" object from cfg.json)
     /*DynamicJsonDocument doc(JSON_BUFFER_SIZE);
->>>>>>> 3460f9d9
     JsonObject mods = doc.createNestedObject(F("mods"));
     usermods.addToJsonState(mods);
     if (!mods.isNull()) {
@@ -293,22 +286,6 @@
         }
       }
       oappend(SET_F("];"));
-<<<<<<< HEAD
-    }
-
-    #if defined(WLED_MAX_BUSSES) && WLED_MAX_BUSSES>1
-      oappend(SET_F("addLEDs("));
-      oappend(itoa(WLED_MAX_BUSSES,nS,10));
-      oappend(SET_F(");"));
-    #endif
-
-    oappend(SET_F("d.Sf.LC.max=")); //TODO Formula for max LEDs on ESP8266 depending on types. 500 DMA or 1500 UART (about 4kB mem usage)
-    #if defined(ESP8266) && LEDPIN == 3
-    oappendi(MAX_LEDS_DMA);
-    #else
-    oappendi(MAX_LEDS);
-    #endif
-=======
     }*/
 
     oappend(SET_F("bLimits("));
@@ -321,7 +298,6 @@
 
     oappend(SET_F("d.Sf.LC.max=")); //TODO Formula for max LEDs on ESP8266 depending on types. 500 DMA or 1500 UART (about 4kB mem usage)
     oappendi(MAX_LEDS);
->>>>>>> 3460f9d9
     oappend(";");
 
     sappend('v',SET_F("LC"),ledCount);
@@ -329,10 +305,6 @@
     for (uint8_t s=0; s < busses.getNumBusses(); s++){
       Bus* bus = busses.getBus(s);
       char lp[4] = "L0"; lp[2] = 48+s; lp[3] = 0; //ascii 0-9 //strip data pin
-<<<<<<< HEAD
-      char lk[4] = "L1"; lk[2] = 48+s; lk[3] = 0; //strip clock pin. 255 for none
-=======
->>>>>>> 3460f9d9
       char lc[4] = "LC"; lc[2] = 48+s; lc[3] = 0; //strip length
       char co[4] = "CO"; co[2] = 48+s; co[3] = 0; //strip color order
       char lt[4] = "LT"; lt[2] = 48+s; lt[3] = 0; //strip type
@@ -341,15 +313,10 @@
       oappend(SET_F("addLEDs(1);"));
       uint8_t pins[5];
       uint8_t nPins = bus->getPins(pins);
-<<<<<<< HEAD
-      sappend('v', lp, pins[0]);
-      if (pinManager.isPinOk(pins[1])) sappend('v', lk, pins[1]);
-=======
       for (uint8_t i = 0; i < nPins; i++) {
         lp[1] = 48+i;
         if (pinManager.isPinOk(pins[i])) sappend('v', lp, pins[i]);
       }
->>>>>>> 3460f9d9
       sappend('v', lc, bus->getLength());
       sappend('v',lt,bus->getType());
       sappend('v',co,bus->getColorOrder());
@@ -391,12 +358,9 @@
     sappend('v',SET_F("BT"),btnPin);
     sappend('v',SET_F("IR"),irPin);
     sappend('v',SET_F("AX"),auxPin);
-<<<<<<< HEAD
     sappend('v',SET_F("LCW"),strip.matrixWidth);
     sappend('v',SET_F("LCH"),strip.matrixHeight);
     sappend('c',SET_F("LCWHS"),strip.matrixSerpentine);
-=======
->>>>>>> 3460f9d9
   }
 
   if (subPage == 3)
