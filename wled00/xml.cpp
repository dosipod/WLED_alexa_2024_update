--- conflicted
+++ resolved
@@ -281,7 +281,6 @@
               oappendi(obj["pin"].as<int>());
             }
           }
-<<<<<<< HEAD
         }
       }
       if (i) oappend(SET_F(","));
@@ -305,8 +304,6 @@
             }
           }
           if (pin3used) break;
-=======
->>>>>>> 7610ab7a
         }
         if (!pin3used && pinManager.isPinAllocated(3)) oappend(SET_F(",3")); // ADALight (RX) pin
       }
@@ -328,24 +325,7 @@
         //if (es.eth_type>0) pinManager.allocatePin(es.eth_type);
         //if (es.eth_clk_mode>0) pinManager.allocatePin(es.eth_clk_mode);
       }
-<<<<<<< HEAD
       */
-=======
-      if (i) oappend(SET_F(","));
-      oappend(SET_F("6,7,8,9,10,11")); // flash memory pins
-      #ifdef WLED_ENABLE_DMX
-        oappend(SET_F(",2")); // DMX hardcoded pin
-      #endif
-      //Adalight / Serial in requires pin 3 to be unused. However, Serial input can not be prevented by WLED
-      #ifdef WLED_DEBUG
-        oappend(SET_F(",1")); // debug output (TX) pin
-      #endif
-      #if defined(ARDUINO_ARCH_ESP32) && defined(WLED_USE_PSRAM)
-        if (psramFound()) oappend(SET_F(",16,17")); // GPIO16 & GPIO17 reserved for SPI RAM
-      #endif
-      //TODO: add reservations for Ethernet shield pins
-      #ifdef WLED_USE_ETHERNET
->>>>>>> 7610ab7a
       #endif
     }
     oappend(SET_F("];"));
@@ -432,11 +412,6 @@
 
   if (subPage == 4)
   {
-<<<<<<< HEAD
-    //sappend('v',SET_F("BT"),buttonType);
-    //sappend('v',SET_F("IR"),irEnabled);
-=======
->>>>>>> 7610ab7a
     sappend('v',SET_F("UP"),udpPort);
     sappend('v',SET_F("U2"),udpPort2);
     sappend('c',SET_F("RB"),receiveNotificationBrightness);
@@ -554,12 +529,6 @@
     sappend('v',SET_F("A1"),macroAlexaOff);
     sappend('v',SET_F("MC"),macroCountdown);
     sappend('v',SET_F("MN"),macroNl);
-<<<<<<< HEAD
-    //sappend('v',SET_F("MP"),macroButton);
-    //sappend('v',SET_F("ML"),macroLongPress);
-    //sappend('v',SET_F("MD"),macroDoublePress);
-=======
->>>>>>> 7610ab7a
     for (uint8_t i=0; i<WLED_MAX_BUTTONS; i++) {
       oappend(SET_F("addRow("));
       oappend(itoa(i,tm,10));  oappend(",");
