--- conflicted
+++ resolved
@@ -295,11 +295,6 @@
 byte briT = 0;
 byte briIT = 0;
 byte briLast = 128;                           //brightness before turned off. Used for toggle function
-<<<<<<< HEAD
-=======
-byte white = 0;
-byte whiteLast = 128;                           //white level before turned off. Used for toggle function
->>>>>>> 804f4989
 
 //button
 bool buttonPressedBefore = false;
