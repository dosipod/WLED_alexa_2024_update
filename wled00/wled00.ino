--- conflicted
+++ resolved
@@ -19,10 +19,6 @@
 //You need to choose some of these features to disable:
 //#define WLED_DISABLE_ALEXA       //saves 11kb
 //#define WLED_DISABLE_HUESYNC     //saves 4kb
-<<<<<<< HEAD
-=======
-//#define WLED_DISABLE_INFRARED    //there is no pin left for this on ESP8266-01, saves 12kb
->>>>>>> f4f5d6e5
 #define WLED_ENABLE_MQTT           //saves 12kb
 #define WLED_ENABLE_ADALIGHT       //saves 500b only
 //#define WLED_ENABLE_DMX          //uses 3.5kb
@@ -72,12 +68,6 @@
   // #define ESPALEXA_DEBUG
   #include "src/dependencies/espalexa/Espalexa.h"
 #endif
-<<<<<<< HEAD
-=======
-#ifndef WLED_DISABLE_BLYNK
-  #include "src/dependencies/blynk/BlynkSimpleEsp.h"
-#endif
->>>>>>> f4f5d6e5
 #include "src/dependencies/e131/ESPAsyncE131.h"
 #include "src/dependencies/async-mqtt-client/AsyncMqttClient.h"
 #include "src/dependencies/json/AsyncJson-v6.h"
@@ -97,21 +87,6 @@
 #define CLIENT_PASS ""
 #endif
 
-<<<<<<< HEAD
-=======
-
-#if IR_PIN < 0
-  #ifndef WLED_DISABLE_INFRARED
-    #define WLED_DISABLE_INFRARED
-  #endif
-#endif
-
-#ifndef WLED_DISABLE_INFRARED
-  #include <IRremoteESP8266.h>
-  #include <IRrecv.h>
-  #include <IRutils.h>
-#endif
-
 // remove flicker because PWM signal of RGB channels can become out of phase
 #if defined(WLED_USE_ANALOG_LEDS) && defined(ESP8266)
   #include "src/dependencies/arduino/core_esp8266_waveform.h"
@@ -124,7 +99,6 @@
   #endif
 #endif
 
->>>>>>> f4f5d6e5
 //version code in format yymmddb (b = daily build)
 #define VERSION 2003211
 
@@ -365,13 +339,6 @@
 unsigned long overlayRefreshMs = 200;
 unsigned long overlayRefreshedTime;
 
-<<<<<<< HEAD
-=======
-//cronixie
-byte dP[] {0, 0, 0, 0, 0, 0};
-bool cronixieInit = false;
-
->>>>>>> f4f5d6e5
 //countdown
 unsigned long countdownTime = 1514764800L;
 bool countdownOverTriggered = true;
