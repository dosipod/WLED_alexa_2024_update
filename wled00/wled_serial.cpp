#include "wled.h"

/*
 * Adalight and TPM2 handler
 */

enum class AdaState {
  Header_A,
  Header_d,
  Header_a,
  Header_CountHi,
  Header_CountLo,
  Header_CountCheck,
  Data_Red,
  Data_Green,
  Data_Blue,
  TPM2_Header_Type,
  TPM2_Header_CountHi,
  TPM2_Header_CountLo,
};

uint16_t currentBaud = 1152; //default baudrate 115200 (divided by 100)

void updateBaudRate(uint32_t rate){
  uint16_t rate100 = rate/100;
  if (rate100 == currentBaud || rate100 < 96) return;
  currentBaud = rate100;

  if (!pinManager.isPinAllocated(1) || pinManager.getPinOwner(1) == PinOwner::DebugOut){
    Serial.print(F("Baud is now ")); Serial.println(rate);
  }

  Serial.flush();
  Serial.begin(rate);
}
  
void handleSerial()
{
  if (pinManager.isPinAllocated(3)) return;
  
  #ifdef WLED_ENABLE_ADALIGHT
  static auto state = AdaState::Header_A;
  static uint16_t count = 0;
  static uint16_t pixel = 0;
  static byte check = 0x00;
  static byte red   = 0x00;
  static byte green = 0x00;
<<<<<<< HEAD
  
=======

>>>>>>> 38bc618e
  while (Serial.available() > 0)
  {
    yield();
    byte next = Serial.peek();
    switch (state) {
      case AdaState::Header_A:
        if (next == 'A') state = AdaState::Header_d;
        else if (next == 0xC9) { //TPM2 start byte
          state = AdaState::TPM2_Header_Type;
        }
        else if (next == 'I') {
          handleImprovPacket();
          return;
        } else if (next == 'v') {
          Serial.print("WLED"); Serial.write(' '); Serial.println(VERSION);
     
        } else if (next == 0xB0) {updateBaudRate( 115200);
        } else if (next == 0xB1) {updateBaudRate( 230400);
        } else if (next == 0xB2) {updateBaudRate( 460800);
        } else if (next == 0xB3) {updateBaudRate( 500000);
        } else if (next == 0xB4) {updateBaudRate( 576000);
        } else if (next == 0xB5) {updateBaudRate( 921600);
        } else if (next == 0xB6) {updateBaudRate(1000000);
        } else if (next == 0xB7) {updateBaudRate(1500000);
        
        } else if (next == 'l') { //RGB(W) LED data return as JSON array. Slow, but easy to use on the other end.
          if (!pinManager.isPinAllocated(1) || pinManager.getPinOwner(1) == PinOwner::DebugOut){
            uint16_t used = strip.getLengthTotal();
            Serial.write('[');
            for (uint16_t i=0; i<used; i+=1) {
              Serial.print(strip.getPixelColor(i));
              if (i != used-1) Serial.write(',');
            }
            Serial.println("]");
          }  
        } else if (next == 'L') { //RGB LED data returned as bytes in tpm2 format. Faster, and slightly less easy to use on the other end.
          if (!pinManager.isPinAllocated(1) || pinManager.getPinOwner(1) == PinOwner::DebugOut) {
            Serial.write(0xC9); Serial.write(0xDA);
            uint16_t used = strip.getLengthTotal();
            uint16_t len = used*3;
            Serial.write((len << 8) & 0xFF);
            Serial.write( len       & 0xFF);
            for (uint16_t i=0; i < used; i++) {
              uint32_t c = strip.getPixelColor(i);
              Serial.write(qadd8(W(c), R(c))); //R, add white channel to RGB channels as a simple RGBW -> RGB map
              Serial.write(qadd8(W(c), G(c))); //G
              Serial.write(qadd8(W(c), B(c))); //B
            }
            Serial.write(0x36); Serial.write('\n');
          }
        } else if (next == '{') { //JSON API
          bool verboseResponse = false;
          #ifdef WLED_USE_DYNAMIC_JSON
          DynamicJsonDocument doc(JSON_BUFFER_SIZE);
          #else
          if (!requestJSONBufferLock(16)) return;
          #endif
          Serial.setTimeout(100);
          DeserializationError error = deserializeJson(doc, Serial);
          if (error) {
            releaseJSONBufferLock();
            return;
          }
          verboseResponse = deserializeState(doc.as<JsonObject>());
          //only send response if TX pin is unused for other purposes
          if (verboseResponse && (!pinManager.isPinAllocated(1) || pinManager.getPinOwner(1) == PinOwner::DebugOut)) {
            doc.clear();
            JsonObject state = doc.createNestedObject("state");
            serializeState(state);
            JsonObject info  = doc.createNestedObject("info");
            serializeInfo(info);

            serializeJson(doc, Serial);
            Serial.println();
          }
          releaseJSONBufferLock();
        }
        break;
      case AdaState::Header_d:
        if (next == 'd') state = AdaState::Header_a;
        else             state = AdaState::Header_A;
        break;
      case AdaState::Header_a:
        if (next == 'a') state = AdaState::Header_CountHi;
        else             state = AdaState::Header_A;
        break;
      case AdaState::Header_CountHi:
        pixel = 0;
        count = next * 0x100;
        check = next;
        state = AdaState::Header_CountLo;
        break;
      case AdaState::Header_CountLo:
        count += next + 1;
        check = check ^ next ^ 0x55;
        state = AdaState::Header_CountCheck;
        break;
      case AdaState::Header_CountCheck:
        if (check == next) state = AdaState::Data_Red;
        else               state = AdaState::Header_A;
        break;
      case AdaState::TPM2_Header_Type:
        state = AdaState::Header_A; //(unsupported) TPM2 command or invalid type
        if (next == 0xDA) state = AdaState::TPM2_Header_CountHi; //TPM2 data
        else if (next == 0xAA) Serial.write(0xAC); //TPM2 ping
        break;
      case AdaState::TPM2_Header_CountHi:
        pixel = 0;
        count = (next * 0x100) /3;
        state = AdaState::TPM2_Header_CountLo;
        break;
      case AdaState::TPM2_Header_CountLo:
        count += next /3;
        state = AdaState::Data_Red;
        break;
      case AdaState::Data_Red:
        red   = next;
        state = AdaState::Data_Green;
        break;
      case AdaState::Data_Green:
        green = next;
        state = AdaState::Data_Blue;
        break;
      case AdaState::Data_Blue:
        byte blue  = next;
        if (!realtimeOverride) setRealtimePixel(pixel++, red, green, blue, 0);
        if (--count > 0) state = AdaState::Data_Red;
        else {
          if (!realtimeMode && bri == 0) strip.setBrightness(briLast);
          realtimeLock(realtimeTimeoutMs, REALTIME_MODE_ADALIGHT);

          if (!realtimeOverride) strip.show();
          state = AdaState::Header_A;
        }
        break;
    }
    Serial.read(); //discard the byte
  }
  #endif
}<|MERGE_RESOLUTION|>--- conflicted
+++ resolved
@@ -45,11 +45,7 @@
   static byte check = 0x00;
   static byte red   = 0x00;
   static byte green = 0x00;
-<<<<<<< HEAD
-  
-=======
 
->>>>>>> 38bc618e
   while (Serial.available() > 0)
   {
     yield();
