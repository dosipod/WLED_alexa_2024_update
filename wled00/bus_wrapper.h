--- conflicted
+++ resolved
@@ -125,15 +125,8 @@
 #endif
 
 //APA102
-<<<<<<< HEAD
-#define B_HS_DOT_3 NeoPixelBrightnessBus<DotStarBgrFeature, DotStarSpiMethod> // hardware SPI
-#define B_SS_DOT_3 NeoPixelBrightnessBus<DotStarBgrFeature, DotStarMethod>    // soft SPI
-#define B_HS_DOT_4 NeoPixelBrightnessBus<DotStarLbgrFeature,DotStarSpiMethod> // HW SPI, RGBW mode?
-#define B_SS_DOT_4 NeoPixelBrightnessBus<DotStarLbgrFeature,DotStarMethod>    // soft SPI, RGBW mode?
-=======
 #define B_HS_DOT_3 NeoPixelBrightnessBus<DotStarBgrFeature, DotStarSpiMethod> //hardware SPI
 #define B_SS_DOT_3 NeoPixelBrightnessBus<DotStarBgrFeature, DotStarMethod>    //soft SPI
->>>>>>> e04b9656
 
 //LPD8806
 #define B_HS_LPD_3 NeoPixelBrightnessBus<Lpd8806GrbFeature, Lpd8806SpiMethod>
@@ -671,11 +664,7 @@
       #ifndef CONFIG_IDF_TARGET_ESP32S2
       if (num > 9) return I_NONE;
       if (num > 7) offset = num -7;
-<<<<<<< HEAD
-      #else
-=======
       #else //ESP32 S2 only has 4 RMT channels
->>>>>>> e04b9656
       if (num > 5) return I_NONE;
       if (num > 4) offset = num -4;
       #endif
