--- conflicted
+++ resolved
@@ -31,17 +31,10 @@
 
 // There are no consecutive spaces longer than this in the file, so if more space is required, findSpace() can return false immediately
 // Actual space may be lower
-<<<<<<< HEAD
-constexpr size_t MAX_SPACE = UINT16_MAX * 2U;           // WLEDMM smallest supported config has 128Kb flash size
-static volatile size_t knownLargestSpace = MAX_SPACE;
-
-static File f; // WLEDMM
-=======
 constexpr size_t MAX_SPACE = UINT16_MAX * 2U;           // smallest supported config has 128Kb flash size
 static volatile size_t knownLargestSpace = MAX_SPACE;
 
 static File f; // don't export to other cpp files
->>>>>>> bf6a18a4
 
 //wrapper to find out how long closing takes
 void closeFile() {
@@ -71,13 +64,8 @@
   if (fromStart) f.seek(0);
 
   while (f.position() < f.size() -1) {
-<<<<<<< HEAD
-    size_t bufsize = f.read(buf, FS_BUFSIZE); // WLEDMM size_t instead if uint16_t
-    size_t count = 0;                         // WLEDMM
-=======
     size_t bufsize = f.read(buf, FS_BUFSIZE); // better to use size_t instead if uint16_t
     size_t count = 0;
->>>>>>> bf6a18a4
     while (count < bufsize) {
       if(buf[count] != target[index])
       index = 0; // reset index if any char does not match
@@ -112,33 +100,20 @@
 
   if (!f || !f.size()) return false;
 
-<<<<<<< HEAD
-  size_t index = 0; // WLEDMM size_t instead if uint16_t
-=======
   size_t index = 0; // better to use size_t instead if uint16_t
->>>>>>> bf6a18a4
   byte buf[FS_BUFSIZE];
   if (fromStart) f.seek(0);
 
   while (f.position() < f.size() -1) {
-<<<<<<< HEAD
-    size_t bufsize = f.read(buf, FS_BUFSIZE); // WLEDMM
-    size_t count = 0;                         // WLEDMM
-=======
     size_t bufsize = f.read(buf, FS_BUFSIZE);
     size_t count = 0;
->>>>>>> bf6a18a4
 
     while (count < bufsize) {
       if(buf[count] == ' ') {
         if(++index >= targetLen) { // return true if space long enough
           if (fromStart) {
             f.seek((f.position() - bufsize) + count +1 - targetLen);
-<<<<<<< HEAD
-            knownLargestSpace = MAX_SPACE; //there may be larger spaces after, so we don't know // WLEDMM smallest supported config has 128Kb flash size
-=======
             knownLargestSpace = MAX_SPACE; //there may be larger spaces after, so we don't know
->>>>>>> bf6a18a4
           }
           DEBUGFS_PRINTF("Found at pos %d, took %d ms", f.position(), millis() - s);
           return true;
@@ -146,11 +121,7 @@
       } else {
         if (!fromStart) return false;
         if (index) {
-<<<<<<< HEAD
-          if (knownLargestSpace < index || (knownLargestSpace == MAX_SPACE)) knownLargestSpace = index; // WLEDMM
-=======
           if (knownLargestSpace < index || (knownLargestSpace == MAX_SPACE)) knownLargestSpace = index;
->>>>>>> bf6a18a4
           index = 0; // reset index if not space
         }
       }
@@ -176,13 +147,8 @@
   byte buf[FS_BUFSIZE];
 
   while (f.position() < f.size() -1) {
-<<<<<<< HEAD
-    size_t bufsize = f.read(buf, FS_BUFSIZE); // WLEDMM size_t instead of uint16_t
-    size_t count = 0;                         // WLEDMM
-=======
     size_t bufsize = f.read(buf, FS_BUFSIZE); // better to use size_t instead of uint16_t
     size_t count = 0;
->>>>>>> bf6a18a4
 
     while (count < bufsize) {
       if (buf[count] == '{') objDepth++;
@@ -206,11 +172,7 @@
   memset(buf, ' ', FS_BUFSIZE);
 
   while (l > 0) {
-<<<<<<< HEAD
-    size_t block = (l>FS_BUFSIZE) ? FS_BUFSIZE : l; // WLEDMM size_t instead of uint16_t
-=======
     size_t block = (l>FS_BUFSIZE) ? FS_BUFSIZE : l;
->>>>>>> bf6a18a4
     f.write(buf, block);
     l -= block;
   }
@@ -332,11 +294,7 @@
   pos = f.position();
   //measure out end of old object
   bufferedFindObjectEnd();
-<<<<<<< HEAD
-  size_t pos2 = f.position();   // WLEDMM
-=======
   size_t pos2 = f.position();
->>>>>>> bf6a18a4
 
   uint32_t oldLen = pos2 - pos;
   DEBUGFS_PRINTF("Old obj len %d\n", oldLen);
@@ -347,11 +305,7 @@
   //3. The new content is larger than the old, but smaller than old + trailing spaces, overwrite with new
   //4. The new content is larger than old + trailing spaces, delete old and append
 
-<<<<<<< HEAD
-  size_t contentLen = 0;  // WLEDMM
-=======
   size_t contentLen = 0;
->>>>>>> bf6a18a4
   if (!content->isNull()) contentLen = measureJson(*content);
 
   if (contentLen && contentLen <= oldLen) { //replace and fill diff with spaces
