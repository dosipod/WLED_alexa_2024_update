/*
  WS2812FX.cpp contains all effect methods
  Harm Aldick - 2016
  www.aldick.org
  LICENSE
  The MIT License (MIT)
  Copyright (c) 2016  Harm Aldick
  Permission is hereby granted, free of charge, to any person obtaining a copy
  of this software and associated documentation files (the "Software"), to deal
  in the Software without restriction, including without limitation the rights
  to use, copy, modify, merge, publish, distribute, sublicense, and/or sell
  copies of the Software, and to permit persons to whom the Software is
  furnished to do so, subject to the following conditions:
  The above copyright notice and this permission notice shall be included in
  all copies or substantial portions of the Software.
  THE SOFTWARE IS PROVIDED "AS IS", WITHOUT WARRANTY OF ANY KIND, EXPRESS OR
  IMPLIED, INCLUDING BUT NOT LIMITED TO THE WARRANTIES OF MERCHANTABILITY,
  FITNESS FOR A PARTICULAR PURPOSE AND NONINFRINGEMENT. IN NO EVENT SHALL THE
  AUTHORS OR COPYRIGHT HOLDERS BE LIABLE FOR ANY CLAIM, DAMAGES OR OTHER
  LIABILITY, WHETHER IN AN ACTION OF CONTRACT, TORT OR OTHERWISE, ARISING FROM,
  OUT OF OR IN CONNECTION WITH THE SOFTWARE OR THE USE OR OTHER DEALINGS IN
  THE SOFTWARE.

  Modified heavily for WLED
*/

#include "FX.h"

#define IBN 5100
#define PALETTE_SOLID_WRAP (paletteBlend == 1 || paletteBlend == 3)


/*
 * No blinking. Just plain old static light.
 */
uint16_t WS2812FX::mode_static(void) {
  fill(SEGCOLOR(0));
  return (SEGMENT.getOption(SEG_OPTION_TRANSITIONAL)) ? FRAMETIME : 500; //update faster if in transition
}


/*
 * Blink/strobe function
 * Alternate between color1 and color2
 * if(strobe == true) then create a strobe effect
 * NOTE: Maybe re-rework without timer
 */
uint16_t WS2812FX::blink(uint32_t color1, uint32_t color2, bool strobe, bool do_palette) {
  uint16_t stateTime = SEGENV.aux1;
  uint32_t cycleTime = (255 - SEGMENT.speed)*20;
  uint32_t onTime = 0;
  uint32_t offTime = cycleTime;

  if (!strobe) {
    onTime = (cycleTime * SEGMENT.intensity) >> 8;
    offTime = cycleTime - onTime;
  }

  stateTime = ((SEGENV.aux0 & 1) == 0) ? onTime : offTime;
  stateTime += 20;

  if (now - SEGENV.step > stateTime)
  {
    SEGENV.aux0++;
    SEGENV.aux1 = stateTime;
    SEGENV.step = now;
  }

  uint32_t color = ((SEGENV.aux0 & 1) == 0) ? color1 : color2;
  if (color == color1 && do_palette)
  {
    for(uint16_t i = 0; i < SEGLEN; i++) {
      setPixelColor(i, color_from_palette(i, true, PALETTE_SOLID_WRAP, 0));
    }
  } else fill(color);

  return FRAMETIME;
}


/*
 * Normal blinking. 50% on/off time.
 */
uint16_t WS2812FX::mode_blink(void) {
  return blink(SEGCOLOR(0), SEGCOLOR(1), false, true);
}


/*
 * Classic Blink effect. Cycling through the rainbow.
 */
uint16_t WS2812FX::mode_blink_rainbow(void) {
  return blink(color_wheel(SEGENV.call & 0xFF), SEGCOLOR(1), false, false);
}


/*
 * Classic Strobe effect.
 */
uint16_t WS2812FX::mode_strobe(void) {
  return blink(SEGCOLOR(0), SEGCOLOR(1), true, true);
}


/*
 * Classic Strobe effect. Cycling through the rainbow.
 */
uint16_t WS2812FX::mode_strobe_rainbow(void) {
  return blink(color_wheel(SEGENV.call & 0xFF), SEGCOLOR(1), true, false);
}


/*
 * Color wipe function
 * LEDs are turned on (color1) in sequence, then turned off (color2) in sequence.
 * if (bool rev == true) then LEDs are turned off in reverse order
 */
uint16_t WS2812FX::color_wipe(bool rev, bool useRandomColors) {
  uint32_t cycleTime = 750 + (255 - SEGMENT.speed)*150;
  uint32_t perc = now % cycleTime;
  uint16_t prog = (perc * 65535) / cycleTime;
  bool back = (prog > 32767);
  if (back) {
    prog -= 32767;
    if (SEGENV.step == 0) SEGENV.step = 1;
  } else {
    if (SEGENV.step == 2) SEGENV.step = 3; //trigger color change
  }

  if (useRandomColors) {
    if (SEGENV.call == 0) {
      SEGENV.aux0 = random8();
      SEGENV.step = 3;
    }
    if (SEGENV.step == 1) { //if flag set, change to new random color
      SEGENV.aux1 = get_random_wheel_index(SEGENV.aux0);
      SEGENV.step = 2;
    }
    if (SEGENV.step == 3) {
      SEGENV.aux0 = get_random_wheel_index(SEGENV.aux1);
      SEGENV.step = 0;
    }
  }

  uint16_t ledIndex = (prog * SEGLEN) >> 15;
  uint16_t rem = 0;
  rem = (prog * SEGLEN) * 2; //mod 0xFFFF
  rem /= (SEGMENT.intensity +1);
  if (rem > 255) rem = 255;

  uint32_t col1 = useRandomColors? color_wheel(SEGENV.aux1) : SEGCOLOR(1);
  for (uint16_t i = 0; i < SEGLEN; i++)
  {
    uint16_t index = (rev && back)? SEGLEN -1 -i : i;
    uint32_t col0 = useRandomColors? color_wheel(SEGENV.aux0) : color_from_palette(index, true, PALETTE_SOLID_WRAP, 0);

    if (i < ledIndex)
    {
      setPixelColor(index, back? col1 : col0);
    } else
    {
      setPixelColor(index, back? col0 : col1);
      if (i == ledIndex) setPixelColor(index, color_blend(back? col0 : col1, back? col1 : col0, rem));
    }
  }
  return FRAMETIME;
}


/*
 * Lights all LEDs one after another.
 */
uint16_t WS2812FX::mode_color_wipe(void) {
  return color_wipe(false, false);
}

/*
 * Lights all LEDs one after another. Turns off opposite
 */
uint16_t WS2812FX::mode_color_sweep(void) {
  return color_wipe(true, false);
}


/*
 * Turns all LEDs after each other to a random color.
 * Then starts over with another color.
 */
uint16_t WS2812FX::mode_color_wipe_random(void) {
  return color_wipe(false, true);
}


/*
 * Random color introduced alternating from start and end of strip.
 */
uint16_t WS2812FX::mode_color_sweep_random(void) {
  return color_wipe(true, true);
}


/*
 * Lights all LEDs in one random color up. Then switches them
 * to the next random color.
 */
uint16_t WS2812FX::mode_random_color(void) {
  uint32_t cycleTime = 200 + (255 - SEGMENT.speed)*50;
  uint32_t it = now / cycleTime;
  uint32_t rem = now % cycleTime;
  uint16_t fadedur = (cycleTime * SEGMENT.intensity) >> 8;

  uint32_t fade = 255;
  if (fadedur) {
    fade = (rem * 255) / fadedur;
    if (fade > 255) fade = 255;
  }

  if (SEGENV.call == 0) {
    SEGENV.aux0 = random8();
    SEGENV.step = 2;
  }
  if (it != SEGENV.step) //new color
  {
    SEGENV.aux1 = SEGENV.aux0;
    SEGENV.aux0 = get_random_wheel_index(SEGENV.aux0); //aux0 will store our random color wheel index
    SEGENV.step = it;
  }

  fill(color_blend(color_wheel(SEGENV.aux1), color_wheel(SEGENV.aux0), fade));
  return FRAMETIME;
}


/*
 * Lights every LED in a random color. Changes all LED at the same time
// * to new random colors.
 */
uint16_t WS2812FX::mode_dynamic(void) {
  if (!SEGENV.allocateData(SEGLEN)) return mode_static(); //allocation failed

  if(SEGENV.call == 0) {
    for (uint16_t i = 0; i < SEGLEN; i++) SEGENV.data[i] = random8();
  }

  uint32_t cycleTime = 50 + (255 - SEGMENT.speed)*15;
  uint32_t it = now / cycleTime;
  if (it != SEGENV.step && SEGMENT.speed != 0) //new color
  {
    for (uint16_t i = 0; i < SEGLEN; i++) {
      if (random8() <= SEGMENT.intensity) SEGENV.data[i] = random8();
    }
    SEGENV.step = it;
  }

  for (uint16_t i = 0; i < SEGLEN; i++) {
    setPixelColor(i, color_wheel(SEGENV.data[i]));
  }
  return FRAMETIME;
}


/*
 * Does the "standby-breathing" of well known i-Devices.
 */
uint16_t WS2812FX::mode_breath(void) {
  uint16_t var = 0;
  uint16_t counter = (now * ((SEGMENT.speed >> 3) +10));
  counter = (counter >> 2) + (counter >> 4); //0-16384 + 0-2048
  if (counter < 16384) {
    if (counter > 8192) counter = 8192 - (counter - 8192);
    var = sin16(counter) / 103; //close to parabolic in range 0-8192, max val. 23170
  }

  uint8_t lum = 30 + var;
  for(uint16_t i = 0; i < SEGLEN; i++) {
    setPixelColor(i, color_blend(SEGCOLOR(1), color_from_palette(i, true, PALETTE_SOLID_WRAP, 0), lum));
  }

  return FRAMETIME;
}


/*
 * Fades the LEDs between two colors
 */
uint16_t WS2812FX::mode_fade(void) {
  uint16_t counter = (now * ((SEGMENT.speed >> 3) +10));
  uint8_t lum = triwave16(counter) >> 8;

  for(uint16_t i = 0; i < SEGLEN; i++) {
    setPixelColor(i, color_blend(SEGCOLOR(1), color_from_palette(i, true, PALETTE_SOLID_WRAP, 0), lum));
  }

  return FRAMETIME;
}


/*
 * Scan mode parent function
 */
uint16_t WS2812FX::scan(bool dual)
{
  uint32_t cycleTime = 750 + (255 - SEGMENT.speed)*150;
  uint32_t perc = now % cycleTime;
  uint16_t prog = (perc * 65535) / cycleTime;
  uint16_t size = 1 + ((SEGMENT.intensity * SEGLEN) >> 9);
  uint16_t ledIndex = (prog * ((SEGLEN *2) - size *2)) >> 16;

  fill(SEGCOLOR(1));

  int led_offset = ledIndex - (SEGLEN - size);
  led_offset = abs(led_offset);

  if (dual) {
    for (uint16_t j = led_offset; j < led_offset + size; j++) {
      uint16_t i2 = SEGLEN -1 -j;
      setPixelColor(i2, color_from_palette(i2, true, PALETTE_SOLID_WRAP, (SEGCOLOR(2))? 2:0));
    }
  }

  for (uint16_t j = led_offset; j < led_offset + size; j++) {
    setPixelColor(j, color_from_palette(j, true, PALETTE_SOLID_WRAP, 0));
  }

  return FRAMETIME;
}


/*
 * Runs a single pixel back and forth.
 */
uint16_t WS2812FX::mode_scan(void) {
  return scan(false);
}


/*
 * Runs two pixel back and forth in opposite directions.
 */
uint16_t WS2812FX::mode_dual_scan(void) {
  return scan(true);
}


/*
 * Cycles all LEDs at once through a rainbow.
 */
uint16_t WS2812FX::mode_rainbow(void) {
  uint16_t counter = (now * ((SEGMENT.speed >> 2) +2)) & 0xFFFF;
  counter = counter >> 8;

  if (SEGMENT.intensity < 128){
    fill(color_blend(color_wheel(counter),WHITE,128-SEGMENT.intensity));
  } else {
    fill(color_wheel(counter));
  }

  return FRAMETIME;
}


/*
 * Cycles a rainbow over the entire string of LEDs.
 */
uint16_t WS2812FX::mode_rainbow_cycle(void) {
  uint16_t counter = (now * ((SEGMENT.speed >> 2) +2)) & 0xFFFF;
  counter = counter >> 8;

  for(uint16_t i = 0; i < SEGLEN; i++) {
    //intensity/29 = 0 (1/16) 1 (1/8) 2 (1/4) 3 (1/2) 4 (1) 5 (2) 6 (4) 7 (8) 8 (16)
    uint8_t index = (i * (16 << (SEGMENT.intensity /29)) / SEGLEN) + counter;
    setPixelColor(i, color_wheel(index));
  }

  return FRAMETIME;
}


/*
 * theater chase function
 */
uint16_t WS2812FX::theater_chase(uint32_t color1, uint32_t color2, bool do_palette) {
  byte gap = 2 + ((255 - SEGMENT.intensity) >> 5);
  uint32_t cycleTime = 50 + (255 - SEGMENT.speed)*2;
  uint32_t it = now / cycleTime;
  if (it != SEGENV.step) //new color
  {
    SEGENV.aux0 = (SEGENV.aux0 +1) % gap;
    SEGENV.step = it;
  }

  for(uint16_t i = 0; i < SEGLEN; i++) {
    if((i % gap) == SEGENV.aux0) {
      if (do_palette)
      {
        setPixelColor(i, color_from_palette(i, true, PALETTE_SOLID_WRAP, 0));
      } else {
        setPixelColor(i, color1);
      }
    } else {
      setPixelColor(i, color2);
    }
  }
  return FRAMETIME;
}


/*
 * Theatre-style crawling lights.
 * Inspired by the Adafruit examples.
 */
uint16_t WS2812FX::mode_theater_chase(void) {
  return theater_chase(SEGCOLOR(0), SEGCOLOR(1), true);
}


/*
 * Theatre-style crawling lights with rainbow effect.
 * Inspired by the Adafruit examples.
 */
uint16_t WS2812FX::mode_theater_chase_rainbow(void) {
  return theater_chase(color_wheel(SEGENV.step), SEGCOLOR(1), false);
}


/*
 * Running lights effect with smooth sine transition base.
 */
uint16_t WS2812FX::running_base(bool saw) {
  uint8_t x_scale = SEGMENT.intensity >> 2;
  uint32_t counter = (now * SEGMENT.speed) >> 9;

  for(uint16_t i = 0; i < SEGLEN; i++) {
    uint8_t s = 0;
    uint8_t a = i*x_scale - counter;
    if (saw) {
      if (a < 16)
      {
        a = 192 + a*8;
      } else {
        a = map(a,16,255,64,192);
      }
    }
    s = sin8(a);
    setPixelColor(i, color_blend(color_from_palette(i, true, PALETTE_SOLID_WRAP, 0), SEGCOLOR(1), s));
  }
  return FRAMETIME;
}


/*
 * Running lights effect with smooth sine transition.
 */
uint16_t WS2812FX::mode_running_lights(void) {
  return running_base(false);
}


/*
 * Running lights effect with sawtooth transition.
 */
uint16_t WS2812FX::mode_saw(void) {
  return running_base(true);
}


/*
 * Blink several LEDs in random colors on, reset, repeat.
 * Inspired by www.tweaking4all.com/hardware/arduino/adruino-led-strip-effects/
 */
uint16_t WS2812FX::mode_twinkle(void) {
  fill(SEGCOLOR(1));

  uint32_t cycleTime = 20 + (255 - SEGMENT.speed)*5;
  uint32_t it = now / cycleTime;
  if (it != SEGENV.step)
  {
    uint16_t maxOn = map(SEGMENT.intensity, 0, 255, 1, SEGLEN); // make sure at least one LED is on
    if (SEGENV.aux0 >= maxOn)
    {
      SEGENV.aux0 = 0;
      SEGENV.aux1 = random16(); //new seed for our PRNG
    }
    SEGENV.aux0++;
    SEGENV.step = it;
  }

  uint16_t PRNG16 = SEGENV.aux1;

  for (uint16_t i = 0; i < SEGENV.aux0; i++)
  {
    PRNG16 = (uint16_t)(PRNG16 * 2053) + 13849; // next 'random' number
    uint32_t p = (uint32_t)SEGLEN * (uint32_t)PRNG16;
    uint16_t j = p >> 16;
    setPixelColor(j, color_from_palette(j, true, PALETTE_SOLID_WRAP, 0));
  }

  return FRAMETIME;
}


/*
 * Dissolve function
 */
uint16_t WS2812FX::dissolve(uint32_t color) {
  bool wa = (SEGCOLOR(1) != 0 && _brightness < 255); //workaround, can't compare getPixel to color if not full brightness

  for (uint16_t j = 0; j <= SEGLEN / 15; j++)
  {
    if (random8() <= SEGMENT.intensity) {
      for (uint8_t times = 0; times < 10; times++) //attempt to spawn a new pixel 5 times
      {
        uint16_t i = random16(SEGLEN);
        if (SEGENV.aux0) { //dissolve to primary/palette
          if (getPixelColor(i) == SEGCOLOR(1) || wa) {
            if (color == SEGCOLOR(0))
            {
              setPixelColor(i, color_from_palette(i, true, PALETTE_SOLID_WRAP, 0));
            } else { setPixelColor(i, color); }
            break; //only spawn 1 new pixel per frame per 50 LEDs
          }
        } else { //dissolve to secondary
          if (getPixelColor(i) != SEGCOLOR(1)) { setPixelColor(i, SEGCOLOR(1)); break; }
        }
      }
    }
  }

  if (SEGENV.call > (255 - SEGMENT.speed) + 15)
  {
    SEGENV.aux0 = !SEGENV.aux0;
    SEGENV.call = 0;
  }

  return FRAMETIME;
}


/*
 * Blink several LEDs on and then off
 */
uint16_t WS2812FX::mode_dissolve(void) {
  return dissolve(SEGCOLOR(0));
}


/*
 * Blink several LEDs on and then off in random colors
 */
uint16_t WS2812FX::mode_dissolve_random(void) {
  return dissolve(color_wheel(random8()));
}


/*
 * Blinks one LED at a time.
 * Inspired by www.tweaking4all.com/hardware/arduino/adruino-led-strip-effects/
 */
uint16_t WS2812FX::mode_sparkle(void) {
  for(uint16_t i = 0; i < SEGLEN; i++) {
    setPixelColor(i, color_from_palette(i, true, PALETTE_SOLID_WRAP, 1));
  }
  uint32_t cycleTime = 10 + (255 - SEGMENT.speed)*2;
  uint32_t it = now / cycleTime;
  if (it != SEGENV.step)
  {
    SEGENV.aux0 = random16(SEGLEN); // aux0 stores the random led index
    SEGENV.step = it;
  }

  setPixelColor(SEGENV.aux0, SEGCOLOR(0));
  return FRAMETIME;
}


/*
 * Lights all LEDs in the color. Flashes single white pixels randomly.
 * Inspired by www.tweaking4all.com/hardware/arduino/adruino-led-strip-effects/
 */
uint16_t WS2812FX::mode_flash_sparkle(void) {
  for(uint16_t i = 0; i < SEGLEN; i++) {
    setPixelColor(i, color_from_palette(i, true, PALETTE_SOLID_WRAP, 0));
  }

  if(random8(5) == 0) {
    SEGENV.aux0 = random16(SEGLEN); // aux0 stores the random led index
    setPixelColor(SEGENV.aux0, SEGCOLOR(1));
    return 20;
  }
  return 20 + (uint16_t)(255-SEGMENT.speed);
}


/*
 * Like flash sparkle. With more flash.
 * Inspired by www.tweaking4all.com/hardware/arduino/adruino-led-strip-effects/
 */
uint16_t WS2812FX::mode_hyper_sparkle(void) {
  for(uint16_t i = 0; i < SEGLEN; i++) {
    setPixelColor(i, color_from_palette(i, true, PALETTE_SOLID_WRAP, 0));
  }

  if(random8(5) < 2) {
    for(uint16_t i = 0; i < MAX(1, SEGLEN/3); i++) {
      setPixelColor(random16(SEGLEN), SEGCOLOR(1));
    }
    return 20;
  }
  return 20 + (uint16_t)(255-SEGMENT.speed);
}


/*
 * Strobe effect with different strobe count and pause, controlled by speed.
 */
uint16_t WS2812FX::mode_multi_strobe(void) {
  for(uint16_t i = 0; i < SEGLEN; i++) {
    setPixelColor(i, color_from_palette(i, true, PALETTE_SOLID_WRAP, 1));
  }
  //blink(SEGCOLOR(0), SEGCOLOR(1), true, true);

  uint16_t delay = 50 + 20*(uint16_t)(255-SEGMENT.speed);
  uint16_t count = 2 * ((SEGMENT.speed / 10) + 1);
  if(SEGENV.step < count) {
    if((SEGENV.step & 1) == 0) {
      for(uint16_t i = 0; i < SEGLEN; i++) {
        setPixelColor(i, SEGCOLOR(0));
      }
      delay = 20;
    } else {
      delay = 50;
    }
  }
  SEGENV.step = (SEGENV.step + 1) % (count + 1);
  return delay;
}

/*
 * Android loading circle
 */
uint16_t WS2812FX::mode_android(void) {

  for(uint16_t i = 0; i < SEGLEN; i++) {
    setPixelColor(i, color_from_palette(i, true, PALETTE_SOLID_WRAP, 1));
  }

  if (SEGENV.aux1 > ((float)SEGMENT.intensity/255.0)*(float)SEGLEN)
  {
    SEGENV.aux0 = 1;
  } else
  {
    if (SEGENV.aux1 < 2) SEGENV.aux0 = 0;
  }

  uint16_t a = SEGENV.step;

  if (SEGENV.aux0 == 0)
  {
    if (SEGENV.call %3 == 1) {a++;}
    else {SEGENV.aux1++;}
  } else
  {
    a++;
    if (SEGENV.call %3 != 1) SEGENV.aux1--;
  }

  if (a >= SEGLEN) a = 0;

  if (a + SEGENV.aux1 < SEGLEN)
  {
    for(int i = a; i < a+SEGENV.aux1; i++) {
      setPixelColor(i, SEGCOLOR(0));
    }
  } else
  {
    for(int i = a; i < SEGLEN; i++) {
      setPixelColor(i, SEGCOLOR(0));
    }
    for(int i = 0; i < SEGENV.aux1 - (SEGLEN -a); i++) {
      setPixelColor(i, SEGCOLOR(0));
    }
  }
  SEGENV.step = a;

  return 3 + ((8 * (uint32_t)(255 - SEGMENT.speed)) / SEGLEN);
}

/*
 * color chase function.
 * color1 = background color
 * color2 and color3 = colors of two adjacent leds
 */
uint16_t WS2812FX::chase(uint32_t color1, uint32_t color2, uint32_t color3, bool do_palette) {
  uint16_t counter = now * ((SEGMENT.speed >> 2) + 1);
  uint16_t a = counter * SEGLEN  >> 16;

  bool chase_random = (SEGMENT.mode == FX_MODE_CHASE_RANDOM);
  if (chase_random) {
    if (a < SEGENV.step) //we hit the start again, choose new color for Chase random
    {
      SEGENV.aux1 = SEGENV.aux0; //store previous random color
      SEGENV.aux0 = get_random_wheel_index(SEGENV.aux0);
    }
    color1 = color_wheel(SEGENV.aux0);
  }
  SEGENV.step = a;

  // Use intensity setting to vary chase up to 1/2 string length
  uint8_t size = 1 + (SEGMENT.intensity * SEGLEN >> 10);

  uint16_t b = a + size; //"trail" of chase, filled with color1
  if (b > SEGLEN) b -= SEGLEN;
  uint16_t c = b + size;
  if (c > SEGLEN) c -= SEGLEN;

  //background
  if (do_palette)
  {
    for(uint16_t i = 0; i < SEGLEN; i++) {
      setPixelColor(i, color_from_palette(i, true, PALETTE_SOLID_WRAP, 1));
    }
  } else fill(color1);

  //if random, fill old background between a and end
  if (chase_random)
  {
    color1 = color_wheel(SEGENV.aux1);
    for (uint16_t i = a; i < SEGLEN; i++)
      setPixelColor(i, color1);
  }

  //fill between points a and b with color2
  if (a < b)
  {
    for (uint16_t i = a; i < b; i++)
      setPixelColor(i, color2);
  } else {
    for (uint16_t i = a; i < SEGLEN; i++) //fill until end
      setPixelColor(i, color2);
    for (uint16_t i = 0; i < b; i++) //fill from start until b
      setPixelColor(i, color2);
  }

  //fill between points b and c with color2
  if (b < c)
  {
    for (uint16_t i = b; i < c; i++)
      setPixelColor(i, color3);
  } else {
    for (uint16_t i = b; i < SEGLEN; i++) //fill until end
      setPixelColor(i, color3);
    for (uint16_t i = 0; i < c; i++) //fill from start until c
      setPixelColor(i, color3);
  }

  return FRAMETIME;
}


/*
 * Bicolor chase, more primary color.
 */
uint16_t WS2812FX::mode_chase_color(void) {
  return chase(SEGCOLOR(1), (SEGCOLOR(2)) ? SEGCOLOR(2) : SEGCOLOR(0), SEGCOLOR(0), true);
}


/*
 * Primary running followed by random color.
 */
uint16_t WS2812FX::mode_chase_random(void) {
  return chase(SEGCOLOR(1), (SEGCOLOR(2)) ? SEGCOLOR(2) : SEGCOLOR(0), SEGCOLOR(0), false);
}


/*
 * Primary, secondary running on rainbow.
 */
uint16_t WS2812FX::mode_chase_rainbow(void) {
  uint8_t color_sep = 256 / SEGLEN;
  uint8_t color_index = SEGENV.call & 0xFF;
  uint32_t color = color_wheel(((SEGENV.step * color_sep) + color_index) & 0xFF);

  return chase(color, SEGCOLOR(0), SEGCOLOR(1), false);
}


/*
 * Primary running on rainbow.
 */
uint16_t WS2812FX::mode_chase_rainbow_white(void) {
  uint16_t n = SEGENV.step;
  uint16_t m = (SEGENV.step + 1) % SEGLEN;
  uint32_t color2 = color_wheel(((n * 256 / SEGLEN) + (SEGENV.call & 0xFF)) & 0xFF);
  uint32_t color3 = color_wheel(((m * 256 / SEGLEN) + (SEGENV.call & 0xFF)) & 0xFF);

  return chase(SEGCOLOR(0), color2, color3, false);
}


/*
 * Red - Amber - Green - Blue lights running
 */
uint16_t WS2812FX::mode_colorful(void) {
  uint8_t numColors = 4; //3, 4, or 5
  uint32_t cols[9]{0x00FF0000,0x00EEBB00,0x0000EE00,0x000077CC};
  if (SEGMENT.intensity > 160 || SEGMENT.palette) { //palette or color
    if (!SEGMENT.palette) {
      numColors = 3;
      for (uint8_t i = 0; i < 3; i++) cols[i] = SEGCOLOR(i);
    } else {
      uint16_t fac = 80;
      if (SEGMENT.palette == 52) {numColors = 5; fac = 61;} //C9 2 has 5 colors
      for (uint8_t i = 0; i < numColors; i++) {
        cols[i] = color_from_palette(i*fac, false, true, 255);
      }
    }
  } else if (SEGMENT.intensity < 80) //pastel (easter) colors
  {
    cols[0] = 0x00FF8040;
    cols[1] = 0x00E5D241;
    cols[2] = 0x0077FF77;
    cols[3] = 0x0077F0F0;
  }
<<<<<<< HEAD

  uint32_t cycleTime = 50 + (15 * (uint32_t)(255 - SEGMENT.speed));
=======
  for (uint8_t i = numColors; i < numColors*2 -1; i++) cols[i] = cols[i-numColors];
  
  uint32_t cycleTime = 50 + (8 * (uint32_t)(255 - SEGMENT.speed));
>>>>>>> c365fd9d
  uint32_t it = now / cycleTime;
  if (it != SEGENV.step)
  {
    if (SEGMENT.speed > 0) SEGENV.aux0++;
    if (SEGENV.aux0 >= numColors) SEGENV.aux0 = 0;
    SEGENV.step = it;
  }
<<<<<<< HEAD

  uint16_t i = 0;
  for (i; i < SEGLEN -3; i+=4)
  {
    setPixelColor(i, cols[SEGENV.aux0]);
    setPixelColor(i+1, cols[SEGENV.aux0+1]);
    setPixelColor(i+2, cols[SEGENV.aux0+2]);
    setPixelColor(i+3, cols[SEGENV.aux0+3]);
  }
  if(i < SEGLEN)
  {
    setPixelColor(i, cols[SEGENV.aux0]);

    if(i+1 < SEGLEN)
    {
      setPixelColor(i+1, cols[SEGENV.aux0+1]);

      if(i+2 < SEGLEN)
      {
        setPixelColor(i+2, cols[SEGENV.aux0+2]);
      }
    }
=======
  
  for (uint16_t i = 0; i < SEGLEN; i+= numColors)
  {
    for (uint16_t j = 0; j < numColors; j++) setPixelColor(i + j, cols[SEGENV.aux0 + j]);
>>>>>>> c365fd9d
  }

  return FRAMETIME;
}


/*
 * Emulates a traffic light.
 */
uint16_t WS2812FX::mode_traffic_light(void) {
  for(uint16_t i=0; i < SEGLEN; i++)
    setPixelColor(i, color_from_palette(i, true, PALETTE_SOLID_WRAP, 1));
  uint32_t mdelay = 500;
  for (int i = 0; i < SEGLEN-2 ; i+=3)
  {
    switch (SEGENV.aux0)
    {
      case 0: setPixelColor(i, 0x00FF0000); mdelay = 150 + (100 * (uint32_t)(255 - SEGMENT.speed));break;
      case 1: setPixelColor(i, 0x00FF0000); mdelay = 150 + (20 * (uint32_t)(255 - SEGMENT.speed)); setPixelColor(i+1, 0x00EECC00); break;
      case 2: setPixelColor(i+2, 0x0000FF00); mdelay = 150 + (100 * (uint32_t)(255 - SEGMENT.speed));break;
      case 3: setPixelColor(i+1, 0x00EECC00); mdelay = 150 + (20 * (uint32_t)(255 - SEGMENT.speed));break;
    }
  }

  if (now - SEGENV.step > mdelay)
  {
    SEGENV.aux0++;
    if (SEGENV.aux0 == 1 && SEGMENT.intensity > 140) SEGENV.aux0 = 2; //skip Red + Amber, to get US-style sequence
    if (SEGENV.aux0 > 3) SEGENV.aux0 = 0;
    SEGENV.step = now;
  }

  return FRAMETIME;
}


/*
 * Sec flashes running on prim.
 */
#define FLASH_COUNT 4
uint16_t WS2812FX::mode_chase_flash(void) {
  uint8_t flash_step = SEGENV.call % ((FLASH_COUNT * 2) + 1);

  for(uint16_t i = 0; i < SEGLEN; i++) {
    setPixelColor(i, color_from_palette(i, true, PALETTE_SOLID_WRAP, 0));
  }

  uint16_t delay = 10 + ((30 * (uint16_t)(255 - SEGMENT.speed)) / SEGLEN);
  if(flash_step < (FLASH_COUNT * 2)) {
    if(flash_step % 2 == 0) {
      uint16_t n = SEGENV.step;
      uint16_t m = (SEGENV.step + 1) % SEGLEN;
      setPixelColor( n, SEGCOLOR(1));
      setPixelColor( m, SEGCOLOR(1));
      delay = 20;
    } else {
      delay = 30;
    }
  } else {
    SEGENV.step = (SEGENV.step + 1) % SEGLEN;
  }
  return delay;
}


/*
 * Prim flashes running, followed by random color.
 */
uint16_t WS2812FX::mode_chase_flash_random(void) {
  uint8_t flash_step = SEGENV.call % ((FLASH_COUNT * 2) + 1);

  for(uint16_t i = 0; i < SEGENV.step; i++) {
    setPixelColor(i, color_wheel(SEGENV.aux0));
  }

  uint16_t delay = 1 + ((10 * (uint16_t)(255 - SEGMENT.speed)) / SEGLEN);
  if(flash_step < (FLASH_COUNT * 2)) {
    uint16_t n = SEGENV.step;
    uint16_t m = (SEGENV.step + 1) % SEGLEN;
    if(flash_step % 2 == 0) {
      setPixelColor( n, SEGCOLOR(0));
      setPixelColor( m, SEGCOLOR(0));
      delay = 20;
    } else {
      setPixelColor( n, color_wheel(SEGENV.aux0));
      setPixelColor( m, SEGCOLOR(1));
      delay = 30;
    }
  } else {
    SEGENV.step = (SEGENV.step + 1) % SEGLEN;

    if(SEGENV.step == 0) {
      SEGENV.aux0 = get_random_wheel_index(SEGENV.aux0);
    }
  }
  return delay;
}


/*
 * Alternating pixels running function.
 */
uint16_t WS2812FX::running(uint32_t color1, uint32_t color2) {
  uint8_t pxw = 1 + (SEGMENT.intensity >> 5);
  uint32_t cycleTime = 35 + (255 - SEGMENT.speed);
  uint32_t it = now / cycleTime;
  if (SEGMENT.speed == 0) it = 0;

  for(uint16_t i = 0; i < SEGLEN; i++) {
    if((i + SEGENV.aux0) % (pxw*2) < pxw) {
      if (color1 == SEGCOLOR(0))
      {
        setPixelColor(SEGLEN -i -1, color_from_palette(SEGLEN -i -1, true, PALETTE_SOLID_WRAP, 0));
      } else
      {
        setPixelColor(SEGLEN -i -1, color1);
      }
    } else {
      setPixelColor(SEGLEN -i -1, color2);
    }
  }

  if (it != SEGENV.step )
  {
    SEGENV.aux0 = (SEGENV.aux0 +1) % (pxw*2);
    SEGENV.step = it;
  }
  return FRAMETIME;
}

/*
 * Alternating color/sec pixels running.
 */
uint16_t WS2812FX::mode_running_color(void) {
  return running(SEGCOLOR(0), SEGCOLOR(1));
}


/*
 * Alternating red/blue pixels running.
 */
uint16_t WS2812FX::mode_running_red_blue(void) {
  return running(RED, BLUE);
}


/*
 * Alternating red/green pixels running.
 */
uint16_t WS2812FX::mode_merry_christmas(void) {
  return running(RED, GREEN);
}


/*
 * Alternating orange/purple pixels running.
 */
uint16_t WS2812FX::mode_halloween(void) {
  return running(PURPLE, ORANGE);
}


/*
 * Random colored pixels running.
 */
uint16_t WS2812FX::mode_running_random(void) {
  uint32_t cycleTime = 25 + (3 * (uint32_t)(255 - SEGMENT.speed));
  uint32_t it = now / cycleTime;
  if (SEGENV.aux1 == it) return FRAMETIME;

  for(uint16_t i=SEGLEN-1; i > 0; i--) {
    setPixelColor( i, getPixelColor( i - 1));
  }

  if(SEGENV.step == 0) {
    SEGENV.aux0 = get_random_wheel_index(SEGENV.aux0);
    setPixelColor(0, color_wheel(SEGENV.aux0));
  }

  SEGENV.step++;
  if (SEGENV.step > ((255-SEGMENT.intensity) >> 4))
  {
    SEGENV.step = 0;
  }

  SEGENV.aux1 = it;
  return FRAMETIME;
}


/*
 * K.I.T.T.
 */
uint16_t WS2812FX::mode_larson_scanner(void){
  return larson_scanner(false);
}

uint16_t WS2812FX::larson_scanner(bool dual) {
  uint16_t counter = now * ((SEGMENT.speed >> 2) +8);
  uint16_t index = counter * SEGLEN  >> 16;

  fade_out(SEGMENT.intensity);

  if (SEGENV.step > index && SEGENV.step - index > SEGLEN/2) {
    SEGENV.aux0 = !SEGENV.aux0;
  }

  for (uint16_t i = SEGENV.step; i < index; i++) {
    uint16_t j = (SEGENV.aux0)?i:SEGLEN-1-i;
    setPixelColor( j, color_from_palette(j, true, PALETTE_SOLID_WRAP, 0));
  }
  if (dual) {
    uint32_t c;
    if (SEGCOLOR(2) != 0) {
      c = SEGCOLOR(2);
    } else {
      c = color_from_palette(index, true, PALETTE_SOLID_WRAP, 0);
    }

    for (uint16_t i = SEGENV.step; i < index; i++) {
      uint16_t j = (SEGENV.aux0)?SEGLEN-1-i:i;
      setPixelColor(j, c);
    }
  }

  SEGENV.step = index;
  return FRAMETIME;
}


/*
 * Firing comets from one end. "Lighthouse"
 */
uint16_t WS2812FX::mode_comet(void) {
  uint16_t counter = now * ((SEGMENT.speed >>2) +1);
  uint16_t index = counter * SEGLEN >> 16;
  if (SEGENV.call == 0) SEGENV.aux0 = index;

  fade_out(SEGMENT.intensity);

  setPixelColor( index, color_from_palette(index, true, PALETTE_SOLID_WRAP, 0));
  if (index > SEGENV.aux0) {
    for (uint16_t i = SEGENV.aux0; i < index ; i++) {
       setPixelColor( i, color_from_palette(i, true, PALETTE_SOLID_WRAP, 0));
    }
  } else if (index < SEGENV.aux0 && index < 10) {
    for (uint16_t i = 0; i < index ; i++) {
       setPixelColor( i, color_from_palette(i, true, PALETTE_SOLID_WRAP, 0));
    }
  }
  SEGENV.aux0 = index++;

  return FRAMETIME;
}


/*
 * Fireworks function.
 */
uint16_t WS2812FX::mode_fireworks() {
  fade_out(0);
  if (SEGENV.call == 0) {
    SEGENV.aux0 = UINT16_MAX;
    SEGENV.aux1 = UINT16_MAX;
  }
  bool valid1 = (SEGENV.aux0 < SEGLEN);
  bool valid2 = (SEGENV.aux1 < SEGLEN);
  uint32_t sv1 = 0, sv2 = 0;
  if (valid1) sv1 = getPixelColor(SEGENV.aux0);
  if (valid2) sv2 = getPixelColor(SEGENV.aux1);
  blur(255-SEGMENT.speed);
  if (valid1) setPixelColor(SEGENV.aux0 , sv1);
  if (valid2) setPixelColor(SEGENV.aux1, sv2);

  for(uint16_t i=0; i<MAX(1, SEGLEN/20); i++) {
    if(random8(129 - (SEGMENT.intensity >> 1)) == 0) {
      uint16_t index = random(SEGLEN);
      setPixelColor(index, color_from_palette(random8(), false, false, 0));
      SEGENV.aux1 = SEGENV.aux0;
      SEGENV.aux0 = index;
    }
  }
  return FRAMETIME;
}


//Twinkling LEDs running. Inspired by https://github.com/kitesurfer1404/WS2812FX/blob/master/src/custom/Rain.h
uint16_t WS2812FX::mode_rain()
{
  SEGENV.step += FRAMETIME;
  if (SEGENV.step > SPEED_FORMULA_L) {
    SEGENV.step = 0;
    //shift all leds left
    uint32_t ctemp = getPixelColor(0);
    for(uint16_t i = 0; i < SEGLEN - 1; i++) {
      setPixelColor(i, getPixelColor(i+1));
    }
    setPixelColor(SEGLEN -1, ctemp);
    SEGENV.aux0++;
    SEGENV.aux1++;
    if (SEGENV.aux0 == 0) SEGENV.aux0 = UINT16_MAX;
    if (SEGENV.aux1 == 0) SEGENV.aux0 = UINT16_MAX;
    if (SEGENV.aux0 == SEGLEN) SEGENV.aux0 = 0;
    if (SEGENV.aux1 == SEGLEN) SEGENV.aux1 = 0;
  }
  return mode_fireworks();
}


/*
 * Fire flicker function
 */
uint16_t WS2812FX::mode_fire_flicker(void) {
  uint32_t cycleTime = 40 + (255 - SEGMENT.speed);
  uint32_t it = now / cycleTime;
  if (SEGENV.step == it) return FRAMETIME;

  byte w = (SEGCOLOR(0) >> 24) & 0xFF;
  byte r = (SEGCOLOR(0) >> 16) & 0xFF;
  byte g = (SEGCOLOR(0) >>  8) & 0xFF;
  byte b = (SEGCOLOR(0)        & 0xFF);
  byte lum = (SEGMENT.palette == 0) ? MAX(w, MAX(r, MAX(g, b))) : 255;
  lum /= (((256-SEGMENT.intensity)/16)+1);
  for(uint16_t i = 0; i < SEGLEN; i++) {
    byte flicker = random8(lum);
    if (SEGMENT.palette == 0) {
      setPixelColor(i, MAX(r - flicker, 0), MAX(g - flicker, 0), MAX(b - flicker, 0), MAX(w - flicker, 0));
    } else {
      setPixelColor(i, color_from_palette(i, true, PALETTE_SOLID_WRAP, 0, 255 - flicker));
    }
  }

  SEGENV.step = it;
  return FRAMETIME;
}


/*
 * Gradient run base function
 */
uint16_t WS2812FX::gradient_base(bool loading) {
  uint16_t counter = now * ((SEGMENT.speed >> 2) + 1);
  uint16_t pp = counter * SEGLEN >> 16;
  if (SEGENV.call == 0) pp = 0;
  float val; //0.0 = sec 1.0 = pri
  float brd = loading ? SEGMENT.intensity : SEGMENT.intensity/2;
  if (brd <1.0) brd = 1.0;
  int p1 = pp-SEGLEN;
  int p2 = pp+SEGLEN;

  for(uint16_t i = 0; i < SEGLEN; i++)
  {
    if (loading)
    {
      val = abs(((i>pp) ? p2:pp) -i);
    } else {
      val = MIN(abs(pp-i),MIN(abs(p1-i),abs(p2-i)));
    }
    val = (brd > val) ? val/brd * 255 : 255;
    setPixelColor(i, color_blend(SEGCOLOR(0), color_from_palette(i, true, PALETTE_SOLID_WRAP, 1), val));
  }

  return FRAMETIME;
}


/*
 * Gradient run
 */
uint16_t WS2812FX::mode_gradient(void) {
  return gradient_base(false);
}


/*
 * Gradient run with hard transition
 */
uint16_t WS2812FX::mode_loading(void) {
  return gradient_base(true);
}


//American Police Light with all LEDs Red and Blue
uint16_t WS2812FX::police_base(uint32_t color1, uint32_t color2, bool all)
{
  uint16_t counter = now * ((SEGMENT.speed >> 2) +1);
  uint16_t idexR = (counter * SEGLEN) >> 16;
  if (idexR >= SEGLEN) idexR = 0;

  uint16_t topindex = SEGLEN >> 1;
  uint16_t idexB = (idexR > topindex) ? idexR - topindex : idexR + topindex;
  if (SEGENV.call == 0) SEGENV.aux0 = idexR;
  if (idexB >= SEGLEN) idexB = 0; //otherwise overflow on odd number of LEDs

  if (all) { //different algo, ensuring immediate fill
    if (idexB > idexR) {
      fill(color2);
      for (uint16_t i = idexR; i < idexB; i++) setPixelColor(i, color1);
    } else {
      fill(color1);
      for (uint16_t i = idexB; i < idexR; i++) setPixelColor(i, color2);
    }
  } else { //regular dot-only mode
    uint8_t size = 1 + SEGMENT.intensity >> 3;
    if (size > SEGLEN/2) size = 1+ SEGLEN/2;
    for (uint8_t i=0; i <= size; i++) {
      setPixelColor(idexR+i, color1);
      setPixelColor(idexB+i, color2);
    }
    if (SEGENV.aux0 != idexR) {
      uint8_t gap = (SEGENV.aux0 < idexR)? idexR - SEGENV.aux0:SEGLEN - SEGENV.aux0 + idexR;
      for (uint8_t i = 0; i <= gap ; i++) {
        if ((idexR - i) < 0) idexR = SEGLEN-1 + i;
        if ((idexB - i) < 0) idexB = SEGLEN-1 + i;
        setPixelColor(idexR-i, color1);
        setPixelColor(idexB-i, color2);
      }
      SEGENV.aux0 = idexR;
    }
  }

  return FRAMETIME;
}


//American Police Light with all LEDs Red and Blue
uint16_t WS2812FX::mode_police_all()
{
  return police_base(RED, BLUE, true);
}


//Police Lights Red and Blue
uint16_t WS2812FX::mode_police()
{
  fill(SEGCOLOR(1));

  return police_base(RED, BLUE, false);
}


//Police All with custom colors
uint16_t WS2812FX::mode_two_areas()
{
  return police_base(SEGCOLOR(0), SEGCOLOR(1), true);
}


//Police Lights with custom colors
uint16_t WS2812FX::mode_two_dots()
{
  fill(SEGCOLOR(2));
  uint32_t color2 = (SEGCOLOR(1) == SEGCOLOR(2)) ? SEGCOLOR(0) : SEGCOLOR(1);

  return police_base(SEGCOLOR(0), color2, false);
}


/*
 * Tricolor chase function
 */
uint16_t WS2812FX::tricolor_chase(uint32_t color1, uint32_t color2) {
  uint32_t cycleTime = 50 + (255 - SEGMENT.speed)*2;
  uint32_t it = now / cycleTime;
  uint8_t width = (1 + SEGMENT.intensity/32) * 3; //value of 1-8 for each colour
  uint8_t index = it % width;

  for(uint16_t i = 0; i < SEGLEN; i++, index++) {
    if(index > width-1) index = 0;

    uint32_t color = color1;
    if(index > width*2/3-1) color = color_from_palette(i, true, PALETTE_SOLID_WRAP, 1);
    else if(index > width/3-1) color = color2;

    setPixelColor(SEGLEN - i -1, color);
  }

  return FRAMETIME;
}


/*
 * Alternating white/red/black pixels running. PLACEHOLDER
 */
uint16_t WS2812FX::mode_circus_combustus(void) {
  return tricolor_chase(RED, WHITE);
}


/*
 * Tricolor chase mode
 */
uint16_t WS2812FX::mode_tricolor_chase(void) {
  return tricolor_chase(SEGCOLOR(2), SEGCOLOR(0));
}


/*
 * ICU mode
 */
uint16_t WS2812FX::mode_icu(void) {
  uint16_t dest = SEGENV.step & 0xFFFF;
  uint8_t space = (SEGMENT.intensity >> 3) +2;

  fill(SEGCOLOR(1));

  byte pindex = map(dest, 0, SEGLEN-SEGLEN/space, 0, 255);
  uint32_t col = color_from_palette(pindex, false, false, 0);

  setPixelColor(dest, col);
  setPixelColor(dest + SEGLEN/space, col);

  if(SEGENV.aux0 == dest) { // pause between eye movements
    if(random8(6) == 0) { // blink once in a while
      setPixelColor(dest, SEGCOLOR(1));
      setPixelColor(dest + SEGLEN/space, SEGCOLOR(1));
      return 200;
    }
    SEGENV.aux0 = random16(SEGLEN-SEGLEN/space);
    return 1000 + random16(2000);
  }

  if(SEGENV.aux0 > SEGENV.step) {
    SEGENV.step++;
    dest++;
  } else if (SEGENV.aux0 < SEGENV.step) {
    SEGENV.step--;
    dest--;
  }

  setPixelColor(dest, col);
  setPixelColor(dest + SEGLEN/space, col);

  return SPEED_FORMULA_L;
}


/*
 * Custom mode by Aircoookie. Color Wipe, but with 3 colors
 */
uint16_t WS2812FX::mode_tricolor_wipe(void)
{
  uint32_t cycleTime = 1000 + (255 - SEGMENT.speed)*200;
  uint32_t perc = now % cycleTime;
  uint16_t prog = (perc * 65535) / cycleTime;
  uint16_t ledIndex = (prog * SEGLEN * 3) >> 16;
  uint16_t ledOffset = ledIndex;

  for (uint16_t i = 0; i < SEGLEN; i++)
  {
    setPixelColor(i, color_from_palette(i, true, PALETTE_SOLID_WRAP, 2));
  }

  if(ledIndex < SEGLEN) { //wipe from 0 to 1
    for (uint16_t i = 0; i < SEGLEN; i++)
    {
      setPixelColor(i, (i > ledOffset)? SEGCOLOR(0) : SEGCOLOR(1));
    }
  } else if (ledIndex < SEGLEN*2) { //wipe from 1 to 2
    ledOffset = ledIndex - SEGLEN;
    for (uint16_t i = ledOffset +1; i < SEGLEN; i++)
    {
      setPixelColor(i, SEGCOLOR(1));
    }
  } else //wipe from 2 to 0
  {
    ledOffset = ledIndex - SEGLEN*2;
    for (uint16_t i = 0; i <= ledOffset; i++)
    {
      setPixelColor(i, SEGCOLOR(0));
    }
  }

  return FRAMETIME;
}


/*
 * Fades between 3 colors
 * Custom mode by Keith Lord: https://github.com/kitesurfer1404/WS2812FX/blob/master/src/custom/TriFade.h
 * Modified by Aircoookie
 */
uint16_t WS2812FX::mode_tricolor_fade(void)
{
  uint16_t counter = now * ((SEGMENT.speed >> 3) +1);
  uint32_t prog = (counter * 768) >> 16;

  uint32_t color1 = 0, color2 = 0;
  byte stage = 0;

  if(prog < 256) {
    color1 = SEGCOLOR(0);
    color2 = SEGCOLOR(1);
    stage = 0;
  } else if(prog < 512) {
    color1 = SEGCOLOR(1);
    color2 = SEGCOLOR(2);
    stage = 1;
  } else {
    color1 = SEGCOLOR(2);
    color2 = SEGCOLOR(0);
    stage = 2;
  }

  byte stp = prog; // % 256
  uint32_t color = 0;
  for(uint16_t i = 0; i < SEGLEN; i++) {
    if (stage == 2) {
      color = color_blend(color_from_palette(i, true, PALETTE_SOLID_WRAP, 2), color2, stp);
    } else if (stage == 1) {
      color = color_blend(color1, color_from_palette(i, true, PALETTE_SOLID_WRAP, 2), stp);
    } else {
      color = color_blend(color1, color2, stp);
    }
    setPixelColor(i, color);
  }

  return FRAMETIME;
}


/*
 * Creates random comets
 * Custom mode by Keith Lord: https://github.com/kitesurfer1404/WS2812FX/blob/master/src/custom/MultiComet.h
 */
uint16_t WS2812FX::mode_multi_comet(void)
{
  uint32_t cycleTime = 10 + (uint32_t)(255 - SEGMENT.speed);
  uint32_t it = now / cycleTime;
  if (SEGENV.step == it) return FRAMETIME;
  if (!SEGENV.allocateData(sizeof(uint16_t) * 8)) return mode_static(); //allocation failed

  fade_out(SEGMENT.intensity);

  uint16_t* comets = reinterpret_cast<uint16_t*>(SEGENV.data);

  for(uint8_t i=0; i < 8; i++) {
    if(comets[i] < SEGLEN) {
      uint16_t index = comets[i];
      if (SEGCOLOR(2) != 0)
      {
        setPixelColor(index, i % 2 ? color_from_palette(index, true, PALETTE_SOLID_WRAP, 0) : SEGCOLOR(2));
      } else
      {
        setPixelColor(index, color_from_palette(index, true, PALETTE_SOLID_WRAP, 0));
      }
      comets[i]++;
    } else {
      if(!random(SEGLEN)) {
        comets[i] = 0;
      }
    }
  }

  SEGENV.step = it;
  return FRAMETIME;
}


/*
 * Creates two Larson scanners moving in opposite directions
 * Custom mode by Keith Lord: https://github.com/kitesurfer1404/WS2812FX/blob/master/src/custom/DualLarson.h
 */
uint16_t WS2812FX::mode_dual_larson_scanner(void){
  return larson_scanner(true);
}


/*
 * Running random pixels
 * Custom mode by Keith Lord: https://github.com/kitesurfer1404/WS2812FX/blob/master/src/custom/RandomChase.h
 */
uint16_t WS2812FX::mode_random_chase(void)
{
  uint32_t cycleTime = 25 + (3 * (uint32_t)(255 - SEGMENT.speed));
  uint32_t it = now / cycleTime;
  if (SEGENV.step == it) return FRAMETIME;

  for(uint16_t i = SEGLEN -1; i > 0; i--) {
    setPixelColor(i, getPixelColor(i-1));
  }
  uint32_t color = getPixelColor(0);
  if (SEGLEN > 1) color = getPixelColor( 1);
  uint8_t r = random8(6) != 0 ? (color >> 16 & 0xFF) : random8();
  uint8_t g = random8(6) != 0 ? (color >> 8  & 0xFF) : random8();
  uint8_t b = random8(6) != 0 ? (color       & 0xFF) : random8();
  setPixelColor(0, r, g, b);

  SEGENV.step = it;
  return FRAMETIME;
}


typedef struct Oscillator {
  int16_t pos;
  int8_t  size;
  int8_t  dir;
  int8_t  speed;
} oscillator;

/*
/  Oscillating bars of color, updated with standard framerate
*/
uint16_t WS2812FX::mode_oscillate(void)
{
  uint8_t numOscillators = 3;
  uint16_t dataSize = sizeof(oscillator) * numOscillators;

  if (!SEGENV.allocateData(dataSize)) return mode_static(); //allocation failed

  Oscillator* oscillators = reinterpret_cast<Oscillator*>(SEGENV.data);

  if (SEGENV.call == 0)
  {
    oscillators[0] = {SEGLEN/4,   SEGLEN/8,  1, 1};
    oscillators[1] = {SEGLEN/4*3, SEGLEN/8,  1, 2};
    oscillators[2] = {SEGLEN/4*2, SEGLEN/8, -1, 1};
  }

  uint32_t cycleTime = 20 + (2 * (uint32_t)(255 - SEGMENT.speed));
  uint32_t it = now / cycleTime;

  for(uint8_t i = 0; i < numOscillators; i++) {
    // if the counter has increased, move the oscillator by the random step
    if (it != SEGENV.step) oscillators[i].pos += oscillators[i].dir * oscillators[i].speed;
    oscillators[i].size = SEGLEN/(3+SEGMENT.intensity/8);
    if((oscillators[i].dir == -1) && (oscillators[i].pos <= 0)) {
      oscillators[i].pos = 0;
      oscillators[i].dir = 1;
      // make bigger steps for faster speeds
      oscillators[i].speed = SEGMENT.speed > 100 ? random8(2, 4):random8(1, 3);
    }
    if((oscillators[i].dir == 1) && (oscillators[i].pos >= (SEGLEN - 1))) {
      oscillators[i].pos = SEGLEN - 1;
      oscillators[i].dir = -1;
      oscillators[i].speed = SEGMENT.speed > 100 ? random8(2, 4):random8(1, 3);
    }
  }

  for(uint16_t i=0; i < SEGLEN; i++) {
    uint32_t color = BLACK;
    for(uint8_t j=0; j < numOscillators; j++) {
      if(i >= oscillators[j].pos - oscillators[j].size && i <= oscillators[j].pos + oscillators[j].size) {
        color = (color == BLACK) ? SEGCOLOR(j) : color_blend(color, SEGCOLOR(j), 128);
      }
    }
    setPixelColor(i, color);
  }

  SEGENV.step = it;
  return FRAMETIME;
}


uint16_t WS2812FX::mode_lightning(void)
{
  uint16_t ledstart = random16(SEGLEN);               // Determine starting location of flash
  uint16_t ledlen = 1 + random16(SEGLEN -ledstart);    // Determine length of flash (not to go beyond NUM_LEDS-1)
  uint8_t bri = 255/random8(1, 3);

  if (SEGENV.step == 0)
  {
    SEGENV.aux0 = random8(3, 3 + SEGMENT.intensity/20); //number of flashes
    bri = 52;
    SEGENV.aux1 = 1;
  }

  fill(SEGCOLOR(1));

  if (SEGENV.aux1) {
    for (int i = ledstart; i < ledstart + ledlen; i++)
    {
      if (SEGMENT.palette == 0)
      {
        setPixelColor(i,bri,bri,bri,bri);
      } else {
        setPixelColor(i,color_from_palette(i, true, PALETTE_SOLID_WRAP, 0, bri));
      }
    }
    SEGENV.aux1 = 0;
    SEGENV.step++;
    return random8(4, 10);                                    // each flash only lasts 4-10 milliseconds
  }

  SEGENV.aux1 = 1;
  if (SEGENV.step == 1) return (200);                       // longer delay until next flash after the leader

  if (SEGENV.step <= SEGENV.aux0) return (50 + random8(100));  // shorter delay between strokes

  SEGENV.step = 0;
  return (random8(255 - SEGMENT.speed) * 100);                            // delay between strikes
}


// Pride2015
// Animated, ever-changing rainbows.
// by Mark Kriegsman: https://gist.github.com/kriegsman/964de772d64c502760e5
uint16_t WS2812FX::mode_pride_2015(void)
{
  uint16_t duration = 10 + SEGMENT.speed;
  uint16_t sPseudotime = SEGENV.step;
  uint16_t sHue16 = SEGENV.aux0;

  uint8_t sat8 = beatsin88( 87, 220, 250);
  uint8_t brightdepth = beatsin88( 341, 96, 224);
  uint16_t brightnessthetainc16 = beatsin88( 203, (25 * 256), (40 * 256));
  uint8_t msmultiplier = beatsin88(147, 23, 60);

  uint16_t hue16 = sHue16;//gHue * 256;
  uint16_t hueinc16 = beatsin88(113, 1, 3000);

  sPseudotime += duration * msmultiplier;
  sHue16 += duration * beatsin88( 400, 5,9);
  uint16_t brightnesstheta16 = sPseudotime;
  CRGB fastled_col;

  for (uint16_t i = 0 ; i < SEGLEN; i++) {
    hue16 += hueinc16;
    uint8_t hue8 = hue16 >> 8;

    brightnesstheta16  += brightnessthetainc16;
    uint16_t b16 = sin16( brightnesstheta16  ) + 32768;

    uint16_t bri16 = (uint32_t)((uint32_t)b16 * (uint32_t)b16) / 65536;
    uint8_t bri8 = (uint32_t)(((uint32_t)bri16) * brightdepth) / 65536;
    bri8 += (255 - brightdepth);

    CRGB newcolor = CHSV( hue8, sat8, bri8);
    fastled_col = col_to_crgb(getPixelColor(i));

    nblend(fastled_col, newcolor, 64);
    setPixelColor(i, fastled_col.red, fastled_col.green, fastled_col.blue);
  }
  SEGENV.step = sPseudotime;
  SEGENV.aux0 = sHue16;
  return FRAMETIME;
}


//eight colored dots, weaving in and out of sync with each other
uint16_t WS2812FX::mode_juggle(void){
  fade_out(SEGMENT.intensity);
  CRGB fastled_col;
  byte dothue = 0;
  for ( byte i = 0; i < 8; i++) {
    uint16_t index = 0 + beatsin88((128 + SEGMENT.speed)*(i + 7), 0, SEGLEN -1);
    fastled_col = col_to_crgb(getPixelColor(index));
    fastled_col |= (SEGMENT.palette==0)?CHSV(dothue, 220, 255):ColorFromPalette(currentPalette, dothue, 255);
    setPixelColor(index, fastled_col.red, fastled_col.green, fastled_col.blue);
    dothue += 32;
  }
  return FRAMETIME;
}


uint16_t WS2812FX::mode_palette()
{
  uint16_t counter = 0;
  if (SEGMENT.speed != 0)
  {
    counter = (now * ((SEGMENT.speed >> 3) +1)) & 0xFFFF;
    counter = counter >> 8;
  }

  bool noWrap = (paletteBlend == 2 || (paletteBlend == 0 && SEGMENT.speed == 0));
  for (uint16_t i = 0; i < SEGLEN; i++)
  {
    uint8_t colorIndex = (i * 255 / SEGLEN) - counter;

    if (noWrap) colorIndex = map(colorIndex, 0, 255, 0, 240); //cut off blend at palette "end"

    setPixelColor(i, color_from_palette(colorIndex, false, true, 255));
  }
  return FRAMETIME;
}


// WLED limitation: Analog Clock overlay will NOT work when Fire2012 is active
// Fire2012 by Mark Kriegsman, July 2012
// as part of "Five Elements" shown here: http://youtu.be/knWiGsmgycY
////
// This basic one-dimensional 'fire' simulation works roughly as follows:
// There's a underlying array of 'heat' cells, that model the temperature
// at each point along the line.  Every cycle through the simulation,
// four steps are performed:
//  1) All cells cool down a little bit, losing heat to the air
//  2) The heat from each cell drifts 'up' and diffuses a little
//  3) Sometimes randomly new 'sparks' of heat are added at the bottom
//  4) The heat from each cell is rendered as a color into the leds array
//     The heat-to-color mapping uses a black-body radiation approximation.
//
// Temperature is in arbitrary units from 0 (cold black) to 255 (white hot).
//
// This simulation scales it self a bit depending on NUM_LEDS; it should look
// "OK" on anywhere from 20 to 100 LEDs without too much tweaking.
//
// I recommend running this simulation at anywhere from 30-100 frames per second,
// meaning an interframe delay of about 10-35 milliseconds.
//
// Looks best on a high-density LED setup (60+ pixels/meter).
//
//
// There are two main parameters you can play with to control the look and
// feel of your fire: COOLING (used in step 1 above) (Speed = COOLING), and SPARKING (used
// in step 3 above) (Effect Intensity = Sparking).


uint16_t WS2812FX::mode_fire_2012()
{
  uint32_t it = now >> 5; //div 32

  if (!SEGENV.allocateData(SEGLEN)) return mode_static(); //allocation failed

  byte* heat = SEGENV.data;

  if (it != SEGENV.step)
  {
    // Step 1.  Cool down every cell a little
    for (uint16_t i = 0; i < SEGLEN; i++) {
      SEGENV.data[i] = qsub8(heat[i],  random8(0, (((20 + SEGMENT.speed /3) * 10) / SEGLEN) + 2));
    }

    // Step 2.  Heat from each cell drifts 'up' and diffuses a little
    for (uint16_t k= SEGLEN -1; k > 1; k--) {
      heat[k] = (heat[k - 1] + heat[k - 2] + heat[k - 2] ) / 3;
    }

    // Step 3.  Randomly ignite new 'sparks' of heat near the bottom
    if (random8() <= SEGMENT.intensity) {
      uint8_t y = random8(7);
      if (y < SEGLEN) heat[y] = qadd8(heat[y], random8(160,255));
    }
    SEGENV.step = it;
  }

  // Step 4.  Map from heat cells to LED colors
  for (uint16_t j = 0; j < SEGLEN; j++) {
    CRGB color = ColorFromPalette(currentPalette, MIN(heat[j],240), 255, LINEARBLEND);
    setPixelColor(j, color.red, color.green, color.blue);
  }
  return FRAMETIME;
}


// ColorWavesWithPalettes by Mark Kriegsman: https://gist.github.com/kriegsman/8281905786e8b2632aeb
// This function draws color waves with an ever-changing,
// widely-varying set of parameters, using a color palette.
uint16_t WS2812FX::mode_colorwaves()
{
  uint16_t duration = 10 + SEGMENT.speed;
  uint16_t sPseudotime = SEGENV.step;
  uint16_t sHue16 = SEGENV.aux0;

  uint8_t brightdepth = beatsin88(341, 96, 224);
  uint16_t brightnessthetainc16 = beatsin88( 203, (25 * 256), (40 * 256));
  uint8_t msmultiplier = beatsin88(147, 23, 60);

  uint16_t hue16 = sHue16;//gHue * 256;
  // uint16_t hueinc16 = beatsin88(113, 300, 1500);
  uint16_t hueinc16 = beatsin88(113, 60, 300)*SEGMENT.intensity*10/255;  // Use the Intensity Slider for the hues

  sPseudotime += duration * msmultiplier;
  sHue16 += duration * beatsin88(400, 5, 9);
  uint16_t brightnesstheta16 = sPseudotime;
  CRGB fastled_col;

  for ( uint16_t i = 0 ; i < SEGLEN; i++) {
    hue16 += hueinc16;
    uint8_t hue8 = hue16 >> 8;
    uint16_t h16_128 = hue16 >> 7;
    if ( h16_128 & 0x100) {
      hue8 = 255 - (h16_128 >> 1);
    } else {
      hue8 = h16_128 >> 1;
    }

    brightnesstheta16  += brightnessthetainc16;
    uint16_t b16 = sin16( brightnesstheta16  ) + 32768;

    uint16_t bri16 = (uint32_t)((uint32_t)b16 * (uint32_t)b16) / 65536;
    uint8_t bri8 = (uint32_t)(((uint32_t)bri16) * brightdepth) / 65536;
    bri8 += (255 - brightdepth);

    CRGB newcolor = ColorFromPalette(currentPalette, hue8, bri8);
    fastled_col = col_to_crgb(getPixelColor(i));

    nblend(fastled_col, newcolor, 128);
    setPixelColor(i, fastled_col.red, fastled_col.green, fastled_col.blue);
  }
  SEGENV.step = sPseudotime;
  SEGENV.aux0 = sHue16;
  return FRAMETIME;
}


// colored stripes pulsing at a defined Beats-Per-Minute (BPM)
uint16_t WS2812FX::mode_bpm()
{
  CRGB fastled_col;
  uint32_t stp = (now / 20) & 0xFF;
  uint8_t beat = beatsin8(SEGMENT.speed, 64, 255);
  for (uint16_t i = 0; i < SEGLEN; i++) {
    fastled_col = ColorFromPalette(currentPalette, stp + (i * 2), beat - stp + (i * 10));
    setPixelColor(i, fastled_col.red, fastled_col.green, fastled_col.blue);
  }
  return FRAMETIME;
}


uint16_t WS2812FX::mode_fillnoise8()
{
  if (SEGENV.call == 0) SEGENV.step = random16(12345);
  CRGB fastled_col;
  for (uint16_t i = 0; i < SEGLEN; i++) {
    uint8_t index = inoise8(i * SEGLEN, SEGENV.step + i * SEGLEN);
    fastled_col = ColorFromPalette(currentPalette, index, 255, LINEARBLEND);
    setPixelColor(i, fastled_col.red, fastled_col.green, fastled_col.blue);
  }
  SEGENV.step += beatsin8(SEGMENT.speed, 1, 6); //10,1,4

  return FRAMETIME;
}

uint16_t WS2812FX::mode_noise16_1()
{
  uint16_t scale = 320;                                      // the "zoom factor" for the noise
  CRGB fastled_col;
  SEGENV.step += (1 + SEGMENT.speed/16);

  for (uint16_t i = 0; i < SEGLEN; i++) {

    uint16_t shift_x = beatsin8(11);                           // the x position of the noise field swings @ 17 bpm
    uint16_t shift_y = SEGENV.step/42;             // the y position becomes slowly incremented


    uint16_t real_x = (i + shift_x) * scale;                  // the x position of the noise field swings @ 17 bpm
    uint16_t real_y = (i + shift_y) * scale;                  // the y position becomes slowly incremented
    uint32_t real_z = SEGENV.step;                          // the z position becomes quickly incremented

    uint8_t noise = inoise16(real_x, real_y, real_z) >> 8;   // get the noise data and scale it down

    uint8_t index = sin8(noise * 3);                         // map LED color based on noise data

    fastled_col = ColorFromPalette(currentPalette, index, 255, LINEARBLEND);   // With that value, look up the 8 bit colour palette value and assign it to the current LED.
    setPixelColor(i, fastled_col.red, fastled_col.green, fastled_col.blue);
  }

  return FRAMETIME;
}


uint16_t WS2812FX::mode_noise16_2()
{
  uint16_t scale = 1000;                                       // the "zoom factor" for the noise
  CRGB fastled_col;
  SEGENV.step += (1 + (SEGMENT.speed >> 1));

  for (uint16_t i = 0; i < SEGLEN; i++) {

    uint16_t shift_x = SEGENV.step >> 6;                         // x as a function of time
    uint16_t shift_y = SEGENV.step/42;

    uint32_t real_x = (i + shift_x) * scale;                  // calculate the coordinates within the noise field

    uint8_t noise = inoise16(real_x, 0, 4223) >> 8;    // get the noise data and scale it down

    uint8_t index = sin8(noise * 3);                          // map led color based on noise data

    fastled_col = ColorFromPalette(currentPalette, index, noise, LINEARBLEND);   // With that value, look up the 8 bit colour palette value and assign it to the current LED.
    setPixelColor(i, fastled_col.red, fastled_col.green, fastled_col.blue);
  }

  return FRAMETIME;
}


uint16_t WS2812FX::mode_noise16_3()
{
  uint16_t scale = 800;                                       // the "zoom factor" for the noise
  CRGB fastled_col;
  SEGENV.step += (1 + SEGMENT.speed);

  for (uint16_t i = 0; i < SEGLEN; i++) {

    uint16_t shift_x = 4223;                                  // no movement along x and y
    uint16_t shift_y = 1234;

    uint32_t real_x = (i + shift_x) * scale;                  // calculate the coordinates within the noise field
    uint32_t real_y = (i + shift_y) * scale;                  // based on the precalculated positions
    uint32_t real_z = SEGENV.step*8;

    uint8_t noise = inoise16(real_x, real_y, real_z) >> 8;    // get the noise data and scale it down

    uint8_t index = sin8(noise * 3);                          // map led color based on noise data

    fastled_col = ColorFromPalette(currentPalette, index, noise, LINEARBLEND);   // With that value, look up the 8 bit colour palette value and assign it to the current LED.
    setPixelColor(i, fastled_col.red, fastled_col.green, fastled_col.blue);
  }

  return FRAMETIME;
}


//https://github.com/aykevl/ledstrip-spark/blob/master/ledstrip.ino
uint16_t WS2812FX::mode_noise16_4()
{
  CRGB fastled_col;
  uint32_t stp = (now * SEGMENT.speed) >> 7;
  for (uint16_t i = 0; i < SEGLEN; i++) {
    int16_t index = inoise16(uint32_t(i) << 12, stp);
    fastled_col = ColorFromPalette(currentPalette, index);
    setPixelColor(i, fastled_col.red, fastled_col.green, fastled_col.blue);
  }
  return FRAMETIME;
}


//based on https://gist.github.com/kriegsman/5408ecd397744ba0393e
uint16_t WS2812FX::mode_colortwinkle()
{
  uint16_t dataSize = (SEGLEN+7) >> 3; //1 bit per LED
  if (!SEGENV.allocateData(dataSize)) return mode_static(); //allocation failed

  CRGB fastled_col, prev;
  fract8 fadeUpAmount = 8 + (SEGMENT.speed/4), fadeDownAmount = 5 + (SEGMENT.speed/7);
  for (uint16_t i = 0; i < SEGLEN; i++) {
    fastled_col = col_to_crgb(getPixelColor(i));
    prev = fastled_col;
    uint16_t index = i >> 3;
    uint8_t  bitNum = i & 0x07;
    bool fadeUp = bitRead(SEGENV.data[index], bitNum);

    if (fadeUp) {
      CRGB incrementalColor = fastled_col;
      incrementalColor.nscale8_video( fadeUpAmount);
      fastled_col += incrementalColor;

      if (fastled_col.red == 255 || fastled_col.green == 255 || fastled_col.blue == 255) {
        bitWrite(SEGENV.data[index], bitNum, false);
      }
      setPixelColor(i, fastled_col.red, fastled_col.green, fastled_col.blue);

      if (col_to_crgb(getPixelColor(i)) == prev) //fix "stuck" pixels
      {
        fastled_col += fastled_col;
        setPixelColor(i, fastled_col.red, fastled_col.green, fastled_col.blue);
      }
    } else {
      fastled_col.nscale8( 255 - fadeDownAmount);
      setPixelColor(i, fastled_col.red, fastled_col.green, fastled_col.blue);
    }
  }

  for (uint16_t j = 0; j <= SEGLEN / 50; j++)
  {
    if (random8() <= SEGMENT.intensity) {
      for (uint8_t times = 0; times < 5; times++) //attempt to spawn a new pixel 5 times
      {
        int i = random16(SEGLEN);
        if(getPixelColor(i) == 0) {
          fastled_col = ColorFromPalette(currentPalette, random8(), 64, NOBLEND);
          uint16_t index = i >> 3;
          uint8_t  bitNum = i & 0x07;
          bitWrite(SEGENV.data[index], bitNum, true);
          setPixelColor(i, fastled_col.red, fastled_col.green, fastled_col.blue);
          break; //only spawn 1 new pixel per frame per 50 LEDs
        }
      }
    }
  }
  return FRAMETIME;
}


//Calm effect, like a lake at night
uint16_t WS2812FX::mode_lake() {
  uint8_t sp = SEGMENT.speed/10;
  int wave1 = beatsin8(sp +2, -64,64);
  int wave2 = beatsin8(sp +1, -64,64);
  uint8_t wave3 = beatsin8(sp +2,   0,80);
  CRGB fastled_col;

  for (uint16_t i = 0; i < SEGLEN; i++)
  {
    int index = cos8((i*15)+ wave1)/2 + cubicwave8((i*23)+ wave2)/2;
    uint8_t lum = (index > wave3) ? index - wave3 : 0;
    fastled_col = ColorFromPalette(currentPalette, map(index,0,255,0,240), lum, LINEARBLEND);
    setPixelColor(i, fastled_col.red, fastled_col.green, fastled_col.blue);
  }
  return FRAMETIME;
}


// meteor effect
// send a meteor from begining to to the end of the strip with a trail that randomly decays.
// adapted from https://www.tweaking4all.com/hardware/arduino/adruino-led-strip-effects/#LEDStripEffectMeteorRain
uint16_t WS2812FX::mode_meteor() {
  if (!SEGENV.allocateData(SEGLEN)) return mode_static(); //allocation failed

  byte* trail = SEGENV.data;

  byte meteorSize= 1+ SEGLEN / 10;
  uint16_t counter = now * ((SEGMENT.speed >> 2) +8);
  uint16_t in = counter * SEGLEN >> 16;

  // fade all leds to colors[1] in LEDs one step
  for (uint16_t i = 0; i < SEGLEN; i++) {
    if (random8() <= 255 - SEGMENT.intensity)
    {
      byte meteorTrailDecay = 128 + random8(127);
      trail[i] = scale8(trail[i], meteorTrailDecay);
      setPixelColor(i, color_from_palette(trail[i], false, true, 255));
    }
  }

  // draw meteor
  for(int j = 0; j < meteorSize; j++) {
    uint16_t index = in + j;
    if(index >= SEGLEN) {
      index = (in + j - SEGLEN);
    }

    trail[index] = 240;
    setPixelColor(index, color_from_palette(trail[index], false, true, 255));
  }

  return FRAMETIME;
}


// smooth meteor effect
// send a meteor from begining to to the end of the strip with a trail that randomly decays.
// adapted from https://www.tweaking4all.com/hardware/arduino/adruino-led-strip-effects/#LEDStripEffectMeteorRain
uint16_t WS2812FX::mode_meteor_smooth() {
  if (!SEGENV.allocateData(SEGLEN)) return mode_static(); //allocation failed

  byte* trail = SEGENV.data;

  byte meteorSize= 1+ SEGLEN / 10;
  uint16_t in = map((SEGENV.step >> 6 & 0xFF), 0, 255, 0, SEGLEN -1);

  // fade all leds to colors[1] in LEDs one step
  for (uint16_t i = 0; i < SEGLEN; i++) {
    if (trail[i] != 0 && random8() <= 255 - SEGMENT.intensity)
    {
      int change = 3 - random8(12); //change each time between -8 and +3
      trail[i] += change;
      if (trail[i] > 245) trail[i] = 0;
      if (trail[i] > 240) trail[i] = 240;
      setPixelColor(i, color_from_palette(trail[i], false, true, 255));
    }
  }

  // draw meteor
  for(int j = 0; j < meteorSize; j++) {
    uint16_t index = in + j;
    if(in + j >= SEGLEN) {
      index = (in + j - SEGLEN);
    }
    setPixelColor(index, color_blend(getPixelColor(index), color_from_palette(240, false, true, 255), 48));
    trail[index] = 240;
  }

  SEGENV.step += SEGMENT.speed +1;
  return FRAMETIME;
}


//Railway Crossing / Christmas Fairy lights
uint16_t WS2812FX::mode_railway()
{
  uint16_t dur = 40 + (255 - SEGMENT.speed) * 10;
  uint16_t rampdur = (dur * SEGMENT.intensity) >> 8;
  if (SEGENV.step > dur)
  {
    //reverse direction
    SEGENV.step = 0;
    SEGENV.aux0 = !SEGENV.aux0;
  }
  uint8_t pos = 255;
  if (rampdur != 0)
  {
    uint16_t p0 = (SEGENV.step * 255) / rampdur;
    if (p0 < 255) pos = p0;
  }
  if (SEGENV.aux0) pos = 255 - pos;
  for (uint16_t i = 0; i < SEGLEN; i += 2)
  {
    setPixelColor(i, color_from_palette(255 - pos, false, false, 255));
    if (i < SEGLEN -1)
    {
      setPixelColor(i + 1, color_from_palette(pos, false, false, 255));
    }
  }
  SEGENV.step += FRAMETIME;
  return FRAMETIME;
}


//Water ripple
//propagation velocity from speed
//drop rate from intensity

//4 bytes
typedef struct Ripple {
  int8_t state;
  uint8_t color;
  uint16_t pos;
} ripple;

uint16_t WS2812FX::ripple_base(bool rainbow)
{
  uint16_t maxRipples = 1 + (SEGLEN >> 2);
  if (maxRipples > 100) maxRipples = 100;
  uint16_t dataSize = sizeof(ripple) * maxRipples;

  if (!SEGENV.allocateData(dataSize)) return mode_static(); //allocation failed

  Ripple* ripples = reinterpret_cast<Ripple*>(SEGENV.data);

  // ranbow background or chosen background, all very dim.
  if (rainbow) {
    if (SEGENV.call ==0) {
      SEGENV.aux0 = random8();
      SEGENV.aux1 = random8();
    }
    if (SEGENV.aux0 == SEGENV.aux1) {
      SEGENV.aux1 = random8();
    }
    else if (SEGENV.aux1 > SEGENV.aux0) {
      SEGENV.aux0++;
    } else {
      SEGENV.aux0--;
    }
    fill(color_blend(color_wheel(SEGENV.aux0),BLACK,235));
  } else {
    fill(SEGCOLOR(1));
  }

  //draw wave
  for (uint16_t i = 0; i < maxRipples; i++)
  {
    uint16_t ripplestate = ripples[i].state;
    if (ripplestate)
    {
      uint8_t rippledecay = (SEGMENT.speed >> 4) +1; //faster decay if faster propagation
      uint16_t rippleorigin = ripples[i].pos;
      uint32_t col = color_from_palette(ripples[i].color, false, false, 255);
      uint16_t propagation = ((ripplestate/rippledecay -1) * SEGMENT.speed);
      int16_t propI = propagation >> 8;
      uint8_t propF = propagation & 0xFF;
      int16_t left = rippleorigin - propI -1;
      uint8_t amp = (ripplestate < 17) ? triwave8((ripplestate-1)*8) : map(ripplestate,17,255,255,2);

      for (int16_t v = left; v < left +4; v++)
      {
        uint8_t mag = scale8(cubicwave8((propF>>2)+(v-left)*64), amp);
        if (v < SEGLEN && v >= 0)
        {
          setPixelColor(v, color_blend(getPixelColor(v), col, mag));
        }
        int16_t w = left + propI*2 + 3 -(v-left);
        if (w < SEGLEN && w >= 0)
        {
          setPixelColor(w, color_blend(getPixelColor(w), col, mag));
        }
      }
      ripplestate += rippledecay;
      ripples[i].state = (ripplestate > 254) ? 0 : ripplestate;
    } else //randomly create new wave
    {
      if (random16(IBN + 10000) <= SEGMENT.intensity)
      {
        ripples[i].state = 1;
        ripples[i].pos = random16(SEGLEN);
        ripples[i].color = random8(); //color
      }
    }
  }
  return FRAMETIME;
}

uint16_t WS2812FX::mode_ripple(void) {
  return ripple_base(false);
}

uint16_t WS2812FX::mode_ripple_rainbow(void) {
  return ripple_base(true);
}



//  TwinkleFOX by Mark Kriegsman: https://gist.github.com/kriegsman/756ea6dcae8e30845b5a
//
//  TwinkleFOX: Twinkling 'holiday' lights that fade in and out.
//  Colors are chosen from a palette. Read more about this effect using the link above!

// If COOL_LIKE_INCANDESCENT is set to 1, colors will
// fade out slighted 'reddened', similar to how
// incandescent bulbs change color as they get dim down.
#define COOL_LIKE_INCANDESCENT 1

CRGB WS2812FX::twinklefox_one_twinkle(uint32_t ms, uint8_t salt, bool cat)
{
  // Overall twinkle speed (changed)
  uint16_t ticks = ms / SEGENV.aux0;
  uint8_t fastcycle8 = ticks;
  uint16_t slowcycle16 = (ticks >> 8) + salt;
  slowcycle16 += sin8(slowcycle16);
  slowcycle16 = (slowcycle16 * 2053) + 1384;
  uint8_t slowcycle8 = (slowcycle16 & 0xFF) + (slowcycle16 >> 8);

  // Overall twinkle density.
  // 0 (NONE lit) to 8 (ALL lit at once).
  // Default is 5.
  uint8_t twinkleDensity = (SEGMENT.intensity >> 5) +1;

  uint8_t bright = 0;
  if (((slowcycle8 & 0x0E)/2) < twinkleDensity) {
    uint8_t ph = fastcycle8;
    // This is like 'triwave8', which produces a
    // symmetrical up-and-down triangle sawtooth waveform, except that this
    // function produces a triangle wave with a faster attack and a slower decay
    if (cat) //twinklecat, variant where the leds instantly turn on
    {
      bright = 255 - ph;
    } else { //vanilla twinklefox
      if (ph < 86) {
      bright = ph * 3;
      } else {
        ph -= 86;
        bright = 255 - (ph + (ph/2));
      }
    }
  }

  uint8_t hue = slowcycle8 - salt;
  CRGB c;
  if (bright > 0) {
    c = ColorFromPalette(currentPalette, hue, bright, NOBLEND);
    if(COOL_LIKE_INCANDESCENT == 1) {
      // This code takes a pixel, and if its in the 'fading down'
      // part of the cycle, it adjusts the color a little bit like the
      // way that incandescent bulbs fade toward 'red' as they dim.
      if (fastcycle8 >= 128)
      {
        uint8_t cooling = (fastcycle8 - 128) >> 4;
        c.g = qsub8(c.g, cooling);
        c.b = qsub8(c.b, cooling * 2);
      }
    }
  } else {
    c = CRGB::Black;
  }
  return c;
}

//  This function loops over each pixel, calculates the
//  adjusted 'clock' that this pixel should use, and calls
//  "CalculateOneTwinkle" on each pixel.  It then displays
//  either the twinkle color of the background color,
//  whichever is brighter.
uint16_t WS2812FX::twinklefox_base(bool cat)
{
  // "PRNG16" is the pseudorandom number generator
  // It MUST be reset to the same starting value each time
  // this function is called, so that the sequence of 'random'
  // numbers that it generates is (paradoxically) stable.
  uint16_t PRNG16 = 11337;

  // Calculate speed
  if (SEGMENT.speed > 100) SEGENV.aux0 = 3 + ((255 - SEGMENT.speed) >> 3);
  else SEGENV.aux0 = 22 + ((100 - SEGMENT.speed) >> 1);

  // Set up the background color, "bg".
  CRGB bg;
  bg = col_to_crgb(SEGCOLOR(1));
  uint8_t bglight = bg.getAverageLight();
  if (bglight > 64) {
    bg.nscale8_video(16); // very bright, so scale to 1/16th
  } else if (bglight > 16) {
    bg.nscale8_video(64); // not that bright, so scale to 1/4th
  } else {
    bg.nscale8_video(86); // dim, scale to 1/3rd.
  }

  uint8_t backgroundBrightness = bg.getAverageLight();

  for (uint16_t i = 0; i < SEGLEN; i++) {

    PRNG16 = (uint16_t)(PRNG16 * 2053) + 1384; // next 'random' number
    uint16_t myclockoffset16= PRNG16; // use that number as clock offset
    PRNG16 = (uint16_t)(PRNG16 * 2053) + 1384; // next 'random' number
    // use that number as clock speed adjustment factor (in 8ths, from 8/8ths to 23/8ths)
    uint8_t myspeedmultiplierQ5_3 =  ((((PRNG16 & 0xFF)>>4) + (PRNG16 & 0x0F)) & 0x0F) + 0x08;
    uint32_t myclock30 = (uint32_t)((now * myspeedmultiplierQ5_3) >> 3) + myclockoffset16;
    uint8_t  myunique8 = PRNG16 >> 8; // get 'salt' value for this pixel

    // We now have the adjusted 'clock' for this pixel, now we call
    // the function that computes what color the pixel should be based
    // on the "brightness = f( time )" idea.
    CRGB c = twinklefox_one_twinkle(myclock30, myunique8, cat);

    uint8_t cbright = c.getAverageLight();
    int16_t deltabright = cbright - backgroundBrightness;
    if (deltabright >= 32 || (!bg)) {
      // If the new pixel is significantly brighter than the background color,
      // use the new color.
      setPixelColor(i, c.red, c.green, c.blue);
    } else if (deltabright > 0) {
      // If the new pixel is just slightly brighter than the background color,
      // mix a blend of the new color and the background color
      setPixelColor(i, color_blend(crgb_to_col(bg), crgb_to_col(c), deltabright * 8));
    } else {
      // if the new pixel is not at all brighter than the background color,
      // just use the background color.
      setPixelColor(i, bg.r, bg.g, bg.b);
    }
  }
  return FRAMETIME;
}

uint16_t WS2812FX::mode_twinklefox()
{
  return twinklefox_base(false);
}

uint16_t WS2812FX::mode_twinklecat()
{
  return twinklefox_base(true);
}


//inspired by https://www.tweaking4all.com/hardware/arduino/adruino-led-strip-effects/#LEDStripEffectBlinkingHalloweenEyes
#define HALLOWEEN_EYE_SPACE 3
#define HALLOWEEN_EYE_WIDTH 1

uint16_t WS2812FX::mode_halloween_eyes()
{
  uint16_t eyeLength = (2*HALLOWEEN_EYE_WIDTH) + HALLOWEEN_EYE_SPACE;
  if (eyeLength > SEGLEN) return mode_static(); //bail if segment too short

  fill(SEGCOLOR(1)); //fill background

  uint8_t state = SEGENV.aux1 >> 8;
  uint16_t stateTime = SEGENV.call;
  if (stateTime == 0) stateTime = 2000;

  if (state == 0) { //spawn eyes
    SEGENV.aux0 = random16(0, SEGLEN - eyeLength); //start pos
    SEGENV.aux1 = random8(); //color
    state = 1;
  }

  if (state < 2) { //fade eyes
    uint16_t startPos    = SEGENV.aux0;
    uint16_t start2ndEye = startPos + HALLOWEEN_EYE_WIDTH + HALLOWEEN_EYE_SPACE;

    uint32_t fadestage = (now - SEGENV.step)*255 / stateTime;
    if (fadestage > 255) fadestage = 255;
    uint32_t c = color_blend(color_from_palette(SEGENV.aux1 & 0xFF, false, false, 0), SEGCOLOR(1), fadestage);

    for (uint16_t i = 0; i < HALLOWEEN_EYE_WIDTH; i++)
    {
      setPixelColor(startPos    + i, c);
      setPixelColor(start2ndEye + i, c);
    }
  }

  if (now - SEGENV.step > stateTime)
  {
    state++;
    if (state > 2) state = 0;

    if (state < 2)
    {
      stateTime = 100 + (255 - SEGMENT.intensity)*10; //eye fade time
    } else {
      uint16_t eyeOffTimeBase = (255 - SEGMENT.speed)*10;
      stateTime = eyeOffTimeBase + random16(eyeOffTimeBase);
    }
    SEGENV.step = now;
    SEGENV.call = stateTime;
  }

  SEGENV.aux1 = (SEGENV.aux1 & 0xFF) + (state << 8); //save state

  return FRAMETIME;
}


//Speed slider sets amount of LEDs lit, intensity sets unlit
uint16_t WS2812FX::mode_static_pattern()
{
  uint16_t lit = 1 + SEGMENT.speed;
  uint16_t unlit = 1 + SEGMENT.intensity;
  bool drawingLit = true;
  uint16_t cnt = 0;

  for (uint16_t i = 0; i < SEGLEN; i++) {
    setPixelColor(i, (drawingLit) ? color_from_palette(i, true, PALETTE_SOLID_WRAP, 0) : SEGCOLOR(1));
    cnt++;
    if (cnt >= ((drawingLit) ? lit : unlit)) {
      cnt = 0;
      drawingLit = !drawingLit;
    }
  }

  return FRAMETIME;
}

uint16_t WS2812FX::mode_tri_static_pattern()
{
  uint8_t segSize = (SEGMENT.intensity >> 5) +1;
  uint8_t currSeg = 0;
  uint16_t currSegCount = 0;

  for (uint16_t i = 0; i < SEGLEN; i++) {
    if ( currSeg % 3 == 0 ) {
      setPixelColor(i, SEGCOLOR(0));
    } else if( currSeg % 3 == 1) {
      setPixelColor(i, SEGCOLOR(1));
    } else {
      setPixelColor(i, (SEGCOLOR(2) > 0 ? SEGCOLOR(2) : WHITE));
    }
    currSegCount += 1;
    if (currSegCount >= segSize) {
      currSeg +=1;
      currSegCount = 0;
    }
  }

  return FRAMETIME;
}


uint16_t WS2812FX::spots_base(uint16_t threshold)
{
  fill(SEGCOLOR(1));

  uint16_t maxZones = SEGLEN >> 2;
  uint16_t zones = 1 + ((SEGMENT.intensity * maxZones) >> 8);
  uint16_t zoneLen = SEGLEN / zones;
  uint16_t offset = (SEGLEN - zones * zoneLen) >> 1;

  for (uint16_t z = 0; z < zones; z++)
  {
    uint16_t pos = offset + z * zoneLen;
    for (uint16_t i = 0; i < zoneLen; i++)
    {
      uint16_t wave = triwave16((i * 0xFFFF) / zoneLen);
      if (wave > threshold) {
        uint16_t index = 0 + pos + i;
        uint8_t s = (wave - threshold)*255 / (0xFFFF - threshold);
        setPixelColor(index, color_blend(color_from_palette(index, true, PALETTE_SOLID_WRAP, 0), SEGCOLOR(1), 255-s));
      }
    }
  }

  return FRAMETIME;
}


//Intensity slider sets number of "lights", speed sets LEDs per light
uint16_t WS2812FX::mode_spots()
{
  return spots_base((255 - SEGMENT.speed) << 8);
}


//Intensity slider sets number of "lights", LEDs per light fade in and out
uint16_t WS2812FX::mode_spots_fade()
{
  uint16_t counter = now * ((SEGMENT.speed >> 2) +8);
  uint16_t t = triwave16(counter);
  uint16_t tr = (t >> 1) + (t >> 2);
  return spots_base(tr);
}


//each needs 12 bytes
//Spark type is used for popcorn and 1D fireworks
typedef struct Ball {
  unsigned long lastBounceTime;
  float impactVelocity;
  float height;
} ball;

/*
*  Bouncing Balls Effect
*/
uint16_t WS2812FX::mode_bouncing_balls(void) {
  //allocate segment data
  uint16_t maxNumBalls = 16;
  uint16_t dataSize = sizeof(ball) * maxNumBalls;
  if (!SEGENV.allocateData(dataSize)) return mode_static(); //allocation failed

  Ball* balls = reinterpret_cast<Ball*>(SEGENV.data);

  // number of balls based on intensity setting to max of 7 (cycles colors)
  // non-chosen color is a random color
  uint8_t numBalls = int(((SEGMENT.intensity * (maxNumBalls - 0.8f)) / 255) + 1);

  float gravity                           = -9.81; // standard value of gravity
  float impactVelocityStart               = sqrt( -2 * gravity);

  unsigned long time = millis();

  if (SEGENV.call == 0) {
    for (uint8_t i = 0; i < maxNumBalls; i++) balls[i].lastBounceTime = time;
  }

  bool hasCol2 = SEGCOLOR(2);
  fill(hasCol2 ? BLACK : SEGCOLOR(1));

  for (uint8_t i = 0; i < numBalls; i++) {
    float timeSinceLastBounce = (time - balls[i].lastBounceTime)/((255-SEGMENT.speed)*8/256 +1);
    balls[i].height = 0.5 * gravity * pow(timeSinceLastBounce/1000 , 2.0) + balls[i].impactVelocity * timeSinceLastBounce/1000;

    if (balls[i].height < 0) { //start bounce
      balls[i].height = 0;
      //damping for better effect using multiple balls
      float dampening = 0.90 - float(i)/pow(numBalls,2);
      balls[i].impactVelocity = dampening * balls[i].impactVelocity;
      balls[i].lastBounceTime = time;

      if (balls[i].impactVelocity < 0.015) {
        balls[i].impactVelocity = impactVelocityStart;
      }
    }

    uint32_t color = SEGCOLOR(0);
    if (SEGMENT.palette) {
      color = color_wheel(i*(256/MAX(numBalls, 8)));
    } else if (hasCol2) {
      color = SEGCOLOR(i % NUM_COLORS);
    }

    uint16_t pos = round(balls[i].height * (SEGLEN - 1));
    setPixelColor(pos, color);
  }

  return FRAMETIME;
}


/*
* Sinelon stolen from FASTLED examples
*/
uint16_t WS2812FX::sinelon_base(bool dual, bool rainbow=false) {
  fade_out(SEGMENT.intensity);
  uint16_t pos = beatsin16(SEGMENT.speed/10,0,SEGLEN-1);
  if (SEGENV.call == 0) SEGENV.aux0 = pos;
  uint32_t color1 = color_from_palette(pos, true, false, 0);
  uint32_t color2 = SEGCOLOR(2);
  if (rainbow) {
    color1 = color_wheel((pos & 0x07) * 32);
  }
  setPixelColor(pos, color1);
  if (dual) {
    if (!color2) color2 = color_from_palette(pos, true, false, 0);
    if (rainbow) color2 = color1; //rainbow
    setPixelColor(SEGLEN-1-pos, color2);
  }
  if (SEGENV.aux0 != pos) {
    if (SEGENV.aux0 < pos) {
      for (uint16_t i = SEGENV.aux0; i < pos ; i++) {
        setPixelColor(i, color1);
        if (dual) setPixelColor(SEGLEN-1-i, color2);
      }
    } else {
      for (uint16_t i = SEGENV.aux0; i > pos ; i--) {
        setPixelColor(i, color1);
        if (dual) setPixelColor(SEGLEN-1-i, color2);
      }
    }
    SEGENV.aux0 = pos;
  }

  return FRAMETIME;
}

uint16_t WS2812FX::mode_sinelon(void) {
  return sinelon_base(false);
}

uint16_t WS2812FX::mode_sinelon_dual(void) {
  return sinelon_base(true);
}

uint16_t WS2812FX::mode_sinelon_rainbow(void) {
  return sinelon_base(true, true);
}


//Rainbow with glitter, inspired by https://gist.github.com/kriegsman/062e10f7f07ba8518af6
uint16_t WS2812FX::mode_glitter()
{
  mode_palette();

  if (SEGMENT.intensity > random8())
  {
    setPixelColor(random16(SEGLEN), ULTRAWHITE);
  }

  return FRAMETIME;
}



//each needs 12 bytes
//Spark type is used for popcorn, 1D fireworks, and drip
typedef struct Spark {
  float pos;
  float vel;
  uint16_t col;
  uint8_t colIndex;
} spark;

/*
*  POPCORN
*  modified from https://github.com/kitesurfer1404/WS2812FX/blob/master/src/custom/Popcorn.h
*/
uint16_t WS2812FX::mode_popcorn(void) {
  //allocate segment data
  uint16_t maxNumPopcorn = 24;
  uint16_t dataSize = sizeof(spark) * maxNumPopcorn;
  if (!SEGENV.allocateData(dataSize)) return mode_static(); //allocation failed

  Spark* popcorn = reinterpret_cast<Spark*>(SEGENV.data);

  float gravity = -0.0001 - (SEGMENT.speed/200000.0); // m/s/s
  gravity *= SEGLEN;

  bool hasCol2 = SEGCOLOR(2);
  fill(hasCol2 ? BLACK : SEGCOLOR(1));

  uint8_t numPopcorn = SEGMENT.intensity*maxNumPopcorn/255;
  if (numPopcorn == 0) numPopcorn = 1;

  for(uint8_t i = 0; i < numPopcorn; i++) {
    bool isActive = popcorn[i].pos >= 0.0f;

    if (isActive) { // if kernel is active, update its position
      popcorn[i].pos += popcorn[i].vel;
      popcorn[i].vel += gravity;
      uint32_t col = color_wheel(popcorn[i].colIndex);
      if (!SEGMENT.palette && popcorn[i].colIndex < NUM_COLORS) col = SEGCOLOR(popcorn[i].colIndex);

      uint16_t ledIndex = popcorn[i].pos;
      if (ledIndex < SEGLEN) setPixelColor(ledIndex, col);
    } else { // if kernel is inactive, randomly pop it
      if (random8() < 2) { // POP!!!
        popcorn[i].pos = 0.01f;

        uint16_t peakHeight = 128 + random8(128); //0-255
        peakHeight = (peakHeight * (SEGLEN -1)) >> 8;
        popcorn[i].vel = sqrt(-2.0 * gravity * peakHeight);

        if (SEGMENT.palette)
        {
          popcorn[i].colIndex = random8();
        } else {
          byte col = random8(0, NUM_COLORS);
          if (!hasCol2 || !SEGCOLOR(col)) col = 0;
          popcorn[i].colIndex = col;
        }
      }
    }
  }

  return FRAMETIME;
}


//values close to 100 produce 5Hz flicker, which looks very candle-y
//Inspired by https://github.com/avanhanegem/ArduinoCandleEffectNeoPixel
//and https://cpldcpu.wordpress.com/2016/01/05/reverse-engineering-a-real-candle/

uint16_t WS2812FX::candle(bool multi)
{
  if (multi)
  {
    //allocate segment data
    uint16_t dataSize = (SEGLEN -1) *3;
    if (!SEGENV.allocateData(dataSize)) return candle(false); //allocation failed
  }

  //max. flicker range controlled by intensity
  uint8_t valrange = SEGMENT.intensity;
  uint8_t rndval = valrange >> 1;

  //step (how much to move closer to target per frame) coarsely set by speed
  uint8_t speedFactor = 4;
  if (SEGMENT.speed > 252) { //epilepsy
    speedFactor = 1;
  } else if (SEGMENT.speed > 99) { //regular candle (mode called every ~25 ms, so 4 frames to have a new target every 100ms)
    speedFactor = 2;
  } else if (SEGMENT.speed > 49) { //slower fade
    speedFactor = 3;
  } //else 4 (slowest)

  uint16_t numCandles = (multi) ? SEGLEN : 1;

  for (uint16_t i = 0; i < numCandles; i++)
  {
    uint16_t d = 0; //data location

    uint8_t s = SEGENV.aux0, s_target = SEGENV.aux1, fadeStep = SEGENV.step;
    if (i > 0) {
      d = (i-1) *3;
      s = SEGENV.data[d]; s_target = SEGENV.data[d+1]; fadeStep = SEGENV.data[d+2];
    }
    if (fadeStep == 0) { //init vals
      s = 128; s_target = 130 + random8(4); fadeStep = 1;
    }

    bool newTarget = false;
    if (s_target > s) { //fade up
      s = qadd8(s, fadeStep);
      if (s >= s_target) newTarget = true;
    } else {
      s = qsub8(s, fadeStep);
      if (s <= s_target) newTarget = true;
    }

    if (newTarget) {
      s_target = random8(rndval) + random8(rndval);
      if (s_target < (rndval >> 1)) s_target = (rndval >> 1) + random8(rndval);
      uint8_t offset = (255 - valrange) >> 1;
      s_target += offset;

      uint8_t dif = (s_target > s) ? s_target - s : s - s_target;

      fadeStep = dif >> speedFactor;
      if (fadeStep == 0) fadeStep = 1;
    }

     if (i > 0) {
      setPixelColor(i, color_blend(SEGCOLOR(1), color_from_palette(i, true, PALETTE_SOLID_WRAP, 0), s));

      SEGENV.data[d] = s; SEGENV.data[d+1] = s_target; SEGENV.data[d+2] = fadeStep;
    } else {
      for (uint16_t j = 0; j < SEGLEN; j++) {
        setPixelColor(j, color_blend(SEGCOLOR(1), color_from_palette(j, true, PALETTE_SOLID_WRAP, 0), s));
      }

      SEGENV.aux0 = s; SEGENV.aux1 = s_target; SEGENV.step = fadeStep;
    }
  }

  return FRAMETIME;
}

uint16_t WS2812FX::mode_candle()
{
  return candle(false);
}


uint16_t WS2812FX::mode_candle_multi()
{
  return candle(true);
}


/*
/ Fireworks in starburst effect
/ based on the video: https://www.reddit.com/r/arduino/comments/c3sd46/i_made_this_fireworks_effect_for_my_led_strips/
/ Speed sets frequency of new starbursts, intensity is the intensity of the burst
*/
#define STARBURST_MAX_FRAG 12

//each needs 64 byte
typedef struct particle {
  CRGB     color;
  uint32_t birth  =0;
  uint32_t last   =0;
  float    vel    =0;
  uint16_t pos    =-1;
  float    fragment[STARBURST_MAX_FRAG];
} star;

uint16_t WS2812FX::mode_starburst(void) {
  uint8_t numStars = 1 + (SEGLEN >> 3);
  if (numStars > 15) numStars = 15;
  uint16_t dataSize = sizeof(star) * numStars;

  if (!SEGENV.allocateData(dataSize)) return mode_static(); //allocation failed

  uint32_t it = millis();

  star* stars = reinterpret_cast<star*>(SEGENV.data);

  float          maxSpeed                = 375.0f;  // Max velocity
  float          particleIgnition        = 250.0f;  // How long to "flash"
  float          particleFadeTime        = 1500.0f; // Fade out time

  for (int j = 0; j < numStars; j++)
  {
    // speed to adjust chance of a burst, max is nearly always.
    if (random8((144-(SEGMENT.speed >> 1))) == 0 && stars[j].birth == 0)
    {
      // Pick a random color and location.
      uint16_t startPos = random16(SEGLEN-1);
      float multiplier = (float)(random8())/255.0 * 1.0;

      stars[j].color = col_to_crgb(color_wheel(random8()));
      stars[j].pos = startPos;
      stars[j].vel = maxSpeed * (float)(random8())/255.0 * multiplier;
      stars[j].birth = it;
      stars[j].last = it;
      // more fragments means larger burst effect
      int num = random8(3,6 + (SEGMENT.intensity >> 5));

      for (int i=0; i < STARBURST_MAX_FRAG; i++) {
        if (i < num) stars[j].fragment[i] = startPos;
        else stars[j].fragment[i] = -1;
      }
    }
  }

  fill(SEGCOLOR(1));

  for (int j=0; j<numStars; j++)
  {
    if (stars[j].birth != 0) {
      float dt = (it-stars[j].last)/1000.0;

      for (int i=0; i < STARBURST_MAX_FRAG; i++) {
        int var = i >> 1;

        if (stars[j].fragment[i] > 0) {
          //all fragments travel right, will be mirrored on other side
          stars[j].fragment[i] += stars[j].vel * dt * (float)var/3.0;
        }
      }
      stars[j].last = it;
      stars[j].vel -= 3*stars[j].vel*dt;
    }

    CRGB c = stars[j].color;

    // If the star is brand new, it flashes white briefly.
    // Otherwise it just fades over time.
    float fade = 0.0f;
    float age = it-stars[j].birth;

    if (age < particleIgnition) {
      c = col_to_crgb(color_blend(WHITE, crgb_to_col(c), 254.5f*((age / particleIgnition))));
    } else {
      // Figure out how much to fade and shrink the star based on
      // its age relative to its lifetime
      if (age > particleIgnition + particleFadeTime) {
        fade = 1.0f;                  // Black hole, all faded out
        stars[j].birth = 0;
        c = col_to_crgb(SEGCOLOR(1));
      } else {
        age -= particleIgnition;
        fade = (age / particleFadeTime);  // Fading star
        byte f = 254.5f*fade;
        c = col_to_crgb(color_blend(crgb_to_col(c), SEGCOLOR(1), f));
      }
    }

    float particleSize = (1.0 - fade) * 2;

    for (uint8_t index=0; index < STARBURST_MAX_FRAG*2; index++) {
      bool mirrored = index & 0x1;
      uint8_t i = index >> 1;
      if (stars[j].fragment[i] > 0) {
        float loc = stars[j].fragment[i];
        if (mirrored) loc -= (loc-stars[j].pos)*2;
        int start = loc - particleSize;
        int end = loc + particleSize;
        if (start < 0) start = 0;
        if (start == end) end++;
        if (end > SEGLEN) end = SEGLEN;
        for (int p = start; p < end; p++) {
          setPixelColor(p, c.r, c.g, c.b);
        }
      }
    }
  }
  return FRAMETIME;
}


/*
 * Exploding fireworks effect
 * adapted from: http://www.anirama.com/1000leds/1d-fireworks/
 */

uint16_t WS2812FX::mode_exploding_fireworks(void)
{
  //allocate segment data
  uint16_t numSparks = 2 + (SEGLEN >> 1);
  if (numSparks > 80) numSparks = 80;
  uint16_t dataSize = sizeof(spark) * numSparks;
  if (!SEGENV.allocateData(dataSize)) return mode_static(); //allocation failed

  fill(BLACK);

  bool actuallyReverse = SEGMENT.getOption(SEG_OPTION_REVERSED);
  //have fireworks start in either direction based on intensity
  SEGMENT.setOption(SEG_OPTION_REVERSED, SEGENV.step);

  Spark* sparks = reinterpret_cast<Spark*>(SEGENV.data);
  Spark* flare = sparks; //first spark is flare data

  float gravity = -0.0004 - (SEGMENT.speed/800000.0); // m/s/s
  gravity *= SEGLEN;

  if (SEGENV.aux0 < 2) { //FLARE
    if (SEGENV.aux0 == 0) { //init flare
      flare->pos = 0;
      uint16_t peakHeight = 75 + random8(180); //0-255
      peakHeight = (peakHeight * (SEGLEN -1)) >> 8;
      flare->vel = sqrt(-2.0 * gravity * peakHeight);
      flare->col = 255; //brightness

      SEGENV.aux0 = 1;
    }

    // launch
    if (flare->vel > 12 * gravity) {
      // flare
      setPixelColor(int(flare->pos),flare->col,flare->col,flare->col);

      flare->pos += flare->vel;
      flare->pos = constrain(flare->pos, 0, SEGLEN-1);
      flare->vel += gravity;
      flare->col -= 2;
    } else {
      SEGENV.aux0 = 2;  // ready to explode
    }
  } else if (SEGENV.aux0 < 4) {
    /*
     * Explode!
     *
     * Explosion happens where the flare ended.
     * Size is proportional to the height.
     */
    int nSparks = flare->pos;
    nSparks = constrain(nSparks, 0, numSparks);
    static float dying_gravity;

    // initialize sparks
    if (SEGENV.aux0 == 2) {
      for (int i = 1; i < nSparks; i++) {
        sparks[i].pos = flare->pos;
        sparks[i].vel = (float(random16(0, 20000)) / 10000.0) - 0.9; // from -0.9 to 1.1
        sparks[i].col = 345;//abs(sparks[i].vel * 750.0); // set colors before scaling velocity to keep them bright
        //sparks[i].col = constrain(sparks[i].col, 0, 345);
        sparks[i].colIndex = random8();
        sparks[i].vel *= flare->pos/SEGLEN; // proportional to height
        sparks[i].vel *= -gravity *50;
      }
      //sparks[1].col = 345; // this will be our known spark
      dying_gravity = gravity/2;
      SEGENV.aux0 = 3;
    }

    if (sparks[1].col > 4) {//&& sparks[1].pos > 0) { // as long as our known spark is lit, work with all the sparks
      for (int i = 1; i < nSparks; i++) {
        sparks[i].pos += sparks[i].vel;
        sparks[i].vel += dying_gravity;
        if (sparks[i].col > 3) sparks[i].col -= 4;

        if (sparks[i].pos > 0 && sparks[i].pos < SEGLEN) {
          uint16_t prog = sparks[i].col;
          uint32_t spColor = (SEGMENT.palette) ? color_wheel(sparks[i].colIndex) : SEGCOLOR(0);
          CRGB c = CRGB::Black; //HeatColor(sparks[i].col);
          if (prog > 300) { //fade from white to spark color
            c = col_to_crgb(color_blend(spColor, WHITE, (prog - 300)*5));
          } else if (prog > 45) { //fade from spark color to black
            c = col_to_crgb(color_blend(BLACK, spColor, prog - 45));
            uint8_t cooling = (300 - prog) >> 5;
            c.g = qsub8(c.g, cooling);
            c.b = qsub8(c.b, cooling * 2);
          }
          setPixelColor(int(sparks[i].pos), c.red, c.green, c.blue);
        }
      }
      dying_gravity *= .99; // as sparks burn out they fall slower
    } else {
      SEGENV.aux0 = 6 + random8(10); //wait for this many frames
    }
  } else {
    SEGENV.aux0--;
    if (SEGENV.aux0 < 4) {
      SEGENV.aux0 = 0; //back to flare
      SEGENV.step = (SEGMENT.intensity > random8()); //decide firing side
    }
  }

  SEGMENT.setOption(SEG_OPTION_REVERSED, actuallyReverse);

  return FRAMETIME;
}


/*
 * Drip Effect
 * ported of: https://www.youtube.com/watch?v=sru2fXh4r7k
 */
uint16_t WS2812FX::mode_drip(void)
{
  //allocate segment data
  uint16_t numDrops = 4;
  uint16_t dataSize = sizeof(spark) * numDrops;
  if (!SEGENV.allocateData(dataSize)) return mode_static(); //allocation failed

  fill(SEGCOLOR(1));

  Spark* drops = reinterpret_cast<Spark*>(SEGENV.data);

  numDrops = 1 + (SEGMENT.intensity >> 6);

  float gravity = -0.001 - (SEGMENT.speed/50000.0);
  gravity *= SEGLEN;
  int sourcedrop = 12;

  for (int j=0;j<numDrops;j++) {
    if (drops[j].colIndex == 0) { //init
      drops[j].pos = SEGLEN-1;    // start at end
      drops[j].vel = 0;           // speed
      drops[j].col = sourcedrop;  // brightness
      drops[j].colIndex = 1;      // drop state (0 init, 1 forming, 2 falling, 5 bouncing)
    }

    setPixelColor(SEGLEN-1,color_blend(BLACK,SEGCOLOR(0), sourcedrop));// water source
    if (drops[j].colIndex==1) {
      if (drops[j].col>255) drops[j].col=255;
      setPixelColor(int(drops[j].pos),color_blend(BLACK,SEGCOLOR(0),drops[j].col));

      drops[j].col += map(SEGMENT.speed, 0, 255, 1, 6); // swelling

      if (random8() < drops[j].col/10) {               // random drop
        drops[j].colIndex=2;               //fall
        drops[j].col=255;
      }
    }
    if (drops[j].colIndex > 1) {           // falling
      if (drops[j].pos > 0) {              // fall until end of segment
        drops[j].pos += drops[j].vel;
        if (drops[j].pos < 0) drops[j].pos = 0;
        drops[j].vel += gravity;

        for (int i=1;i<7-drops[j].colIndex;i++) { // some minor math so we don't expand bouncing droplets
          setPixelColor(int(drops[j].pos)+i,color_blend(BLACK,SEGCOLOR(0),drops[j].col/i)); //spread pixel with fade while falling
        }

        if (drops[j].colIndex > 2) {       // during bounce, some water is on the floor
          setPixelColor(0,color_blend(SEGCOLOR(0),BLACK,drops[j].col));
        }
      } else {                             // we hit bottom
        if (drops[j].colIndex > 2) {       // already hit once, so back to forming
          drops[j].colIndex = 0;
          drops[j].col = sourcedrop;

        } else {

          if (drops[j].colIndex==2) {      // init bounce
            drops[j].vel = -drops[j].vel/4;// reverse velocity with damping
            drops[j].pos += drops[j].vel;
          }
          drops[j].col = sourcedrop*2;
          drops[j].colIndex = 5;           // bouncing
        }
      }
    }
  }
  return FRAMETIME;
}


/*
/ Plasma Effect
/ adapted from https://github.com/atuline/FastLED-Demos/blob/master/plasma/plasma.ino
*/
uint16_t WS2812FX::mode_plasma(void) {
  uint8_t thisPhase = beatsin8(6,-64,64);                       // Setting phase change for a couple of waves.
  uint8_t thatPhase = beatsin8(7,-64,64);

  for (int i = 0; i < SEGLEN; i++) {   // For each of the LED's in the strand, set color &  brightness based on a wave as follows:
    uint8_t colorIndex = cubicwave8((i*(1+ 3*(SEGMENT.speed >> 5)))+(thisPhase) & 0xFF)/2   // factor=23 // Create a wave and add a phase change and add another wave with its own phase change.
                             + cos8((i*(1+ 2*(SEGMENT.speed >> 5)))+(thatPhase) & 0xFF)/2;  // factor=15 // Hey, you can even change the frequencies if you wish.
    uint8_t thisBright = qsub8(colorIndex, beatsin8(6,0, (255 - SEGMENT.intensity)|0x01 ));
    CRGB color = ColorFromPalette(currentPalette, colorIndex, thisBright, LINEARBLEND);
    setPixelColor(i, color.red, color.green, color.blue);
  }

  return FRAMETIME;
}

/*
 * Percentage display
 * Intesity values from 0-100 turn on the leds.
 */
uint16_t WS2812FX::mode_percent(void) {

  uint8_t percent = MAX(0, MIN(200, SEGMENT.intensity));
  uint16_t active_leds = (percent < 100) ? SEGLEN * percent / 100.0
                                         : SEGLEN * (200 - percent) / 100.0;

  uint8_t size = (1 + ((SEGMENT.speed * SEGLEN) >> 11));
  if (SEGMENT.speed == 255) size = 255;

  if (percent < 100) {
    for (uint16_t i = 0; i < SEGLEN; i++) {
      if (i < SEGENV.step) {
        setPixelColor(i, color_from_palette(i, true, PALETTE_SOLID_WRAP, 0));
      }
      else {
        setPixelColor(i, SEGCOLOR(1));
      }
    }
  } else {
    for (uint16_t i = 0; i < SEGLEN; i++) {
      if (i < (SEGLEN - SEGENV.step)) {
        setPixelColor(i, SEGCOLOR(1));
      }
      else {
        setPixelColor(i, color_from_palette(i, true, PALETTE_SOLID_WRAP, 0));
      }
    }
  }

  if(active_leds > SEGENV.step) {  // smooth transition to the target value
    SEGENV.step += size;
    if (SEGENV.step > active_leds) SEGENV.step = active_leds;
  } else if (active_leds < SEGENV.step) {
    if (SEGENV.step > size) SEGENV.step -= size; else SEGENV.step = 0;
    if (SEGENV.step < active_leds) SEGENV.step = active_leds;
  }

  return FRAMETIME;
}

/*
/ Modulates the brightness similar to a heartbeat
*/
uint16_t WS2812FX::mode_heartbeat(void) {
  uint8_t bpm = 40 + (SEGMENT.speed >> 4);
  uint32_t msPerBeat = (60000 / bpm);
  uint32_t secondBeat = (msPerBeat / 3);

  uint32_t bri_lower = SEGENV.aux1;
  bri_lower = bri_lower * 2042 / (2048 + SEGMENT.intensity);
  SEGENV.aux1 = bri_lower;

  unsigned long beatTimer = millis() - SEGENV.step;
  if((beatTimer > secondBeat) && !SEGENV.aux0) { // time for the second beat?
    SEGENV.aux1 = UINT16_MAX; //full bri
    SEGENV.aux0 = 1;
  }
  if(beatTimer > msPerBeat) { // time to reset the beat timer?
    SEGENV.aux1 = UINT16_MAX; //full bri
    SEGENV.aux0 = 0;
    SEGENV.step = millis();
  }

  for (uint16_t i = 0; i < SEGLEN; i++) {
    setPixelColor(i, color_blend(color_from_palette(i, true, PALETTE_SOLID_WRAP, 0), SEGCOLOR(1), 255 - (SEGENV.aux1 >> 8)));
  }

  return FRAMETIME;
}


//  "Pacifica"
//  Gentle, blue-green ocean waves.
//  December 2019, Mark Kriegsman and Mary Corey March.
//  For Dan.
//
//
// In this animation, there are four "layers" of waves of light.
//
// Each layer moves independently, and each is scaled separately.
//
// All four wave layers are added together on top of each other, and then
// another filter is applied that adds "whitecaps" of brightness where the
// waves line up with each other more.  Finally, another pass is taken
// over the led array to 'deepen' (dim) the blues and greens.
//
// The speed and scale and motion each layer varies slowly within independent
// hand-chosen ranges, which is why the code has a lot of low-speed 'beatsin8' functions
// with a lot of oddly specific numeric ranges.
//
// These three custom blue-green color palettes were inspired by the colors found in
// the waters off the southern coast of California, https://goo.gl/maps/QQgd97jjHesHZVxQ7
//
// Modified for WLED, based on https://github.com/FastLED/FastLED/blob/master/examples/Pacifica/Pacifica.ino
//
uint16_t WS2812FX::mode_pacifica()
{
  uint32_t nowOld = now;

  CRGBPalette16 pacifica_palette_1 =
    { 0x000507, 0x000409, 0x00030B, 0x00030D, 0x000210, 0x000212, 0x000114, 0x000117,
      0x000019, 0x00001C, 0x000026, 0x000031, 0x00003B, 0x000046, 0x14554B, 0x28AA50 };
  CRGBPalette16 pacifica_palette_2 =
    { 0x000507, 0x000409, 0x00030B, 0x00030D, 0x000210, 0x000212, 0x000114, 0x000117,
      0x000019, 0x00001C, 0x000026, 0x000031, 0x00003B, 0x000046, 0x0C5F52, 0x19BE5F };
  CRGBPalette16 pacifica_palette_3 =
    { 0x000208, 0x00030E, 0x000514, 0x00061A, 0x000820, 0x000927, 0x000B2D, 0x000C33,
      0x000E39, 0x001040, 0x001450, 0x001860, 0x001C70, 0x002080, 0x1040BF, 0x2060FF };

  if (SEGMENT.palette) {
    pacifica_palette_1 = currentPalette;
    pacifica_palette_2 = currentPalette;
    pacifica_palette_3 = currentPalette;
  }

  // Increment the four "color index start" counters, one for each wave layer.
  // Each is incremented at a different speed, and the speeds vary over time.
  uint16_t sCIStart1 = SEGENV.aux0, sCIStart2 = SEGENV.aux1, sCIStart3 = SEGENV.step, sCIStart4 = SEGENV.step >> 16;
  //static uint16_t sCIStart1, sCIStart2, sCIStart3, sCIStart4;
  //uint32_t deltams = 26 + (SEGMENT.speed >> 3);
  uint32_t deltams = (FRAMETIME >> 2) + ((FRAMETIME * SEGMENT.speed) >> 7);
  uint64_t deltat = (now >> 2) + ((now * SEGMENT.speed) >> 7);
  now = deltat;

  uint16_t speedfactor1 = beatsin16(3, 179, 269);
  uint16_t speedfactor2 = beatsin16(4, 179, 269);
  uint32_t deltams1 = (deltams * speedfactor1) / 256;
  uint32_t deltams2 = (deltams * speedfactor2) / 256;
  uint32_t deltams21 = (deltams1 + deltams2) / 2;
  sCIStart1 += (deltams1 * beatsin88(1011,10,13));
  sCIStart2 -= (deltams21 * beatsin88(777,8,11));
  sCIStart3 -= (deltams1 * beatsin88(501,5,7));
  sCIStart4 -= (deltams2 * beatsin88(257,4,6));
  SEGENV.aux0 = sCIStart1; SEGENV.aux1 = sCIStart2;
  SEGENV.step = sCIStart4; SEGENV.step = (SEGENV.step << 16) + sCIStart3;

  // Clear out the LED array to a dim background blue-green
  //fill(132618);

  uint8_t basethreshold = beatsin8( 9, 55, 65);
  uint8_t wave = beat8( 7 );

  for( uint16_t i = 0; i < SEGLEN; i++) {
    CRGB c = CRGB(2, 6, 10);
    // Render each of four layers, with different scales and speeds, that vary over time
    c += pacifica_one_layer(i, pacifica_palette_1, sCIStart1, beatsin16(3, 11 * 256, 14 * 256), beatsin8(10, 70, 130), 0-beat16(301));
    c += pacifica_one_layer(i, pacifica_palette_2, sCIStart2, beatsin16(4,  6 * 256,  9 * 256), beatsin8(17, 40,  80),   beat16(401));
    c += pacifica_one_layer(i, pacifica_palette_3, sCIStart3,                         6 * 256 , beatsin8(9, 10,38)   , 0-beat16(503));
    c += pacifica_one_layer(i, pacifica_palette_3, sCIStart4,                         5 * 256 , beatsin8(8, 10,28)   ,   beat16(601));

    // Add extra 'white' to areas where the four layers of light have lined up brightly
    uint8_t threshold = scale8( sin8( wave), 20) + basethreshold;
    wave += 7;
    uint8_t l = c.getAverageLight();
    if (l > threshold) {
      uint8_t overage = l - threshold;
      uint8_t overage2 = qadd8(overage, overage);
      c += CRGB(overage, overage2, qadd8(overage2, overage2));
    }

    //deepen the blues and greens
    c.blue  = scale8(c.blue,  145);
    c.green = scale8(c.green, 200);
    c |= CRGB( 2, 5, 7);

    setPixelColor(i, c.red, c.green, c.blue);
  }

  now = nowOld;
  return FRAMETIME;
}

// Add one layer of waves into the led array
CRGB WS2812FX::pacifica_one_layer(uint16_t i, CRGBPalette16& p, uint16_t cistart, uint16_t wavescale, uint8_t bri, uint16_t ioff)
{
  uint16_t ci = cistart;
  uint16_t waveangle = ioff;
  uint16_t wavescale_half = (wavescale >> 1) + 20;

  waveangle += ((120 + SEGMENT.intensity) * i); //original 250 * i
  uint16_t s16 = sin16(waveangle) + 32768;
  uint16_t cs = scale16(s16, wavescale_half) + wavescale_half;
  ci += (cs * i);
  uint16_t sindex16 = sin16(ci) + 32768;
  uint8_t sindex8 = scale16(sindex16, 240);
  return ColorFromPalette(p, sindex8, bri, LINEARBLEND);
}

//Solid colour background with glitter
uint16_t WS2812FX::mode_solid_glitter()
{
  fill(SEGCOLOR(0));

  if (SEGMENT.intensity > random8())
  {
    setPixelColor(random16(SEGLEN), ULTRAWHITE);
  }
  return FRAMETIME;
}


/*
 * Mode simulates a gradual sunrise
 */
uint16_t WS2812FX::mode_sunrise() {
  //speed 0 - static sun
  //speed 1 - 60: sunrise time in minutes
  //speed 60 - 120 : sunset time in minutes - 60;
  //speed above: "breathing" rise and set
  if (SEGENV.call == 0 || SEGMENT.speed != SEGENV.aux0) {
	  SEGENV.step = millis(); //save starting time, millis() because now can change from sync
    SEGENV.aux0 = SEGMENT.speed;
  }

  fill(0);
  uint16_t stage = 0xFFFF;

  uint32_t s10SinceStart = (millis() - SEGENV.step) /100; //tenths of seconds

  if (SEGMENT.speed > 120) { //quick sunrise and sunset
	  uint16_t counter = (now >> 1) * (((SEGMENT.speed -120) >> 1) +1);
	  stage = triwave16(counter);
  } else if (SEGMENT.speed) { //sunrise
	  uint8_t durMins = SEGMENT.speed;
	  if (durMins > 60) durMins -= 60;
	  uint32_t s10Target = durMins * 600;
	  if (s10SinceStart > s10Target) s10SinceStart = s10Target;
	  stage = map(s10SinceStart, 0, s10Target, 0, 0xFFFF);
	  if (SEGMENT.speed > 60) stage = 0xFFFF - stage; //sunset
  }

  for (uint16_t i = 0; i <= SEGLEN/2; i++)
  {
    //default palette is Fire
    uint32_t c = color_from_palette(0, false, true, 255); //background

    uint16_t wave = triwave16((i * stage) / SEGLEN);

    wave = (wave >> 8) + ((wave * SEGMENT.intensity) >> 15);

    if (wave > 240) { //clipped, full white sun
      c = color_from_palette( 240, false, true, 255);
    } else { //transition
      c = color_from_palette(wave, false, true, 255);
    }
    setPixelColor(i, c);
    setPixelColor(SEGLEN - i - 1, c);
  }

  return FRAMETIME;
}


/*
 * Best of both worlds from Palette and Spot effects. By Aircoookie
 */
uint16_t WS2812FX::mode_flow(void)
{
  uint16_t counter = 0;
  if (SEGMENT.speed != 0)
  {
    counter = now * ((SEGMENT.speed >> 2) +1);
    counter = counter >> 8;
  }

  uint16_t maxZones = SEGLEN / 6; //only looks good if each zone has at least 6 LEDs
  uint16_t zones = (SEGMENT.intensity * maxZones) >> 8;
  if (zones & 0x01) zones++; //zones must be even
  if (zones < 2) zones = 2;
  uint16_t zoneLen = SEGLEN / zones;
  uint16_t offset = (SEGLEN - zones * zoneLen) >> 1;

  fill(color_from_palette(-counter, false, true, 255));

  for (uint16_t z = 0; z < zones; z++)
  {
    uint16_t pos = offset + z * zoneLen;
    for (uint16_t i = 0; i < zoneLen; i++)
    {
      uint8_t colorIndex = (i * 255 / zoneLen) - counter;
      uint16_t led = (z & 0x01) ? i : (zoneLen -1) -i;
      if (IS_REVERSE) led = (zoneLen -1) -led;
      setPixelColor(pos + led, color_from_palette(colorIndex, false, true, 255));
    }
  }

  return FRAMETIME;
}


/*
 * Dots waving around in a sine/pendulum motion.
 * Little pixel birds flying in a circle. By Aircoookie
 */
uint16_t WS2812FX::mode_chunchun(void)
{
  fill(SEGCOLOR(1));
  uint16_t counter = now*(6 + (SEGMENT.speed >> 4));
  uint16_t numBirds = SEGLEN >> 2;
  uint16_t span = SEGMENT.intensity << 8;

  for (uint16_t i = 0; i < numBirds; i++)
  {
    counter -= span/numBirds;
    int megumin = sin16(counter) + 0x8000;
    uint32_t bird = (megumin * SEGLEN) >> 16;
    uint32_t c = color_from_palette((i * 255)/ numBirds, false, true, 0);
    setPixelColor(bird, c);
  }
  return FRAMETIME;
}


typedef struct Spotlight {
  float speed;
  uint8_t colorIdx;
  int16_t position;
  unsigned long lastUpdateTime;
  uint8_t width;
  uint8_t type;
} spotlight;

#define SPOT_TYPE_SOLID       0
#define SPOT_TYPE_GRADIENT    1
#define SPOT_TYPE_2X_GRADIENT 2
#define SPOT_TYPE_2X_DOT      3
#define SPOT_TYPE_3X_DOT      4
#define SPOT_TYPE_4X_DOT      5
#define SPOT_TYPES_COUNT      6

/*
 * Spotlights moving back and forth that cast dancing shadows.
 * Shine this through tree branches/leaves or other close-up objects that cast
 * interesting shadows onto a ceiling or tarp.
 *
 * By Steve Pomeroy @xxv
 */
uint16_t WS2812FX::mode_dancing_shadows(void)
{
  uint8_t numSpotlights = map(SEGMENT.intensity, 0, 255, 2, 50);
  bool initialize = SEGENV.aux0 != numSpotlights;
  SEGENV.aux0 = numSpotlights;

  uint16_t dataSize = sizeof(spotlight) * numSpotlights;
  if (!SEGENV.allocateData(dataSize)) return mode_static(); //allocation failed
  Spotlight* spotlights = reinterpret_cast<Spotlight*>(SEGENV.data);

  fill(BLACK);

  unsigned long time = millis();
  bool respawn = false;

  for (uint8_t i = 0; i < numSpotlights; i++) {
    if (!initialize) {
      // advance the position of the spotlight
      int16_t delta = (float)(time - spotlights[i].lastUpdateTime) *
                  (spotlights[i].speed * ((1.0 + SEGMENT.speed)/100.0));

      if (abs(delta) >= 1) {
        spotlights[i].position += delta;
        spotlights[i].lastUpdateTime = time;
      }

      respawn = (spotlights[i].speed > 0.0 && spotlights[i].position > (SEGLEN + 2))
             || (spotlights[i].speed < 0.0 && spotlights[i].position < -(spotlights[i].width + 2));
    }

    if (initialize || respawn) {
      spotlights[i].colorIdx = random8();
      spotlights[i].width = random8(1, 10);

      spotlights[i].speed = 1.0/random8(4, 50);

      if (initialize) {
        spotlights[i].position = random16(SEGLEN);
        spotlights[i].speed *= random8(2) ? 1.0 : -1.0;
      } else {
        if (random8(2)) {
          spotlights[i].position = SEGLEN + spotlights[i].width;
          spotlights[i].speed *= -1.0;
        }else {
          spotlights[i].position = -spotlights[i].width;
        }
      }

      spotlights[i].lastUpdateTime = time;
      spotlights[i].type = random8(SPOT_TYPES_COUNT);
    }

    uint32_t color = color_from_palette(spotlights[i].colorIdx, false, false, 0);
    int start = spotlights[i].position;

    if (spotlights[i].width <= 1) {
      if (start >= 0 && start < SEGLEN) {
        blendPixelColor(start, color, 128);
      }
    } else {
      switch (spotlights[i].type) {
        case SPOT_TYPE_SOLID:
          for (uint8_t j = 0; j < spotlights[i].width; j++) {
            if ((start + j) >= 0 && (start + j) < SEGLEN) {
              blendPixelColor(start + j, color, 128);
            }
          }
        break;

        case SPOT_TYPE_GRADIENT:
          for (uint8_t j = 0; j < spotlights[i].width; j++) {
            if ((start + j) >= 0 && (start + j) < SEGLEN) {
              blendPixelColor(start + j, color,
                              cubicwave8(map(j, 0, spotlights[i].width - 1, 0, 255)));
            }
          }
        break;

        case SPOT_TYPE_2X_GRADIENT:
          for (uint8_t j = 0; j < spotlights[i].width; j++) {
            if ((start + j) >= 0 && (start + j) < SEGLEN) {
              blendPixelColor(start + j, color,
                              cubicwave8(2 * map(j, 0, spotlights[i].width - 1, 0, 255)));
            }
          }
        break;

        case SPOT_TYPE_2X_DOT:
          for (uint8_t j = 0; j < spotlights[i].width; j += 2) {
            if ((start + j) >= 0 && (start + j) < SEGLEN) {
              blendPixelColor(start + j, color, 128);
            }
          }
        break;

        case SPOT_TYPE_3X_DOT:
          for (uint8_t j = 0; j < spotlights[i].width; j += 3) {
            if ((start + j) >= 0 && (start + j) < SEGLEN) {
              blendPixelColor(start + j, color, 128);
            }
          }
        break;

        case SPOT_TYPE_4X_DOT:
          for (uint8_t j = 0; j < spotlights[i].width; j += 4) {
            if ((start + j) >= 0 && (start + j) < SEGLEN) {
              blendPixelColor(start + j, color, 128);
            }
          }
        break;
      }
    }
  }

  return FRAMETIME;
}

/*
  Imitates a washing machine, rotating same waves forward, then pause, then backward.
  By Stefan Seegel
*/
uint16_t WS2812FX::mode_washing_machine(void) {
  float speed = tristate_square8(now >> 7, 90, 15);
  float quot  = 32.0f - ((float)SEGMENT.speed / 16.0f);
  speed /= quot;

  SEGENV.step += (speed * 128.0f);

  for (int i=0; i<SEGLEN; i++) {
    uint8_t col = sin8(((SEGMENT.intensity / 25 + 1) * 255 * i / SEGLEN) + (SEGENV.step >> 7));
    setPixelColor(i, color_from_palette(col, false, PALETTE_SOLID_WRAP, 3));
  }

  return FRAMETIME;
}


/*
 * Effects by Andrew Tuline
 */
uint16_t WS2812FX::phased_base(uint8_t moder) {                  // We're making sine waves here. By Andrew Tuline.

  uint8_t allfreq = 16;                                          // Base frequency.
  //float* phasePtr = reinterpret_cast<float*>(SEGENV.step);     // Phase change value gets calculated.
  static float phase = 0;//phasePtr[0];
  uint8_t cutOff = (255-SEGMENT.intensity);                      // You can change the number of pixels.  AKA INTENSITY (was 192).
  uint8_t modVal = 5;//SEGMENT.fft1/8+1;                         // You can change the modulus. AKA FFT1 (was 5).

  uint8_t index = now/64;                                        // Set color rotation speed
  phase += SEGMENT.speed/32.0;                                   // You can change the speed of the wave. AKA SPEED (was .4)
  //phasePtr[0] = phase;

  for (int i = 0; i < SEGLEN; i++) {
    if (moder == 1) modVal = (inoise8(i*10 + i*10) /16);         // Let's randomize our mod length with some Perlin noise.
    uint16_t val = (i+1) * allfreq;                              // This sets the frequency of the waves. The +1 makes sure that leds[0] is used.
    if (modVal == 0) modVal = 1;
    val += phase * (i % modVal +1) /2;                           // This sets the varying phase change of the waves. By Andrew Tuline.
    uint8_t b = cubicwave8(val);                                 // Now we make an 8 bit sinewave.
    b = (b > cutOff) ? (b - cutOff) : 0;                         // A ternary operator to cutoff the light.
    setPixelColor(i, color_blend(SEGCOLOR(1), color_from_palette(index, false, false, 0), b));
    index += 256 / SEGLEN;
  }

  return FRAMETIME;
}


uint16_t WS2812FX::mode_phased(void) {
  return phased_base(0);

}


uint16_t WS2812FX::mode_phased_noise(void) {
  return phased_base(1);
}


uint16_t WS2812FX::mode_twinkleup(void) {                 // A very short twinkle routine with fade-in and dual controls. By Andrew Tuline.

  Serial.println("Twinkleup");

  random16_set_seed(535);                                 // The randomizer needs to be re-set each time through the loop in order for the same 'random' numbers to be the same each time through.

  for (int i = 0; i<SEGLEN; i++) {
    uint8_t ranstart = random8();                         // The starting value (aka brightness) for each pixel. Must be consistent each time through the loop for this to work.
    uint8_t pixBri = sin8(ranstart + 16 * now/(256-SEGMENT.speed));
    if (random8() > SEGMENT.intensity) pixBri = 0;
    setPixelColor(i, color_blend(SEGCOLOR(1), color_from_palette(random8()+millis()/100, false, PALETTE_SOLID_WRAP, 0), pixBri));
  }

  return FRAMETIME;
}


// Peaceful noise that's slow and with gradually changing palettes. Does not support WLED palettes or default colours or controls.
uint16_t WS2812FX::mode_noisepal(void) {                      // Slow noise palette by Andrew Tuline.
  uint16_t scale = 15 + (SEGMENT.intensity >> 2);             //default was 30
  //#define scale 30

  uint16_t dataSize = sizeof(CRGBPalette16) * 2;              //allocate space for 2 Palettes
  if (!SEGENV.allocateData(dataSize)) return mode_static();   //allocation failed

  CRGBPalette16* palettes = reinterpret_cast<CRGBPalette16*>(SEGENV.data);

  uint16_t changePaletteMs = 4000 + SEGMENT.speed *10;        //between 4 - 6.5sec
  if (millis() - SEGENV.step > changePaletteMs)
  {
    SEGENV.step = millis();

    uint8_t baseI = random8();
    palettes[1] = CRGBPalette16(CHSV(baseI+random8(64), 255, random8(128,255)), CHSV(baseI+128, 255, random8(128,255)), CHSV(baseI+random8(92), 192, random8(128,255)), CHSV(baseI+random8(92), 255, random8(128,255)));
  }

  CRGB color;

  //EVERY_N_MILLIS(10) { //(don't have to time this, effect function is only called every 24ms)
  nblendPaletteTowardPalette(palettes[0], palettes[1], 48);               // Blend towards the target palette over 48 iterations.

  if (SEGMENT.palette > 0) palettes[0] = currentPalette;

  for(int i = 0; i < SEGLEN; i++) {
    uint8_t index = inoise8(i*scale, SEGENV.aux0+i*scale);                // Get a value from the noise function. I'm using both x and y axis.
    color = ColorFromPalette(palettes[0], index, 255, LINEARBLEND);       // Use the my own palette.
    setPixelColor(i, color.red, color.green, color.blue);
  }

  SEGENV.aux0 += beatsin8(10,1,4);                                        // Moving along the distance. Vary it a bit with a sine wave.

  return FRAMETIME;
}


// Sine waves that have controllable phase change speed, frequency and cutoff. By Andrew Tuline.
// SEGMENT.speed ->Speed, SEGMENT.intensity -> Frequency (SEGMENT.fft1 -> Color change, SEGMENT.fft2 -> PWM cutoff)
//
uint16_t WS2812FX::mode_sinewave(void) {                  // Adjustable sinewave. By Andrew Tuline
  //#define qsuba(x, b)  ((x>b)?x-b:0)                    // Analog Unsigned subtraction macro. if result <0, then => 0

  uint16_t colorIndex = now /32;//(256 - SEGMENT.fft1);   // Amount of colour change.

  SEGENV.step += SEGMENT.speed/16;                        // Speed of animation.
  uint16_t freq = SEGMENT.intensity/4;//SEGMENT.fft2/8;   // Frequency of the signal.

  for (int i=0; i<SEGLEN; i++) {                          // For each of the LED's in the strand, set a brightness based on a wave as follows:
    int pixBri = cubicwave8((i*freq)+SEGENV.step);//qsuba(cubicwave8((i*freq)+SEGENV.step), (255-SEGMENT.intensity)); // qsub sets a minimum value called thiscutoff. If < thiscutoff, then bright = 0. Otherwise, bright = 128 (as defined in qsub)..
    setPixelColor(i, color_blend(SEGCOLOR(1), color_from_palette(i*colorIndex/255, false, PALETTE_SOLID_WRAP, 0), pixBri));
  }

  return FRAMETIME;
}


/////////////////////////////////////////////////////////////////////////////
//    Start of Audio Reactive fork, beginning with non-reactive routines   //
/////////////////////////////////////////////////////////////////////////////


/////////////////////////
//     Perlin Move     //
/////////////////////////

// 16 bit perlinmove. Use Perlin Noise instead of sinewaves for movement. By Andrew Tuline.
// Controls are speed, # of pixels, faderate.
uint16_t WS2812FX::mode_perlinmove(void) {

  fade_out(255-SEGMENT.fft1);
  for (int i=0; i<SEGMENT.intensity/16+1; i++) {
    uint16_t locn = inoise16(millis()*128/(260-SEGMENT.speed)+i*15000, millis()*128/(260-SEGMENT.speed));   // Get a new pixel location from moving noise.
    uint16_t pixloc = map(locn,50*256,192*256,0,SEGLEN)%(SEGLEN);                           // Map that to the length of the strand, and ensure we don't go over.
    setPixelColor(pixloc, color_blend(SEGCOLOR(1), color_from_palette(pixloc%255, false, PALETTE_SOLID_WRAP, 0), 255));
  }

  return FRAMETIME;
} // mode_perlinmove()

////////////////////////////////
//   Begin volume routines    //
////////////////////////////////

//////////////////////
//   * PIXELS       //
//////////////////////

uint16_t WS2812FX::mode_pixels(void) {              // Pixels. By Andrew Tuline.

  fade_out(4);

  for (int i=0; i <SEGMENT.intensity/16; i++) {
    uint16_t segLoc = random(SEGLEN);               // 16 bit for larger strands of LED's.
    setPixelColor(segLoc, color_blend(SEGCOLOR(1), color_from_palette(myVals[i%32]+i*4, false, PALETTE_SOLID_WRAP, 0), sampleAgc));
  }

  return FRAMETIME;
} // mode_pixels()


//////////////////////
//   * PIXELWAVE    //
//////////////////////

uint16_t WS2812FX::mode_pixelwave(void) {                                 // Pixelwave. By Andrew Tuline.

  EVERY_N_MILLISECONDS_I(pixTimer, SEGMENT.speed) {                       // Using FastLED's timer. You want to change speed? You need to . .

    pixTimer.setPeriod((256 - SEGMENT.speed) >> 2);                       // change it down here!!! By Andrew Tuline.
    int pixBri = sample * SEGMENT.intensity / 128;
    setPixelColor(SEGLEN/2, color_blend(SEGCOLOR(1), color_from_palette(millis(), false, PALETTE_SOLID_WRAP, 0), pixBri));
    for (int i=SEGLEN-1; i>SEGLEN/2; i--) {                               // Move to the right.
      setPixelColor(i,getPixelColor(i-1));
    }

    for (int i=0; i<SEGLEN/2; i++) {                                      // Move to the left.
      setPixelColor(i,getPixelColor(i+1));
    }
  }

  return FRAMETIME;
} // mode_pixelwave()


//////////////////////
//   * JUGGLES      //
//////////////////////

uint16_t WS2812FX::mode_juggles(void) {                                   // Juggles. By Andrew Tuline.

  static int thistime = 20;

  EVERY_N_MILLISECONDS_I(pixTimer, SEGMENT.speed) {                       // Using FastLED's timer. You want to change speed? You need to

    pixTimer.setPeriod((256 - SEGMENT.speed) >> 2);                       // change it down here!!! By Andrew Tuline.

    fade_out(224);

    for (int i=0; i<SEGMENT.intensity/32; i++) {
      setPixelColor(beatsin16(thistime+i*2,0,SEGLEN-1), color_blend(SEGCOLOR(1), color_from_palette(millis()/4+i*2, false, PALETTE_SOLID_WRAP, 0), sampleAgc));
    }
  }

  return FRAMETIME;
} // mode_juggles()


//////////////////////
//   * MATRIPIX     //
//////////////////////

uint16_t WS2812FX::mode_matripix(void) {                                  // Matripix. By Andrew Tuline.

  EVERY_N_MILLISECONDS_I(pixTimer, SEGMENT.speed) {                       // Using FastLED's timer. You want to change speed? You need to . .

    pixTimer.setPeriod((256 - SEGMENT.speed) >> 2);                       // change it down here!!!
    int pixBri = sample * SEGMENT.intensity / 64;
    setPixelColor(SEGLEN-1, color_blend(SEGCOLOR(1), color_from_palette(millis(), false, PALETTE_SOLID_WRAP, 0), pixBri));
    for (int i=0; i<SEGLEN-1; i++) setPixelColor(i,getPixelColor(i+1));

  }

  return FRAMETIME;
} // mode_matripix()


///////////////////////
//   * GRAVIMETER    //
///////////////////////

uint16_t WS2812FX::mode_gravimeter(void) {                                // Gravmeter. By Andrew Tuline.

  static int topLED;
  static int gravityCounter = 0;

  fade_out(240);

  sampleAvg = sampleAvg * SEGMENT.intensity / 255;

  int tempsamp = constrain(sampleAvg*2,0,SEGLEN-1);                       // Keep the sample from overflowing.
  uint8_t gravity = 8 - SEGMENT.speed/32;

  for (int i=0; i<tempsamp; i++) {
    uint8_t index = inoise8(i*sampleAvg+millis(), 5000+i*sampleAvg);
    setPixelColor(i, color_blend(SEGCOLOR(1), color_from_palette(index, false, PALETTE_SOLID_WRAP, 0), sampleAvg*8));
  }

  if (tempsamp >= topLED)
    topLED = tempsamp;
  else if (gravityCounter % gravity == 0)
    topLED--;

  if (topLED > 0) {
    setPixelColor(topLED, color_blend(SEGCOLOR(1), color_from_palette(millis(), false, PALETTE_SOLID_WRAP, 0), 255));
  }
  gravityCounter = (gravityCounter + 1) % gravity;

  return FRAMETIME;
} // mode_gravimeter()


//////////////////////
//   * PLASMOID     //
//////////////////////

uint16_t WS2812FX::mode_plasmoid(void) {                                  // Plasmoid. By Andrew Tuline.

  static int16_t thisphase = 0;                                           // Phase of a cubicwave8.
  static int16_t thatphase = 0;                                           // Phase of the cos8.

  uint8_t thisbright;
  uint8_t colorIndex;

  thisphase += beatsin8(6,-4,4);                                          // You can change direction and speed individually.
  thatphase += beatsin8(7,-4,4);                                          // Two phase values to make a complex pattern. By Andrew Tuline.

  for (int i=0; i<SEGLEN; i++) {                                          // For each of the LED's in the strand, set a brightness based on a wave as follows.
    thisbright = cubicwave8((i*13)+thisphase)/2;
    thisbright += cos8((i*117)+thatphase)/2;                              // Let's munge the brightness a bit and animate it all with the phases.
    colorIndex=thisbright;

    if (sampleAvg * 8 * SEGMENT.intensity/256 > thisbright) {thisbright = 255;} else {thisbright = 0;}
    setPixelColor(i, color_blend(SEGCOLOR(1), color_from_palette(colorIndex, false, PALETTE_SOLID_WRAP, 0), thisbright));
  }

  return FRAMETIME;
} // mode_plasmoid()


//////////////////////
//   * PUDDLES      //
//////////////////////

uint16_t WS2812FX::mode_puddles(void) {                                   // Puddles. By Andrew Tuline.

  uint16_t size = 0;
  uint8_t fadeVal = map(SEGMENT.speed,0,255, 224, 255);
  uint16_t pos = random(SEGLEN);                                          // Set a random starting position.

  fade_out(fadeVal);

  if (sample>0 ) {
    size = sample * SEGMENT.intensity /256 /8 + 1;                        // Determine size of the flash based on the volume.
    if (pos+size>= SEGLEN) size=SEGLEN-pos;
  }

  for(int i=0; i<size; i++) {                                             // Flash the LED's.
    setPixelColor(pos+i, color_blend(SEGCOLOR(1), color_from_palette(millis(), false, PALETTE_SOLID_WRAP, 0), 255));
  }

  return FRAMETIME;
} // mode_puddles()


//////////////////////
//   * MIDNOISE     //
//////////////////////

uint16_t WS2812FX::mode_midnoise(void) {                                  // Midnoise. By Andrew Tuline.

  static uint16_t xdist;
  static uint16_t ydist;

  fade_out(SEGMENT.speed);

  uint16_t maxLen = sampleAvg * SEGMENT.intensity / 256;                  // Too sensitive.
  maxLen = maxLen * SEGMENT.intensity / 256;                              // Reduce sensitity/length.

  if (maxLen >SEGLEN/2) maxLen = SEGLEN/2;

  for (int i=(SEGLEN/2-maxLen); i<(SEGLEN/2+maxLen); i++) {
    uint8_t index = inoise8(i*sampleAvg+xdist, ydist+i*sampleAvg);        // Get a value from the noise function. I'm using both x and y axis.
    setPixelColor(i, color_blend(SEGCOLOR(1), color_from_palette(index, false, PALETTE_SOLID_WRAP, 0), 255));
  }

  xdist=xdist+beatsin8(5,0,10);
  ydist=ydist+beatsin8(4,0,10);

  return FRAMETIME;
} // mode_midnoise()


///////////////////////
//   * Noisemeter    //
///////////////////////

uint16_t WS2812FX::mode_noisemeter(void) {                                // Noisemeter. By Andrew Tuline.

  static uint16_t xdist;
  static uint16_t ydist;

  fade_out(SEGMENT.speed);

  int maxLen = sampleAvg;
  if (sample > sampleAvg) maxLen = sample-sampleAvg;
  maxLen = maxLen * SEGMENT.intensity / 256;                              // Still a bit too sensitive.
  maxLen = maxLen * SEGMENT.intensity / 256;                              // Reduce sensitivity/length.
  if (maxLen >SEGLEN) maxLen = SEGLEN;

  for (int i=0; i<maxLen; i++) {                                          // The louder the sound, the wider the soundbar. By Andrew Tuline.
    uint8_t index = inoise8(i*sampleAvg+xdist, ydist+i*sampleAvg);        // Get a value from the noise function. I'm using both x and y axis.
    setPixelColor(i, color_blend(SEGCOLOR(1), color_from_palette(index, false, PALETTE_SOLID_WRAP, 0), 255));
  }

  xdist+=beatsin8(5,0,10);
  ydist+=beatsin8(4,0,10);

  return FRAMETIME;
} // mode_noisemeter()


//////////////////////
//   * NOISEFIRE    //
//////////////////////

// I am the god of hellfire. . . Volume (only) reactive fire routine. Oh, look how short this is.
uint16_t WS2812FX::mode_noisefire(void) {     // Noisefire. By Andrew Tuline.

  const uint8_t xscale = 20;                  // How far apart they are
  const uint8_t yscale = 3;                   // How fast they move

  CRGB color;
  uint16_t index;                             // Current colour lookup value.

  currentPalette = CRGBPalette16(CHSV(0,255,2), CHSV(0,255,4), CHSV(0,255,8), CHSV(0, 255, 8),    // Fire palette definition. Lower value = darker.
                                 CHSV(0, 255, 16), CRGB::Red, CRGB::Red, CRGB::Red,
                                 CRGB::DarkOrange,CRGB::DarkOrange, CRGB::Orange, CRGB::Orange,
                                 CRGB::Yellow, CRGB::Orange, CRGB::Yellow, CRGB::Yellow);

  for (int i = 0; i < SEGLEN; i++) {
    index = inoise8(i*xscale,millis()*yscale*SEGLEN/255);                       // X location is constant, but we move along the Y at the rate of millis(). By Andrew Tuline.
    index = (255 - i*256/SEGLEN) * index/128;                                   // Now we need to scale index so that it gets blacker as we get close to one of the ends.
    color = ColorFromPalette(currentPalette, index, sampleAvg*2, LINEARBLEND);  // Use the my own palette.
    setPixelColor(i, color.red, color.green, color.blue);                       // This is a simple y=mx+b equation that's been scaled. index/128 is another scaling.
  }

  return FRAMETIME;
} // mode_noisefire()


///////////////////////
//   * PUDDLEPEAK    //
///////////////////////

// Andrew's crappy peak detector. If I were 40+ years younger, I'd learn signal processing.
uint16_t WS2812FX::mode_puddlepeak(void) {                                // Puddlepeak. By Andrew Tuline.

  uint16_t size = 0;
  uint8_t fadeVal = map(SEGMENT.speed,0,255, 224, 255);
  uint16_t pos = random(SEGLEN);                                          // Set a random starting position.

  fade_out(fadeVal);

  if (samplePeak == 1 ) {
    size = sampleAgc * SEGMENT.intensity /256 /4 + 1;                        // Determine size of the flash based on the volume.
    if (pos+size>= SEGLEN) size=SEGLEN-pos;
    samplePeak = 0;
  }

  for(int i=0; i<size; i++) {                                             // Flash the LED's.
    setPixelColor(pos+i, color_blend(SEGCOLOR(1), color_from_palette(millis(), false, PALETTE_SOLID_WRAP, 0), 255));

  }

  return FRAMETIME;
} // mode_puddlepeak()


/////////////////////////////////
//     * Ripple Peak           //
/////////////////////////////////

uint16_t WS2812FX::mode_ripplepeak(void) {                    // * Ripple peak. By Andrew Tuline.

  #ifdef ESP32
  extern double FFT_MajorPeak;
//  Serial.println(FFT_MajorPeak);
  Serial.println(log10(FFT_MajorPeak)*128-140);
//  Serial.println(pow(FFT_MajorPeak, .3));
  #endif

                                                              // This currently has no controls.
  #define maxsteps 16                                         // Case statement wouldn't allow a variable.

  uint16_t maxRipples = 32;
  uint16_t dataSize = sizeof(ripple) * maxRipples;

  if (!SEGENV.allocateData(dataSize)) return mode_static(); //allocation failed

  Ripple* ripples = reinterpret_cast<Ripple*>(SEGENV.data);

//  static uint8_t colour;                                      // Ripple colour is randomized.
//  static uint16_t centre;                                     // Center of the current ripple.
//  static int8_t steps = -1;                                   // -1 is the initializing step.
  static uint8_t ripFade = 255;                               // Starting brightness.

  fade_out(240);                                              // Lower frame rate means less effective fading than FastLED
  fade_out(240);


  for (uint16_t i = 0; i < maxRipples; i++) {

    if (samplePeak) {samplePeak = 0; ripples[i].state = -1;}

    switch (ripples[i].state) {

       case -2:     // Inactive mode
        break;

       case -1:                                                  // Initialize ripple variables.
        ripples[i].pos = random16(SEGLEN);

        #ifdef ESP32
          ripples[i].color = (int)(log10(FFT_MajorPeak)*128);
        #else
          ripples[i].color = random8();
        #endif

        ripples[i].state = 0;
        break;

      case 0:
        setPixelColor(ripples[i].pos, color_blend(SEGCOLOR(1), color_from_palette(ripples[i].color, false, PALETTE_SOLID_WRAP, 0), ripFade));
        ripples[i].state++;
        break;

      case maxsteps:                                            // At the end of the ripples. -2 is an inactive mode.
          ripples[i].state = -2;
        break;

      default:                                                  // Middle of the ripples.

        setPixelColor((ripples[i].pos + ripples[i].state + SEGLEN) % SEGLEN, color_blend(SEGCOLOR(1), color_from_palette(ripples[i].color, false, PALETTE_SOLID_WRAP, 0), ripFade/ripples[i].state*2));
        setPixelColor((ripples[i].pos - ripples[i].state + SEGLEN) % SEGLEN, color_blend(SEGCOLOR(1), color_from_palette(ripples[i].color, false, PALETTE_SOLID_WRAP, 0), ripFade/ripples[i].state*2));
        ripples[i].state++;                                               // Next step.
        break;
    } // switch step
   } // for i


  return FRAMETIME;
} // mode_ripplepeak()


///////////////////////////////
//     BEGIN FFT ROUTINES    //
///////////////////////////////

#ifdef ESP32
extern double FFT_MajorPeak;
extern double FFT_Magnitude;
extern double fftBin[];                     // raw FFT data
extern double fftResult[];                  // summary of bins array. 16 summary bins.
extern double beat;
extern uint16_t lastSample;
double volume = 1;
uint32_t ledData[MAX_LEDS];                 // See const.h for a value of 1500.
uint32_t dataStore[4096];										// we are declaring a storage area or 64 x 64 (4096) words.

double mapf(double x, double in_min, double in_max, double out_min, double out_max){
  return (x - in_min) * (out_max - out_min) / (in_max - in_min) + out_min;
}
#endif // ESP8266


///////////////////////
//  * WATERFALL      //
///////////////////////

// Experimenting with volume only as a fallback if no FFT.
uint16_t WS2812FX::mode_waterfall(void) {                  // Waterfall. By: Andrew Tuline

  static unsigned long prevMillis;
  unsigned long curMillis = millis();

  if ((curMillis - prevMillis) >= ((256-SEGMENT.speed) >>2)) {
    prevMillis = curMillis;

#ifdef ESP32
    uint8_t pixCol = (log10((int)FFT_MajorPeak) - 2.26) * 177;       // log10 frequency range is from 2.26 to 3.7. Let's scale accordingly.
#else
    uint8_t pixCol = sample * SEGMENT.intensity / 128;
#endif // ESP8266

    if (samplePeak) {
      samplePeak = 0;
      setPixelColor(SEGLEN-1,92,92,92);
    } else {

#ifdef ESP32
  setPixelColor(SEGLEN-1, color_blend(SEGCOLOR(1), color_from_palette(pixCol+SEGMENT.intensity, false, PALETTE_SOLID_WRAP, 0), (int)FFT_Magnitude>>8));

#else
  setPixelColor(SEGLEN-1, color_blend(SEGCOLOR(1), color_from_palette(millis(), false, PALETTE_SOLID_WRAP, 0), pixCol));
#endif // ESP8266
    }

    for (int i=0; i<SEGLEN-1; i++) setPixelColor(i,getPixelColor(i+1));
  }

  return FRAMETIME;
} // mode_waterfall()



////////////////////
//  ** BINMAP     //
////////////////////

// Map the first 256 bins to the entire segment. The remaining 256 bins are kind of a mirror image to the first 256.
// Not a great sketch and we don't need to be accurate, but it looks cool (at least to me it does).

uint16_t WS2812FX::mode_binmap(void) {        // Binmap. Scale bins to SEGLEN. By Andrew Tuline.

#ifdef ESP32

  #define FIRSTBIN 3                          // The first 3 bins are garbage.
  #define LASTBIN 255                         // Don't use the highest bins, as they're (almost) a mirror of the first 256.

  float maxVal = 5000;                        // Kind of a guess as to the maximum output value per combined and normalized (but not mapped) bins.

  for (int i=0; i<SEGLEN; i++) {

    uint16_t startBin = FIRSTBIN+i*LASTBIN/SEGLEN;             // This is the START bin for this particular pixel.
    uint16_t   endBin = FIRSTBIN+(i+1)*LASTBIN/SEGLEN;         // This is the END bin for this particular pixel.

    double sumBin = 0;

    for (int j=startBin; j<=endBin; j++) sumBin += fftBin[j];

    sumBin = sumBin/(endBin-startBin+1);                // Normalize it.
    sumBin = sumBin * (i+5) / (endBin-startBin+5);      // Disgusting frequency adjustment calculation. Lows were too bright. Am open to quick 'n dirty alternatives.

    if (sumBin > maxVal) sumBin = maxVal;               // Make sure our bin isn't higher than the max . . which we capped earlier.

    uint8_t bright = constrain(mapf(sumBin, 0, maxVal, 0, 255),0,255);   // Map the brightness in relation to maxVal and crunch to 8 bits.

    setPixelColor(i, color_blend(SEGCOLOR(1), color_from_palette(i*4+160, false, PALETTE_SOLID_WRAP, 0), bright));   // 'i' is just an index in the palette. The FFT value, bright, is the intensity.
                                                                                                                     // The +160 is 'blue' for the Rainbow palette.
  } // for i

#else
  fade_out(224);
#endif // ESP8266

  return FRAMETIME;
} // mode_binmap()


////////////////////////////////
//  ** FFT test  by Yariv-H   //
////////////////////////////////

uint16_t WS2812FX::fft_test() {

#ifdef ESP32
/*  double temp[16];
  memcpy(temp, fftResult, sizeof(fftResult[0])*16);
  for(int i = 0; i < 16; i++) {
      int val = constrain(temp[i],0,254);
      Serial.print(val); Serial.print(" ");
      if(val<255 && val >0){
        CRGB newcolor = CHSV(192, 220, val);
        setPixelColor(i, crgb_to_col(newcolor));
      } else {
        CRGB newcolor = CHSV(192, 220, 0);
        setPixelColor(i, crgb_to_col(newcolor));
      }
    }
    Serial.println(" ");
*/
 for(int i = 0; i < 16; i++) {
    Serial.print(fftResult[i]); Serial.print(" ");
  }
    Serial.println(" ");


#else
  fade_out(224);
#endif // ESP8266

  return FRAMETIME;
} //


///////////////////////
//  ** Freqmatrix    //
///////////////////////

uint16_t WS2812FX::mode_freqmatrix(void) {        // Freqmatrix. By Andreas Pleschung.

#ifdef ESP32
  static unsigned long prevMillis;
  unsigned long curMillis = millis();

  if ((curMillis - prevMillis) >= ((256-SEGMENT.speed) >>2)) {
    prevMillis = curMillis;

    uint32_t *leds = ledData;

    double sensitivity = mapf(SEGMENT.fft3, 1, 255, 1, 10);
    int pixVal = sampleAvg * SEGMENT.intensity / 256 * sensitivity;
    if (pixVal > 255) pixVal = 255;

    double intensity = map(pixVal, 0, 255, 0, 100) / 100.0;     // make a brightness from the last avg

    CRGB color = 0;
    CHSV c;

    if (FFT_MajorPeak > 5120) FFT_MajorPeak = 0;
      // MajorPeak holds the freq. value which is most abundant in the last sample.
      // With our sampling rate of 10240Hz we have a usable freq range from roughtly 80Hz to 10240/2 Hz
      // we will treat everything with less than 65Hz as 0
      //Serial.printf("%5d ", FFT_MajorPeak, 0);
    if (FFT_MajorPeak < 80) {
      color = CRGB::Black;
    } else {
      int upperLimit = 20 * SEGMENT.fft2;
      int lowerLimit = 2 * SEGMENT.fft1;
      int i =  map(FFT_MajorPeak, lowerLimit, upperLimit, 0, 255);
      uint16_t b = 255 * intensity;
      if (b > 255) b=255;
      c = CHSV(i, 240, (uint8_t)b);
    }

    // Serial.println(color);
    leds[0] =  (c.h << 16) + (c.s << 8)  + (c.v );

    // shift the pixels one pixel up
    for (int i = SEGLEN; i > 0; i--) {                          // Move up
      leds[i] = leds[i-1];
    }

    //fadeval = fade;

    // DISPLAY ARRAY
    for (int i= 0; i < SEGLEN; i++) {
      c.h = (leds[i] >> 16) & 0xFF;
      c.s = (leds[i] >> 8) &0xFF;
      c.v = leds[i] & 0xFF;
      color = c;                                                // implicit conversion to RGB supplied by FastLED
      setPixelColor(i, color.red, color.green, color.blue);
    }
  }

#else
  fade_out(224);
#endif // ESP8266

  return FRAMETIME;
} // mode_freqmatrix()


//////////////////////
//  ** FREQPIXEL    //
//////////////////////

uint16_t WS2812FX::mode_freqpixel(void) {                                 // Freqpixel. By Andrew Tuline.

#ifdef ESP32

  uint16_t fadeRate = 2*SEGMENT.speed - SEGMENT.speed*SEGMENT.speed/255;  // Get to 255 as quick as you can.
  fade_out(fadeRate);
  uint16_t locn = random16(0,SEGLEN);
  uint8_t pixCol = (log10((int)FFT_MajorPeak) - 2.26) * 177;              // log10 frequency range is from 2.26 to 3.7. Let's scale accordingly.
  setPixelColor(locn, color_blend(SEGCOLOR(1), color_from_palette(SEGMENT.intensity+pixCol, false, PALETTE_SOLID_WRAP, 0), (int)FFT_Magnitude>>8));

#else
  fade_out(224);
#endif // ESP8266

  return FRAMETIME;
} // mode_freqpixel()


//////////////////////
//  ** FREQWAVE     //
//////////////////////

// Assign a color to the central (starting pixels) based on the predominant frequencies and the volume. The color is being determined by mapping the MajorPeak from the FFT
// and then mapping this to the HSV color circle. Currently we are sampling at 10240 Hz, so the highest frequency we can look at is 5120Hz.
//
// SEGMENT.fft1: the lower cut off point for the FFT. (many, most time the lowest values have very little information since they are FFT conversion artifacts. Suggested value is close to but above 0
// SEGMENT.fft2: The high cut off point. This depends on your sound profile. Most music looks good when this slider is between 50% and 100%.
// SEGMENT.fft3: "preamp" for the audio signal for audio10.
//
// I suggest that for this effect you turn the brightness to 95%-100% but again it depends on your soundprofile you find yourself in.
// Instead of using colorpalettes, This effect works on the HSV color circle with red being the lowest frequency
//
// As a compromise between speed and accuracy we are currently sampling with 10240Hz, from which we can then determine with a 512bin FFT our max frequency is 5120Hz.
// Depending on the music stream you have you might find it useful to change the frequency mapping.

uint16_t WS2812FX::mode_freqwave(void) {          // Freqwave. By Andreas Pleschung.

// Instead of using colorpalettes, This effect works on the HSV color circle with red being the lowest frequency
//
// As a compromise between speed and accuracy we are currently sampling with 10240Hz, from which we can then determine with a 512bin FFT our max frequency is 5120Hz.
// Depending on the music stream you have you might find it useful to change the frequency mapping.

  #ifdef ESP32
  static unsigned long prevMillis;
  unsigned long curMillis = millis();

  if ((curMillis - prevMillis) >= ((256-SEGMENT.speed) >>2)) {
    prevMillis = curMillis;

    uint32_t* leds = ledData;

    //uint8_t fade = SEGMENT.fft3;
    //uint8_t fadeval;

    double sensitivity = mapf(SEGMENT.fft3, 1, 255, 1, 10);
    int pixVal = sampleAvg * SEGMENT.intensity / 256 * sensitivity;
    if (pixVal > 255) pixVal = 255;

    double intensity = map(pixVal, 0, 255, 0, 100) / 100.0;             // make a brightness from the last avg

    CRGB color = 0;
    CHSV c;

    if (FFT_MajorPeak > 5120) FFT_MajorPeak = 0;
      // MajorPeak holds the freq. value which is most abundant in the last sample.
      // With our sampling rate of 10240Hz we have a usable freq range from roughtly 80Hz to 10240/2 Hz
      // we will treat everything with less than 65Hz as 0
      //Serial.printf("%5d ", FFT_MajorPeak, 0);
    if (FFT_MajorPeak < 80) {
      color = CRGB::Black;
    } else {
      int upperLimit = 20 * SEGMENT.fft2;
      int lowerLimit = 2 * SEGMENT.fft1;
      int i =  map(FFT_MajorPeak, lowerLimit, upperLimit, 0, 255);
      uint16_t b = 255 * intensity;
      if (b > 255) b=255;
      c = CHSV(i, 240, (uint8_t)b);
    }

    // Serial.println(color);
    leds[SEGLEN/2] =  (c.h << 16) + (c.s << 8)  + (c.v );

// shift the pixels one pixel outwards
    for (int i = SEGLEN; i > SEGLEN/2; i--) {                           // Move to the right.
      leds[i] = leds[i-1];
    }
    for (int i = 0; i < SEGLEN/2; i++) {                                // Move to the left.
      leds[i] = leds[i+1];
    }

    // DISPLAY ARRAY
    for (int i= 0; i < SEGLEN; i++) {
      c.h = (leds[i] >> 16) & 0xFF;
      c.s = (leds[i] >> 8) &0xFF;
      c.v = leds[i] & 0xFF;
      color = c;                                                        // implicit conversion to RGB supplied by FastLED
      setPixelColor(i, color.red, color.green, color.blue);
    }
  }

#else
  fade_out(224);
#endif // ESP8266

  return FRAMETIME;
} // mode_freqwave()


//////////////////////
//  ** NOISEMOVE    //
//////////////////////

uint16_t WS2812FX::mode_noisemove(void) {     // Noisemove    By: Andrew Tuline
#ifdef ESP32

  extern double fftResult[];

  fade_out(SEGMENT.intensity);

  for (int i=0; i<6; i++) {                   // DO NOT make this > 5 because we only have 16 FFTresult bins.
    uint16_t locn = inoise16(millis()*SEGMENT.speed+i*50000, millis()*SEGMENT.speed);   // Get a new pixel location from moving noise.

    locn = map(locn,7500,58000,0,SEGLEN-1);   // Map that to the length of the strand, and ensure we don't go over.
    locn = locn % (SEGLEN - 1);               // Just to be bloody sure.

    setPixelColor(locn, color_blend(SEGCOLOR(1), color_from_palette(i*64, false, PALETTE_SOLID_WRAP, 0), fftResult[i*3]*8));
  }

#else
  fade_out(224);
#endif // ESP8266

  return FRAMETIME;
} // mode_noisemove()


//////////////////////
//  ** NOISEPEAK    //
//////////////////////

uint16_t WS2812FX::mode_noisepeak(void) {     // Noisepeak  Frequency noise beat (err. . . OK peak) to blast out palette based perlin noise across SEGLEN. By Andrew Tuline.

#ifdef ESP32

  static CRGBPalette16 thisPalette;
  static uint16_t dist;
  CRGB color;

  uint16_t fadeRate = 2*SEGMENT.speed - SEGMENT.speed*SEGMENT.speed/255;          // Get to 255 as quick as you can.
  fade_out(fadeRate);

  uint8_t pixCol = SEGMENT.intensity+(log10((int)FFT_MajorPeak) - 2.26) * 177;    // log10 frequency range is from 2.26 to 3.7. Let's scale accordingly.

   if (samplePeak) {
      samplePeak = 0;

      // Palette defined on the fly that stays close to the base pixCol.
      thisPalette = CRGBPalette16(CHSV(pixCol,255,random8(128,255)),CHSV(pixCol+32,255,random8(128,255)),CHSV(pixCol+80,192,random8(128,255)),CHSV(pixCol+16,255,random8(128,255)));

      for (int i = 0; i < SEGLEN; i++) {
        uint8_t index = inoise8(i*30, dist+i*30);                                 // Get a value from the noise function. I'm using both x and y axis.
        color = ColorFromPalette(thisPalette, index, 255, LINEARBLEND);           // Use the my own palette.
        setPixelColor(i, color.red, color.green, color.blue);
      }
    }
  dist += beatsin8(10,1,4);

#else
  fade_out(224);
#endif // ESP8266

  return FRAMETIME;
} // mode_noisepeak()


//////////////////////
//  ** SPECTRAL     //
//////////////////////

// This delivers a spectral "analysis" of the audio signal compressed into 16 bins which are supposed to be at least half way similar log (human ear is log as well)
//
// this effect is best being displayed on strips in multiples of 16 leds (and only in multiples of 16), you can use it on strips shorter than 16 leds but then the higher frequency bins are just cut off
//
// The 2 slider that is active in this effect is the general brightness slider, everything else is being computed on the fly.
// FFT3 sets the cutoff value below which we think its noise
//
uint16_t WS2812FX::mode_spectral(void) {      // Spectral. By Andreas Pleschutznig.

#ifdef ESP32
  double maxVal = 0;
  CHSV c;
  CRGB color;

  if (SEGENV.call == 0)
    for (int i = 0; i < SEGLEN; i++)
      setPixelColor(i, 0,0,0);                                      // turn off all leds

  // Determine max value in bins to normalize
  maxVal = 0;
  for (int i = 0; i < 16; i++) {
    if (fftResult[i] > maxVal) {
      maxVal = fftResult[i];
    }

  if (maxVal == 0) maxVal = 16;
  int ledsPerBin = SEGLEN/16;

  if (ledsPerBin > 0) {                                             // our led strip is longer or at least than 16 LEDS
    for (int i = 0; i < 16; i++ )                                   // walk through all bins and display
      if (ledsPerBin > 1) {                                         // more than one led per bin
        for (int l = 0; l < ledsPerBin; l++)  {
          int pos = i*ledsPerBin+l;                                 // which led are we talking about -- Also which bin are we talking about
          uint8_t angle = map(i*ledsPerBin, 0, SEGLEN, 0, 255);     // the color we are going to display
          uint8_t bright = mapf(fftResult[i], 0, maxVal, 0, 255);   // find the brightness in relation to max
          color = CHSV(angle, 240, bright);                         // colculate a color and convert it to RGB
          setPixelColor(pos, color.red, color.green, color.blue);
        }
      } else {                                                      // only one led per bin
        int pos = i;                                                // which led are we talking about -- Also which bin are we talking about
        uint8_t angle = map(pos, 0, SEGLEN, 0, 255);                // the color we are going to display
        uint8_t bright = mapf(fftResult[i], 0, maxVal, 0, 255);     // find the brightness in relation to max
        color = CHSV(angle, 240, bright);                           // calculate a color and convert it to RGB
        setPixelColor(pos, color.red, color.green, color.blue);
      }
    } else {                                                        // our led strip is shorter than 16LEDS
    for (int i = 0; i < SEGLEN; i++ )  {                            // which led are we talking about -- Also which bin are we talking about
        uint8_t angle = map(i, 0, SEGLEN, 0, 255);                  // the color we are going to display
        uint8_t bright = mapf(fftResult[i], 0, maxVal, 0, 255);     // find the brightness in relation to max
        color = CHSV(angle, 240, bright);                           // calculate a color and convert it to RGB
        setPixelColor(i, color.red, color.green, color.blue);
      }
    }
  }

#else
  fade_out(224);
#endif // ESP8266

  return FRAMETIME;
} // mode_spectral()



#ifdef ESP32
/////////////////////////////////
//     START of 2D ROUTINES    //
/////////////////////////////////

static uint16_t x = 0;
static uint16_t y = 0;
static uint16_t z = 0;
static int speed2D = 20;

// uint8_t colorLoop = 1;

// Scale determines how far apart the pixels in our noise matrix are.  Try
// changing these values around to see how it affects the motion of the display.  The
// higher the value of scale, the more "zoomed out" the noise iwll be.  A value
// of 1 will be so zoomed in, you'll mostly see solid colors.
static int scale_2d = 30; // scale is set dynamically once we've started up

#endif // ESP8266

// blur1d: one-dimensional blur filter. Spreads light to 2 line neighbors.
// blur2d: two-dimensional blur filter. Spreads light to 8 XY neighbors.
//
//           0 = no spread at all
//          64 = moderate spreading
//         172 = maximum smooth, even spreading
//
//         173..255 = wider spreading, but increasing flicker
//
//         Total light is NOT entirely conserved, so many repeated
//         calls to 'blur' will also result in the light fading,
//         eventually all the way to black; this is by design so that
//         it can be used to (slowly) clear the LEDs to black.
void WS2812FX::blur1d( CRGB* leds, uint16_t numLeds, fract8 blur_amount)
{
    uint8_t keep = 255 - blur_amount;
    uint8_t seep = blur_amount >> 1;
    CRGB carryover = CRGB::Black;
    for( uint16_t i = 0; i < numLeds; i++) {
        CRGB cur = leds[i];
        CRGB part = cur;
        part.nscale8( seep);
        cur.nscale8( keep);
        cur += carryover;
        if( i) leds[i-1] += part;
        leds[i] = cur;
        carryover = part;
    }
}

void WS2812FX::blur2d( CRGB* leds, uint8_t width, uint8_t height, fract8 blur_amount)
{
    blurRows(leds, width, height, blur_amount);
    blurColumns(leds, width, height, blur_amount);
}

// blurRows: perform a blur1d on every row of a rectangular matrix
void WS2812FX::blurRows( CRGB* leds, uint8_t width, uint8_t height, fract8 blur_amount)
{
    for( uint8_t row = 0; row < height; row++) {
        CRGB* rowbase = leds + (row * width);
        blur1d( rowbase, width, blur_amount);
    }
}

// blurColumns: perform a blur1d on each column of a rectangular matrix
void WS2812FX::blurColumns(CRGB* leds, uint8_t width, uint8_t height, fract8 blur_amount)
{
    // blur columns
    uint8_t keep = 255 - blur_amount;
    uint8_t seep = blur_amount >> 1;
    for( uint8_t col = 0; col < width; col++) {
        CRGB carryover = CRGB::Black;
        for( uint8_t i = 0; i < height; i++) {
            CRGB cur = leds[XY(col,i)];
            CRGB part = cur;
            part.nscale8( seep);
            cur.nscale8( keep);
            cur += carryover;
            if( i) leds[XY(col,i-1)] += part;
            leds[XY(col,i)] = cur;
            carryover = part;
        }
    }
}

// Set 'matrixSerpentine' to false if your pixels are
// laid out all running the same way, like this:
//
//     0 >  1 >  2 >  3 >  4
//                         |
//     .----<----<----<----'
//     |
//     5 >  6 >  7 >  8 >  9
//                         |
//     .----<----<----<----'
//     |
//    10 > 11 > 12 > 13 > 14
//                         |
//     .----<----<----<----'
//     |
//    15 > 16 > 17 > 18 > 19
//
// Set 'matrixSerpentine' to true if your pixels are
// laid out back-and-forth, like this:
//
//     0 >  1 >  2 >  3 >  4
//                         |
//                         |
//     9 <  8 <  7 <  6 <  5
//     |
//     |
//    10 > 11 > 12 > 13 > 14
//                        |
//                        |
//    19 < 18 < 17 < 16 < 15
//
// Bonus vocabulary word: anything that goes one way
// in one row, and then backwards in the next row, and so on
// is call "boustrophedon", meaning "as the ox plows."


// This function will return the right 'led index number' for
// a given set of X and Y coordinates on your matrix.
// IT DOES NOT CHECK THE COORDINATE BOUNDARIES.
// That's up to you.  Don't pass it bogus values.
//
// Use the "XY" function like this:
//
//    for( uint8_t x = 0; x < matrixWidth; x++) {
//      for( uint8_t y = 0; y < matrixHeight; y++) {
//
//        // Here's the x, y to 'led index' in action:
//        leds[ XY( x, y) ] = CHSV( random8(), 255, 255);
//
//      }
//    }
//
//
uint16_t WS2812FX::XY( int x, int y) {

#ifdef ESP32

uint16_t i;

  if( matrixSerpentine == false) {
    i = (y * matrixWidth) + x;
  }

  if( matrixSerpentine == true) {
    if( y & 0x01) {
      // Odd rows run backwards
      uint8_t reverseX = (matrixWidth - 1) - x;
      i = (y * matrixWidth) + reverseX;
    } else {
      // Even rows run forwards
      i = (y * matrixWidth) + x;
    }
  }

  return i;
#endif // ESP8266
}


//////////////////////
//    2D Plasma     //
//////////////////////

// Effect speed slider determines the speed the 'plasma' wafts
// fft1 slider above 1/2 will shift the colors
// fft2 slider == scale (how far away are we from the plasma)

uint16_t WS2812FX::mode_2Dplasma(void) {      // By Andreas Pleschutznig. A work in progress.

#ifdef ESP32

  if (matrixWidth * matrixHeight > SEGLEN) {fade_out(224); return FRAMETIME;}                                 // No, we're not going to overrun the segment.

  static uint8_t ihue=0;
  uint8_t index;
  uint8_t bri;
  static unsigned long prevMillis;
  unsigned long curMillis = millis();

  if ((curMillis - prevMillis) >= ((256-SEGMENT.speed) >>2)) {
    prevMillis = curMillis;
    speed2D = SEGMENT.speed;
    scale_2d = SEGMENT.fft2;

    uint32_t *noise = ledData;                // we use the set aside storage array for FFT routines to store temporary 2D data
    uint8_t MAX_DIMENSION = ((matrixWidth>matrixHeight) ? matrixWidth : matrixHeight);

    // If we're runing at a low "speed", some 8-bit artifacts become visible
    // from frame-to-frame.  In order to reduce this, we can do some fast data-smoothing.
    // The amount of data smoothing we're doing depends on "speed".

    uint8_t dataSmoothing = 0;
    if( speed2D < 50) {
      dataSmoothing = 200 - (speed2D * 4);
      }

    for(int i = 0; i < MAX_DIMENSION; i++) {
      int ioffset = scale_2d * i;
      for(int j = 0; j < MAX_DIMENSION; j++) {
        int joffset = scale_2d * j;

        uint8_t data = inoise8(x + ioffset,y + joffset,z);

          // The range of the inoise8 function is roughly 16-238.
          // These two operations expand those values out to roughly 0..255
          // You can comment them out if you want the raw noise data.
        data = qsub8(data,16);
        data = qadd8(data,scale8(data,39));

        if( dataSmoothing ) {
          uint8_t olddata = noise[i * matrixWidth + j];
          uint8_t newdata = scale8( olddata, dataSmoothing) + scale8( data, 256 - dataSmoothing);
          data = newdata;
        }

        noise[i * matrixWidth + j] = data;
      }
    }

    z += speed2D;

    // apply slow drift to X and Y, just for visual variation.
    x += speed2D / 8;
    y -= speed2D / 16;

 // ---

  for(int i = 0; i < matrixWidth; i++) {
    for(int j = 0; j < matrixHeight; j++) {
      // We use the value at the (i,j) coordinate in the noise
      // array for our brightness, and the flipped value from (j,i)
      // for our pixel's index into the color palette.

      uint8_t index = noise[j * matrixWidth + i];
      uint8_t bri =   noise[i * matrixWidth + j];

      // if this palette is a 'loop', add a slowly-changing base value
      if (SEGMENT.fft1 > 128) {
        index += ihue;
      }

      // brighten up, as the color palette itself often contains the
      // light/dark dynamic range desired
      if( bri > 127 ) {
        bri = 255;
      } else {
        bri = dim8_raw( bri * 2);
      }

      CRGB color = ColorFromPalette( currentPalette, index, bri);
      setPixelColor(XY(i, j), color.red, color.green, color.blue);
      }
    }
  ihue+=1;
  }

#else
  fade_out(224);
#endif // ESP8266

  return FRAMETIME;
} // mode_2Dplasma()


//////////////////////////
//     2D Firenoise     //
//////////////////////////

uint16_t WS2812FX::mode_2Dfirenoise(void) {   // firenoise2d. By Andrew Tuline. Yet another short routine.

#ifdef ESP32

  if (matrixWidth * matrixHeight > SEGLEN) {return blink(CRGB::Red, CRGB::Black, false, false);}                 // No, we're not going to overrun the segment.

  CRGB *leds = (CRGB *)ledData;

  uint32_t xscale = 600;                                          // How far apart they are
  uint32_t yscale = 1000;                                         // How fast they move
  uint8_t indexx = 0;

  currentPalette = CRGBPalette16(  CHSV(0,255,2), CHSV(0,255,4), CHSV(0,255,8), CHSV(0, 255, 8),
                                   CHSV(0, 255, 16), CRGB::Red, CRGB::Red, CRGB::Red,
                                   CRGB::DarkOrange,CRGB::DarkOrange, CRGB::Orange, CRGB::Orange,
                                   CRGB::Yellow, CRGB::Orange, CRGB::Yellow, CRGB::Yellow);
  int a = millis();
  for (int j=0; j < matrixWidth; j++) {
    for (int i=0; i < matrixHeight; i++) {

      // This perlin fire is by Andrew Tuline
      indexx = inoise8(i*xscale+millis()/4,j*yscale*matrixWidth/255);                                             // We're moving along our Perlin map.
      leds[XY(i,j)] = ColorFromPalette(currentPalette, min(i*(indexx)>>4, 255), i*255/matrixWidth, LINEARBLEND);  // With that value, look up the 8 bit colour palette value and assign it to the current LED.

// This perlin fire is my /u/ldirko
//      leds[XY(i,j)] = ColorFromPalette (currentPalette, qsub8(inoise8 (i * 60 , j * 60+ a , a /3), abs8(j - (matrixHeight-1)) * 255 / (matrixHeight-1)), 255);

    } // for i
  } // for j

  for (int i=0; i<SEGLEN; i++) {
    setPixelColor(i, leds[i].red, leds[i].green, leds[i].blue);
  }

#else
  fade_out(224);
#endif // ESP8266

  return FRAMETIME;
} // mode_2Dfirenoise()


//////////////////////////////
//     2D Squared Swirl     //
//////////////////////////////

uint16_t WS2812FX::mode_2Dsquaredswirl(void) {  // By: Mark Kriegsman. https://gist.github.com/kriegsman/368b316c55221134b160
                                                // Modifed by: Andrew Tuline
                                                // fft3 affects the blur amount.
#ifdef ESP32

  if (matrixWidth * matrixHeight > SEGLEN) {return blink(CRGB::Red, CRGB::Black, false, false);}    // No, we're not going to overrun the segment.

  CRGB *leds = (CRGB *)ledData;
  const uint8_t kBorderWidth = 2;

  fadeToBlackBy(leds, SEGLEN, 24);
  // uint8_t blurAmount = dim8_raw( beatsin8(20,64,128) );  //3,64,192
  uint8_t blurAmount = SEGMENT.fft3;
  blur2d(leds, matrixWidth, matrixHeight, blurAmount);

  // Use two out-of-sync sine waves
  uint8_t  i = beatsin8(19, kBorderWidth, matrixWidth-kBorderWidth);
  uint8_t  j = beatsin8(22, kBorderWidth, matrixWidth-kBorderWidth);
  uint8_t  k = beatsin8(17, kBorderWidth, matrixWidth-kBorderWidth);
  uint8_t  m = beatsin8(18, kBorderWidth, matrixHeight-kBorderWidth);
  uint8_t  n = beatsin8(15, kBorderWidth, matrixHeight-kBorderWidth);
  uint8_t  p = beatsin8(20, kBorderWidth, matrixHeight-kBorderWidth);

  uint16_t ms = millis();

  leds[XY( i, m)] += ColorFromPalette(currentPalette, ms/29, 255, LINEARBLEND);
  leds[XY( j, n)] += ColorFromPalette(currentPalette, ms/41, 255, LINEARBLEND);
  leds[XY( k, p)] += ColorFromPalette(currentPalette, ms/73, 255, LINEARBLEND);

  for (int i=0; i<SEGLEN; i++) {
    setPixelColor(i, leds[i].red, leds[i].green, leds[i].blue);
  }

#else
  fade_out(224);
#endif // ESP8266

  return FRAMETIME;
} // mode_2Dsquaredswirl()


/////////////////////////
//     2D Fire2012     //
/////////////////////////

uint16_t WS2812FX::mode_2Dfire2012(void) {    // Fire2012 by Mark Kriegsman. Converted to WLED by Andrew Tuline.
#ifdef ESP32

  if (matrixWidth * matrixHeight > SEGLEN) {return blink(CRGB::Red, CRGB::Black, false, false);}    // No, we're not going to overrun the segment.

  CRGB *leds = (CRGB *)ledData;
  static byte *heat = (byte *)dataStore;

  const uint8_t COOLING = 50;
  const uint8_t SPARKING = 50;

  CRGBPalette16 currentPalette  = CRGBPalette16( CRGB::Black, CRGB::Red, CRGB::Orange, CRGB::Yellow);

  static unsigned long prevMillis;
  unsigned long curMillis = millis();

  if ((curMillis - prevMillis) >= ((256-SEGMENT.speed) >>2)) {
    prevMillis = curMillis;
    static byte *heat = (byte *)dataStore;

    for (int mw = 0; mw < matrixWidth; mw++) {  // Move along the width of the flame

      // Step 1.  Cool down every cell a little
      for (int mh = 0; mh < matrixHeight; mh++) {
        heat[mw*matrixWidth+mh] = qsub8( heat[mw*matrixWidth+mh],  random16(0, ((COOLING * 10) / matrixHeight) + 2));
      }

      // Step 2.  Heat from each cell drifts 'up' and diffuses a little
      for (int mh = matrixHeight - 1; mh >= 2; mh--) {
        heat[mw*matrixWidth+mh] = (heat[mw*matrixWidth+mh - 1] + heat[mw*matrixWidth+mh - 2] + heat[mw*matrixWidth+mh - 2] ) / 3;
      }

      // Step 3.  Randomly ignite new 'sparks' of heat near the bottom
      if (random8(0,255) < SPARKING ) {
        int mh = random8(3);
        heat[mw*matrixWidth+mh] = qadd8( heat[mw*matrixWidth+mh], random8(160,255) );
      }

      // Step 4.  Map from heat cells to LED colors
      for (int mh = 0; mh < matrixHeight; mh++) {
        byte colorindex = scale8( heat[mw*matrixWidth+mh], 240);
        leds[XY(mw,mh)] = ColorFromPalette(currentPalette, colorindex, 255);
      } // for mh
    } // for mw

    for (int i=0; i<SEGLEN; i++) {
      setPixelColor(i, leds[i].red, leds[i].green, leds[i].blue);
    }

  } // if millis

#else
  fade_out(224);
#endif // ESP8266

  return FRAMETIME;
} // mode_2Dfire2012()


/////////////////////
//      2D DNA     //
/////////////////////

uint16_t WS2812FX::mode_2Ddna(void) {         // dna originally by by ldirko at https://pastebin.com/pCkkkzcs. Updated by Preyy. WLED version by Andrew Tuline.
#ifdef ESP32

  if (matrixWidth * matrixHeight > SEGLEN) {return blink(CRGB::Red, CRGB::Black, false, false);}    // No, we're not going to overrun the segment.

  CRGB *leds = (CRGB *)ledData;

  fadeToBlackBy(leds, SEGLEN, 64);

  static unsigned long prevMillis;
  unsigned long curMillis = millis();

  if ((curMillis - prevMillis) >= ((256-SEGMENT.speed) >>3)) {
    prevMillis = curMillis;

  for(int i = 0; i < matrixHeight; i++) {
      leds[XY(beatsin8(10, 0, matrixWidth-1, 0, i*4), i)] = ColorFromPalette(currentPalette, i*5+millis()/17, beatsin8(5, 55, 255, 0, i*10), LINEARBLEND);
      leds[XY(beatsin8(10, 0, matrixWidth-1, 0, i*4+128), i)] = ColorFromPalette(currentPalette,i*5+128+millis()/17, beatsin8(5, 55, 255, 0, i*10+128), LINEARBLEND);        // 180 degrees (128) out of phase
  }

  blur2d(leds, matrixWidth, matrixHeight, 2);

   for (int i=0; i<SEGLEN; i++) {
      setPixelColor(i, leds[i].red, leds[i].green, leds[i].blue);
   }

  } // if millis

#else
  fade_out(224);
#endif // ESP8266

  return FRAMETIME;
} // mode_2Ddna()


///////////////////////
//    2D Matrix      //
///////////////////////

uint16_t WS2812FX::mode_2Dmatrix(void) {      // Matrix2D. By Jeremy Williams. Adapted by Andrew Tuline.
#ifdef ESP32

  if (matrixWidth * matrixHeight > SEGLEN) {return blink(CRGB::Red, CRGB::Black, false, false);}    // No, we're not going to overrun the segment.

  CRGB *leds = (CRGB* )ledData;

  static unsigned long prevMillis;
  unsigned long curMillis = millis();

  if (SEGENV.call == 0) fill_solid(leds,SEGLEN, 0);

  if ((curMillis - prevMillis) >= ((256-SEGMENT.speed) >>2)) {
    prevMillis = curMillis;

    if (SEGMENT.fft3 < 128) {									      // check for orientation, slider in first quarter, default orientation
    	for (int16_t row=matrixHeight-1; row>=0; row--) {
    		for (int16_t col=0; col<matrixWidth; col++) {
    			if (leds[XY(col, row)] == CRGB(175,255,175)) {
    				leds[XY(col, row)] = CRGB(27,130,39);   // create trail
    				if (row < matrixHeight-1) leds[XY(col, row+1)] = CRGB(175,255,175);
    			}
    		}
    	}
    } else if (SEGMENT.fft3 >= 128)   {	            // second quadrant
    	for (int16_t row=matrixHeight-1; row>=0; row--) {
    	    		for (int16_t col=matrixWidth-1; col >= 0; col--) {
    	    			if (leds[XY(col, row)] == CRGB(175,255,175)) {
    	    				leds[XY(col, row)] = CRGB(27,130,39);   // create trail
    	    				if (row < matrixHeight-1) leds[XY(col+1, row)] = CRGB(175,255,175);
    	    			}
    	    		}
    	    	}
      }
    // fade all leds
    for(int i = 0; i < SEGLEN; i++) {
      if (leds[i].g != 255) leds[i].nscale8(192);   // only fade trail
    }

    // check for empty screen to ensure code spawn
    bool emptyScreen = true;
    for(int i = 0; i < SEGLEN; i++) {
      if (leds[i])
      {
        emptyScreen = false;
        break;
      }
    }

    // spawn new falling code
    if (SEGMENT.fft3 < 128) {
    	if (random8(3) == 0 || emptyScreen) {         // lower number == more frequent spawns
    	  uint8_t spawnX = random8(matrixWidth);
      	  leds[XY(spawnX, 0)] = CRGB(175,255,175 );
    	}
    } else if (SEGMENT.fft3 >= 128) {
    	if (random8(3) == 0 || emptyScreen) {         // lower number == more frequent spawns
    	  uint8_t spawnX = random8(matrixHeight);
    	  leds[XY(0, spawnX)] = CRGB(175,255,175 );
    	  }
    }

   for (int i=0; i<SEGLEN; i++) {
      setPixelColor(i, leds[i].red, leds[i].green, leds[i].blue);
   }
  } // if millis

#else
  fade_out(224);
#endif // ESP8266

  return FRAMETIME;
} // mode_2Dmatrix()


/////////////////////////
//     2D Meatballs    //
/////////////////////////

uint16_t WS2812FX::mode_2Dmeatballs(void) {   // Metaballs by Stefan Petrick. Cannot have one of the dimensions be 2 or less. Adapted by Andrew Tuline.
#ifdef ESP32

  if (matrixWidth * matrixHeight > SEGLEN) {return blink(CRGB::Red, CRGB::Black, false, false);}    // No, we're not going to overrun the segment.

  CRGB *leds = (CRGB* )ledData;

  float speed = 1;

  // get some 2 random moving points
  uint8_t x2 = inoise8(millis() * speed, 25355, 685 ) / 16;
  uint8_t y2 = inoise8(millis() * speed, 355, 11685 ) / 16;

  uint8_t x3 = inoise8(millis() * speed, 55355, 6685 ) / 16;
  uint8_t y3 = inoise8(millis() * speed, 25355, 22685 ) / 16;

  // and one Lissajou function
  uint8_t x1 = beatsin8(23 * speed, 0, 15);
  uint8_t y1 = beatsin8(28 * speed, 0, 15);

  for (uint8_t y = 0; y < matrixHeight; y++) {
    for (uint8_t x = 0; x < matrixWidth; x++) {

      // calculate distances of the 3 points from actual pixel
      // and add them together with weightening
      uint8_t  dx =  abs(x - x1);
      uint8_t  dy =  abs(y - y1);
      uint8_t dist = 2 * sqrt((dx * dx) + (dy * dy));

      dx =  abs(x - x2);
      dy =  abs(y - y2);
      dist += sqrt((dx * dx) + (dy * dy));

      dx =  abs(x - x3);
      dy =  abs(y - y3);
      dist += sqrt((dx * dx) + (dy * dy));

      // inverse result
      byte color = 1000 / dist;

      // map color between thresholds
      if (color > 0 and color < 60) {
        leds[XY(x, y)] = ColorFromPalette(currentPalette, color * 9, 255);
      } else {
        leds[XY(x, y)] = ColorFromPalette(currentPalette, 0, 255);
      }
        // show the 3 points, too
        leds[XY(x1,y1)] = CRGB(255, 255,255);
        leds[XY(x2,y2)] = CRGB(255, 255,255);
        leds[XY(x3,y3)] = CRGB(255, 255,255);
    }
  }

   for (int i=0; i<SEGLEN; i++) {
      setPixelColor(i, leds[i].red, leds[i].green, leds[i].blue);
   }

#else
  fade_out(224);
#endif // ESP8266

  return FRAMETIME;
} // mode_2Dmeatballs()<|MERGE_RESOLUTION|>--- conflicted
+++ resolved
@@ -822,14 +822,9 @@
     cols[2] = 0x0077FF77;
     cols[3] = 0x0077F0F0;
   }
-<<<<<<< HEAD
-
-  uint32_t cycleTime = 50 + (15 * (uint32_t)(255 - SEGMENT.speed));
-=======
   for (uint8_t i = numColors; i < numColors*2 -1; i++) cols[i] = cols[i-numColors];
-  
+
   uint32_t cycleTime = 50 + (8 * (uint32_t)(255 - SEGMENT.speed));
->>>>>>> c365fd9d
   uint32_t it = now / cycleTime;
   if (it != SEGENV.step)
   {
@@ -837,35 +832,10 @@
     if (SEGENV.aux0 >= numColors) SEGENV.aux0 = 0;
     SEGENV.step = it;
   }
-<<<<<<< HEAD
-
-  uint16_t i = 0;
-  for (i; i < SEGLEN -3; i+=4)
-  {
-    setPixelColor(i, cols[SEGENV.aux0]);
-    setPixelColor(i+1, cols[SEGENV.aux0+1]);
-    setPixelColor(i+2, cols[SEGENV.aux0+2]);
-    setPixelColor(i+3, cols[SEGENV.aux0+3]);
-  }
-  if(i < SEGLEN)
-  {
-    setPixelColor(i, cols[SEGENV.aux0]);
-
-    if(i+1 < SEGLEN)
-    {
-      setPixelColor(i+1, cols[SEGENV.aux0+1]);
-
-      if(i+2 < SEGLEN)
-      {
-        setPixelColor(i+2, cols[SEGENV.aux0+2]);
-      }
-    }
-=======
-  
+
   for (uint16_t i = 0; i < SEGLEN; i+= numColors)
   {
     for (uint16_t j = 0; j < numColors; j++) setPixelColor(i + j, cols[SEGENV.aux0 + j]);
->>>>>>> c365fd9d
   }
 
   return FRAMETIME;
