--- conflicted
+++ resolved
@@ -1295,15 +1295,6 @@
  */
 uint16_t WS2812FX::mode_tricolor_wipe(void)
 {
-<<<<<<< HEAD
-  if(SEGENV.step < SEGLEN) {
-    uint32_t led_offset = SEGENV.step;
-    setPixelColor(SEGMENT.start + led_offset, SEGCOLOR(0));
-  } else if (SEGENV.step < SEGLEN*2) {
-    uint32_t led_offset = SEGENV.step - SEGLEN;
-    setPixelColor(SEGMENT.start + led_offset, SEGCOLOR(1));
-  } else
-=======
   uint32_t cycleTime = 1000 + (255 - SEGMENT.speed)*200;
   uint32_t perc = now % cycleTime;
   uint16_t prog = (perc * 65535) / cycleTime;
@@ -1327,7 +1318,6 @@
       setPixelColor(i, SEGCOLOR(1));
     }
   } else //wipe from 2 to 0
->>>>>>> 4282053f
   {
     ledOffset = ledIndex - SEGLEN*2;
     for (uint16_t i = SEGMENT.start; i <= SEGMENT.start +ledOffset; i++)
@@ -1336,12 +1326,7 @@
     }
   }
 
-<<<<<<< HEAD
-  SEGENV.step = (SEGENV.step + 1) % (SEGLEN * 3);
-  return SPEED_FORMULA_L;
-=======
-  return FRAMETIME;
->>>>>>> 4282053f
+  return FRAMETIME;
 }
 
 
@@ -1352,12 +1337,9 @@
  */
 uint16_t WS2812FX::mode_tricolor_fade(void)
 {
-<<<<<<< HEAD
-=======
   uint16_t counter = now * ((SEGMENT.speed >> 3) +1);
   uint32_t prog = (counter * 768) >> 16;
 
->>>>>>> 4282053f
   uint32_t color1 = 0, color2 = 0;
   byte stage = 0;
 
