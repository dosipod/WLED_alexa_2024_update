--- conflicted
+++ resolved
@@ -4119,29 +4119,25 @@
 uint16_t WS2812FX::mode_asound17(void) {                                    // I am the god of hellfire. . . Volume (only) reactive fire routine. By Andrew Tuline.
 
 #ifndef ESP8266
-<<<<<<< HEAD
-// Put FFT code here.
-=======
 
 #define xscale 20            // How far apart they are
 #define yscale 3             // How fast they move
 
   CRGB color;
   uint16_t index;            // Current colour lookup value.
-  
+
   currentPalette = CRGBPalette16(CHSV(0,255,2), CHSV(0,255,4), CHSV(0,255,8), CHSV(0, 255, 8),    // Fire palette definition. Lower value = darker.
-                                 CHSV(0, 255, 16), CRGB::Red, CRGB::Red, CRGB::Red,                                   
+                                 CHSV(0, 255, 16), CRGB::Red, CRGB::Red, CRGB::Red,
                                  CRGB::DarkOrange,CRGB::DarkOrange, CRGB::Orange, CRGB::Orange,
                                  CRGB::Yellow, CRGB::Orange, CRGB::Yellow, CRGB::Yellow);
-  
+
   for (int i = 0; i < SEGLEN; i++) {
     index = inoise8(i*xscale,millis()*yscale*SEGLEN/255);                     // X location is constant, but we move along the Y at the rate of millis(). By Andrew Tuline.
     index = (255 - i*256/SEGLEN) * index/128;                                 // Now we need to scale index so that it gets blacker as we get close to one of the ends.
     color = ColorFromPalette(currentPalette, index, sampleAvg*2, LINEARBLEND);       // Use the my own palette.
-    setPixelColor(i, color.red, color.green, color.blue);                       // This is a simple y=mx+b equation that's been scaled. index/128 is another scaling.     
-  }  
-
->>>>>>> 8069a981
+    setPixelColor(i, color.red, color.green, color.blue);                       // This is a simple y=mx+b equation that's been scaled. index/128 is another scaling.
+  }
+
 #else
   setPixelColor(0, color_from_palette(0, true, PALETTE_SOLID_WRAP, 1, 0));
 #endif
@@ -4171,19 +4167,15 @@
 
 uint16_t WS2812FX::mode_asound19(void) {  // By: Andrew Tuline
 #ifndef ESP8266
-<<<<<<< HEAD
-// Put FFT code here.
-=======
 
   fade_out(92);
-  
+
   for (int i=0; i<3; i++) {     // DO NOT make this > 5 because we only have 15 FFTresult bins.
     uint16_t locn = inoise16(millis()*SEGMENT.speed+i*50000, millis()*SEGMENT.speed);           // Get a new pixel location from moving noise.
     locn = map(locn,0,65535,0,SEGLEN-1);                                         // Map that to the length of the strand, and ensure we don't go over.
-    setPixCol(locn, i*64, fftResult[i*3]/256); 
-  }  
-
->>>>>>> 8069a981
+    setPixCol(locn, i*64, fftResult[i*3]/256);
+  }
+
 #else
   setPixelColor(0, color_from_palette(0, true, PALETTE_SOLID_WRAP, 1, 0));
 #endif
