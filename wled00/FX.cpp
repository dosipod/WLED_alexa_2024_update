--- conflicted
+++ resolved
@@ -1299,11 +1299,7 @@
   SEGENV.step = it;
   return FRAMETIME;
 }
-<<<<<<< HEAD
-static const char _data_FX_MODE_FIRE_FLICKER[] PROGMEM = "Fire Flicker@!,!;!;!;;pal=0"; //WLEDMM pal=0
-=======
-static const char _data_FX_MODE_FIRE_FLICKER[] PROGMEM = "Fire Flicker@!,!;!;!;01";
->>>>>>> 3120b49d
+static const char _data_FX_MODE_FIRE_FLICKER[] PROGMEM = "Fire Flicker@!,!;!;!;01;pal=0"; //WLEDMM pal=0
 
 
 /*
@@ -3677,11 +3673,7 @@
 
   return FRAMETIME;
 }
-<<<<<<< HEAD
-static const char _data_FX_MODE_HEARTBEAT[] PROGMEM = "Heartbeat@!,!;!,!;!;;m12=1"; //Bar
-=======
-static const char _data_FX_MODE_HEARTBEAT[] PROGMEM = "Heartbeat@!,!;!,!;!;01;m12=1";
->>>>>>> 3120b49d
+static const char _data_FX_MODE_HEARTBEAT[] PROGMEM = "Heartbeat@!,!;!,!;!;01;m12=1"; //Bar
 
 
 //  "Pacifica"
