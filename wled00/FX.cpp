--- conflicted
+++ resolved
@@ -6278,49 +6278,6 @@
 ///////////////////////////////////////////////////////////////////////////////
 
 
-<<<<<<< HEAD
-=======
-/* use the following code to pass AudioReactive usermod variables to effect
-
-  uint8_t  *binNum = (uint8_t*)&SEGENV.aux1, *maxVol = (uint8_t*)(&SEGENV.aux1+1); // just in case assignment
-  bool      samplePeak = false;
-  float     FFT_MajorPeak = 1.0;
-  uint8_t  *fftResult = nullptr;
-  float    *fftBin = nullptr;
-  um_data_t *um_data;
-  if (UsermodManager::getUMData(&um_data, USERMOD_ID_AUDIOREACTIVE)) {
-    volumeSmth    = *(float*)   um_data->u_data[0];
-    volumeRaw     = *(float*)   um_data->u_data[1];
-    fftResult     =  (uint8_t*) um_data->u_data[2];
-    samplePeak    = *(uint8_t*) um_data->u_data[3];
-    FFT_MajorPeak = *(float*)   um_data->u_data[4];
-    my_magnitude  = *(float*)   um_data->u_data[5];
-    maxVol        =  (uint8_t*) um_data->u_data[6];  // requires UI element (SEGMENT.customX?), changes source element
-    binNum        =  (uint8_t*) um_data->u_data[7];  // requires UI element (SEGMENT.customX?), changes source element
-    fftBin        =  (float*)   um_data->u_data[8];
-  } else {
-    // add support for no audio data
-    um_data = simulateSound(SEGMENT.soundSim);
-  }
-*/
-
-
-// a few constants needed for AudioReactive effects
-
-// for 22Khz sampling
-#define MAX_FREQUENCY   11025    // sample frequency / 2 (as per Nyquist criterion)
-#define MAX_FREQ_LOG10  4.04238f // log10(MAX_FREQUENCY)
-
-// for 20Khz sampling
-//#define MAX_FREQUENCY   10240
-//#define MAX_FREQ_LOG10  4.0103f
-
-// for 10Khz sampling
-//#define MAX_FREQUENCY   5120
-//#define MAX_FREQ_LOG10  3.71f
-
-
->>>>>>> b50e6e0d
 /////////////////////////////////
 //     * Ripple Peak           //
 /////////////////////////////////
