/*
  WS2812FX.cpp contains all effect methods
  Harm Aldick - 2016
  www.aldick.org
  LICENSE
  The MIT License (MIT)
  Copyright (c) 2016  Harm Aldick
  Permission is hereby granted, free of charge, to any person obtaining a copy
  of this software and associated documentation files (the "Software"), to deal
  in the Software without restriction, including without limitation the rights
  to use, copy, modify, merge, publish, distribute, sublicense, and/or sell
  copies of the Software, and to permit persons to whom the Software is
  furnished to do so, subject to the following conditions:
  The above copyright notice and this permission notice shall be included in
  all copies or substantial portions of the Software.
  THE SOFTWARE IS PROVIDED "AS IS", WITHOUT WARRANTY OF ANY KIND, EXPRESS OR
  IMPLIED, INCLUDING BUT NOT LIMITED TO THE WARRANTIES OF MERCHANTABILITY,
  FITNESS FOR A PARTICULAR PURPOSE AND NONINFRINGEMENT. IN NO EVENT SHALL THE
  AUTHORS OR COPYRIGHT HOLDERS BE LIABLE FOR ANY CLAIM, DAMAGES OR OTHER
  LIABILITY, WHETHER IN AN ACTION OF CONTRACT, TORT OR OTHERWISE, ARISING FROM,
  OUT OF OR IN CONNECTION WITH THE SOFTWARE OR THE USE OR OTHER DEALINGS IN
  THE SOFTWARE.

  Modified heavily for WLED
*/

#include "FX.h"
#include "tv_colors.h"

#define IBN 5100
#define PALETTE_SOLID_WRAP (paletteBlend == 1 || paletteBlend == 3)


/*
 * No blinking. Just plain old static light.
 */
uint16_t WS2812FX::mode_static(void) {
  fill(SEGCOLOR(0));
  return (SEGMENT.getOption(SEG_OPTION_TRANSITIONAL)) ? FRAMETIME : 500; //update faster if in transition
}


/*
 * Blink/strobe function
 * Alternate between color1 and color2
 * if(strobe == true) then create a strobe effect
 * NOTE: Maybe re-rework without timer
 */
uint16_t WS2812FX::blink(uint32_t color1, uint32_t color2, bool strobe, bool do_palette) {
  uint16_t stateTime = SEGENV.aux1;
  uint32_t cycleTime = (255 - SEGMENT.speed)*20;
  uint32_t onTime = 0;
  uint32_t offTime = cycleTime;

  if (!strobe) {
    onTime = (cycleTime * SEGMENT.intensity) >> 8;
    offTime = cycleTime - onTime;
  }
  
  stateTime = ((SEGENV.aux0 & 1) == 0) ? onTime : offTime;
  stateTime += 20;
    
  if (now - SEGENV.step > stateTime)
  {
    SEGENV.aux0++;
    SEGENV.aux1 = stateTime;
    SEGENV.step = now;
  }

  uint32_t color = ((SEGENV.aux0 & 1) == 0) ? color1 : color2;
  if (color == color1 && do_palette)
  {
    for(uint16_t i = 0; i < SEGLEN; i++) {
      setPixelColor(i, color_from_palette(i, true, PALETTE_SOLID_WRAP, 0));
    }
  } else fill(color);

  return FRAMETIME;
}


/*
 * Normal blinking. 50% on/off time.
 */
uint16_t WS2812FX::mode_blink(void) {
  return blink(SEGCOLOR(0), SEGCOLOR(1), false, true);
}


/*
 * Classic Blink effect. Cycling through the rainbow.
 */
uint16_t WS2812FX::mode_blink_rainbow(void) {
  return blink(color_wheel(SEGENV.call & 0xFF), SEGCOLOR(1), false, false);
}


/*
 * Classic Strobe effect.
 */
uint16_t WS2812FX::mode_strobe(void) {
  return blink(SEGCOLOR(0), SEGCOLOR(1), true, true);
}


/*
 * Classic Strobe effect. Cycling through the rainbow.
 */
uint16_t WS2812FX::mode_strobe_rainbow(void) {
  return blink(color_wheel(SEGENV.call & 0xFF), SEGCOLOR(1), true, false);
}


/*
 * Color wipe function
 * LEDs are turned on (color1) in sequence, then turned off (color2) in sequence.
 * if (bool rev == true) then LEDs are turned off in reverse order
 */
uint16_t WS2812FX::color_wipe(bool rev, bool useRandomColors) {
  uint32_t cycleTime = 750 + (255 - SEGMENT.speed)*150;
  uint32_t perc = now % cycleTime;
  uint16_t prog = (perc * 65535) / cycleTime;
  bool back = (prog > 32767);
  if (back) {
    prog -= 32767;
    if (SEGENV.step == 0) SEGENV.step = 1;
  } else {
    if (SEGENV.step == 2) SEGENV.step = 3; //trigger color change
  }

  if (useRandomColors) {
    if (SEGENV.call == 0) {
      SEGENV.aux0 = random8();
      SEGENV.step = 3;
    }
    if (SEGENV.step == 1) { //if flag set, change to new random color
      SEGENV.aux1 = get_random_wheel_index(SEGENV.aux0);
      SEGENV.step = 2;
    }
    if (SEGENV.step == 3) {
      SEGENV.aux0 = get_random_wheel_index(SEGENV.aux1);
      SEGENV.step = 0;
    }
  }

  uint16_t ledIndex = (prog * SEGLEN) >> 15;
  uint16_t rem = 0;
  rem = (prog * SEGLEN) * 2; //mod 0xFFFF
  rem /= (SEGMENT.intensity +1);
  if (rem > 255) rem = 255;

  uint32_t col1 = useRandomColors? color_wheel(SEGENV.aux1) : SEGCOLOR(1);
  for (uint16_t i = 0; i < SEGLEN; i++)
  {
    uint16_t index = (rev && back)? SEGLEN -1 -i : i;
    uint32_t col0 = useRandomColors? color_wheel(SEGENV.aux0) : color_from_palette(index, true, PALETTE_SOLID_WRAP, 0);
    
    if (i < ledIndex) 
    {
      setPixelColor(index, back? col1 : col0);
    } else
    {
      setPixelColor(index, back? col0 : col1);
      if (i == ledIndex) setPixelColor(index, color_blend(back? col0 : col1, back? col1 : col0, rem));
    }
  } 
  return FRAMETIME;
}


/*
 * Lights all LEDs one after another.
 */
uint16_t WS2812FX::mode_color_wipe(void) {
  return color_wipe(false, false);
}

/*
 * Lights all LEDs one after another. Turns off opposite
 */
uint16_t WS2812FX::mode_color_sweep(void) {
  return color_wipe(true, false);
}


/*
 * Turns all LEDs after each other to a random color.
 * Then starts over with another color.
 */
uint16_t WS2812FX::mode_color_wipe_random(void) {
  return color_wipe(false, true);
}


/*
 * Random color introduced alternating from start and end of strip.
 */
uint16_t WS2812FX::mode_color_sweep_random(void) {
  return color_wipe(true, true);
}


/*
 * Lights all LEDs in one random color up. Then switches them
 * to the next random color.
 */
uint16_t WS2812FX::mode_random_color(void) {
  uint32_t cycleTime = 200 + (255 - SEGMENT.speed)*50;
  uint32_t it = now / cycleTime;
  uint32_t rem = now % cycleTime;
  uint16_t fadedur = (cycleTime * SEGMENT.intensity) >> 8;

  uint32_t fade = 255;
  if (fadedur) {
    fade = (rem * 255) / fadedur;
    if (fade > 255) fade = 255;
  }

  if (SEGENV.call == 0) {
    SEGENV.aux0 = random8();
    SEGENV.step = 2;
  }
  if (it != SEGENV.step) //new color
  {
    SEGENV.aux1 = SEGENV.aux0;
    SEGENV.aux0 = get_random_wheel_index(SEGENV.aux0); //aux0 will store our random color wheel index
    SEGENV.step = it;
  }

  fill(color_blend(color_wheel(SEGENV.aux1), color_wheel(SEGENV.aux0), fade));
  return FRAMETIME;
}


/*
 * Lights every LED in a random color. Changes all LED at the same time
 * to new random colors.
 */
uint16_t WS2812FX::dynamic(boolean smooth=false) {
  if (!SEGENV.allocateData(SEGLEN)) return mode_static(); //allocation failed
  
  if(SEGENV.call == 0) {
    for (uint16_t i = 0; i < SEGLEN; i++) SEGENV.data[i] = random8();
  }

  uint32_t cycleTime = 50 + (255 - SEGMENT.speed)*15;
  uint32_t it = now / cycleTime;
  if (it != SEGENV.step && SEGMENT.speed != 0) //new color
  {
    for (uint16_t i = 0; i < SEGLEN; i++) {
      if (random8() <= SEGMENT.intensity) SEGENV.data[i] = random8();
    }
    SEGENV.step = it;
  }
  
  if (smooth) {
    for (uint16_t i = 0; i < SEGLEN; i++) {
      blendPixelColor(i, color_wheel(SEGENV.data[i]),16);
    }
  } else {
    for (uint16_t i = 0; i < SEGLEN; i++) {
      setPixelColor(i, color_wheel(SEGENV.data[i]));
    }
  } 
  return FRAMETIME;
}

/*
 * Original effect "Dynamic"
 */
uint16_t WS2812FX::mode_dynamic(void) {
  return dynamic(false);
}

/*
 * effect "Dynamic" with smoth color-fading
 */
uint16_t WS2812FX::mode_dynamic_smooth(void) {
  return dynamic(true);
 }

/*
 * Does the "standby-breathing" of well known i-Devices.
 */
uint16_t WS2812FX::mode_breath(void) {
  uint16_t var = 0;
  uint16_t counter = (now * ((SEGMENT.speed >> 3) +10));
  counter = (counter >> 2) + (counter >> 4); //0-16384 + 0-2048
  if (counter < 16384) {
    if (counter > 8192) counter = 8192 - (counter - 8192);
    var = sin16(counter) / 103; //close to parabolic in range 0-8192, max val. 23170
  }
  
  uint8_t lum = 30 + var;
  for(uint16_t i = 0; i < SEGLEN; i++) {
    setPixelColor(i, color_blend(SEGCOLOR(1), color_from_palette(i, true, PALETTE_SOLID_WRAP, 0), lum));
  }

  return FRAMETIME;
}


/*
 * Fades the LEDs between two colors
 */
uint16_t WS2812FX::mode_fade(void) {
  uint16_t counter = (now * ((SEGMENT.speed >> 3) +10));
  uint8_t lum = triwave16(counter) >> 8;

  for(uint16_t i = 0; i < SEGLEN; i++) {
    setPixelColor(i, color_blend(SEGCOLOR(1), color_from_palette(i, true, PALETTE_SOLID_WRAP, 0), lum));
  }

  return FRAMETIME;
}


/*
 * Scan mode parent function
 */
uint16_t WS2812FX::scan(bool dual)
{
  uint32_t cycleTime = 750 + (255 - SEGMENT.speed)*150;
  uint32_t perc = now % cycleTime;
  uint16_t prog = (perc * 65535) / cycleTime;
  uint16_t size = 1 + ((SEGMENT.intensity * SEGLEN) >> 9);
  uint16_t ledIndex = (prog * ((SEGLEN *2) - size *2)) >> 16;

  fill(SEGCOLOR(1));

  int led_offset = ledIndex - (SEGLEN - size);
  led_offset = abs(led_offset);

  if (dual) {
    for (uint16_t j = led_offset; j < led_offset + size; j++) {
      uint16_t i2 = SEGLEN -1 -j;
      setPixelColor(i2, color_from_palette(i2, true, PALETTE_SOLID_WRAP, (SEGCOLOR(2))? 2:0));
    }
  }

  for (uint16_t j = led_offset; j < led_offset + size; j++) {
    setPixelColor(j, color_from_palette(j, true, PALETTE_SOLID_WRAP, 0));
  }

  return FRAMETIME;
}


/*
 * Runs a single pixel back and forth.
 */
uint16_t WS2812FX::mode_scan(void) {
  return scan(false);
}


/*
 * Runs two pixel back and forth in opposite directions.
 */
uint16_t WS2812FX::mode_dual_scan(void) {
  return scan(true);
}


/*
 * Cycles all LEDs at once through a rainbow.
 */
uint16_t WS2812FX::mode_rainbow(void) {
  uint16_t counter = (now * ((SEGMENT.speed >> 2) +2)) & 0xFFFF;
  counter = counter >> 8;

  if (SEGMENT.intensity < 128){
    fill(color_blend(color_wheel(counter),WHITE,128-SEGMENT.intensity));
  } else {
    fill(color_wheel(counter));
  }

  return FRAMETIME;
}


/*
 * Cycles a rainbow over the entire string of LEDs.
 */
uint16_t WS2812FX::mode_rainbow_cycle(void) {
  uint16_t counter = (now * ((SEGMENT.speed >> 2) +2)) & 0xFFFF;
  counter = counter >> 8;
  
  for(uint16_t i = 0; i < SEGLEN; i++) {
    //intensity/29 = 0 (1/16) 1 (1/8) 2 (1/4) 3 (1/2) 4 (1) 5 (2) 6 (4) 7 (8) 8 (16)
    uint8_t index = (i * (16 << (SEGMENT.intensity /29)) / SEGLEN) + counter;
    setPixelColor(i, color_wheel(index));
  }

  return FRAMETIME;
}


/*
 * theater chase function
 */
uint16_t WS2812FX::theater_chase(uint32_t color1, uint32_t color2, bool do_palette) {
  byte gap = 2 + ((255 - SEGMENT.intensity) >> 5);
  uint32_t cycleTime = 50 + (255 - SEGMENT.speed)*2;
  uint32_t it = now / cycleTime;
  if (it != SEGENV.step) //new color
  {
    SEGENV.aux0 = (SEGENV.aux0 +1) % gap;
    SEGENV.step = it;
  }
  
  for(uint16_t i = 0; i < SEGLEN; i++) {
    if((i % gap) == SEGENV.aux0) {
      if (do_palette)
      {
        setPixelColor(i, color_from_palette(i, true, PALETTE_SOLID_WRAP, 0));
      } else {
        setPixelColor(i, color1);
      }
    } else {
      setPixelColor(i, color2);
    }
  }
  return FRAMETIME;
}


/*
 * Theatre-style crawling lights.
 * Inspired by the Adafruit examples.
 */
uint16_t WS2812FX::mode_theater_chase(void) {
  return theater_chase(SEGCOLOR(0), SEGCOLOR(1), true);
}


/*
 * Theatre-style crawling lights with rainbow effect.
 * Inspired by the Adafruit examples.
 */
uint16_t WS2812FX::mode_theater_chase_rainbow(void) {
  return theater_chase(color_wheel(SEGENV.step), SEGCOLOR(1), false);
}


/*
 * Running lights effect with smooth sine transition base.
 */
uint16_t WS2812FX::running_base(bool saw) {
  uint8_t x_scale = SEGMENT.intensity >> 2;
  uint32_t counter = (now * SEGMENT.speed) >> 9;

  for(uint16_t i = 0; i < SEGLEN; i++) {
    uint8_t s = 0;
    uint8_t a = i*x_scale - counter;
    if (saw) {
      if (a < 16)
      {
        a = 192 + a*8;
      } else {
        a = map(a,16,255,64,192);
      }
    }
    s = sin8(a);
    setPixelColor(i, color_blend(color_from_palette(i, true, PALETTE_SOLID_WRAP, 0), SEGCOLOR(1), s));
  }
  return FRAMETIME;
}


/*
 * Running lights effect with smooth sine transition.
 */
uint16_t WS2812FX::mode_running_lights(void) {
  return running_base(false);
}


/*
 * Running lights effect with sawtooth transition.
 */
uint16_t WS2812FX::mode_saw(void) {
  return running_base(true);
}


/*
 * Blink several LEDs in random colors on, reset, repeat.
 * Inspired by www.tweaking4all.com/hardware/arduino/adruino-led-strip-effects/
 */
uint16_t WS2812FX::mode_twinkle(void) {
  fill(SEGCOLOR(1));

  uint32_t cycleTime = 20 + (255 - SEGMENT.speed)*5;
  uint32_t it = now / cycleTime;
  if (it != SEGENV.step)
  {
    uint16_t maxOn = map(SEGMENT.intensity, 0, 255, 1, SEGLEN); // make sure at least one LED is on
    if (SEGENV.aux0 >= maxOn)
    {
      SEGENV.aux0 = 0;
      SEGENV.aux1 = random16(); //new seed for our PRNG
    }
    SEGENV.aux0++;
    SEGENV.step = it;
  }
  
  uint16_t PRNG16 = SEGENV.aux1;

  for (uint16_t i = 0; i < SEGENV.aux0; i++)
  {
    PRNG16 = (uint16_t)(PRNG16 * 2053) + 13849; // next 'random' number
    uint32_t p = (uint32_t)SEGLEN * (uint32_t)PRNG16;
    uint16_t j = p >> 16;
    setPixelColor(j, color_from_palette(j, true, PALETTE_SOLID_WRAP, 0));
  }

  return FRAMETIME;
}


/*
 * Dissolve function
 */
uint16_t WS2812FX::dissolve(uint32_t color) {
  bool wa = (SEGCOLOR(1) != 0 && _brightness < 255); //workaround, can't compare getPixel to color if not full brightness
  
  for (uint16_t j = 0; j <= SEGLEN / 15; j++)
  {
    if (random8() <= SEGMENT.intensity) {
      for (uint8_t times = 0; times < 10; times++) //attempt to spawn a new pixel 5 times
      {
        uint16_t i = random16(SEGLEN);
        if (SEGENV.aux0) { //dissolve to primary/palette
          if (getPixelColor(i) == SEGCOLOR(1) || wa) {
            if (color == SEGCOLOR(0))
            {
              setPixelColor(i, color_from_palette(i, true, PALETTE_SOLID_WRAP, 0));
            } else { setPixelColor(i, color); }     
            break; //only spawn 1 new pixel per frame per 50 LEDs
          }
        } else { //dissolve to secondary
          if (getPixelColor(i) != SEGCOLOR(1)) { setPixelColor(i, SEGCOLOR(1)); break; }
        }
      }
    }
  }

  if (SEGENV.call > (255 - SEGMENT.speed) + 15) 
  {
    SEGENV.aux0 = !SEGENV.aux0;
    SEGENV.call = 0;
  }
  
  return FRAMETIME;
}


/*
 * Blink several LEDs on and then off
 */
uint16_t WS2812FX::mode_dissolve(void) {
  return dissolve(SEGCOLOR(0));
}


/*
 * Blink several LEDs on and then off in random colors
 */
uint16_t WS2812FX::mode_dissolve_random(void) {
  return dissolve(color_wheel(random8()));
}


/*
 * Blinks one LED at a time.
 * Inspired by www.tweaking4all.com/hardware/arduino/adruino-led-strip-effects/
 */
uint16_t WS2812FX::mode_sparkle(void) {
  for(uint16_t i = 0; i < SEGLEN; i++) {
    setPixelColor(i, color_from_palette(i, true, PALETTE_SOLID_WRAP, 1));
  }
  uint32_t cycleTime = 10 + (255 - SEGMENT.speed)*2;
  uint32_t it = now / cycleTime;
  if (it != SEGENV.step)
  {
    SEGENV.aux0 = random16(SEGLEN); // aux0 stores the random led index
    SEGENV.step = it;
  }
  
  setPixelColor(SEGENV.aux0, SEGCOLOR(0));
  return FRAMETIME;
}


/*
 * Lights all LEDs in the color. Flashes single white pixels randomly.
 * Inspired by www.tweaking4all.com/hardware/arduino/adruino-led-strip-effects/
 */
uint16_t WS2812FX::mode_flash_sparkle(void) {
  for(uint16_t i = 0; i < SEGLEN; i++) {
    setPixelColor(i, color_from_palette(i, true, PALETTE_SOLID_WRAP, 0));
  }

  if(random8(5) == 0) {
    SEGENV.aux0 = random16(SEGLEN); // aux0 stores the random led index
    setPixelColor(SEGENV.aux0, SEGCOLOR(1));
    return 20;
  } 
  return 20 + (uint16_t)(255-SEGMENT.speed);
}


/*
 * Like flash sparkle. With more flash.
 * Inspired by www.tweaking4all.com/hardware/arduino/adruino-led-strip-effects/
 */
uint16_t WS2812FX::mode_hyper_sparkle(void) {
  for(uint16_t i = 0; i < SEGLEN; i++) {
    setPixelColor(i, color_from_palette(i, true, PALETTE_SOLID_WRAP, 0));
  }

  if(random8(5) < 2) {
    for(uint16_t i = 0; i < MAX(1, SEGLEN/3); i++) {
      setPixelColor(random16(SEGLEN), SEGCOLOR(1));
    }
    return 20;
  }
  return 20 + (uint16_t)(255-SEGMENT.speed);
}


/*
 * Strobe effect with different strobe count and pause, controlled by speed.
 */
uint16_t WS2812FX::mode_multi_strobe(void) {
  for(uint16_t i = 0; i < SEGLEN; i++) {
    setPixelColor(i, color_from_palette(i, true, PALETTE_SOLID_WRAP, 1));
  }
  //blink(SEGCOLOR(0), SEGCOLOR(1), true, true);

  uint16_t delay = 50 + 20*(uint16_t)(255-SEGMENT.speed);
  uint16_t count = 2 * ((SEGMENT.speed / 10) + 1);
  if(SEGENV.step < count) {
    if((SEGENV.step & 1) == 0) {
      for(uint16_t i = 0; i < SEGLEN; i++) {
        setPixelColor(i, SEGCOLOR(0));
      }
      delay = 20;
    } else {
      delay = 50;
    }
  }
  SEGENV.step = (SEGENV.step + 1) % (count + 1);
  return delay;
}

/*
 * Android loading circle
 */
uint16_t WS2812FX::mode_android(void) {
  
  for(uint16_t i = 0; i < SEGLEN; i++) {
    setPixelColor(i, color_from_palette(i, true, PALETTE_SOLID_WRAP, 1));
  }

  if (SEGENV.aux1 > ((float)SEGMENT.intensity/255.0)*(float)SEGLEN)
  {
    SEGENV.aux0 = 1;
  } else
  {
    if (SEGENV.aux1 < 2) SEGENV.aux0 = 0;
  }

  uint16_t a = SEGENV.step;
  
  if (SEGENV.aux0 == 0)
  {
    if (SEGENV.call %3 == 1) {a++;}
    else {SEGENV.aux1++;}
  } else
  {
    a++;
    if (SEGENV.call %3 != 1) SEGENV.aux1--;
  }
  
  if (a >= SEGLEN) a = 0;

  if (a + SEGENV.aux1 < SEGLEN)
  {
    for(int i = a; i < a+SEGENV.aux1; i++) {
      setPixelColor(i, SEGCOLOR(0));
    }
  } else
  {
    for(int i = a; i < SEGLEN; i++) {
      setPixelColor(i, SEGCOLOR(0));
    }
    for(int i = 0; i < SEGENV.aux1 - (SEGLEN -a); i++) {
      setPixelColor(i, SEGCOLOR(0));
    }
  }
  SEGENV.step = a;

  return 3 + ((8 * (uint32_t)(255 - SEGMENT.speed)) / SEGLEN);
}

/*
 * color chase function.
 * color1 = background color
 * color2 and color3 = colors of two adjacent leds
 */
uint16_t WS2812FX::chase(uint32_t color1, uint32_t color2, uint32_t color3, bool do_palette) {
  uint16_t counter = now * ((SEGMENT.speed >> 2) + 1);
  uint16_t a = counter * SEGLEN  >> 16;

  bool chase_random = (SEGMENT.mode == FX_MODE_CHASE_RANDOM);
  if (chase_random) {
    if (a < SEGENV.step) //we hit the start again, choose new color for Chase random
    {
      SEGENV.aux1 = SEGENV.aux0; //store previous random color
      SEGENV.aux0 = get_random_wheel_index(SEGENV.aux0);
    }
    color1 = color_wheel(SEGENV.aux0);
  }
  SEGENV.step = a;

  // Use intensity setting to vary chase up to 1/2 string length
  uint8_t size = 1 + (SEGMENT.intensity * SEGLEN >> 10);

  uint16_t b = a + size; //"trail" of chase, filled with color1 
  if (b > SEGLEN) b -= SEGLEN;
  uint16_t c = b + size;
  if (c > SEGLEN) c -= SEGLEN;

  //background
  if (do_palette)
  {
    for(uint16_t i = 0; i < SEGLEN; i++) {
      setPixelColor(i, color_from_palette(i, true, PALETTE_SOLID_WRAP, 1));
    }
  } else fill(color1);

  //if random, fill old background between a and end
  if (chase_random)
  {
    color1 = color_wheel(SEGENV.aux1);
    for (uint16_t i = a; i < SEGLEN; i++)
      setPixelColor(i, color1);
  }

  //fill between points a and b with color2
  if (a < b)
  {
    for (uint16_t i = a; i < b; i++)
      setPixelColor(i, color2);
  } else {
    for (uint16_t i = a; i < SEGLEN; i++) //fill until end
      setPixelColor(i, color2);
    for (uint16_t i = 0; i < b; i++) //fill from start until b
      setPixelColor(i, color2);
  }

  //fill between points b and c with color2
  if (b < c)
  {
    for (uint16_t i = b; i < c; i++)
      setPixelColor(i, color3);
  } else {
    for (uint16_t i = b; i < SEGLEN; i++) //fill until end
      setPixelColor(i, color3);
    for (uint16_t i = 0; i < c; i++) //fill from start until c
      setPixelColor(i, color3);
  }

  return FRAMETIME;
}


/*
 * Bicolor chase, more primary color.
 */
uint16_t WS2812FX::mode_chase_color(void) {
  return chase(SEGCOLOR(1), (SEGCOLOR(2)) ? SEGCOLOR(2) : SEGCOLOR(0), SEGCOLOR(0), true);
}


/*
 * Primary running followed by random color.
 */
uint16_t WS2812FX::mode_chase_random(void) {
  return chase(SEGCOLOR(1), (SEGCOLOR(2)) ? SEGCOLOR(2) : SEGCOLOR(0), SEGCOLOR(0), false);
}


/*
 * Primary, secondary running on rainbow.
 */
uint16_t WS2812FX::mode_chase_rainbow(void) {
  uint8_t color_sep = 256 / SEGLEN;
  if (color_sep == 0) color_sep = 1;                                           // correction for segments longer than 256 LEDs
  uint8_t color_index = SEGENV.call & 0xFF;
  uint32_t color = color_wheel(((SEGENV.step * color_sep) + color_index) & 0xFF);

  return chase(color, SEGCOLOR(0), SEGCOLOR(1), false);
}


/*
 * Primary running on rainbow.
 */
uint16_t WS2812FX::mode_chase_rainbow_white(void) {
  uint16_t n = SEGENV.step;
  uint16_t m = (SEGENV.step + 1) % SEGLEN;
  uint32_t color2 = color_wheel(((n * 256 / SEGLEN) + (SEGENV.call & 0xFF)) & 0xFF);
  uint32_t color3 = color_wheel(((m * 256 / SEGLEN) + (SEGENV.call & 0xFF)) & 0xFF);

  return chase(SEGCOLOR(0), color2, color3, false);
}


/*
 * Red - Amber - Green - Blue lights running
 */
uint16_t WS2812FX::mode_colorful(void) {
  uint8_t numColors = 4; //3, 4, or 5
  uint32_t cols[9]{0x00FF0000,0x00EEBB00,0x0000EE00,0x000077CC};
  if (SEGMENT.intensity > 160 || SEGMENT.palette) { //palette or color
    if (!SEGMENT.palette) {
      numColors = 3;
      for (uint8_t i = 0; i < 3; i++) cols[i] = SEGCOLOR(i);
    } else {
      uint16_t fac = 80;
      if (SEGMENT.palette == 52) {numColors = 5; fac = 61;} //C9 2 has 5 colors
      for (uint8_t i = 0; i < numColors; i++) {
        cols[i] = color_from_palette(i*fac, false, true, 255);
      }
    }
  } else if (SEGMENT.intensity < 80) //pastel (easter) colors
  {
    cols[0] = 0x00FF8040;
    cols[1] = 0x00E5D241;
    cols[2] = 0x0077FF77;
    cols[3] = 0x0077F0F0;
  }
  for (uint8_t i = numColors; i < numColors*2 -1; i++) cols[i] = cols[i-numColors];
  
  uint32_t cycleTime = 50 + (8 * (uint32_t)(255 - SEGMENT.speed));
  uint32_t it = now / cycleTime;
  if (it != SEGENV.step)
  {
    if (SEGMENT.speed > 0) SEGENV.aux0++;
    if (SEGENV.aux0 >= numColors) SEGENV.aux0 = 0;
    SEGENV.step = it;
  }
  
  for (uint16_t i = 0; i < SEGLEN; i+= numColors)
  {
    for (uint16_t j = 0; j < numColors; j++) setPixelColor(i + j, cols[SEGENV.aux0 + j]);
  }
  
  return FRAMETIME;
}


/*
 * Emulates a traffic light.
 */
uint16_t WS2812FX::mode_traffic_light(void) {
  for(uint16_t i=0; i < SEGLEN; i++)
    setPixelColor(i, color_from_palette(i, true, PALETTE_SOLID_WRAP, 1));
  uint32_t mdelay = 500;
  for (int i = 0; i < SEGLEN-2 ; i+=3)
  {
    switch (SEGENV.aux0)
    {
      case 0: setPixelColor(i, 0x00FF0000); mdelay = 150 + (100 * (uint32_t)(255 - SEGMENT.speed));break;
      case 1: setPixelColor(i, 0x00FF0000); mdelay = 150 + (20 * (uint32_t)(255 - SEGMENT.speed)); setPixelColor(i+1, 0x00EECC00); break;
      case 2: setPixelColor(i+2, 0x0000FF00); mdelay = 150 + (100 * (uint32_t)(255 - SEGMENT.speed));break;
      case 3: setPixelColor(i+1, 0x00EECC00); mdelay = 150 + (20 * (uint32_t)(255 - SEGMENT.speed));break;
    }
  }

  if (now - SEGENV.step > mdelay)
  {
    SEGENV.aux0++;
    if (SEGENV.aux0 == 1 && SEGMENT.intensity > 140) SEGENV.aux0 = 2; //skip Red + Amber, to get US-style sequence
    if (SEGENV.aux0 > 3) SEGENV.aux0 = 0;
    SEGENV.step = now;
  }
  
  return FRAMETIME;
}


/*
 * Sec flashes running on prim.
 */
#define FLASH_COUNT 4
uint16_t WS2812FX::mode_chase_flash(void) {
  uint8_t flash_step = SEGENV.call % ((FLASH_COUNT * 2) + 1);

  for(uint16_t i = 0; i < SEGLEN; i++) {
    setPixelColor(i, color_from_palette(i, true, PALETTE_SOLID_WRAP, 0));
  }

  uint16_t delay = 10 + ((30 * (uint16_t)(255 - SEGMENT.speed)) / SEGLEN);
  if(flash_step < (FLASH_COUNT * 2)) {
    if(flash_step % 2 == 0) {
      uint16_t n = SEGENV.step;
      uint16_t m = (SEGENV.step + 1) % SEGLEN;
      setPixelColor( n, SEGCOLOR(1));
      setPixelColor( m, SEGCOLOR(1));
      delay = 20;
    } else {
      delay = 30;
    }
  } else {
    SEGENV.step = (SEGENV.step + 1) % SEGLEN;
  }
  return delay;
}


/*
 * Prim flashes running, followed by random color.
 */
uint16_t WS2812FX::mode_chase_flash_random(void) {
  uint8_t flash_step = SEGENV.call % ((FLASH_COUNT * 2) + 1);

  for(uint16_t i = 0; i < SEGENV.step; i++) {
    setPixelColor(i, color_wheel(SEGENV.aux0));
  }

  uint16_t delay = 1 + ((10 * (uint16_t)(255 - SEGMENT.speed)) / SEGLEN);
  if(flash_step < (FLASH_COUNT * 2)) {
    uint16_t n = SEGENV.step;
    uint16_t m = (SEGENV.step + 1) % SEGLEN;
    if(flash_step % 2 == 0) {
      setPixelColor( n, SEGCOLOR(0));
      setPixelColor( m, SEGCOLOR(0));
      delay = 20;
    } else {
      setPixelColor( n, color_wheel(SEGENV.aux0));
      setPixelColor( m, SEGCOLOR(1));
      delay = 30;
    }
  } else {
    SEGENV.step = (SEGENV.step + 1) % SEGLEN;

    if(SEGENV.step == 0) {
      SEGENV.aux0 = get_random_wheel_index(SEGENV.aux0);
    }
  }
  return delay;
}


/*
 * Alternating pixels running function.
 */
uint16_t WS2812FX::running(uint32_t color1, uint32_t color2) {
  uint8_t pxw = 1 + (SEGMENT.intensity >> 5);
  uint32_t cycleTime = 35 + (255 - SEGMENT.speed);
  uint32_t it = now / cycleTime;
  if (SEGMENT.speed == 0) it = 0;

  for(uint16_t i = 0; i < SEGLEN; i++) {
    if((i + SEGENV.aux0) % (pxw*2) < pxw) {
      if (color1 == SEGCOLOR(0))
      {
        setPixelColor(SEGLEN -i -1, color_from_palette(SEGLEN -i -1, true, PALETTE_SOLID_WRAP, 0));
      } else
      {
        setPixelColor(SEGLEN -i -1, color1);
      }
    } else {
      setPixelColor(SEGLEN -i -1, color2);
    }
  }

  if (it != SEGENV.step )
  {
    SEGENV.aux0 = (SEGENV.aux0 +1) % (pxw*2);
    SEGENV.step = it;
  }
  return FRAMETIME;
}

/*
 * Alternating color/sec pixels running.
 */
uint16_t WS2812FX::mode_running_color(void) {
  return running(SEGCOLOR(0), SEGCOLOR(1));
}


/*
 * Alternating red/blue pixels running.
 */
uint16_t WS2812FX::mode_running_red_blue(void) {
  return running(RED, BLUE);
}


/*
 * Alternating red/green pixels running.
 */
uint16_t WS2812FX::mode_merry_christmas(void) {
  return running(RED, GREEN);
}

/*
 * Alternating red/white pixels running.
 */
uint16_t WS2812FX::mode_candy_cane(void) {
  return running(RED, WHITE);
}

/*
 * Alternating orange/purple pixels running.
 */
uint16_t WS2812FX::mode_halloween(void) {
  return running(PURPLE, ORANGE);
}


/*
 * Random colored pixels running.
 */
uint16_t WS2812FX::mode_running_random(void) {
  uint32_t cycleTime = 25 + (3 * (uint32_t)(255 - SEGMENT.speed));
  uint32_t it = now / cycleTime;
  if (SEGENV.aux1 == it) return FRAMETIME;

  for(uint16_t i=SEGLEN-1; i > 0; i--) {
    setPixelColor( i, getPixelColor( i - 1));
  }

  if(SEGENV.step == 0) {
    SEGENV.aux0 = get_random_wheel_index(SEGENV.aux0);
    setPixelColor(0, color_wheel(SEGENV.aux0));
  }

  SEGENV.step++;
  if (SEGENV.step > ((255-SEGMENT.intensity) >> 4))
  {
    SEGENV.step = 0;
  }

  SEGENV.aux1 = it;
  return FRAMETIME;
}


/*
 * K.I.T.T.
 */
uint16_t WS2812FX::mode_larson_scanner(void){
  return larson_scanner(false);
}

uint16_t WS2812FX::larson_scanner(bool dual) {
  uint16_t counter = now * ((SEGMENT.speed >> 2) +8);
  uint16_t index = counter * SEGLEN  >> 16;

  fade_out(SEGMENT.intensity);

  if (SEGENV.step > index && SEGENV.step - index > SEGLEN/2) {
    SEGENV.aux0 = !SEGENV.aux0;
  }
  
  for (uint16_t i = SEGENV.step; i < index; i++) {
    uint16_t j = (SEGENV.aux0)?i:SEGLEN-1-i;
    setPixelColor( j, color_from_palette(j, true, PALETTE_SOLID_WRAP, 0));
  }
  if (dual) {
    uint32_t c;
    if (SEGCOLOR(2) != 0) {
      c = SEGCOLOR(2);
    } else {
      c = color_from_palette(index, true, PALETTE_SOLID_WRAP, 0);
    }

    for (uint16_t i = SEGENV.step; i < index; i++) {
      uint16_t j = (SEGENV.aux0)?SEGLEN-1-i:i;
      setPixelColor(j, c);
    }
  }

  SEGENV.step = index;
  return FRAMETIME;
}


/*
 * Firing comets from one end. "Lighthouse"
 */
uint16_t WS2812FX::mode_comet(void) {
  uint16_t counter = now * ((SEGMENT.speed >>2) +1);
  uint16_t index = counter * SEGLEN >> 16;
  if (SEGENV.call == 0) SEGENV.aux0 = index;

  fade_out(SEGMENT.intensity);

  setPixelColor( index, color_from_palette(index, true, PALETTE_SOLID_WRAP, 0));
  if (index > SEGENV.aux0) {
    for (uint16_t i = SEGENV.aux0; i < index ; i++) {
       setPixelColor( i, color_from_palette(i, true, PALETTE_SOLID_WRAP, 0));
    }
  } else if (index < SEGENV.aux0 && index < 10) {
    for (uint16_t i = 0; i < index ; i++) {
       setPixelColor( i, color_from_palette(i, true, PALETTE_SOLID_WRAP, 0));
    }      
  }
  SEGENV.aux0 = index++;

  return FRAMETIME;
}


/*
 * Fireworks function.
 */
uint16_t WS2812FX::mode_fireworks() {
  fade_out(0);
  if (SEGENV.call == 0) {
    SEGENV.aux0 = UINT16_MAX;
    SEGENV.aux1 = UINT16_MAX;
  }
  bool valid1 = (SEGENV.aux0 < SEGLEN);
  bool valid2 = (SEGENV.aux1 < SEGLEN);
  uint32_t sv1 = 0, sv2 = 0;
  if (valid1) sv1 = getPixelColor(SEGENV.aux0);
  if (valid2) sv2 = getPixelColor(SEGENV.aux1);
  blur(255-SEGMENT.speed);
  if (valid1) setPixelColor(SEGENV.aux0 , sv1);
  if (valid2) setPixelColor(SEGENV.aux1, sv2);

  for(uint16_t i=0; i<MAX(1, SEGLEN/20); i++) {
    if(random8(129 - (SEGMENT.intensity >> 1)) == 0) {
      uint16_t index = random(SEGLEN);
      setPixelColor(index, color_from_palette(random8(), false, false, 0));
      SEGENV.aux1 = SEGENV.aux0;
      SEGENV.aux0 = index;
    }
  }
  return FRAMETIME;
}


//Twinkling LEDs running. Inspired by https://github.com/kitesurfer1404/WS2812FX/blob/master/src/custom/Rain.h
uint16_t WS2812FX::mode_rain()
{
  SEGENV.step += FRAMETIME;
  if (SEGENV.step > SPEED_FORMULA_L) {
    SEGENV.step = 0;
    //shift all leds left
    uint32_t ctemp = getPixelColor(0);
    for(uint16_t i = 0; i < SEGLEN - 1; i++) {
      setPixelColor(i, getPixelColor(i+1));
    }
    setPixelColor(SEGLEN -1, ctemp);
    SEGENV.aux0++;
    SEGENV.aux1++;
    if (SEGENV.aux0 == 0) SEGENV.aux0 = UINT16_MAX;
    if (SEGENV.aux1 == 0) SEGENV.aux0 = UINT16_MAX;
    if (SEGENV.aux0 == SEGLEN) SEGENV.aux0 = 0;
    if (SEGENV.aux1 == SEGLEN) SEGENV.aux1 = 0;
  }
  return mode_fireworks();
}


/*
 * Fire flicker function
 */
uint16_t WS2812FX::mode_fire_flicker(void) {
  uint32_t cycleTime = 40 + (255 - SEGMENT.speed);
  uint32_t it = now / cycleTime;
  if (SEGENV.step == it) return FRAMETIME;
  
  byte w = (SEGCOLOR(0) >> 24) & 0xFF;
  byte r = (SEGCOLOR(0) >> 16) & 0xFF;
  byte g = (SEGCOLOR(0) >>  8) & 0xFF;
  byte b = (SEGCOLOR(0)        & 0xFF);
  byte lum = (SEGMENT.palette == 0) ? MAX(w, MAX(r, MAX(g, b))) : 255;
  lum /= (((256-SEGMENT.intensity)/16)+1);
  for(uint16_t i = 0; i < SEGLEN; i++) {
    byte flicker = random8(lum);
    if (SEGMENT.palette == 0) {
      setPixelColor(i, MAX(r - flicker, 0), MAX(g - flicker, 0), MAX(b - flicker, 0), MAX(w - flicker, 0));
    } else {
      setPixelColor(i, color_from_palette(i, true, PALETTE_SOLID_WRAP, 0, 255 - flicker));
    }
  }

  SEGENV.step = it;
  return FRAMETIME;
}


/*
 * Gradient run base function
 */
uint16_t WS2812FX::gradient_base(bool loading) {
  uint16_t counter = now * ((SEGMENT.speed >> 2) + 1);
  uint16_t pp = counter * SEGLEN >> 16;
  if (SEGENV.call == 0) pp = 0;
  float val; //0.0 = sec 1.0 = pri
  float brd = loading ? SEGMENT.intensity : SEGMENT.intensity/2;
  if (brd <1.0) brd = 1.0;
  int p1 = pp-SEGLEN;
  int p2 = pp+SEGLEN;

  for(uint16_t i = 0; i < SEGLEN; i++)
  {
    if (loading)
    {
      val = abs(((i>pp) ? p2:pp) -i);
    } else {
      val = MIN(abs(pp-i),MIN(abs(p1-i),abs(p2-i)));
    }
    val = (brd > val) ? val/brd * 255 : 255;
    setPixelColor(i, color_blend(SEGCOLOR(0), color_from_palette(i, true, PALETTE_SOLID_WRAP, 1), val));
  }

  return FRAMETIME;
}


/*
 * Gradient run
 */
uint16_t WS2812FX::mode_gradient(void) {
  return gradient_base(false);
}


/*
 * Gradient run with hard transition
 */
uint16_t WS2812FX::mode_loading(void) {
  return gradient_base(true);
}


//American Police Light with all LEDs Red and Blue 
uint16_t WS2812FX::police_base(uint32_t color1, uint32_t color2, bool all)
{
  uint16_t counter = now * ((SEGMENT.speed >> 2) +1);
  uint16_t idexR = (counter * SEGLEN) >> 16;
  if (idexR >= SEGLEN) idexR = 0;

  uint16_t topindex = SEGLEN >> 1;
  uint16_t idexB = (idexR > topindex) ? idexR - topindex : idexR + topindex;
  if (SEGENV.call == 0) SEGENV.aux0 = idexR;
  if (idexB >= SEGLEN) idexB = 0; //otherwise overflow on odd number of LEDs

  if (all) { //different algo, ensuring immediate fill
    if (idexB > idexR) {
      fill(color2);
      for (uint16_t i = idexR; i < idexB; i++) setPixelColor(i, color1);
    } else {
      fill(color1);
      for (uint16_t i = idexB; i < idexR; i++) setPixelColor(i, color2);
    } 
  } else { //regular dot-only mode
    uint8_t size = 1 + SEGMENT.intensity >> 3;
    if (size > SEGLEN/2) size = 1+ SEGLEN/2;
    for (uint8_t i=0; i <= size; i++) {
      setPixelColor(idexR+i, color1);
      setPixelColor(idexB+i, color2);
    }
    if (SEGENV.aux0 != idexR) {
      uint8_t gap = (SEGENV.aux0 < idexR)? idexR - SEGENV.aux0:SEGLEN - SEGENV.aux0 + idexR;
      for (uint8_t i = 0; i <= gap ; i++) {
        if ((idexR - i) < 0) idexR = SEGLEN-1 + i;
        if ((idexB - i) < 0) idexB = SEGLEN-1 + i;
        setPixelColor(idexR-i, color1);
        setPixelColor(idexB-i, color2);
      }
      SEGENV.aux0 = idexR;
    }
  }
  
  return FRAMETIME;
}


//American Police Light with all LEDs Red and Blue 
uint16_t WS2812FX::mode_police_all()
{
  return police_base(RED, BLUE, true);
}


//Police Lights Red and Blue 
uint16_t WS2812FX::mode_police()
{
  fill(SEGCOLOR(1));

  return police_base(RED, BLUE, false);
}


//Police All with custom colors
uint16_t WS2812FX::mode_two_areas()
{
  return police_base(SEGCOLOR(0), SEGCOLOR(1), true);
}


//Police Lights with custom colors 
uint16_t WS2812FX::mode_two_dots()
{
  fill(SEGCOLOR(2));
  uint32_t color2 = (SEGCOLOR(1) == SEGCOLOR(2)) ? SEGCOLOR(0) : SEGCOLOR(1);

  return police_base(SEGCOLOR(0), color2, false);
}


/*
 * Tricolor chase function
 */
uint16_t WS2812FX::tricolor_chase(uint32_t color1, uint32_t color2) {
  uint32_t cycleTime = 50 + (255 - SEGMENT.speed)*2;
  uint32_t it = now / cycleTime;
  uint8_t width = (1 + SEGMENT.intensity/32) * 3; //value of 1-8 for each colour
  uint8_t index = it % width;
  
  for(uint16_t i = 0; i < SEGLEN; i++, index++) {
    if(index > width-1) index = 0;

    uint32_t color = color1;
    if(index > width*2/3-1) color = color_from_palette(i, true, PALETTE_SOLID_WRAP, 1);
    else if(index > width/3-1) color = color2;

    setPixelColor(SEGLEN - i -1, color);
  }

  return FRAMETIME;
}


/*
 * Alternating white/red/black pixels running. PLACEHOLDER
 */
uint16_t WS2812FX::mode_circus_combustus(void) {
  return tricolor_chase(RED, WHITE);
}


/*
 * Tricolor chase mode
 */
uint16_t WS2812FX::mode_tricolor_chase(void) {
  return tricolor_chase(SEGCOLOR(2), SEGCOLOR(0));
}


/*
 * ICU mode
 */
uint16_t WS2812FX::mode_icu(void) {
  uint16_t dest = SEGENV.step & 0xFFFF;
  uint8_t space = (SEGMENT.intensity >> 3) +2;

  fill(SEGCOLOR(1));

  byte pindex = map(dest, 0, SEGLEN-SEGLEN/space, 0, 255);
  uint32_t col = color_from_palette(pindex, false, false, 0);

  setPixelColor(dest, col);
  setPixelColor(dest + SEGLEN/space, col);

  if(SEGENV.aux0 == dest) { // pause between eye movements
    if(random8(6) == 0) { // blink once in a while
      setPixelColor(dest, SEGCOLOR(1));
      setPixelColor(dest + SEGLEN/space, SEGCOLOR(1));
      return 200;
    }
    SEGENV.aux0 = random16(SEGLEN-SEGLEN/space);
    return 1000 + random16(2000);
  }

  if(SEGENV.aux0 > SEGENV.step) {
    SEGENV.step++;
    dest++;
  } else if (SEGENV.aux0 < SEGENV.step) {
    SEGENV.step--;
    dest--;
  }

  setPixelColor(dest, col);
  setPixelColor(dest + SEGLEN/space, col);

  return SPEED_FORMULA_L;
}


/*
 * Custom mode by Aircoookie. Color Wipe, but with 3 colors
 */
uint16_t WS2812FX::mode_tricolor_wipe(void)
{
  uint32_t cycleTime = 1000 + (255 - SEGMENT.speed)*200;
  uint32_t perc = now % cycleTime;
  uint16_t prog = (perc * 65535) / cycleTime;
  uint16_t ledIndex = (prog * SEGLEN * 3) >> 16;
  uint16_t ledOffset = ledIndex;

  for (uint16_t i = 0; i < SEGLEN; i++)
  {
    setPixelColor(i, color_from_palette(i, true, PALETTE_SOLID_WRAP, 2));
  }
  
  if(ledIndex < SEGLEN) { //wipe from 0 to 1
    for (uint16_t i = 0; i < SEGLEN; i++)
    {
      setPixelColor(i, (i > ledOffset)? SEGCOLOR(0) : SEGCOLOR(1));
    }
  } else if (ledIndex < SEGLEN*2) { //wipe from 1 to 2
    ledOffset = ledIndex - SEGLEN;
    for (uint16_t i = ledOffset +1; i < SEGLEN; i++)
    {
      setPixelColor(i, SEGCOLOR(1));
    }
  } else //wipe from 2 to 0
  {
    ledOffset = ledIndex - SEGLEN*2;
    for (uint16_t i = 0; i <= ledOffset; i++)
    {
      setPixelColor(i, SEGCOLOR(0));
    }
  }

  return FRAMETIME;
}


/*
 * Fades between 3 colors
 * Custom mode by Keith Lord: https://github.com/kitesurfer1404/WS2812FX/blob/master/src/custom/TriFade.h
 * Modified by Aircoookie
 */
uint16_t WS2812FX::mode_tricolor_fade(void)
{
  uint16_t counter = now * ((SEGMENT.speed >> 3) +1);
  uint32_t prog = (counter * 768) >> 16;

  uint32_t color1 = 0, color2 = 0;
  byte stage = 0;

  if(prog < 256) {
    color1 = SEGCOLOR(0);
    color2 = SEGCOLOR(1);
    stage = 0;
  } else if(prog < 512) {
    color1 = SEGCOLOR(1);
    color2 = SEGCOLOR(2);
    stage = 1;
  } else {
    color1 = SEGCOLOR(2);
    color2 = SEGCOLOR(0);
    stage = 2;
  }

  byte stp = prog; // % 256
  uint32_t color = 0;
  for(uint16_t i = 0; i < SEGLEN; i++) {
    if (stage == 2) {
      color = color_blend(color_from_palette(i, true, PALETTE_SOLID_WRAP, 2), color2, stp);
    } else if (stage == 1) {
      color = color_blend(color1, color_from_palette(i, true, PALETTE_SOLID_WRAP, 2), stp);
    } else {
      color = color_blend(color1, color2, stp);
    }
    setPixelColor(i, color);
  }

  return FRAMETIME;
}


/*
 * Creates random comets
 * Custom mode by Keith Lord: https://github.com/kitesurfer1404/WS2812FX/blob/master/src/custom/MultiComet.h
 */
uint16_t WS2812FX::mode_multi_comet(void)
{
  uint32_t cycleTime = 10 + (uint32_t)(255 - SEGMENT.speed);
  uint32_t it = now / cycleTime;
  if (SEGENV.step == it) return FRAMETIME;
  if (!SEGENV.allocateData(sizeof(uint16_t) * 8)) return mode_static(); //allocation failed
  
  fade_out(SEGMENT.intensity);
  
  uint16_t* comets = reinterpret_cast<uint16_t*>(SEGENV.data);

  for(uint8_t i=0; i < 8; i++) {
    if(comets[i] < SEGLEN) {
      uint16_t index = comets[i];
      if (SEGCOLOR(2) != 0)
      {
        setPixelColor(index, i % 2 ? color_from_palette(index, true, PALETTE_SOLID_WRAP, 0) : SEGCOLOR(2));
      } else
      {
        setPixelColor(index, color_from_palette(index, true, PALETTE_SOLID_WRAP, 0));
      }
      comets[i]++;
    } else {
      if(!random(SEGLEN)) {
        comets[i] = 0;
      }
    }
  }

  SEGENV.step = it;
  return FRAMETIME;
}


/*
 * Creates two Larson scanners moving in opposite directions
 * Custom mode by Keith Lord: https://github.com/kitesurfer1404/WS2812FX/blob/master/src/custom/DualLarson.h
 */
uint16_t WS2812FX::mode_dual_larson_scanner(void){
  return larson_scanner(true);
}


/*
 * Running random pixels
 * Custom mode by Keith Lord: https://github.com/kitesurfer1404/WS2812FX/blob/master/src/custom/RandomChase.h
 */
uint16_t WS2812FX::mode_random_chase(void)
{
  uint32_t cycleTime = 25 + (3 * (uint32_t)(255 - SEGMENT.speed));
  uint32_t it = now / cycleTime;
  if (SEGENV.step == it) return FRAMETIME;

  for(uint16_t i = SEGLEN -1; i > 0; i--) {
    setPixelColor(i, getPixelColor(i-1));
  }
  uint32_t color = getPixelColor(0);
  if (SEGLEN > 1) color = getPixelColor( 1);
  uint8_t r = random8(6) != 0 ? (color >> 16 & 0xFF) : random8();
  uint8_t g = random8(6) != 0 ? (color >> 8  & 0xFF) : random8();
  uint8_t b = random8(6) != 0 ? (color       & 0xFF) : random8();
  setPixelColor(0, r, g, b);

  SEGENV.step = it;
  return FRAMETIME;
}


typedef struct Oscillator {
  int16_t pos;
  int8_t  size;
  int8_t  dir;
  int8_t  speed;
} oscillator;

/*
/  Oscillating bars of color, updated with standard framerate
*/
uint16_t WS2812FX::mode_oscillate(void)
{
  uint8_t numOscillators = 3;
  uint16_t dataSize = sizeof(oscillator) * numOscillators;

  if (!SEGENV.allocateData(dataSize)) return mode_static(); //allocation failed
  
  Oscillator* oscillators = reinterpret_cast<Oscillator*>(SEGENV.data);

  if (SEGENV.call == 0)
  {
    oscillators[0] = {SEGLEN/4,   SEGLEN/8,  1, 1};
    oscillators[1] = {SEGLEN/4*3, SEGLEN/8,  1, 2};
    oscillators[2] = {SEGLEN/4*2, SEGLEN/8, -1, 1};
  }

  uint32_t cycleTime = 20 + (2 * (uint32_t)(255 - SEGMENT.speed));
  uint32_t it = now / cycleTime;

  for(uint8_t i = 0; i < numOscillators; i++) {
    // if the counter has increased, move the oscillator by the random step
    if (it != SEGENV.step) oscillators[i].pos += oscillators[i].dir * oscillators[i].speed;
    oscillators[i].size = SEGLEN/(3+SEGMENT.intensity/8);
    if((oscillators[i].dir == -1) && (oscillators[i].pos <= 0)) {
      oscillators[i].pos = 0;
      oscillators[i].dir = 1;
      // make bigger steps for faster speeds
      oscillators[i].speed = SEGMENT.speed > 100 ? random8(2, 4):random8(1, 3);
    }
    if((oscillators[i].dir == 1) && (oscillators[i].pos >= (SEGLEN - 1))) {
      oscillators[i].pos = SEGLEN - 1;
      oscillators[i].dir = -1;
      oscillators[i].speed = SEGMENT.speed > 100 ? random8(2, 4):random8(1, 3);
    }
  }

  for(uint16_t i=0; i < SEGLEN; i++) {
    uint32_t color = BLACK;
    for(uint8_t j=0; j < numOscillators; j++) {
      if(i >= oscillators[j].pos - oscillators[j].size && i <= oscillators[j].pos + oscillators[j].size) {
        color = (color == BLACK) ? SEGCOLOR(j) : color_blend(color, SEGCOLOR(j), 128);
      }
    }
    setPixelColor(i, color);
  }
 
  SEGENV.step = it;
  return FRAMETIME;
}


uint16_t WS2812FX::mode_lightning(void)
{
  uint16_t ledstart = random16(SEGLEN);               // Determine starting location of flash
  uint16_t ledlen = 1 + random16(SEGLEN -ledstart);    // Determine length of flash (not to go beyond NUM_LEDS-1)
  uint8_t bri = 255/random8(1, 3);

  if (SEGENV.step == 0)
  {
    SEGENV.aux0 = random8(3, 3 + SEGMENT.intensity/20); //number of flashes
    bri = 52;
    SEGENV.aux1 = 1;
  }

  fill(SEGCOLOR(1));

  if (SEGENV.aux1) {
    for (int i = ledstart; i < ledstart + ledlen; i++)
    {
      if (SEGMENT.palette == 0)
      {
        setPixelColor(i,bri,bri,bri,bri);
      } else {
        setPixelColor(i,color_from_palette(i, true, PALETTE_SOLID_WRAP, 0, bri));
      }
    }
    SEGENV.aux1 = 0;
    SEGENV.step++;
    return random8(4, 10);                                    // each flash only lasts 4-10 milliseconds
  }

  SEGENV.aux1 = 1;
  if (SEGENV.step == 1) return (200);                       // longer delay until next flash after the leader

  if (SEGENV.step <= SEGENV.aux0) return (50 + random8(100));  // shorter delay between strokes

  SEGENV.step = 0;
  return (random8(255 - SEGMENT.speed) * 100);                            // delay between strikes
}


// Pride2015
// Animated, ever-changing rainbows.
// by Mark Kriegsman: https://gist.github.com/kriegsman/964de772d64c502760e5
uint16_t WS2812FX::mode_pride_2015(void)
{
  uint16_t duration = 10 + SEGMENT.speed;
  uint16_t sPseudotime = SEGENV.step;
  uint16_t sHue16 = SEGENV.aux0;

  uint8_t sat8 = beatsin88( 87, 220, 250);
  uint8_t brightdepth = beatsin88( 341, 96, 224);
  uint16_t brightnessthetainc16 = beatsin88( 203, (25 * 256), (40 * 256));
  uint8_t msmultiplier = beatsin88(147, 23, 60);

  uint16_t hue16 = sHue16;//gHue * 256;
  uint16_t hueinc16 = beatsin88(113, 1, 3000);

  sPseudotime += duration * msmultiplier;
  sHue16 += duration * beatsin88( 400, 5,9);
  uint16_t brightnesstheta16 = sPseudotime;
  CRGB fastled_col;

  for (uint16_t i = 0 ; i < SEGLEN; i++) {
    hue16 += hueinc16;
    uint8_t hue8 = hue16 >> 8;

    brightnesstheta16  += brightnessthetainc16;
    uint16_t b16 = sin16( brightnesstheta16  ) + 32768;

    uint16_t bri16 = (uint32_t)((uint32_t)b16 * (uint32_t)b16) / 65536;
    uint8_t bri8 = (uint32_t)(((uint32_t)bri16) * brightdepth) / 65536;
    bri8 += (255 - brightdepth);

    CRGB newcolor = CHSV( hue8, sat8, bri8);
    fastled_col = col_to_crgb(getPixelColor(i));

    nblend(fastled_col, newcolor, 64);
    setPixelColor(i, fastled_col.red, fastled_col.green, fastled_col.blue);
  }
  SEGENV.step = sPseudotime;
  SEGENV.aux0 = sHue16;
  return FRAMETIME;
}


//eight colored dots, weaving in and out of sync with each other
uint16_t WS2812FX::mode_juggle(void){
  fade_out(SEGMENT.intensity);
  CRGB fastled_col;
  byte dothue = 0;
  for ( byte i = 0; i < 8; i++) {
    uint16_t index = 0 + beatsin88((128 + SEGMENT.speed)*(i + 7), 0, SEGLEN -1);
    fastled_col = col_to_crgb(getPixelColor(index));
    fastled_col |= (SEGMENT.palette==0)?CHSV(dothue, 220, 255):ColorFromPalette(currentPalette, dothue, 255);
    setPixelColor(index, fastled_col.red, fastled_col.green, fastled_col.blue);
    dothue += 32;
  }
  return FRAMETIME;
}


uint16_t WS2812FX::mode_palette()
{
  uint16_t counter = 0;
  if (SEGMENT.speed != 0) 
  {
    counter = (now * ((SEGMENT.speed >> 3) +1)) & 0xFFFF;
    counter = counter >> 8;
  }
  
  bool noWrap = (paletteBlend == 2 || (paletteBlend == 0 && SEGMENT.speed == 0));
  for (uint16_t i = 0; i < SEGLEN; i++)
  {
    uint8_t colorIndex = (i * 255 / SEGLEN) - counter;
    
    if (noWrap) colorIndex = map(colorIndex, 0, 255, 0, 240); //cut off blend at palette "end"
    
    setPixelColor(i, color_from_palette(colorIndex, false, true, 255));
  }
  return FRAMETIME;
}


// WLED limitation: Analog Clock overlay will NOT work when Fire2012 is active
// Fire2012 by Mark Kriegsman, July 2012
// as part of "Five Elements" shown here: http://youtu.be/knWiGsmgycY
//// 
// This basic one-dimensional 'fire' simulation works roughly as follows:
// There's a underlying array of 'heat' cells, that model the temperature
// at each point along the line.  Every cycle through the simulation, 
// four steps are performed:
//  1) All cells cool down a little bit, losing heat to the air
//  2) The heat from each cell drifts 'up' and diffuses a little
//  3) Sometimes randomly new 'sparks' of heat are added at the bottom
//  4) The heat from each cell is rendered as a color into the leds array
//     The heat-to-color mapping uses a black-body radiation approximation.
//
// Temperature is in arbitrary units from 0 (cold black) to 255 (white hot).
//
// This simulation scales it self a bit depending on NUM_LEDS; it should look
// "OK" on anywhere from 20 to 100 LEDs without too much tweaking. 
//
// I recommend running this simulation at anywhere from 30-100 frames per second,
// meaning an interframe delay of about 10-35 milliseconds.
//
// Looks best on a high-density LED setup (60+ pixels/meter).
//
//
// There are two main parameters you can play with to control the look and
// feel of your fire: COOLING (used in step 1 above) (Speed = COOLING), and SPARKING (used
// in step 3 above) (Effect Intensity = Sparking).


uint16_t WS2812FX::mode_fire_2012()
{
  uint32_t it = now >> 5; //div 32

  if (!SEGENV.allocateData(SEGLEN)) return mode_static(); //allocation failed
  
  byte* heat = SEGENV.data;

  if (it != SEGENV.step)
  {
    // Step 1.  Cool down every cell a little
    for (uint16_t i = 0; i < SEGLEN; i++) {
      SEGENV.data[i] = qsub8(heat[i],  random8(0, (((20 + SEGMENT.speed /3) * 10) / SEGLEN) + 2));
    }
  
    // Step 2.  Heat from each cell drifts 'up' and diffuses a little
    for (uint16_t k= SEGLEN -1; k > 1; k--) {
      heat[k] = (heat[k - 1] + heat[k - 2] + heat[k - 2] ) / 3;
    }
    
    // Step 3.  Randomly ignite new 'sparks' of heat near the bottom
    if (random8() <= SEGMENT.intensity) {
      uint8_t y = random8(7);
      if (y < SEGLEN) heat[y] = qadd8(heat[y], random8(160,255));
    }
    SEGENV.step = it;
  }

  // Step 4.  Map from heat cells to LED colors
  for (uint16_t j = 0; j < SEGLEN; j++) {
    CRGB color = ColorFromPalette(currentPalette, MIN(heat[j],240), 255, LINEARBLEND);
    setPixelColor(j, color.red, color.green, color.blue);
  }
  return FRAMETIME;
}


// ColorWavesWithPalettes by Mark Kriegsman: https://gist.github.com/kriegsman/8281905786e8b2632aeb
// This function draws color waves with an ever-changing,
// widely-varying set of parameters, using a color palette.
uint16_t WS2812FX::mode_colorwaves()
{
  uint16_t duration = 10 + SEGMENT.speed;
  uint16_t sPseudotime = SEGENV.step;
  uint16_t sHue16 = SEGENV.aux0;

  uint8_t brightdepth = beatsin88(341, 96, 224);
  uint16_t brightnessthetainc16 = beatsin88( 203, (25 * 256), (40 * 256));
  uint8_t msmultiplier = beatsin88(147, 23, 60);

  uint16_t hue16 = sHue16;//gHue * 256;
  // uint16_t hueinc16 = beatsin88(113, 300, 1500);
  uint16_t hueinc16 = beatsin88(113, 60, 300)*SEGMENT.intensity*10/255;  // Use the Intensity Slider for the hues

  sPseudotime += duration * msmultiplier;
  sHue16 += duration * beatsin88(400, 5, 9);
  uint16_t brightnesstheta16 = sPseudotime;
  CRGB fastled_col;

  for ( uint16_t i = 0 ; i < SEGLEN; i++) {
    hue16 += hueinc16;
    uint8_t hue8 = hue16 >> 8;
    uint16_t h16_128 = hue16 >> 7;
    if ( h16_128 & 0x100) {
      hue8 = 255 - (h16_128 >> 1);
    } else {
      hue8 = h16_128 >> 1;
    }

    brightnesstheta16  += brightnessthetainc16;
    uint16_t b16 = sin16( brightnesstheta16  ) + 32768;

    uint16_t bri16 = (uint32_t)((uint32_t)b16 * (uint32_t)b16) / 65536;
    uint8_t bri8 = (uint32_t)(((uint32_t)bri16) * brightdepth) / 65536;
    bri8 += (255 - brightdepth);

    CRGB newcolor = ColorFromPalette(currentPalette, hue8, bri8);
    fastled_col = col_to_crgb(getPixelColor(i));

    nblend(fastled_col, newcolor, 128);
    setPixelColor(i, fastled_col.red, fastled_col.green, fastled_col.blue);
  }
  SEGENV.step = sPseudotime;
  SEGENV.aux0 = sHue16;
  return FRAMETIME;
}


// colored stripes pulsing at a defined Beats-Per-Minute (BPM)
uint16_t WS2812FX::mode_bpm()
{
  CRGB fastled_col;
  uint32_t stp = (now / 20) & 0xFF;
  uint8_t beat = beatsin8(SEGMENT.speed, 64, 255);
  for (uint16_t i = 0; i < SEGLEN; i++) {
    fastled_col = ColorFromPalette(currentPalette, stp + (i * 2), beat - stp + (i * 10));
    setPixelColor(i, fastled_col.red, fastled_col.green, fastled_col.blue);
  }
  return FRAMETIME;
}


uint16_t WS2812FX::mode_fillnoise8()
{
  if (SEGENV.call == 0) SEGENV.step = random16(12345);
  CRGB fastled_col;
  for (uint16_t i = 0; i < SEGLEN; i++) {
    uint8_t index = inoise8(i * SEGLEN, SEGENV.step + i * SEGLEN);
    fastled_col = ColorFromPalette(currentPalette, index, 255, LINEARBLEND);
    setPixelColor(i, fastled_col.red, fastled_col.green, fastled_col.blue);
  }
  SEGENV.step += beatsin8(SEGMENT.speed, 1, 6); //10,1,4

  return FRAMETIME;
}

uint16_t WS2812FX::mode_noise16_1()
{
  uint16_t scale = 320;                                      // the "zoom factor" for the noise
  CRGB fastled_col;
  SEGENV.step += (1 + SEGMENT.speed/16);

  for (uint16_t i = 0; i < SEGLEN; i++) {

    uint16_t shift_x = beatsin8(11);                           // the x position of the noise field swings @ 17 bpm
    uint16_t shift_y = SEGENV.step/42;             // the y position becomes slowly incremented


    uint16_t real_x = (i + shift_x) * scale;                  // the x position of the noise field swings @ 17 bpm
    uint16_t real_y = (i + shift_y) * scale;                  // the y position becomes slowly incremented
    uint32_t real_z = SEGENV.step;                          // the z position becomes quickly incremented

    uint8_t noise = inoise16(real_x, real_y, real_z) >> 8;   // get the noise data and scale it down

    uint8_t index = sin8(noise * 3);                         // map LED color based on noise data

    fastled_col = ColorFromPalette(currentPalette, index, 255, LINEARBLEND);   // With that value, look up the 8 bit colour palette value and assign it to the current LED.
    setPixelColor(i, fastled_col.red, fastled_col.green, fastled_col.blue);
  }

  return FRAMETIME;
}


uint16_t WS2812FX::mode_noise16_2()
{
  uint16_t scale = 1000;                                       // the "zoom factor" for the noise
  CRGB fastled_col;
  SEGENV.step += (1 + (SEGMENT.speed >> 1));

  for (uint16_t i = 0; i < SEGLEN; i++) {

    uint16_t shift_x = SEGENV.step >> 6;                         // x as a function of time
    uint16_t shift_y = SEGENV.step/42;

    uint32_t real_x = (i + shift_x) * scale;                  // calculate the coordinates within the noise field

    uint8_t noise = inoise16(real_x, 0, 4223) >> 8;    // get the noise data and scale it down

    uint8_t index = sin8(noise * 3);                          // map led color based on noise data

    fastled_col = ColorFromPalette(currentPalette, index, noise, LINEARBLEND);   // With that value, look up the 8 bit colour palette value and assign it to the current LED.
    setPixelColor(i, fastled_col.red, fastled_col.green, fastled_col.blue);
  }

  return FRAMETIME;
}


uint16_t WS2812FX::mode_noise16_3()
{
  uint16_t scale = 800;                                       // the "zoom factor" for the noise
  CRGB fastled_col;
  SEGENV.step += (1 + SEGMENT.speed);

  for (uint16_t i = 0; i < SEGLEN; i++) {

    uint16_t shift_x = 4223;                                  // no movement along x and y
    uint16_t shift_y = 1234;

    uint32_t real_x = (i + shift_x) * scale;                  // calculate the coordinates within the noise field
    uint32_t real_y = (i + shift_y) * scale;                  // based on the precalculated positions
    uint32_t real_z = SEGENV.step*8;  

    uint8_t noise = inoise16(real_x, real_y, real_z) >> 8;    // get the noise data and scale it down

    uint8_t index = sin8(noise * 3);                          // map led color based on noise data

    fastled_col = ColorFromPalette(currentPalette, index, noise, LINEARBLEND);   // With that value, look up the 8 bit colour palette value and assign it to the current LED.
    setPixelColor(i, fastled_col.red, fastled_col.green, fastled_col.blue);
  }

  return FRAMETIME;
}


//https://github.com/aykevl/ledstrip-spark/blob/master/ledstrip.ino
uint16_t WS2812FX::mode_noise16_4()
{
  CRGB fastled_col;
  uint32_t stp = (now * SEGMENT.speed) >> 7;
  for (uint16_t i = 0; i < SEGLEN; i++) {
    int16_t index = inoise16(uint32_t(i) << 12, stp);
    fastled_col = ColorFromPalette(currentPalette, index);
    setPixelColor(i, fastled_col.red, fastled_col.green, fastled_col.blue);
  }
  return FRAMETIME;
}


//based on https://gist.github.com/kriegsman/5408ecd397744ba0393e
uint16_t WS2812FX::mode_colortwinkle()
{
  uint16_t dataSize = (SEGLEN+7) >> 3; //1 bit per LED
  if (!SEGENV.allocateData(dataSize)) return mode_static(); //allocation failed
  
  CRGB fastled_col, prev;
  fract8 fadeUpAmount = 8 + (SEGMENT.speed/4), fadeDownAmount = 5 + (SEGMENT.speed/7);
  for (uint16_t i = 0; i < SEGLEN; i++) {
    fastled_col = col_to_crgb(getPixelColor(i));
    prev = fastled_col;
    uint16_t index = i >> 3;
    uint8_t  bitNum = i & 0x07;
    bool fadeUp = bitRead(SEGENV.data[index], bitNum);
    
    if (fadeUp) {
      CRGB incrementalColor = fastled_col;
      incrementalColor.nscale8_video( fadeUpAmount);
      fastled_col += incrementalColor;

      if (fastled_col.red == 255 || fastled_col.green == 255 || fastled_col.blue == 255) {
        bitWrite(SEGENV.data[index], bitNum, false);
      }
      setPixelColor(i, fastled_col.red, fastled_col.green, fastled_col.blue);

      if (col_to_crgb(getPixelColor(i)) == prev) //fix "stuck" pixels
      {
        fastled_col += fastled_col;
        setPixelColor(i, fastled_col.red, fastled_col.green, fastled_col.blue);
      }
    } else {
      fastled_col.nscale8( 255 - fadeDownAmount);
      setPixelColor(i, fastled_col.red, fastled_col.green, fastled_col.blue);
    }
  }

  for (uint16_t j = 0; j <= SEGLEN / 50; j++)
  {
    if (random8() <= SEGMENT.intensity) {
      for (uint8_t times = 0; times < 5; times++) //attempt to spawn a new pixel 5 times
      {
        int i = random16(SEGLEN);
        if(getPixelColor(i) == 0) {
          fastled_col = ColorFromPalette(currentPalette, random8(), 64, NOBLEND);
          uint16_t index = i >> 3;
          uint8_t  bitNum = i & 0x07;
          bitWrite(SEGENV.data[index], bitNum, true);
          setPixelColor(i, fastled_col.red, fastled_col.green, fastled_col.blue);
          break; //only spawn 1 new pixel per frame per 50 LEDs
        }
      }
    }
  }
  return FRAMETIME;
}


//Calm effect, like a lake at night
uint16_t WS2812FX::mode_lake() {
  uint8_t sp = SEGMENT.speed/10;
  int wave1 = beatsin8(sp +2, -64,64);
  int wave2 = beatsin8(sp +1, -64,64);
  uint8_t wave3 = beatsin8(sp +2,   0,80);
  CRGB fastled_col;

  for (uint16_t i = 0; i < SEGLEN; i++)
  {
    int index = cos8((i*15)+ wave1)/2 + cubicwave8((i*23)+ wave2)/2;           
    uint8_t lum = (index > wave3) ? index - wave3 : 0;
    fastled_col = ColorFromPalette(currentPalette, map(index,0,255,0,240), lum, LINEARBLEND);
    setPixelColor(i, fastled_col.red, fastled_col.green, fastled_col.blue);
  }
  return FRAMETIME;
}


// meteor effect
// send a meteor from begining to to the end of the strip with a trail that randomly decays.
// adapted from https://www.tweaking4all.com/hardware/arduino/adruino-led-strip-effects/#LEDStripEffectMeteorRain
uint16_t WS2812FX::mode_meteor() {
  if (!SEGENV.allocateData(SEGLEN)) return mode_static(); //allocation failed

  byte* trail = SEGENV.data;
  
  byte meteorSize= 1+ SEGLEN / 10;
  uint16_t counter = now * ((SEGMENT.speed >> 2) +8);
  uint16_t in = counter * SEGLEN >> 16;

  // fade all leds to colors[1] in LEDs one step
  for (uint16_t i = 0; i < SEGLEN; i++) {
    if (random8() <= 255 - SEGMENT.intensity)
    {
      byte meteorTrailDecay = 128 + random8(127);
      trail[i] = scale8(trail[i], meteorTrailDecay);
      setPixelColor(i, color_from_palette(trail[i], false, true, 255));
    }
  }

  // draw meteor
  for(int j = 0; j < meteorSize; j++) {
    uint16_t index = in + j;
    if(index >= SEGLEN) {
      index = (in + j - SEGLEN);
    }

    trail[index] = 240;
    setPixelColor(index, color_from_palette(trail[index], false, true, 255));
  }

  return FRAMETIME;
}


// smooth meteor effect
// send a meteor from begining to to the end of the strip with a trail that randomly decays.
// adapted from https://www.tweaking4all.com/hardware/arduino/adruino-led-strip-effects/#LEDStripEffectMeteorRain
uint16_t WS2812FX::mode_meteor_smooth() {
  if (!SEGENV.allocateData(SEGLEN)) return mode_static(); //allocation failed

  byte* trail = SEGENV.data;
  
  byte meteorSize= 1+ SEGLEN / 10;
  uint16_t in = map((SEGENV.step >> 6 & 0xFF), 0, 255, 0, SEGLEN -1);

  // fade all leds to colors[1] in LEDs one step
  for (uint16_t i = 0; i < SEGLEN; i++) {
    if (trail[i] != 0 && random8() <= 255 - SEGMENT.intensity)
    {
      int change = 3 - random8(12); //change each time between -8 and +3
      trail[i] += change;
      if (trail[i] > 245) trail[i] = 0;
      if (trail[i] > 240) trail[i] = 240;
      setPixelColor(i, color_from_palette(trail[i], false, true, 255));
    }
  }
  
  // draw meteor
  for(int j = 0; j < meteorSize; j++) {  
    uint16_t index = in + j;   
    if(in + j >= SEGLEN) {
      index = (in + j - SEGLEN);
    }
    setPixelColor(index, color_blend(getPixelColor(index), color_from_palette(240, false, true, 255), 48));
    trail[index] = 240;
  }

  SEGENV.step += SEGMENT.speed +1;
  return FRAMETIME;
}


//Railway Crossing / Christmas Fairy lights
uint16_t WS2812FX::mode_railway()
{
  uint16_t dur = 40 + (255 - SEGMENT.speed) * 10;
  uint16_t rampdur = (dur * SEGMENT.intensity) >> 8;
  if (SEGENV.step > dur)
  {
    //reverse direction
    SEGENV.step = 0;
    SEGENV.aux0 = !SEGENV.aux0;
  }
  uint8_t pos = 255;
  if (rampdur != 0)
  {
    uint16_t p0 = (SEGENV.step * 255) / rampdur;
    if (p0 < 255) pos = p0;
  }
  if (SEGENV.aux0) pos = 255 - pos;
  for (uint16_t i = 0; i < SEGLEN; i += 2)
  {
    setPixelColor(i, color_from_palette(255 - pos, false, false, 255));
    if (i < SEGLEN -1)
    {
      setPixelColor(i + 1, color_from_palette(pos, false, false, 255));
    }
  }
  SEGENV.step += FRAMETIME;
  return FRAMETIME;
}


//Water ripple
//propagation velocity from speed
//drop rate from intensity

//4 bytes
typedef struct Ripple {
  uint8_t state;
  uint8_t color;
  uint16_t pos;
} ripple;

uint16_t WS2812FX::ripple_base(bool rainbow)
{
  uint16_t maxRipples = 1 + (SEGLEN >> 2);
  if (maxRipples > 100) maxRipples = 100;
  uint16_t dataSize = sizeof(ripple) * maxRipples;

  if (!SEGENV.allocateData(dataSize)) return mode_static(); //allocation failed
 
  Ripple* ripples = reinterpret_cast<Ripple*>(SEGENV.data);

  // ranbow background or chosen background, all very dim.
  if (rainbow) {
    if (SEGENV.call ==0) {
      SEGENV.aux0 = random8();
      SEGENV.aux1 = random8();
    }
    if (SEGENV.aux0 == SEGENV.aux1) {
      SEGENV.aux1 = random8();
    }
    else if (SEGENV.aux1 > SEGENV.aux0) {
      SEGENV.aux0++;
    } else {
      SEGENV.aux0--;
    }
    fill(color_blend(color_wheel(SEGENV.aux0),BLACK,235));
  } else {
    fill(SEGCOLOR(1));
  }
  
  //draw wave
  for (uint16_t i = 0; i < maxRipples; i++)
  {
    uint16_t ripplestate = ripples[i].state;
    if (ripplestate)
    {
      uint8_t rippledecay = (SEGMENT.speed >> 4) +1; //faster decay if faster propagation
      uint16_t rippleorigin = ripples[i].pos;
      uint32_t col = color_from_palette(ripples[i].color, false, false, 255);
      uint16_t propagation = ((ripplestate/rippledecay -1) * SEGMENT.speed);
      int16_t propI = propagation >> 8;
      uint8_t propF = propagation & 0xFF;
      int16_t left = rippleorigin - propI -1;
      uint8_t amp = (ripplestate < 17) ? triwave8((ripplestate-1)*8) : map(ripplestate,17,255,255,2);

      for (int16_t v = left; v < left +4; v++)
      {
        uint8_t mag = scale8(cubicwave8((propF>>2)+(v-left)*64), amp);
        if (v < SEGLEN && v >= 0)
        {
          setPixelColor(v, color_blend(getPixelColor(v), col, mag));
        }
        int16_t w = left + propI*2 + 3 -(v-left);
        if (w < SEGLEN && w >= 0)
        {
          setPixelColor(w, color_blend(getPixelColor(w), col, mag));
        }
      }  
      ripplestate += rippledecay;
      ripples[i].state = (ripplestate > 254) ? 0 : ripplestate;
    } else //randomly create new wave
    {
      if (random16(IBN + 10000) <= SEGMENT.intensity)
      {
        ripples[i].state = 1;
        ripples[i].pos = random16(SEGLEN);
        ripples[i].color = random8(); //color
      }
    }
  }
  return FRAMETIME;
}

uint16_t WS2812FX::mode_ripple(void) {
  return ripple_base(false);
}

uint16_t WS2812FX::mode_ripple_rainbow(void) {
  return ripple_base(true);
}



//  TwinkleFOX by Mark Kriegsman: https://gist.github.com/kriegsman/756ea6dcae8e30845b5a
//
//  TwinkleFOX: Twinkling 'holiday' lights that fade in and out.
//  Colors are chosen from a palette. Read more about this effect using the link above!

// If COOL_LIKE_INCANDESCENT is set to 1, colors will
// fade out slighted 'reddened', similar to how
// incandescent bulbs change color as they get dim down.
#define COOL_LIKE_INCANDESCENT 1

CRGB WS2812FX::twinklefox_one_twinkle(uint32_t ms, uint8_t salt, bool cat)
{
  // Overall twinkle speed (changed)
  uint16_t ticks = ms / SEGENV.aux0;
  uint8_t fastcycle8 = ticks;
  uint16_t slowcycle16 = (ticks >> 8) + salt;
  slowcycle16 += sin8(slowcycle16);
  slowcycle16 = (slowcycle16 * 2053) + 1384;
  uint8_t slowcycle8 = (slowcycle16 & 0xFF) + (slowcycle16 >> 8);
  
  // Overall twinkle density.
  // 0 (NONE lit) to 8 (ALL lit at once).
  // Default is 5.
  uint8_t twinkleDensity = (SEGMENT.intensity >> 5) +1;

  uint8_t bright = 0;
  if (((slowcycle8 & 0x0E)/2) < twinkleDensity) {
    uint8_t ph = fastcycle8;
    // This is like 'triwave8', which produces a
    // symmetrical up-and-down triangle sawtooth waveform, except that this
    // function produces a triangle wave with a faster attack and a slower decay
    if (cat) //twinklecat, variant where the leds instantly turn on
    {
      bright = 255 - ph;
    } else { //vanilla twinklefox
      if (ph < 86) {
      bright = ph * 3;
      } else {
        ph -= 86;
        bright = 255 - (ph + (ph/2));
      }
    }
  }

  uint8_t hue = slowcycle8 - salt;
  CRGB c;
  if (bright > 0) {
    c = ColorFromPalette(currentPalette, hue, bright, NOBLEND);
    if(COOL_LIKE_INCANDESCENT == 1) {
      // This code takes a pixel, and if its in the 'fading down'
      // part of the cycle, it adjusts the color a little bit like the
      // way that incandescent bulbs fade toward 'red' as they dim.
      if (fastcycle8 >= 128) 
      {
        uint8_t cooling = (fastcycle8 - 128) >> 4;
        c.g = qsub8(c.g, cooling);
        c.b = qsub8(c.b, cooling * 2);
      }
    }
  } else {
    c = CRGB::Black;
  }
  return c;
}

//  This function loops over each pixel, calculates the
//  adjusted 'clock' that this pixel should use, and calls
//  "CalculateOneTwinkle" on each pixel.  It then displays
//  either the twinkle color of the background color,
//  whichever is brighter.
uint16_t WS2812FX::twinklefox_base(bool cat)
{
  // "PRNG16" is the pseudorandom number generator
  // It MUST be reset to the same starting value each time
  // this function is called, so that the sequence of 'random'
  // numbers that it generates is (paradoxically) stable.
  uint16_t PRNG16 = 11337;

  // Calculate speed
  if (SEGMENT.speed > 100) SEGENV.aux0 = 3 + ((255 - SEGMENT.speed) >> 3);
  else SEGENV.aux0 = 22 + ((100 - SEGMENT.speed) >> 1);

  // Set up the background color, "bg".
  CRGB bg;
  bg = col_to_crgb(SEGCOLOR(1));
  uint8_t bglight = bg.getAverageLight();
  if (bglight > 64) {
    bg.nscale8_video(16); // very bright, so scale to 1/16th
  } else if (bglight > 16) {
    bg.nscale8_video(64); // not that bright, so scale to 1/4th
  } else {
    bg.nscale8_video(86); // dim, scale to 1/3rd.
  }

  uint8_t backgroundBrightness = bg.getAverageLight();

  for (uint16_t i = 0; i < SEGLEN; i++) {
  
    PRNG16 = (uint16_t)(PRNG16 * 2053) + 1384; // next 'random' number
    uint16_t myclockoffset16= PRNG16; // use that number as clock offset
    PRNG16 = (uint16_t)(PRNG16 * 2053) + 1384; // next 'random' number
    // use that number as clock speed adjustment factor (in 8ths, from 8/8ths to 23/8ths)
    uint8_t myspeedmultiplierQ5_3 =  ((((PRNG16 & 0xFF)>>4) + (PRNG16 & 0x0F)) & 0x0F) + 0x08;
    uint32_t myclock30 = (uint32_t)((now * myspeedmultiplierQ5_3) >> 3) + myclockoffset16;
    uint8_t  myunique8 = PRNG16 >> 8; // get 'salt' value for this pixel

    // We now have the adjusted 'clock' for this pixel, now we call
    // the function that computes what color the pixel should be based
    // on the "brightness = f( time )" idea.
    CRGB c = twinklefox_one_twinkle(myclock30, myunique8, cat);

    uint8_t cbright = c.getAverageLight();
    int16_t deltabright = cbright - backgroundBrightness;
    if (deltabright >= 32 || (!bg)) {
      // If the new pixel is significantly brighter than the background color,
      // use the new color.
      setPixelColor(i, c.red, c.green, c.blue);
    } else if (deltabright > 0) {
      // If the new pixel is just slightly brighter than the background color,
      // mix a blend of the new color and the background color
      setPixelColor(i, color_blend(crgb_to_col(bg), crgb_to_col(c), deltabright * 8));
    } else {
      // if the new pixel is not at all brighter than the background color,
      // just use the background color.
      setPixelColor(i, bg.r, bg.g, bg.b);
    }
  }
  return FRAMETIME;
}

uint16_t WS2812FX::mode_twinklefox()
{
  return twinklefox_base(false);
}

uint16_t WS2812FX::mode_twinklecat()
{
  return twinklefox_base(true);
}


//inspired by https://www.tweaking4all.com/hardware/arduino/adruino-led-strip-effects/#LEDStripEffectBlinkingHalloweenEyes
#define HALLOWEEN_EYE_SPACE 3
#define HALLOWEEN_EYE_WIDTH 1

uint16_t WS2812FX::mode_halloween_eyes()
{  
  uint16_t eyeLength = (2*HALLOWEEN_EYE_WIDTH) + HALLOWEEN_EYE_SPACE;
  if (eyeLength > SEGLEN) return mode_static(); //bail if segment too short

  fill(SEGCOLOR(1)); //fill background

  uint8_t state = SEGENV.aux1 >> 8;
  uint16_t stateTime = SEGENV.call;
  if (stateTime == 0) stateTime = 2000;

  if (state == 0) { //spawn eyes
    SEGENV.aux0 = random16(0, SEGLEN - eyeLength); //start pos
    SEGENV.aux1 = random8(); //color
    state = 1;
  }
  
  if (state < 2) { //fade eyes
    uint16_t startPos    = SEGENV.aux0;
    uint16_t start2ndEye = startPos + HALLOWEEN_EYE_WIDTH + HALLOWEEN_EYE_SPACE;
    
    uint32_t fadestage = (now - SEGENV.step)*255 / stateTime;
    if (fadestage > 255) fadestage = 255;
    uint32_t c = color_blend(color_from_palette(SEGENV.aux1 & 0xFF, false, false, 0), SEGCOLOR(1), fadestage);
    
    for (uint16_t i = 0; i < HALLOWEEN_EYE_WIDTH; i++)
    {
      setPixelColor(startPos    + i, c);
      setPixelColor(start2ndEye + i, c);
    }
  }

  if (now - SEGENV.step > stateTime)
  {
    state++;
    if (state > 2) state = 0;
    
    if (state < 2)
    {
      stateTime = 100 + (255 - SEGMENT.intensity)*10; //eye fade time
    } else {
      uint16_t eyeOffTimeBase = (255 - SEGMENT.speed)*10;
      stateTime = eyeOffTimeBase + random16(eyeOffTimeBase);
    }
    SEGENV.step = now;
    SEGENV.call = stateTime;
  }

  SEGENV.aux1 = (SEGENV.aux1 & 0xFF) + (state << 8); //save state
  
  return FRAMETIME;
}


//Speed slider sets amount of LEDs lit, intensity sets unlit
uint16_t WS2812FX::mode_static_pattern()
{
  uint16_t lit = 1 + SEGMENT.speed;
  uint16_t unlit = 1 + SEGMENT.intensity;
  bool drawingLit = true;
  uint16_t cnt = 0;

  for (uint16_t i = 0; i < SEGLEN; i++) {
    setPixelColor(i, (drawingLit) ? color_from_palette(i, true, PALETTE_SOLID_WRAP, 0) : SEGCOLOR(1));
    cnt++;
    if (cnt >= ((drawingLit) ? lit : unlit)) {
      cnt = 0;
      drawingLit = !drawingLit;
    }
  }
  
  return FRAMETIME;
}

uint16_t WS2812FX::mode_tri_static_pattern()
{
  uint8_t segSize = (SEGMENT.intensity >> 5) +1;
  uint8_t currSeg = 0;
  uint16_t currSegCount = 0;

  for (uint16_t i = 0; i < SEGLEN; i++) {
    if ( currSeg % 3 == 0 ) {
      setPixelColor(i, SEGCOLOR(0));
    } else if( currSeg % 3 == 1) {
      setPixelColor(i, SEGCOLOR(1));
    } else {
      setPixelColor(i, (SEGCOLOR(2) > 0 ? SEGCOLOR(2) : WHITE));
    }
    currSegCount += 1;
    if (currSegCount >= segSize) {
      currSeg +=1;
      currSegCount = 0;
    }
  }

  return FRAMETIME;
}


uint16_t WS2812FX::spots_base(uint16_t threshold)
{
  fill(SEGCOLOR(1));
  
  uint16_t maxZones = SEGLEN >> 2;
  uint16_t zones = 1 + ((SEGMENT.intensity * maxZones) >> 8);
  uint16_t zoneLen = SEGLEN / zones;
  uint16_t offset = (SEGLEN - zones * zoneLen) >> 1;

  for (uint16_t z = 0; z < zones; z++)
  {
    uint16_t pos = offset + z * zoneLen;
    for (uint16_t i = 0; i < zoneLen; i++)
    {
      uint16_t wave = triwave16((i * 0xFFFF) / zoneLen);
      if (wave > threshold) {
        uint16_t index = 0 + pos + i;
        uint8_t s = (wave - threshold)*255 / (0xFFFF - threshold);
        setPixelColor(index, color_blend(color_from_palette(index, true, PALETTE_SOLID_WRAP, 0), SEGCOLOR(1), 255-s));
      }
    }
  }
  
  return FRAMETIME;
}


//Intensity slider sets number of "lights", speed sets LEDs per light
uint16_t WS2812FX::mode_spots()
{
  return spots_base((255 - SEGMENT.speed) << 8);
}


//Intensity slider sets number of "lights", LEDs per light fade in and out
uint16_t WS2812FX::mode_spots_fade()
{
  uint16_t counter = now * ((SEGMENT.speed >> 2) +8);
  uint16_t t = triwave16(counter);
  uint16_t tr = (t >> 1) + (t >> 2);
  return spots_base(tr);
}


//each needs 12 bytes
//Spark type is used for popcorn and 1D fireworks
typedef struct Ball {
  unsigned long lastBounceTime;
  float impactVelocity;
  float height;
} ball;

/*
*  Bouncing Balls Effect
*/
uint16_t WS2812FX::mode_bouncing_balls(void) {
  //allocate segment data
  uint16_t maxNumBalls = 16; 
  uint16_t dataSize = sizeof(ball) * maxNumBalls;
  if (!SEGENV.allocateData(dataSize)) return mode_static(); //allocation failed
  
  Ball* balls = reinterpret_cast<Ball*>(SEGENV.data);
  
  // number of balls based on intensity setting to max of 7 (cycles colors)
  // non-chosen color is a random color
  uint8_t numBalls = int(((SEGMENT.intensity * (maxNumBalls - 0.8f)) / 255) + 1);
  
  float gravity                           = -9.81; // standard value of gravity
  float impactVelocityStart               = sqrt( -2 * gravity);

  unsigned long time = millis();

  if (SEGENV.call == 0) {
    for (uint8_t i = 0; i < maxNumBalls; i++) balls[i].lastBounceTime = time;
  }
  
  bool hasCol2 = SEGCOLOR(2);
  fill(hasCol2 ? BLACK : SEGCOLOR(1));
  
  for (uint8_t i = 0; i < numBalls; i++) {
    float timeSinceLastBounce = (time - balls[i].lastBounceTime)/((255-SEGMENT.speed)*8/256 +1);
    balls[i].height = 0.5 * gravity * pow(timeSinceLastBounce/1000 , 2.0) + balls[i].impactVelocity * timeSinceLastBounce/1000;

    if (balls[i].height < 0) { //start bounce
      balls[i].height = 0;
      //damping for better effect using multiple balls
      float dampening = 0.90 - float(i)/pow(numBalls,2);
      balls[i].impactVelocity = dampening * balls[i].impactVelocity;
      balls[i].lastBounceTime = time;

      if (balls[i].impactVelocity < 0.015) {
        balls[i].impactVelocity = impactVelocityStart;
      }
    }
    
    uint32_t color = SEGCOLOR(0);
    if (SEGMENT.palette) {
      color = color_wheel(i*(256/MAX(numBalls, 8)));
    } else if (hasCol2) {
      color = SEGCOLOR(i % NUM_COLORS);
    }

    uint16_t pos = round(balls[i].height * (SEGLEN - 1));
    setPixelColor(pos, color);
  }

  return FRAMETIME;
}


/*
* Sinelon stolen from FASTLED examples
*/
uint16_t WS2812FX::sinelon_base(bool dual, bool rainbow=false) {
  fade_out(SEGMENT.intensity);
  uint16_t pos = beatsin16(SEGMENT.speed/10,0,SEGLEN-1);
  if (SEGENV.call == 0) SEGENV.aux0 = pos;
  uint32_t color1 = color_from_palette(pos, true, false, 0);
  uint32_t color2 = SEGCOLOR(2);
  if (rainbow) {
    color1 = color_wheel((pos & 0x07) * 32);
  }
  setPixelColor(pos, color1);
  if (dual) {
    if (!color2) color2 = color_from_palette(pos, true, false, 0);
    if (rainbow) color2 = color1; //rainbow
    setPixelColor(SEGLEN-1-pos, color2);
  }
  if (SEGENV.aux0 != pos) { 
    if (SEGENV.aux0 < pos) {
      for (uint16_t i = SEGENV.aux0; i < pos ; i++) {
        setPixelColor(i, color1);
        if (dual) setPixelColor(SEGLEN-1-i, color2);
      }
    } else {
      for (uint16_t i = SEGENV.aux0; i > pos ; i--) {
        setPixelColor(i, color1);
        if (dual) setPixelColor(SEGLEN-1-i, color2);
      }
    }
    SEGENV.aux0 = pos;
  }

  return FRAMETIME;
}

uint16_t WS2812FX::mode_sinelon(void) {
  return sinelon_base(false);
}

uint16_t WS2812FX::mode_sinelon_dual(void) {
  return sinelon_base(true);
}

uint16_t WS2812FX::mode_sinelon_rainbow(void) {
  return sinelon_base(true, true);
}


//Rainbow with glitter, inspired by https://gist.github.com/kriegsman/062e10f7f07ba8518af6
uint16_t WS2812FX::mode_glitter()
{
  mode_palette();

  if (SEGMENT.intensity > random8())
  {
    setPixelColor(random16(SEGLEN), ULTRAWHITE);
  }
  
  return FRAMETIME;
}



//each needs 12 bytes
//Spark type is used for popcorn, 1D fireworks, and drip
typedef struct Spark {
  float pos;
  float vel;
  uint16_t col;
  uint8_t colIndex;
} spark;

/*
*  POPCORN
*  modified from https://github.com/kitesurfer1404/WS2812FX/blob/master/src/custom/Popcorn.h
*/
uint16_t WS2812FX::mode_popcorn(void) {
  //allocate segment data
  uint16_t maxNumPopcorn = 24; 
  uint16_t dataSize = sizeof(spark) * maxNumPopcorn;
  if (!SEGENV.allocateData(dataSize)) return mode_static(); //allocation failed
  
  Spark* popcorn = reinterpret_cast<Spark*>(SEGENV.data);

  float gravity = -0.0001 - (SEGMENT.speed/200000.0); // m/s/s
  gravity *= SEGLEN;

  bool hasCol2 = SEGCOLOR(2);
  fill(hasCol2 ? BLACK : SEGCOLOR(1));

  uint8_t numPopcorn = SEGMENT.intensity*maxNumPopcorn/255;
  if (numPopcorn == 0) numPopcorn = 1;

  for(uint8_t i = 0; i < numPopcorn; i++) {
    bool isActive = popcorn[i].pos >= 0.0f;

    if (isActive) { // if kernel is active, update its position
      popcorn[i].pos += popcorn[i].vel;
      popcorn[i].vel += gravity;
      uint32_t col = color_wheel(popcorn[i].colIndex);
      if (!SEGMENT.palette && popcorn[i].colIndex < NUM_COLORS) col = SEGCOLOR(popcorn[i].colIndex);
      
      uint16_t ledIndex = popcorn[i].pos;
      if (ledIndex < SEGLEN) setPixelColor(ledIndex, col);
    } else { // if kernel is inactive, randomly pop it
      if (random8() < 2) { // POP!!!
        popcorn[i].pos = 0.01f;
        
        uint16_t peakHeight = 128 + random8(128); //0-255
        peakHeight = (peakHeight * (SEGLEN -1)) >> 8;
        popcorn[i].vel = sqrt(-2.0 * gravity * peakHeight);
        
        if (SEGMENT.palette)
        {
          popcorn[i].colIndex = random8();
        } else {
          byte col = random8(0, NUM_COLORS);
          if (!hasCol2 || !SEGCOLOR(col)) col = 0;
          popcorn[i].colIndex = col;
        }
      }
    }
  }

  return FRAMETIME;
}


//values close to 100 produce 5Hz flicker, which looks very candle-y
//Inspired by https://github.com/avanhanegem/ArduinoCandleEffectNeoPixel
//and https://cpldcpu.wordpress.com/2016/01/05/reverse-engineering-a-real-candle/

uint16_t WS2812FX::candle(bool multi)
{
  if (multi)
  {
    //allocate segment data
    uint16_t dataSize = (SEGLEN -1) *3;
    if (!SEGENV.allocateData(dataSize)) return candle(false); //allocation failed
  }

  //max. flicker range controlled by intensity
  uint8_t valrange = SEGMENT.intensity;
  uint8_t rndval = valrange >> 1; //max 127

  //step (how much to move closer to target per frame) coarsely set by speed
  uint8_t speedFactor = 4;
  if (SEGMENT.speed > 252) { //epilepsy
    speedFactor = 1;
  } else if (SEGMENT.speed > 99) { //regular candle (mode called every ~25 ms, so 4 frames to have a new target every 100ms)
    speedFactor = 2;
  } else if (SEGMENT.speed > 49) { //slower fade
    speedFactor = 3;
  } //else 4 (slowest)

  uint16_t numCandles = (multi) ? SEGLEN : 1;

  for (uint16_t i = 0; i < numCandles; i++)
  {
    uint16_t d = 0; //data location

    uint8_t s = SEGENV.aux0, s_target = SEGENV.aux1, fadeStep = SEGENV.step;
    if (i > 0) {
      d = (i-1) *3;
      s = SEGENV.data[d]; s_target = SEGENV.data[d+1]; fadeStep = SEGENV.data[d+2];
    }
    if (fadeStep == 0) { //init vals
      s = 128; s_target = 130 + random8(4); fadeStep = 1;
    }

    bool newTarget = false;
    if (s_target > s) { //fade up
      s = qadd8(s, fadeStep);
      if (s >= s_target) newTarget = true;
    } else {
      s = qsub8(s, fadeStep);
      if (s <= s_target) newTarget = true;
    }

    if (newTarget) {
      s_target = random8(rndval) + random8(rndval); //between 0 and rndval*2 -2 = 252
      if (s_target < (rndval >> 1)) s_target = (rndval >> 1) + random8(rndval);
      uint8_t offset = (255 - valrange);
      s_target += offset;

      uint8_t dif = (s_target > s) ? s_target - s : s - s_target;
    
      fadeStep = dif >> speedFactor;
      if (fadeStep == 0) fadeStep = 1;
    }

     if (i > 0) {
      setPixelColor(i, color_blend(SEGCOLOR(1), color_from_palette(i, true, PALETTE_SOLID_WRAP, 0), s));

      SEGENV.data[d] = s; SEGENV.data[d+1] = s_target; SEGENV.data[d+2] = fadeStep;
    } else {
      for (uint16_t j = 0; j < SEGLEN; j++) {
        setPixelColor(j, color_blend(SEGCOLOR(1), color_from_palette(j, true, PALETTE_SOLID_WRAP, 0), s));
      }

      SEGENV.aux0 = s; SEGENV.aux1 = s_target; SEGENV.step = fadeStep;
    }
  }

  return FRAMETIME;
}

uint16_t WS2812FX::mode_candle()
{
  return candle(false);
}


uint16_t WS2812FX::mode_candle_multi()
{
  return candle(true);
}


/*
/ Fireworks in starburst effect
/ based on the video: https://www.reddit.com/r/arduino/comments/c3sd46/i_made_this_fireworks_effect_for_my_led_strips/
/ Speed sets frequency of new starbursts, intensity is the intensity of the burst
*/
#define STARBURST_MAX_FRAG 12

//each needs 64 byte
typedef struct particle {
  CRGB     color;
  uint32_t birth  =0;
  uint32_t last   =0;
  float    vel    =0;
  uint16_t pos    =-1;
  float    fragment[STARBURST_MAX_FRAG];
} star;

uint16_t WS2812FX::mode_starburst(void) {
  uint8_t numStars = 1 + (SEGLEN >> 3);
  if (numStars > 15) numStars = 15;
  uint16_t dataSize = sizeof(star) * numStars;

  if (!SEGENV.allocateData(dataSize)) return mode_static(); //allocation failed
  
  uint32_t it = millis();
  
  star* stars = reinterpret_cast<star*>(SEGENV.data);
  
  float          maxSpeed                = 375.0f;  // Max velocity
  float          particleIgnition        = 250.0f;  // How long to "flash"
  float          particleFadeTime        = 1500.0f; // Fade out time
     
  for (int j = 0; j < numStars; j++)
  {
    // speed to adjust chance of a burst, max is nearly always.
    if (random8((144-(SEGMENT.speed >> 1))) == 0 && stars[j].birth == 0)
    {
      // Pick a random color and location.  
      uint16_t startPos = random16(SEGLEN-1);
      float multiplier = (float)(random8())/255.0 * 1.0;

      stars[j].color = col_to_crgb(color_wheel(random8()));
      stars[j].pos = startPos; 
      stars[j].vel = maxSpeed * (float)(random8())/255.0 * multiplier;
      stars[j].birth = it;
      stars[j].last = it;
      // more fragments means larger burst effect
      int num = random8(3,6 + (SEGMENT.intensity >> 5));

      for (int i=0; i < STARBURST_MAX_FRAG; i++) {
        if (i < num) stars[j].fragment[i] = startPos;
        else stars[j].fragment[i] = -1;
      }
    }
  }
  
  fill(SEGCOLOR(1));
  
  for (int j=0; j<numStars; j++)
  {
    if (stars[j].birth != 0) {
      float dt = (it-stars[j].last)/1000.0;

      for (int i=0; i < STARBURST_MAX_FRAG; i++) {
        int var = i >> 1;
        
        if (stars[j].fragment[i] > 0) {
          //all fragments travel right, will be mirrored on other side
          stars[j].fragment[i] += stars[j].vel * dt * (float)var/3.0;
        }
      }
      stars[j].last = it;
      stars[j].vel -= 3*stars[j].vel*dt;
    }
  
    CRGB c = stars[j].color;

    // If the star is brand new, it flashes white briefly.  
    // Otherwise it just fades over time.
    float fade = 0.0f;
    float age = it-stars[j].birth;

    if (age < particleIgnition) {
      c = col_to_crgb(color_blend(WHITE, crgb_to_col(c), 254.5f*((age / particleIgnition))));
    } else {
      // Figure out how much to fade and shrink the star based on 
      // its age relative to its lifetime
      if (age > particleIgnition + particleFadeTime) {
        fade = 1.0f;                  // Black hole, all faded out
        stars[j].birth = 0;
        c = col_to_crgb(SEGCOLOR(1));
      } else {
        age -= particleIgnition;
        fade = (age / particleFadeTime);  // Fading star
        byte f = 254.5f*fade;
        c = col_to_crgb(color_blend(crgb_to_col(c), SEGCOLOR(1), f));
      }
    }
    
    float particleSize = (1.0 - fade) * 2;

    for (uint8_t index=0; index < STARBURST_MAX_FRAG*2; index++) {
      bool mirrored = index & 0x1;
      uint8_t i = index >> 1;
      if (stars[j].fragment[i] > 0) {
        float loc = stars[j].fragment[i];
        if (mirrored) loc -= (loc-stars[j].pos)*2;
        int start = loc - particleSize;
        int end = loc + particleSize;
        if (start < 0) start = 0;
        if (start == end) end++;
        if (end > SEGLEN) end = SEGLEN;    
        for (int p = start; p < end; p++) {
          setPixelColor(p, c.r, c.g, c.b);
        }
      }
    }
  }
  return FRAMETIME;
}


/*
 * Exploding fireworks effect
 * adapted from: http://www.anirama.com/1000leds/1d-fireworks/
 */

uint16_t WS2812FX::mode_exploding_fireworks(void)
{
  //allocate segment data
  uint16_t numSparks = 2 + (SEGLEN >> 1); 
  if (numSparks > 80) numSparks = 80;
  uint16_t dataSize = sizeof(spark) * numSparks;
  if (!SEGENV.allocateData(dataSize)) return mode_static(); //allocation failed

  fill(BLACK);
  
  bool actuallyReverse = SEGMENT.getOption(SEG_OPTION_REVERSED);
  //have fireworks start in either direction based on intensity
  SEGMENT.setOption(SEG_OPTION_REVERSED, SEGENV.step);
  
  Spark* sparks = reinterpret_cast<Spark*>(SEGENV.data);
  Spark* flare = sparks; //first spark is flare data

  float gravity = -0.0004 - (SEGMENT.speed/800000.0); // m/s/s
  gravity *= SEGLEN;
  
  if (SEGENV.aux0 < 2) { //FLARE
    if (SEGENV.aux0 == 0) { //init flare
      flare->pos = 0;
      uint16_t peakHeight = 75 + random8(180); //0-255
      peakHeight = (peakHeight * (SEGLEN -1)) >> 8;
      flare->vel = sqrt(-2.0 * gravity * peakHeight);
      flare->col = 255; //brightness

      SEGENV.aux0 = 1; 
    }
    
    // launch 
    if (flare->vel > 12 * gravity) {
      // flare
      setPixelColor(int(flare->pos),flare->col,flare->col,flare->col);
  
      flare->pos += flare->vel;
      flare->pos = constrain(flare->pos, 0, SEGLEN-1);
      flare->vel += gravity;
      flare->col -= 2;
    } else {
      SEGENV.aux0 = 2;  // ready to explode
    }
  } else if (SEGENV.aux0 < 4) {
    /*
     * Explode!
     * 
     * Explosion happens where the flare ended.
     * Size is proportional to the height.
     */
    int nSparks = flare->pos;
    nSparks = constrain(nSparks, 0, numSparks);
    static float dying_gravity;
  
    // initialize sparks
    if (SEGENV.aux0 == 2) {
      for (int i = 1; i < nSparks; i++) { 
        sparks[i].pos = flare->pos; 
        sparks[i].vel = (float(random16(0, 20000)) / 10000.0) - 0.9; // from -0.9 to 1.1
        sparks[i].col = 345;//abs(sparks[i].vel * 750.0); // set colors before scaling velocity to keep them bright 
        //sparks[i].col = constrain(sparks[i].col, 0, 345); 
        sparks[i].colIndex = random8();
        sparks[i].vel *= flare->pos/SEGLEN; // proportional to height 
        sparks[i].vel *= -gravity *50;
      } 
      //sparks[1].col = 345; // this will be our known spark 
      dying_gravity = gravity/2; 
      SEGENV.aux0 = 3;
    }
  
    if (sparks[1].col > 4) {//&& sparks[1].pos > 0) { // as long as our known spark is lit, work with all the sparks
      for (int i = 1; i < nSparks; i++) { 
        sparks[i].pos += sparks[i].vel; 
        sparks[i].vel += dying_gravity; 
        if (sparks[i].col > 3) sparks[i].col -= 4; 

        if (sparks[i].pos > 0 && sparks[i].pos < SEGLEN) {
          uint16_t prog = sparks[i].col;
          uint32_t spColor = (SEGMENT.palette) ? color_wheel(sparks[i].colIndex) : SEGCOLOR(0);
          CRGB c = CRGB::Black; //HeatColor(sparks[i].col);
          if (prog > 300) { //fade from white to spark color
            c = col_to_crgb(color_blend(spColor, WHITE, (prog - 300)*5));
          } else if (prog > 45) { //fade from spark color to black
            c = col_to_crgb(color_blend(BLACK, spColor, prog - 45));
            uint8_t cooling = (300 - prog) >> 5;
            c.g = qsub8(c.g, cooling);
            c.b = qsub8(c.b, cooling * 2);
          }
          setPixelColor(int(sparks[i].pos), c.red, c.green, c.blue);
        }
      }
      dying_gravity *= .99; // as sparks burn out they fall slower
    } else {
      SEGENV.aux0 = 6 + random8(10); //wait for this many frames
    }
  } else {
    SEGENV.aux0--;
    if (SEGENV.aux0 < 4) {
      SEGENV.aux0 = 0; //back to flare
      SEGENV.step = (SEGMENT.intensity > random8()); //decide firing side
    }
  }

  SEGMENT.setOption(SEG_OPTION_REVERSED, actuallyReverse);
  
  return FRAMETIME;  
}


/*
 * Drip Effect
 * ported of: https://www.youtube.com/watch?v=sru2fXh4r7k
 */
uint16_t WS2812FX::mode_drip(void)
{
  //allocate segment data
  uint16_t numDrops = 4; 
  uint16_t dataSize = sizeof(spark) * numDrops;
  if (!SEGENV.allocateData(dataSize)) return mode_static(); //allocation failed

  fill(SEGCOLOR(1));
  
  Spark* drops = reinterpret_cast<Spark*>(SEGENV.data);

  numDrops = 1 + (SEGMENT.intensity >> 6);

  float gravity = -0.001 - (SEGMENT.speed/50000.0);
  gravity *= SEGLEN;
  int sourcedrop = 12;

  for (int j=0;j<numDrops;j++) {
    if (drops[j].colIndex == 0) { //init
      drops[j].pos = SEGLEN-1;    // start at end
      drops[j].vel = 0;           // speed
      drops[j].col = sourcedrop;  // brightness
      drops[j].colIndex = 1;      // drop state (0 init, 1 forming, 2 falling, 5 bouncing) 
    }
    
    setPixelColor(SEGLEN-1,color_blend(BLACK,SEGCOLOR(0), sourcedrop));// water source
    if (drops[j].colIndex==1) {
      if (drops[j].col>255) drops[j].col=255;
      setPixelColor(int(drops[j].pos),color_blend(BLACK,SEGCOLOR(0),drops[j].col));
      
      drops[j].col += map(SEGMENT.speed, 0, 255, 1, 6); // swelling
      
      if (random8() < drops[j].col/10) {               // random drop
        drops[j].colIndex=2;               //fall
        drops[j].col=255;
      }
    }  
    if (drops[j].colIndex > 1) {           // falling
      if (drops[j].pos > 0) {              // fall until end of segment
        drops[j].pos += drops[j].vel;
        if (drops[j].pos < 0) drops[j].pos = 0;
        drops[j].vel += gravity;

        for (int i=1;i<7-drops[j].colIndex;i++) { // some minor math so we don't expand bouncing droplets
          setPixelColor(int(drops[j].pos)+i,color_blend(BLACK,SEGCOLOR(0),drops[j].col/i)); //spread pixel with fade while falling
        }
        
        if (drops[j].colIndex > 2) {       // during bounce, some water is on the floor
          setPixelColor(0,color_blend(SEGCOLOR(0),BLACK,drops[j].col));
        }
      } else {                             // we hit bottom
        if (drops[j].colIndex > 2) {       // already hit once, so back to forming
          drops[j].colIndex = 0;
          drops[j].col = sourcedrop;
          
        } else {

          if (drops[j].colIndex==2) {      // init bounce
            drops[j].vel = -drops[j].vel/4;// reverse velocity with damping 
            drops[j].pos += drops[j].vel;
          } 
          drops[j].col = sourcedrop*2;
          drops[j].colIndex = 5;           // bouncing
        }
      }
    }
  }
  return FRAMETIME;  
}


/*
/ Plasma Effect
/ adapted from https://github.com/atuline/FastLED-Demos/blob/master/plasma/plasma.ino
*/
uint16_t WS2812FX::mode_plasma(void) {
  uint8_t thisPhase = beatsin8(6,-64,64);                       // Setting phase change for a couple of waves.
  uint8_t thatPhase = beatsin8(7,-64,64);

  for (int i = 0; i < SEGLEN; i++) {   // For each of the LED's in the strand, set color &  brightness based on a wave as follows:
    uint8_t colorIndex = cubicwave8((i*(1+ 3*(SEGMENT.speed >> 5)))+(thisPhase) & 0xFF)/2   // factor=23 // Create a wave and add a phase change and add another wave with its own phase change.
                             + cos8((i*(1+ 2*(SEGMENT.speed >> 5)))+(thatPhase) & 0xFF)/2;  // factor=15 // Hey, you can even change the frequencies if you wish.
    uint8_t thisBright = qsub8(colorIndex, beatsin8(6,0, (255 - SEGMENT.intensity)|0x01 ));
    CRGB color = ColorFromPalette(currentPalette, colorIndex, thisBright, LINEARBLEND);
    setPixelColor(i, color.red, color.green, color.blue);
  }

  return FRAMETIME;
} 


/*
 * Percentage display
 * Intesity values from 0-100 turn on the leds.
 */
uint16_t WS2812FX::mode_percent(void) {

	uint8_t percent = MAX(0, MIN(200, SEGMENT.intensity));
	uint16_t active_leds = (percent < 100) ? SEGLEN * percent / 100.0
                                         : SEGLEN * (200 - percent) / 100.0;
  
  uint8_t size = (1 + ((SEGMENT.speed * SEGLEN) >> 11));
  if (SEGMENT.speed == 255) size = 255;
    
  if (percent < 100) {
    for (uint16_t i = 0; i < SEGLEN; i++) {
	  	if (i < SEGENV.step) {
        setPixelColor(i, color_from_palette(i, true, PALETTE_SOLID_WRAP, 0));
	  	}
	  	else {
        setPixelColor(i, SEGCOLOR(1));
	  	}
	  }
  } else {
    for (uint16_t i = 0; i < SEGLEN; i++) {
	  	if (i < (SEGLEN - SEGENV.step)) {
        setPixelColor(i, SEGCOLOR(1));
	  	}
	  	else {
        setPixelColor(i, color_from_palette(i, true, PALETTE_SOLID_WRAP, 0));
	  	}
	  }
  }

  if(active_leds > SEGENV.step) {  // smooth transition to the target value
    SEGENV.step += size;
    if (SEGENV.step > active_leds) SEGENV.step = active_leds;
  } else if (active_leds < SEGENV.step) {
    if (SEGENV.step > size) SEGENV.step -= size; else SEGENV.step = 0;
    if (SEGENV.step < active_leds) SEGENV.step = active_leds;
  }

 	return FRAMETIME;
}

/*
/ Modulates the brightness similar to a heartbeat
*/
uint16_t WS2812FX::mode_heartbeat(void) {
  uint8_t bpm = 40 + (SEGMENT.speed >> 4);
  uint32_t msPerBeat = (60000 / bpm);
  uint32_t secondBeat = (msPerBeat / 3);

  uint32_t bri_lower = SEGENV.aux1;
  bri_lower = bri_lower * 2042 / (2048 + SEGMENT.intensity);
  SEGENV.aux1 = bri_lower;

  unsigned long beatTimer = millis() - SEGENV.step;
  if((beatTimer > secondBeat) && !SEGENV.aux0) { // time for the second beat?
    SEGENV.aux1 = UINT16_MAX; //full bri
    SEGENV.aux0 = 1;
  }
  if(beatTimer > msPerBeat) { // time to reset the beat timer?
    SEGENV.aux1 = UINT16_MAX; //full bri
    SEGENV.aux0 = 0;
    SEGENV.step = millis();
  }

  for (uint16_t i = 0; i < SEGLEN; i++) {
    setPixelColor(i, color_blend(color_from_palette(i, true, PALETTE_SOLID_WRAP, 0), SEGCOLOR(1), 255 - (SEGENV.aux1 >> 8)));
  }

  return FRAMETIME;
}


//  "Pacifica"
//  Gentle, blue-green ocean waves.
//  December 2019, Mark Kriegsman and Mary Corey March.
//  For Dan.
//
//
// In this animation, there are four "layers" of waves of light.  
//
// Each layer moves independently, and each is scaled separately.
//
// All four wave layers are added together on top of each other, and then 
// another filter is applied that adds "whitecaps" of brightness where the 
// waves line up with each other more.  Finally, another pass is taken
// over the led array to 'deepen' (dim) the blues and greens.
//
// The speed and scale and motion each layer varies slowly within independent 
// hand-chosen ranges, which is why the code has a lot of low-speed 'beatsin8' functions
// with a lot of oddly specific numeric ranges.
//
// These three custom blue-green color palettes were inspired by the colors found in
// the waters off the southern coast of California, https://goo.gl/maps/QQgd97jjHesHZVxQ7
//
// Modified for WLED, based on https://github.com/FastLED/FastLED/blob/master/examples/Pacifica/Pacifica.ino
//
uint16_t WS2812FX::mode_pacifica()
{
  uint32_t nowOld = now;

  CRGBPalette16 pacifica_palette_1 = 
    { 0x000507, 0x000409, 0x00030B, 0x00030D, 0x000210, 0x000212, 0x000114, 0x000117, 
      0x000019, 0x00001C, 0x000026, 0x000031, 0x00003B, 0x000046, 0x14554B, 0x28AA50 };
  CRGBPalette16 pacifica_palette_2 = 
    { 0x000507, 0x000409, 0x00030B, 0x00030D, 0x000210, 0x000212, 0x000114, 0x000117, 
      0x000019, 0x00001C, 0x000026, 0x000031, 0x00003B, 0x000046, 0x0C5F52, 0x19BE5F };
  CRGBPalette16 pacifica_palette_3 = 
    { 0x000208, 0x00030E, 0x000514, 0x00061A, 0x000820, 0x000927, 0x000B2D, 0x000C33, 
      0x000E39, 0x001040, 0x001450, 0x001860, 0x001C70, 0x002080, 0x1040BF, 0x2060FF };

  if (SEGMENT.palette) {
    pacifica_palette_1 = currentPalette;
    pacifica_palette_2 = currentPalette;
    pacifica_palette_3 = currentPalette;
  }

  // Increment the four "color index start" counters, one for each wave layer.
  // Each is incremented at a different speed, and the speeds vary over time.
  uint16_t sCIStart1 = SEGENV.aux0, sCIStart2 = SEGENV.aux1, sCIStart3 = SEGENV.step, sCIStart4 = SEGENV.step >> 16;
  //static uint16_t sCIStart1, sCIStart2, sCIStart3, sCIStart4;
  //uint32_t deltams = 26 + (SEGMENT.speed >> 3);
  uint32_t deltams = (FRAMETIME >> 2) + ((FRAMETIME * SEGMENT.speed) >> 7);
  uint64_t deltat = (now >> 2) + ((now * SEGMENT.speed) >> 7);
  now = deltat;

  uint16_t speedfactor1 = beatsin16(3, 179, 269);
  uint16_t speedfactor2 = beatsin16(4, 179, 269);
  uint32_t deltams1 = (deltams * speedfactor1) / 256;
  uint32_t deltams2 = (deltams * speedfactor2) / 256;
  uint32_t deltams21 = (deltams1 + deltams2) / 2;
  sCIStart1 += (deltams1 * beatsin88(1011,10,13));
  sCIStart2 -= (deltams21 * beatsin88(777,8,11));
  sCIStart3 -= (deltams1 * beatsin88(501,5,7));
  sCIStart4 -= (deltams2 * beatsin88(257,4,6));
  SEGENV.aux0 = sCIStart1; SEGENV.aux1 = sCIStart2;
  SEGENV.step = sCIStart4; SEGENV.step = (SEGENV.step << 16) + sCIStart3;

  // Clear out the LED array to a dim background blue-green
  //fill(132618);

  uint8_t basethreshold = beatsin8( 9, 55, 65);
  uint8_t wave = beat8( 7 );
  
  for( uint16_t i = 0; i < SEGLEN; i++) {
    CRGB c = CRGB(2, 6, 10);
    // Render each of four layers, with different scales and speeds, that vary over time
    c += pacifica_one_layer(i, pacifica_palette_1, sCIStart1, beatsin16(3, 11 * 256, 14 * 256), beatsin8(10, 70, 130), 0-beat16(301));
    c += pacifica_one_layer(i, pacifica_palette_2, sCIStart2, beatsin16(4,  6 * 256,  9 * 256), beatsin8(17, 40,  80),   beat16(401));
    c += pacifica_one_layer(i, pacifica_palette_3, sCIStart3,                         6 * 256 , beatsin8(9, 10,38)   , 0-beat16(503));
    c += pacifica_one_layer(i, pacifica_palette_3, sCIStart4,                         5 * 256 , beatsin8(8, 10,28)   ,   beat16(601));
    
    // Add extra 'white' to areas where the four layers of light have lined up brightly
    uint8_t threshold = scale8( sin8( wave), 20) + basethreshold;
    wave += 7;
    uint8_t l = c.getAverageLight();
    if (l > threshold) {
      uint8_t overage = l - threshold;
      uint8_t overage2 = qadd8(overage, overage);
      c += CRGB(overage, overage2, qadd8(overage2, overage2));
    }

    //deepen the blues and greens
    c.blue  = scale8(c.blue,  145); 
    c.green = scale8(c.green, 200); 
    c |= CRGB( 2, 5, 7);

    setPixelColor(i, c.red, c.green, c.blue);
  }

  now = nowOld;
  return FRAMETIME;
}

// Add one layer of waves into the led array
CRGB WS2812FX::pacifica_one_layer(uint16_t i, CRGBPalette16& p, uint16_t cistart, uint16_t wavescale, uint8_t bri, uint16_t ioff)
{
  uint16_t ci = cistart;
  uint16_t waveangle = ioff;
  uint16_t wavescale_half = (wavescale >> 1) + 20;
  
  waveangle += ((120 + SEGMENT.intensity) * i); //original 250 * i
  uint16_t s16 = sin16(waveangle) + 32768;
  uint16_t cs = scale16(s16, wavescale_half) + wavescale_half;
  ci += (cs * i);
  uint16_t sindex16 = sin16(ci) + 32768;
  uint8_t sindex8 = scale16(sindex16, 240);
  return ColorFromPalette(p, sindex8, bri, LINEARBLEND);
}

//Solid colour background with glitter
uint16_t WS2812FX::mode_solid_glitter()
{
  fill(SEGCOLOR(0));

  if (SEGMENT.intensity > random8())
  {
    setPixelColor(random16(SEGLEN), ULTRAWHITE);
  }
  return FRAMETIME;
}


/*
 * Mode simulates a gradual sunrise
 */
uint16_t WS2812FX::mode_sunrise() {
  //speed 0 - static sun
  //speed 1 - 60: sunrise time in minutes
  //speed 60 - 120 : sunset time in minutes - 60;
  //speed above: "breathing" rise and set
  if (SEGENV.call == 0 || SEGMENT.speed != SEGENV.aux0) {
	  SEGENV.step = millis(); //save starting time, millis() because now can change from sync
    SEGENV.aux0 = SEGMENT.speed;
  }
  
  fill(0);
  uint16_t stage = 0xFFFF;
  
  uint32_t s10SinceStart = (millis() - SEGENV.step) /100; //tenths of seconds
  
  if (SEGMENT.speed > 120) { //quick sunrise and sunset
	  uint16_t counter = (now >> 1) * (((SEGMENT.speed -120) >> 1) +1);
	  stage = triwave16(counter);
  } else if (SEGMENT.speed) { //sunrise
	  uint8_t durMins = SEGMENT.speed;
	  if (durMins > 60) durMins -= 60;
	  uint32_t s10Target = durMins * 600;
	  if (s10SinceStart > s10Target) s10SinceStart = s10Target;
	  stage = map(s10SinceStart, 0, s10Target, 0, 0xFFFF);
	  if (SEGMENT.speed > 60) stage = 0xFFFF - stage; //sunset
  }
  
  for (uint16_t i = 0; i <= SEGLEN/2; i++)
  {
    //default palette is Fire
    uint32_t c = color_from_palette(0, false, true, 255); //background

    uint16_t wave = triwave16((i * stage) / SEGLEN);

    wave = (wave >> 8) + ((wave * SEGMENT.intensity) >> 15);

    if (wave > 240) { //clipped, full white sun
      c = color_from_palette( 240, false, true, 255);
    } else { //transition
      c = color_from_palette(wave, false, true, 255);
    }
    setPixelColor(i, c);
    setPixelColor(SEGLEN - i - 1, c);
  }

  return FRAMETIME;
}


/*
 * Effects by Andrew Tuline
 */
uint16_t WS2812FX::phased_base(uint8_t moder) {                  // We're making sine waves here. By Andrew Tuline.

  uint8_t allfreq = 16;                                          // Base frequency.
  //float* phasePtr = reinterpret_cast<float*>(SEGENV.step);       // Phase change value gets calculated.
  static float phase = 0;//phasePtr[0];
  uint8_t cutOff = (255-SEGMENT.intensity);                      // You can change the number of pixels.  AKA INTENSITY (was 192).
  uint8_t modVal = 5;//SEGMENT.fft1/8+1;                         // You can change the modulus. AKA FFT1 (was 5).

  uint8_t index = now/64;                                    // Set color rotation speed
  phase += SEGMENT.speed/32.0;                                   // You can change the speed of the wave. AKA SPEED (was .4)
  //phasePtr[0] = phase; 

  for (int i = 0; i < SEGLEN; i++) {
    if (moder == 1) modVal = (inoise8(i*10 + i*10) /16);         // Let's randomize our mod length with some Perlin noise.
    uint16_t val = (i+1) * allfreq;                              // This sets the frequency of the waves. The +1 makes sure that leds[0] is used.
    if (modVal == 0) modVal = 1;
    val += phase * (i % modVal +1) /2;                           // This sets the varying phase change of the waves. By Andrew Tuline.
    uint8_t b = cubicwave8(val);                                 // Now we make an 8 bit sinewave.
    b = (b > cutOff) ? (b - cutOff) : 0;                         // A ternary operator to cutoff the light.
    setPixelColor(i, color_blend(SEGCOLOR(1), color_from_palette(index, false, false, 0), b));
    index += 256 / SEGLEN;
    if (SEGLEN > 256) index ++;                                  // Correction for segments longer than 256 LEDs
  }

  return FRAMETIME;
}



uint16_t WS2812FX::mode_phased(void) {
  return phased_base(0);
}



uint16_t WS2812FX::mode_phased_noise(void) {
  return phased_base(1);
}



uint16_t WS2812FX::mode_twinkleup(void) {                 // A very short twinkle routine with fade-in and dual controls. By Andrew Tuline.
  random16_set_seed(535);                                 // The randomizer needs to be re-set each time through the loop in order for the same 'random' numbers to be the same each time through.

  for (int i = 0; i<SEGLEN; i++) {
    uint8_t ranstart = random8();                         // The starting value (aka brightness) for each pixel. Must be consistent each time through the loop for this to work.
    uint8_t pixBri = sin8(ranstart + 16 * now/(256-SEGMENT.speed));
    if (random8() > SEGMENT.intensity) pixBri = 0;
    setPixelColor(i, color_blend(SEGCOLOR(1), color_from_palette(i*20, false, PALETTE_SOLID_WRAP, 0), pixBri));
  }

  return FRAMETIME;
}


// Peaceful noise that's slow and with gradually changing palettes. Does not support WLED palettes or default colours or controls.
uint16_t WS2812FX::mode_noisepal(void) {                                    // Slow noise palette by Andrew Tuline.
  uint16_t scale = 15 + (SEGMENT.intensity >> 2); //default was 30
  //#define scale 30

  uint16_t dataSize = sizeof(CRGBPalette16) * 2; //allocate space for 2 Palettes
  if (!SEGENV.allocateData(dataSize)) return mode_static(); //allocation failed

  CRGBPalette16* palettes = reinterpret_cast<CRGBPalette16*>(SEGENV.data);

  uint16_t changePaletteMs = 4000 + SEGMENT.speed *10; //between 4 - 6.5sec
  if (millis() - SEGENV.step > changePaletteMs)
  {
    SEGENV.step = millis();

    uint8_t baseI = random8();
    palettes[1] = CRGBPalette16(CHSV(baseI+random8(64), 255, random8(128,255)), CHSV(baseI+128, 255, random8(128,255)), CHSV(baseI+random8(92), 192, random8(128,255)), CHSV(baseI+random8(92), 255, random8(128,255)));
  }

  CRGB color;

  //EVERY_N_MILLIS(10) { //(don't have to time this, effect function is only called every 24ms)
  nblendPaletteTowardPalette(palettes[0], palettes[1], 48);               // Blend towards the target palette over 48 iterations.

  if (SEGMENT.palette > 0) palettes[0] = currentPalette;

  for(int i = 0; i < SEGLEN; i++) {
    uint8_t index = inoise8(i*scale, SEGENV.aux0+i*scale);                // Get a value from the noise function. I'm using both x and y axis.
    color = ColorFromPalette(palettes[0], index, 255, LINEARBLEND);       // Use the my own palette.
    setPixelColor(i, color.red, color.green, color.blue);
  }

  SEGENV.aux0 += beatsin8(10,1,4);                                        // Moving along the distance. Vary it a bit with a sine wave.

  return FRAMETIME;
}


// Sine waves that have controllable phase change speed, frequency and cutoff. By Andrew Tuline.
// SEGMENT.speed ->Speed, SEGMENT.intensity -> Frequency (SEGMENT.fft1 -> Color change, SEGMENT.fft2 -> PWM cutoff)
//
uint16_t WS2812FX::mode_sinewave(void) {             // Adjustable sinewave. By Andrew Tuline
  //#define qsuba(x, b)  ((x>b)?x-b:0)               // Analog Unsigned subtraction macro. if result <0, then => 0

  uint16_t colorIndex = now /32;//(256 - SEGMENT.fft1);  // Amount of colour change.

  SEGENV.step += SEGMENT.speed/16;                   // Speed of animation.
  uint16_t freq = SEGMENT.intensity/4;//SEGMENT.fft2/8;                       // Frequency of the signal.

  for (int i=0; i<SEGLEN; i++) {                   // For each of the LED's in the strand, set a brightness based on a wave as follows:
    int pixBri = cubicwave8((i*freq)+SEGENV.step);//qsuba(cubicwave8((i*freq)+SEGENV.step), (255-SEGMENT.intensity)); // qsub sets a minimum value called thiscutoff. If < thiscutoff, then bright = 0. Otherwise, bright = 128 (as defined in qsub)..
    //setPixCol(i, i*colorIndex/255, pixBri);
    setPixelColor(i, color_blend(SEGCOLOR(1), color_from_palette(i*colorIndex/255, false, PALETTE_SOLID_WRAP, 0), pixBri));
  }

  return FRAMETIME;
}


/*
 * Best of both worlds from Palette and Spot effects. By Aircoookie
 */
uint16_t WS2812FX::mode_flow(void)
{
  uint16_t counter = 0;
  if (SEGMENT.speed != 0) 
  {
    counter = now * ((SEGMENT.speed >> 2) +1);
    counter = counter >> 8;
  }
  
  uint16_t maxZones = SEGLEN / 6; //only looks good if each zone has at least 6 LEDs
  uint16_t zones = (SEGMENT.intensity * maxZones) >> 8;
  if (zones & 0x01) zones++; //zones must be even
  if (zones < 2) zones = 2;
  uint16_t zoneLen = SEGLEN / zones;
  uint16_t offset = (SEGLEN - zones * zoneLen) >> 1;

  fill(color_from_palette(-counter, false, true, 255));

  for (uint16_t z = 0; z < zones; z++)
  {
    uint16_t pos = offset + z * zoneLen;
    for (uint16_t i = 0; i < zoneLen; i++)
    {
      uint8_t colorIndex = (i * 255 / zoneLen) - counter;
      uint16_t led = (z & 0x01) ? i : (zoneLen -1) -i;
      if (IS_REVERSE) led = (zoneLen -1) -led;
      setPixelColor(pos + led, color_from_palette(colorIndex, false, true, 255));
    }
  }

  return FRAMETIME;
}


/*
 * Dots waving around in a sine/pendulum motion.
 * Little pixel birds flying in a circle. By Aircoookie
 */
uint16_t WS2812FX::mode_chunchun(void)
{
  fill(SEGCOLOR(1));
  uint16_t counter = now*(6 + (SEGMENT.speed >> 4));
  uint16_t numBirds = SEGLEN >> 2;
  uint16_t span = SEGMENT.intensity << 8;

  for (uint16_t i = 0; i < numBirds; i++)
  {
    counter -= span/numBirds;
    int megumin = sin16(counter) + 0x8000;
    uint32_t bird = (megumin * SEGLEN) >> 16;
    uint32_t c = color_from_palette((i * 255)/ numBirds, false, true, 0);
    setPixelColor(bird, c);
  }
  return FRAMETIME;
}


typedef struct Spotlight {
  float speed;
  uint8_t colorIdx;
  int16_t position;
  unsigned long lastUpdateTime;
  uint8_t width;
  uint8_t type;
} spotlight;

#define SPOT_TYPE_SOLID       0
#define SPOT_TYPE_GRADIENT    1
#define SPOT_TYPE_2X_GRADIENT 2
#define SPOT_TYPE_2X_DOT      3
#define SPOT_TYPE_3X_DOT      4
#define SPOT_TYPE_4X_DOT      5
#define SPOT_TYPES_COUNT      6

/*
 * Spotlights moving back and forth that cast dancing shadows.
 * Shine this through tree branches/leaves or other close-up objects that cast
 * interesting shadows onto a ceiling or tarp.
 *
 * By Steve Pomeroy @xxv
 */
uint16_t WS2812FX::mode_dancing_shadows(void)
{
  uint8_t numSpotlights = map(SEGMENT.intensity, 0, 255, 2, 50);
  bool initialize = SEGENV.aux0 != numSpotlights;
  SEGENV.aux0 = numSpotlights;

  uint16_t dataSize = sizeof(spotlight) * numSpotlights;
  if (!SEGENV.allocateData(dataSize)) return mode_static(); //allocation failed
  Spotlight* spotlights = reinterpret_cast<Spotlight*>(SEGENV.data);

  fill(BLACK);

  unsigned long time = millis();
  bool respawn = false;

  for (uint8_t i = 0; i < numSpotlights; i++) {
    if (!initialize) {
      // advance the position of the spotlight
      int16_t delta = (float)(time - spotlights[i].lastUpdateTime) *
                  (spotlights[i].speed * ((1.0 + SEGMENT.speed)/100.0));

      if (abs(delta) >= 1) {
        spotlights[i].position += delta;
        spotlights[i].lastUpdateTime = time;
      }

      respawn = (spotlights[i].speed > 0.0 && spotlights[i].position > (SEGLEN + 2))
             || (spotlights[i].speed < 0.0 && spotlights[i].position < -(spotlights[i].width + 2));
    }

    if (initialize || respawn) {
      spotlights[i].colorIdx = random8();
      spotlights[i].width = random8(1, 10);

      spotlights[i].speed = 1.0/random8(4, 50);

      if (initialize) {
        spotlights[i].position = random16(SEGLEN);
        spotlights[i].speed *= random8(2) ? 1.0 : -1.0;
      } else {
        if (random8(2)) {
          spotlights[i].position = SEGLEN + spotlights[i].width;
          spotlights[i].speed *= -1.0;
        }else {
          spotlights[i].position = -spotlights[i].width;
        }
      }

      spotlights[i].lastUpdateTime = time;
      spotlights[i].type = random8(SPOT_TYPES_COUNT);
    }

    uint32_t color = color_from_palette(spotlights[i].colorIdx, false, false, 0);
    int start = spotlights[i].position;

    if (spotlights[i].width <= 1) {
      if (start >= 0 && start < SEGLEN) {
        blendPixelColor(start, color, 128);
      }
    } else {
      switch (spotlights[i].type) {
        case SPOT_TYPE_SOLID:
          for (uint8_t j = 0; j < spotlights[i].width; j++) {
            if ((start + j) >= 0 && (start + j) < SEGLEN) {
              blendPixelColor(start + j, color, 128);
            }
          }
        break;

        case SPOT_TYPE_GRADIENT:
          for (uint8_t j = 0; j < spotlights[i].width; j++) {
            if ((start + j) >= 0 && (start + j) < SEGLEN) {
              blendPixelColor(start + j, color,
                              cubicwave8(map(j, 0, spotlights[i].width - 1, 0, 255)));
            }
          }
        break;

        case SPOT_TYPE_2X_GRADIENT:
          for (uint8_t j = 0; j < spotlights[i].width; j++) {
            if ((start + j) >= 0 && (start + j) < SEGLEN) {
              blendPixelColor(start + j, color,
                              cubicwave8(2 * map(j, 0, spotlights[i].width - 1, 0, 255)));
            }
          }
        break;

        case SPOT_TYPE_2X_DOT:
          for (uint8_t j = 0; j < spotlights[i].width; j += 2) {
            if ((start + j) >= 0 && (start + j) < SEGLEN) {
              blendPixelColor(start + j, color, 128);
            }
          }
        break;

        case SPOT_TYPE_3X_DOT:
          for (uint8_t j = 0; j < spotlights[i].width; j += 3) {
            if ((start + j) >= 0 && (start + j) < SEGLEN) {
              blendPixelColor(start + j, color, 128);
            }
          }
        break;

        case SPOT_TYPE_4X_DOT:
          for (uint8_t j = 0; j < spotlights[i].width; j += 4) {
            if ((start + j) >= 0 && (start + j) < SEGLEN) {
              blendPixelColor(start + j, color, 128);
            }
          }
        break;
      }
    }
  }

  return FRAMETIME;
}

/*
  Imitates a washing machine, rotating same waves forward, then pause, then backward.
  By Stefan Seegel
*/
uint16_t WS2812FX::mode_washing_machine(void) {
  float speed = tristate_square8(now >> 7, 90, 15);
  float quot  = 32.0f - ((float)SEGMENT.speed / 16.0f);
  speed /= quot;

  SEGENV.step += (speed * 128.0f);
  
  for (int i=0; i<SEGLEN; i++) {
    uint8_t col = sin8(((SEGMENT.intensity / 25 + 1) * 255 * i / SEGLEN) + (SEGENV.step >> 7));
    setPixelColor(i, color_from_palette(col, false, PALETTE_SOLID_WRAP, 3));
  }

  return FRAMETIME;
}

/*
  Blends random colors across palette
  Modified, originally by Mark Kriegsman https://gist.github.com/kriegsman/1f7ccbbfa492a73c015e
*/
uint16_t WS2812FX::mode_blends(void) {
  uint16_t dataSize = sizeof(uint32_t) * SEGLEN;
  if (!SEGENV.allocateData(dataSize)) return mode_static(); //allocation failed
  uint32_t* pixels = reinterpret_cast<uint32_t*>(SEGENV.data);
  uint8_t blendSpeed = map(SEGMENT.intensity, 0, UINT8_MAX, 10, 128);
    uint8_t shift = (now * ((SEGMENT.speed >> 3) +1)) >> 8;

  for (int i = 0; i < SEGLEN; i++) {
    pixels[i] = color_blend(pixels[i], color_from_palette(shift + quadwave8((i + 1) * 16), false, PALETTE_SOLID_WRAP, 255), blendSpeed);
    setPixelColor(i, pixels[i]);
    shift += 3;
  }

  return FRAMETIME;
}

typedef struct TvSim {
  uint32_t totalTime = 0;
  uint32_t fadeTime  = 0;
  uint32_t startTime = 0;
  uint32_t elapsed   = 0;
  uint32_t pixelNum  = 0;
  uint16_t pr = 0; // Prev R, G, B
  uint16_t pg = 0;
  uint16_t pb = 0;
} tvSim;

<<<<<<< HEAD
#define  numTVPixels (sizeof(tv_colors) / sizeof(tv_colors[0]))
=======
#define  numTVPixels (sizeof(tv_colors) / 2)  // 2 bytes per Pixel (5/6/5)
>>>>>>> e16bab8d

/*
  TV Simulator
  Modified and adapted to WLED by Def3nder, based on "Fake TV Light for Engineers" by Phillip Burgess https://learn.adafruit.com/fake-tv-light-for-engineers/arduino-sketch
*/
uint16_t WS2812FX::mode_tv_simulator(void) {
<<<<<<< HEAD
  uint16_t nr, ng, nb, r, g, b, i;
  uint8_t  hi, lo, r8, g8, b8, frac;
=======
  #ifdef WLED_DISABLE_FX_HIGH_FLASH_USE
  return mode_static();
  #else
  uint16_t nr, ng, nb, r, g, b, i;
  uint8_t  hi, lo, r8, g8, b8;
>>>>>>> e16bab8d

  if (!SEGENV.allocateData(sizeof(tvSim))) return mode_static(); //allocation failed
  TvSim* tvSimulator = reinterpret_cast<TvSim*>(SEGENV.data);

  // initialize start of the TV-Colors
  if (SEGENV.call == 0) { 
<<<<<<< HEAD
    tvSimulator->pixelNum = random(numTVPixels); // Begin at random point
=======
    tvSimulator->pixelNum = ((uint8_t)random(18)) * numTVPixels / 18; // Begin at random movie (18 in total)
>>>>>>> e16bab8d
  }

  // Read next 16-bit (5/6/5) color
  hi = pgm_read_byte(&tv_colors[tvSimulator->pixelNum * 2    ]);
  lo = pgm_read_byte(&tv_colors[tvSimulator->pixelNum * 2 + 1]);

  // Expand to 24-bit (8/8/8)
  r8 = (hi & 0xF8) | (hi >> 5);
<<<<<<< HEAD
  g8 = (hi << 5) | ((lo & 0xE0) >> 3) | ((hi & 0x06) >> 1);
  b8 = (lo << 3) | ((lo & 0x1F) >> 2);
=======
  g8 = ((hi << 5) & 0xff) | ((lo & 0xE0) >> 3) | ((hi & 0x06) >> 1);
  b8 = ((lo << 3) & 0xff) | ((lo & 0x1F) >> 2);
>>>>>>> e16bab8d

  // Apply gamma correction, further expand to 16/16/16
  nr = (uint8_t)gamma8(r8) * 257; // New R/G/B
  ng = (uint8_t)gamma8(g8) * 257;
  nb = (uint8_t)gamma8(b8) * 257;

  if (SEGENV.aux0 == 0) {  // initialize next iteration 
    SEGENV.aux0 = 1;
    
    // increase color-index for next loop
    tvSimulator->pixelNum++;
    if (tvSimulator->pixelNum >= numTVPixels) tvSimulator->pixelNum = 0;

    // randomize total duration and fade duration for the actual color
    tvSimulator->totalTime = random(250, 2500);                   // Semi-random pixel-to-pixel time
<<<<<<< HEAD
    tvSimulator->fadeTime  = random(250, tvSimulator->totalTime); // Pixel-to-pixel transition time
=======
    tvSimulator->fadeTime  = random(0, tvSimulator->totalTime);   // Pixel-to-pixel transition time
>>>>>>> e16bab8d
    if (random(10) < 3) tvSimulator->fadeTime = 0;                // Force scene cut 30% of time

    tvSimulator->startTime = millis();
  } // end of initialization

  // how much time is elapsed ?
  tvSimulator->elapsed = millis() - tvSimulator->startTime;

  // fade from prev volor to next color
  if (tvSimulator->elapsed < tvSimulator->fadeTime) {
    r = map(tvSimulator->elapsed, 0, tvSimulator->fadeTime, tvSimulator->pr, nr); 
    g = map(tvSimulator->elapsed, 0, tvSimulator->fadeTime, tvSimulator->pg, ng);
    b = map(tvSimulator->elapsed, 0, tvSimulator->fadeTime, tvSimulator->pb, nb);
  } else { // Avoid divide-by-zero in map()
    r = nr;
    g = ng;
    b = nb;
  }

  // set strip color
  for (i = 0; i < SEGLEN; i++) {
    setPixelColor(i, r >> 8, g >> 8, b >> 8);  // Quantize to 8-bit
  }

  // if total duration has passed, remember last color and restart the loop
  if ( tvSimulator->elapsed >= tvSimulator->totalTime) {
    tvSimulator->pr = nr; // Prev RGB = new RGB
    tvSimulator->pg = ng;
    tvSimulator->pb = nb;
    SEGENV.aux0 = 0;
  }
  
  return FRAMETIME;
<<<<<<< HEAD
=======
  #endif
>>>>>>> e16bab8d
}<|MERGE_RESOLUTION|>--- conflicted
+++ resolved
@@ -3774,6 +3774,7 @@
   return FRAMETIME;
 }
 
+#ifndef WLED_DISABLE_FX_HIGH_FLASH_USE
 typedef struct TvSim {
   uint32_t totalTime = 0;
   uint32_t fadeTime  = 0;
@@ -3785,38 +3786,26 @@
   uint16_t pb = 0;
 } tvSim;
 
-<<<<<<< HEAD
-#define  numTVPixels (sizeof(tv_colors) / sizeof(tv_colors[0]))
-=======
 #define  numTVPixels (sizeof(tv_colors) / 2)  // 2 bytes per Pixel (5/6/5)
->>>>>>> e16bab8d
+#endif
 
 /*
   TV Simulator
   Modified and adapted to WLED by Def3nder, based on "Fake TV Light for Engineers" by Phillip Burgess https://learn.adafruit.com/fake-tv-light-for-engineers/arduino-sketch
 */
 uint16_t WS2812FX::mode_tv_simulator(void) {
-<<<<<<< HEAD
-  uint16_t nr, ng, nb, r, g, b, i;
-  uint8_t  hi, lo, r8, g8, b8, frac;
-=======
   #ifdef WLED_DISABLE_FX_HIGH_FLASH_USE
   return mode_static();
   #else
   uint16_t nr, ng, nb, r, g, b, i;
   uint8_t  hi, lo, r8, g8, b8;
->>>>>>> e16bab8d
 
   if (!SEGENV.allocateData(sizeof(tvSim))) return mode_static(); //allocation failed
   TvSim* tvSimulator = reinterpret_cast<TvSim*>(SEGENV.data);
 
   // initialize start of the TV-Colors
   if (SEGENV.call == 0) { 
-<<<<<<< HEAD
-    tvSimulator->pixelNum = random(numTVPixels); // Begin at random point
-=======
     tvSimulator->pixelNum = ((uint8_t)random(18)) * numTVPixels / 18; // Begin at random movie (18 in total)
->>>>>>> e16bab8d
   }
 
   // Read next 16-bit (5/6/5) color
@@ -3825,13 +3814,8 @@
 
   // Expand to 24-bit (8/8/8)
   r8 = (hi & 0xF8) | (hi >> 5);
-<<<<<<< HEAD
-  g8 = (hi << 5) | ((lo & 0xE0) >> 3) | ((hi & 0x06) >> 1);
-  b8 = (lo << 3) | ((lo & 0x1F) >> 2);
-=======
   g8 = ((hi << 5) & 0xff) | ((lo & 0xE0) >> 3) | ((hi & 0x06) >> 1);
   b8 = ((lo << 3) & 0xff) | ((lo & 0x1F) >> 2);
->>>>>>> e16bab8d
 
   // Apply gamma correction, further expand to 16/16/16
   nr = (uint8_t)gamma8(r8) * 257; // New R/G/B
@@ -3847,11 +3831,7 @@
 
     // randomize total duration and fade duration for the actual color
     tvSimulator->totalTime = random(250, 2500);                   // Semi-random pixel-to-pixel time
-<<<<<<< HEAD
-    tvSimulator->fadeTime  = random(250, tvSimulator->totalTime); // Pixel-to-pixel transition time
-=======
     tvSimulator->fadeTime  = random(0, tvSimulator->totalTime);   // Pixel-to-pixel transition time
->>>>>>> e16bab8d
     if (random(10) < 3) tvSimulator->fadeTime = 0;                // Force scene cut 30% of time
 
     tvSimulator->startTime = millis();
@@ -3885,8 +3865,5 @@
   }
   
   return FRAMETIME;
-<<<<<<< HEAD
-=======
   #endif
->>>>>>> e16bab8d
 }