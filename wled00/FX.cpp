--- conflicted
+++ resolved
@@ -5098,10 +5098,7 @@
 
   if (SEGENV.call == 0) { SEGMENT.setUpLeds(); SEGMENT.fill(BLACK);}  // WLEDMM fadeToBlackBy() needs previous setUpLeds()
   SEGMENT.fadeToBlackBy(SEGMENT.intensity);
-<<<<<<< HEAD
-=======
   
->>>>>>> 80df7ac7
   uint_fast16_t phase = (strip.now * (1 + SEGENV.custom3)) /32;  // allow user to control rotation speed
 
   if (SEGENV.check3) { // WLEDMM: this is the original "float" code featuring anti-aliasing
