/*
  WS2812FX.cpp contains all effect methods
  Harm Aldick - 2016
  www.aldick.org
  LICENSE
  The MIT License (MIT)
  Copyright (c) 2016  Harm Aldick
  Permission is hereby granted, free of charge, to any person obtaining a copy
  of this software and associated documentation files (the "Software"), to deal
  in the Software without restriction, including without limitation the rights
  to use, copy, modify, merge, publish, distribute, sublicense, and/or sell
  copies of the Software, and to permit persons to whom the Software is
  furnished to do so, subject to the following conditions:
  The above copyright notice and this permission notice shall be included in
  all copies or substantial portions of the Software.
  THE SOFTWARE IS PROVIDED "AS IS", WITHOUT WARRANTY OF ANY KIND, EXPRESS OR
  IMPLIED, INCLUDING BUT NOT LIMITED TO THE WARRANTIES OF MERCHANTABILITY,
  FITNESS FOR A PARTICULAR PURPOSE AND NONINFRINGEMENT. IN NO EVENT SHALL THE
  AUTHORS OR COPYRIGHT HOLDERS BE LIABLE FOR ANY CLAIM, DAMAGES OR OTHER
  LIABILITY, WHETHER IN AN ACTION OF CONTRACT, TORT OR OTHERWISE, ARISING FROM,
  OUT OF OR IN CONNECTION WITH THE SOFTWARE OR THE USE OR OTHER DEALINGS IN
  THE SOFTWARE.

  Modified heavily for WLED
*/

#include "FX.h"
#include "wled.h"
#include "fcn_declare.h"

#define IBN 5100
#define PALETTE_SOLID_WRAP (strip.paletteBlend == 1 || strip.paletteBlend == 3)

// effect utility functions
uint8_t sin_gap(uint16_t in) {
  if (in & 0x100) return 0;
  return sin8(in + 192); // correct phase shift of sine so that it starts and stops at 0
}

uint16_t triwave16(uint16_t in) {
  if (in < 0x8000) return in *2;
  return 0xFFFF - (in - 0x8000)*2;
}

/*
 * Generates a tristate square wave w/ attac & decay 
 * @param x input value 0-255
 * @param pulsewidth 0-127 
 * @param attdec attac & decay, max. pulsewidth / 2
 * @returns signed waveform value
 */
int8_t tristate_square8(uint8_t x, uint8_t pulsewidth, uint8_t attdec) {
  int8_t a = 127;
  if (x > 127) {
    a = -127;
    x -= 127;
  }

  if (x < attdec) { //inc to max
    return (int16_t) x * a / attdec;
  }
  else if (x < pulsewidth - attdec) { //max
    return a;
  }  
  else if (x < pulsewidth) { //dec to 0
    return (int16_t) (pulsewidth - x) * a / attdec;
  }
  return 0;
}

// effect functions

/*
 * No blinking. Just plain old static light.
 */
uint16_t mode_static(void) {
  SEGMENT.fill(SEGCOLOR(0));
  return /*(SEGMENT.getOption(SEG_OPTION_TRANSITIONAL)) ? FRAMETIME :*/ 350; //update faster if in transition
}
static const char *_data_FX_MODE_STATIC PROGMEM = "Solid";


/*
 * Blink/strobe function
 * Alternate between color1 and color2
 * if(strobe == true) then create a strobe effect
 */
uint16_t blink(uint32_t color1, uint32_t color2, bool strobe, bool do_palette) {
  uint32_t cycleTime = (255 - SEGMENT.speed)*20;
  uint32_t onTime = FRAMETIME;
  if (!strobe) onTime += ((cycleTime * SEGMENT.intensity) >> 8);
  cycleTime += FRAMETIME*2;
  uint32_t it = strip.now / cycleTime;
  uint32_t rem = strip.now % cycleTime;
  
  bool on = false;
  if (it != SEGENV.step //new iteration, force on state for one frame, even if set time is too brief
      || rem <= onTime) { 
    on = true;
  }
  
  SEGENV.step = it; //save previous iteration

  uint32_t color = on ? color1 : color2;
  if (color == color1 && do_palette)
  {
    for(uint16_t i = 0; i < SEGLEN; i++) {
      SEGMENT.setPixelColor(i, SEGMENT.color_from_palette(i, true, PALETTE_SOLID_WRAP, 0));
    }
  } else SEGMENT.fill(color);

  return FRAMETIME;
}


/*
 * Normal blinking. 50% on/off time.
 */
uint16_t mode_blink(void) {
  return blink(SEGCOLOR(0), SEGCOLOR(1), false, true);
}
static const char *_data_FX_MODE_BLINK PROGMEM = "Blink@!,;!,!,;!";


/*
 * Classic Blink effect. Cycling through the rainbow.
 */
uint16_t mode_blink_rainbow(void) {
  return blink(SEGMENT.color_wheel(SEGENV.call & 0xFF), SEGCOLOR(1), false, false);
}
static const char *_data_FX_MODE_BLINK_RAINBOW PROGMEM = "Blink Rainbow@Frequency,Blink duration;!,!,;!";


/*
 * Classic Strobe effect.
 */
uint16_t mode_strobe(void) {
  return blink(SEGCOLOR(0), SEGCOLOR(1), true, true);
}
static const char *_data_FX_MODE_STROBE PROGMEM = "Strobe@!,;!,!,;!";


/*
 * Classic Strobe effect. Cycling through the rainbow.
 */
uint16_t mode_strobe_rainbow(void) {
  return blink(SEGMENT.color_wheel(SEGENV.call & 0xFF), SEGCOLOR(1), true, false);
}
static const char *_data_FX_MODE_STROBE_RAINBOW PROGMEM = "Strobe Rainbow@!,;,!,;!";


/*
 * Color wipe function
 * LEDs are turned on (color1) in sequence, then turned off (color2) in sequence.
 * if (bool rev == true) then LEDs are turned off in reverse order
 */
uint16_t color_wipe(bool rev, bool useRandomColors) {
  uint32_t cycleTime = 750 + (255 - SEGMENT.speed)*150;
  uint32_t perc = strip.now % cycleTime;
  uint16_t prog = (perc * 65535) / cycleTime;
  bool back = (prog > 32767);
  if (back) {
    prog -= 32767;
    if (SEGENV.step == 0) SEGENV.step = 1;
  } else {
    if (SEGENV.step == 2) SEGENV.step = 3; //trigger color change
  }

  if (useRandomColors) {
    if (SEGENV.call == 0) {
      SEGENV.aux0 = random8();
      SEGENV.step = 3;
    }
    if (SEGENV.step == 1) { //if flag set, change to new random color
      SEGENV.aux1 = SEGMENT.get_random_wheel_index(SEGENV.aux0);
      SEGENV.step = 2;
    }
    if (SEGENV.step == 3) {
      SEGENV.aux0 = SEGMENT.get_random_wheel_index(SEGENV.aux1);
      SEGENV.step = 0;
    }
  }

  uint16_t ledIndex = (prog * SEGLEN) >> 15;
  uint16_t rem = 0;
  rem = (prog * SEGLEN) * 2; //mod 0xFFFF
  rem /= (SEGMENT.intensity +1);
  if (rem > 255) rem = 255;

  uint32_t col1 = useRandomColors? SEGMENT.color_wheel(SEGENV.aux1) : SEGCOLOR(1);
  for(int i = 0; i < SEGLEN; i++)
  {
    uint16_t index = (rev && back)? SEGLEN -1 -i : i;
    uint32_t col0 = useRandomColors? SEGMENT.color_wheel(SEGENV.aux0) : SEGMENT.color_from_palette(index, true, PALETTE_SOLID_WRAP, 0);
    
    if (i < ledIndex) 
    {
      SEGMENT.setPixelColor(index, back? col1 : col0);
    } else
    {
      SEGMENT.setPixelColor(index, back? col0 : col1);
      if (i == ledIndex) SEGMENT.setPixelColor(index, color_blend(back? col0 : col1, back? col1 : col0, rem));
    }
  } 
  return FRAMETIME;
}


/*
 * Lights all LEDs one after another.
 */
uint16_t mode_color_wipe(void) {
  return color_wipe(false, false);
}
static const char *_data_FX_MODE_COLOR_WIPE PROGMEM = "Wipe@!,!;!,!,;!";


/*
 * Lights all LEDs one after another. Turns off opposite
 */
uint16_t mode_color_sweep(void) {
  return color_wipe(true, false);
}
static const char *_data_FX_MODE_COLOR_SWEEP PROGMEM = "Sweep@!,!;!,!,;!";


/*
 * Turns all LEDs after each other to a random color.
 * Then starts over with another color.
 */
uint16_t mode_color_wipe_random(void) {
  return color_wipe(false, true);
}
static const char *_data_FX_MODE_COLOR_WIPE_RANDOM PROGMEM = "Wipe Random@!,;1,2,3;!";


/*
 * Random color introduced alternating from start and end of strip.
 */
uint16_t mode_color_sweep_random(void) {
  return color_wipe(true, true);
}
static const char *_data_FX_MODE_COLOR_SWEEP_RANDOM PROGMEM = "Sweep Random";


/*
 * Lights all LEDs in one random color up. Then switches them
 * to the next random color.
 */
uint16_t mode_random_color(void) {
  uint32_t cycleTime = 200 + (255 - SEGMENT.speed)*50;
  uint32_t it = strip.now / cycleTime;
  uint32_t rem = strip.now % cycleTime;
  uint16_t fadedur = (cycleTime * SEGMENT.intensity) >> 8;

  uint32_t fade = 255;
  if (fadedur) {
    fade = (rem * 255) / fadedur;
    if (fade > 255) fade = 255;
  }

  if (SEGENV.call == 0) {
    SEGENV.aux0 = random8();
    SEGENV.step = 2;
  }
  if (it != SEGENV.step) //new color
  {
    SEGENV.aux1 = SEGENV.aux0;
    SEGENV.aux0 = SEGMENT.get_random_wheel_index(SEGENV.aux0); //aux0 will store our random color wheel index
    SEGENV.step = it;
  }

  SEGMENT.fill(color_blend(SEGMENT.color_wheel(SEGENV.aux1), SEGMENT.color_wheel(SEGENV.aux0), fade));
  return FRAMETIME;
}
static const char *_data_FX_MODE_RANDOM_COLOR PROGMEM = "Random Colors@!,Fade time;1,2,3;!";


/*
 * Lights every LED in a random color. Changes all LED at the same time
 * to new random colors.
 */
uint16_t dynamic(boolean smooth=false) {
  if (!SEGENV.allocateData(SEGLEN)) return mode_static(); //allocation failed
  
  if(SEGENV.call == 0) {
    for(int i = 0; i < SEGLEN; i++) SEGENV.data[i] = random8();
  }

  uint32_t cycleTime = 50 + (255 - SEGMENT.speed)*15;
  uint32_t it = strip.now / cycleTime;
  if (it != SEGENV.step && SEGMENT.speed != 0) //new color
  {
    for(int i = 0; i < SEGLEN; i++) {
      if (random8() <= SEGMENT.intensity) SEGENV.data[i] = random8();
    }
    SEGENV.step = it;
  }
  
  if (smooth) {
    for(int i = 0; i < SEGLEN; i++) {
      SEGMENT.blendPixelColor(i, SEGMENT.color_wheel(SEGENV.data[i]),16); // TODO
    }
  } else {
    for(int i = 0; i < SEGLEN; i++) {
      SEGMENT.setPixelColor(i, SEGMENT.color_wheel(SEGENV.data[i]));
    }
  } 
  return FRAMETIME;
}


/*
 * Original effect "Dynamic"
 */
uint16_t mode_dynamic(void) {
  return dynamic(false);
}
static const char *_data_FX_MODE_DYNAMIC PROGMEM = "Dynamic@!,!;1,2,3;!";


/*
 * effect "Dynamic" with smoth color-fading
 */
uint16_t mode_dynamic_smooth(void) {
  return dynamic(true);
 }
static const char *_data_FX_MODE_DYNAMIC_SMOOTH PROGMEM = "Dynamic Smooth";


/*
 * Does the "standby-breathing" of well known i-Devices.
 */
uint16_t mode_breath(void) {
  uint16_t var = 0;
  uint16_t counter = (strip.now * ((SEGMENT.speed >> 3) +10));
  counter = (counter >> 2) + (counter >> 4); //0-16384 + 0-2048
  if (counter < 16384) {
    if (counter > 8192) counter = 8192 - (counter - 8192);
    var = sin16(counter) / 103; //close to parabolic in range 0-8192, max val. 23170
  }
  
  uint8_t lum = 30 + var;
  for(uint16_t i = 0; i < SEGLEN; i++) {
    SEGMENT.setPixelColor(i, color_blend(SEGCOLOR(1), SEGMENT.color_from_palette(i, true, PALETTE_SOLID_WRAP, 0), lum));
  }

  return FRAMETIME;
}
static const char *_data_FX_MODE_BREATH PROGMEM = "Breathe@!,;!,!;!";


/*
 * Fades the LEDs between two colors
 */
uint16_t mode_fade(void) {
  uint16_t counter = (strip.now * ((SEGMENT.speed >> 3) +10));
  uint8_t lum = triwave16(counter) >> 8;

  for(uint16_t i = 0; i < SEGLEN; i++) {
    SEGMENT.setPixelColor(i, color_blend(SEGCOLOR(1), SEGMENT.color_from_palette(i, true, PALETTE_SOLID_WRAP, 0), lum));
  }

  return FRAMETIME;
}
static const char *_data_FX_MODE_FADE PROGMEM = "Fade@!,;!,!,;!";


/*
 * Scan mode parent function
 */
uint16_t scan(bool dual)
{
  uint32_t cycleTime = 750 + (255 - SEGMENT.speed)*150;
  uint32_t perc = strip.now % cycleTime;
  uint16_t prog = (perc * 65535) / cycleTime;
  uint16_t size = 1 + ((SEGMENT.intensity * SEGLEN) >> 9);
  uint16_t ledIndex = (prog * ((SEGLEN *2) - size *2)) >> 16;

  SEGMENT.fill(SEGCOLOR(1));

  int led_offset = ledIndex - (SEGLEN - size);
  led_offset = abs(led_offset);

  if (dual) {
    for(int j = led_offset; j < led_offset + size; j++) {
      uint16_t i2 = SEGLEN -1 -j;
      SEGMENT.setPixelColor(i2, SEGMENT.color_from_palette(i2, true, PALETTE_SOLID_WRAP, (SEGCOLOR(2))? 2:0));
    }
  }

  for(int j = led_offset; j < led_offset + size; j++) {
    SEGMENT.setPixelColor(j, SEGMENT.color_from_palette(j, true, PALETTE_SOLID_WRAP, 0));
  }

  return FRAMETIME;
}


/*
 * Runs a single pixel back and forth.
 */
uint16_t mode_scan(void) {
  return scan(false);
}
static const char *_data_FX_MODE_SCAN PROGMEM = "Scan@!,# of dots;!,!,;!";


/*
 * Runs two pixel back and forth in opposite directions.
 */
uint16_t mode_dual_scan(void) {
  return scan(true);
}
static const char *_data_FX_MODE_DUAL_SCAN PROGMEM = "Scan Dual@!,# of dots;!,!,;!";


/*
 * Cycles all LEDs at once through a rainbow.
 */
uint16_t mode_rainbow(void) {
  uint16_t counter = (strip.now * ((SEGMENT.speed >> 2) +2)) & 0xFFFF;
  counter = counter >> 8;

  if (SEGMENT.intensity < 128){
    SEGMENT.fill(color_blend(SEGMENT.color_wheel(counter),WHITE,128-SEGMENT.intensity));
  } else {
    SEGMENT.fill(SEGMENT.color_wheel(counter));
  }

  return FRAMETIME;
}
static const char *_data_FX_MODE_RAINBOW PROGMEM = "Colorloop@!,Saturation;1,2,3;!";


/*
 * Cycles a rainbow over the entire string of LEDs.
 */
uint16_t mode_rainbow_cycle(void) {
  uint16_t counter = (strip.now * ((SEGMENT.speed >> 2) +2)) & 0xFFFF;
  counter = counter >> 8;
  
  for(uint16_t i = 0; i < SEGLEN; i++) {
    //intensity/29 = 0 (1/16) 1 (1/8) 2 (1/4) 3 (1/2) 4 (1) 5 (2) 6 (4) 7 (8) 8 (16)
    uint8_t index = (i * (16 << (SEGMENT.intensity /29)) / SEGLEN) + counter;
    SEGMENT.setPixelColor(i, SEGMENT.color_wheel(index));
  }

  return FRAMETIME;
}
static const char *_data_FX_MODE_RAINBOW_CYCLE PROGMEM = "Rainbow@!,Size;1,2,3;!";


/*
 * Alternating pixels running function.
 */
uint16_t running(uint32_t color1, uint32_t color2, bool theatre = false) {
  uint8_t width = (theatre ? 3 : 1) + (SEGMENT.intensity >> 4);  // window
  uint32_t cycleTime = 50 + (255 - SEGMENT.speed);
  uint32_t it = strip.now / cycleTime;
  bool usePalette = color1 == SEGCOLOR(0);
  
  for(uint16_t i = 0; i < SEGLEN; i++) {
    uint32_t col = color2;
    if (usePalette) color1 = SEGMENT.color_from_palette(i, true, PALETTE_SOLID_WRAP, 0);
    if (theatre) {
      if ((i % width) == SEGENV.aux0) col = color1;
    } else {
      int8_t pos = (i % (width<<1));
      if ((pos < SEGENV.aux0-width) || ((pos >= SEGENV.aux0) && (pos < SEGENV.aux0+width))) col = color1;
    }
    SEGMENT.setPixelColor(i,col);
  }

  if (it != SEGENV.step) {
    SEGENV.aux0 = (SEGENV.aux0 +1) % (theatre ? width : (width<<1));
    SEGENV.step = it;
  }
  return FRAMETIME;
}


/*
 * Theatre-style crawling lights.
 * Inspired by the Adafruit examples.
 */
uint16_t mode_theater_chase(void) {
  return running(SEGCOLOR(0), SEGCOLOR(1), true);
}
static const char *_data_FX_MODE_THEATER_CHASE PROGMEM = "Theater@!,Gap size;!,!,;!";


/*
 * Theatre-style crawling lights with rainbow effect.
 * Inspired by the Adafruit examples.
 */
uint16_t mode_theater_chase_rainbow(void) {
  return running(SEGMENT.color_wheel(SEGENV.step), SEGCOLOR(1), true);
}
static const char *_data_FX_MODE_THEATER_CHASE_RAINBOW PROGMEM = "Theater Rainbow@!,Gap size;1,2,3;!";


/*
 * Running lights effect with smooth sine transition base.
 */
uint16_t running_base(bool saw, bool dual=false) {
  uint8_t x_scale = SEGMENT.intensity >> 2;
  uint32_t counter = (strip.now * SEGMENT.speed) >> 9;

  for(uint16_t i = 0; i < SEGLEN; i++) {
    uint16_t a = i*x_scale - counter;
    if (saw) {
      a &= 0xFF;
      if (a < 16)
      {
        a = 192 + a*8;
      } else {
        a = map(a,16,255,64,192);
      }
      a = 255 - a;
    }
    uint8_t s = dual ? sin_gap(a) : sin8(a);
    uint32_t ca = color_blend(SEGCOLOR(1), SEGMENT.color_from_palette(i, true, PALETTE_SOLID_WRAP, 0), s);
    if (dual) {
      uint16_t b = (SEGLEN-1-i)*x_scale - counter;
      uint8_t t = sin_gap(b);
      uint32_t cb = color_blend(SEGCOLOR(1), SEGMENT.color_from_palette(i, true, PALETTE_SOLID_WRAP, 2), t);
      ca = color_blend(ca, cb, 127);
    }
    SEGMENT.setPixelColor(i, ca);
  }
  return FRAMETIME;
}


/*
 * Running lights in opposite directions.
 * Idea: Make the gap width controllable with a third slider in the future
 */
uint16_t mode_running_dual(void) {
  return running_base(false, true);
}
static const char *_data_FX_MODE_RUNNING_DUAL PROGMEM = "Running Dual";


/*
 * Running lights effect with smooth sine transition.
 */
uint16_t mode_running_lights(void) {
  return running_base(false);
}
static const char *_data_FX_MODE_RUNNING_LIGHTS PROGMEM = "Running@!,Wave width;!,!,;!";


/*
 * Running lights effect with sawtooth transition.
 */
uint16_t mode_saw(void) {
  return running_base(true);
}
static const char *_data_FX_MODE_SAW PROGMEM = "Saw@!,Width;!,!,;!";


/*
 * Blink several LEDs in random colors on, reset, repeat.
 * Inspired by www.tweaking4all.com/hardware/arduino/adruino-led-strip-effects/
 */
uint16_t mode_twinkle(void) {
  const uint16_t cols = strip.isMatrix ? SEGMENT.virtualWidth() : SEGMENT.virtualLength();
  const uint16_t rows = SEGMENT.virtualHeight();

  SEGMENT.fill(SEGCOLOR(1));

  uint32_t cycleTime = 20 + (255 - SEGMENT.speed)*5;
  uint32_t it = strip.now / cycleTime;
  if (it != SEGENV.step)
  {
    uint16_t maxOn = map(SEGMENT.intensity, 0, 255, 1, cols*rows-1); // make sure at least one LED is on
    if (SEGENV.aux0 >= maxOn)
    {
      SEGENV.aux0 = 0;
      SEGENV.aux1 = random16(); //new seed for our PRNG
    }
    SEGENV.aux0++;
    SEGENV.step = it;
  }
  
  uint16_t PRNG16 = SEGENV.aux1;

  for(int i = 0; i < SEGENV.aux0; i++)
  {
    PRNG16 = (uint16_t)(PRNG16 * 2053) + 13849; // next 'random' number
    uint32_t p = ((uint32_t)cols*rows * (uint32_t)PRNG16) >> 16;
    uint16_t j = p % cols;
    uint16_t k = p / cols;
    uint32_t col = SEGMENT.color_from_palette(map(p, 0, cols*rows, 0, 255), false, PALETTE_SOLID_WRAP, 0);
    if (strip.isMatrix) SEGMENT.setPixelColorXY(j, k, col);
    else                SEGMENT.setPixelColor(j, col);
  }

  return FRAMETIME;
}
static const char *_data_FX_MODE_TWINKLE PROGMEM = "Twinkle@!,;!,!,;!;mp12=0"; //pixels


/*
 * Dissolve function
 */
uint16_t dissolve(uint32_t color) {
  bool wa = (SEGCOLOR(1) != 0 && strip.getBrightness() < 255); //workaround, can't compare getPixel to color if not full brightness
  
  for(int j = 0; j <= SEGLEN / 15; j++)
  {
    if (random8() <= SEGMENT.intensity) {
      for (size_t times = 0; times < 10; times++) //attempt to spawn a new pixel 5 times
      {
        uint16_t i = random16(SEGLEN);
        if (SEGENV.aux0) { //dissolve to primary/palette
          if (SEGMENT.getPixelColor(i) == SEGCOLOR(1) || wa) { // TODO
            if (color == SEGCOLOR(0))
            {
              SEGMENT.setPixelColor(i, SEGMENT.color_from_palette(i, true, PALETTE_SOLID_WRAP, 0));
            } else { SEGMENT.setPixelColor(i, color); }     
            break; //only spawn 1 new pixel per frame per 50 LEDs
          }
        } else { //dissolve to secondary
          if (SEGMENT.getPixelColor(i) != SEGCOLOR(1)) { SEGMENT.setPixelColor(i, SEGCOLOR(1)); break; } // TODO
        }
      }
    }
  }

  if (SEGENV.call > (255 - SEGMENT.speed) + 15U) 
  {
    SEGENV.aux0 = !SEGENV.aux0;
    SEGENV.call = 0;
  }
  
  return FRAMETIME;
}


/*
 * Blink several LEDs on and then off
 */
uint16_t mode_dissolve(void) {
  return dissolve(SEGCOLOR(0));
}
static const char *_data_FX_MODE_DISSOLVE PROGMEM = "Dissolve@Repeat speed,Dissolve speed;!,!,;!";


/*
 * Blink several LEDs on and then off in random colors
 */
uint16_t mode_dissolve_random(void) {
  return dissolve(SEGMENT.color_wheel(random8()));
}
static const char *_data_FX_MODE_DISSOLVE_RANDOM PROGMEM = "Dissolve Rnd@Repeat speed,Dissolve speed;,!,;!";


/*
 * Blinks one LED at a time.
 * Inspired by www.tweaking4all.com/hardware/arduino/adruino-led-strip-effects/
 */
uint16_t mode_sparkle(void) {
  for(uint16_t i = 0; i < SEGLEN; i++) {
    SEGMENT.setPixelColor(i, SEGMENT.color_from_palette(i, true, PALETTE_SOLID_WRAP, 1));
  }
  uint32_t cycleTime = 10 + (255 - SEGMENT.speed)*2;
  uint32_t it = strip.now / cycleTime;
  if (it != SEGENV.step)
  {
    SEGENV.aux0 = random16(SEGLEN); // aux0 stores the random led index
    SEGENV.aux1 = random16(0,SEGMENT.virtualHeight()-1);
    SEGENV.step = it;
  }
  
  if (strip.isMatrix) SEGMENT.setPixelColorXY(SEGENV.aux0, SEGENV.aux1, SEGCOLOR(0));
  else                SEGMENT.setPixelColor(SEGENV.aux0, SEGCOLOR(0));
  return FRAMETIME;
}
static const char *_data_FX_MODE_SPARKLE PROGMEM = "Sparkle@!,;!,!,;!";


/*
 * Lights all LEDs in the color. Flashes single col 1 pixels randomly. (List name: Sparkle Dark)
 * Inspired by www.tweaking4all.com/hardware/arduino/adruino-led-strip-effects/
 */
uint16_t mode_flash_sparkle(void) {
  for(uint16_t i = 0; i < SEGLEN; i++) {
    SEGMENT.setPixelColor(i, SEGMENT.color_from_palette(i, true, PALETTE_SOLID_WRAP, 0));
  }

  if (strip.now - SEGENV.aux0 > SEGENV.step) {
    if(random8((255-SEGMENT.intensity) >> 4) == 0) {
      if (strip.isMatrix) SEGMENT.setPixelColorXY(random16(SEGLEN), random16(0,SEGMENT.virtualHeight()-1), SEGCOLOR(1));
      else                SEGMENT.setPixelColor(random16(SEGLEN), SEGCOLOR(1)); //flash
    }
    SEGENV.step = strip.now;
    SEGENV.aux0 = 255-SEGMENT.speed;
  }
  return FRAMETIME;
}
static const char *_data_FX_MODE_FLASH_SPARKLE PROGMEM = "Sparkle Dark@!,!;Bg,Fx,;!";


/*
 * Like flash sparkle. With more flash.
 * Inspired by www.tweaking4all.com/hardware/arduino/adruino-led-strip-effects/
 */
uint16_t mode_hyper_sparkle(void) {
  for(uint16_t i = 0; i < SEGLEN; i++) {
    SEGMENT.setPixelColor(i, SEGMENT.color_from_palette(i, true, PALETTE_SOLID_WRAP, 0));
  }

  if (strip.now - SEGENV.aux0 > SEGENV.step) {
    if(random8((255-SEGMENT.intensity) >> 4) == 0) {
      for(uint16_t i = 0; i < MAX(1, SEGLEN/3); i++) {
        if (strip.isMatrix) SEGMENT.setPixelColorXY(random16(SEGLEN), random16(0,SEGMENT.virtualHeight()), SEGCOLOR(1));
        else                SEGMENT.setPixelColor(random16(SEGLEN), SEGCOLOR(1));
      }
    }
    SEGENV.step = strip.now;
    SEGENV.aux0 = 255-SEGMENT.speed;
  }
  return FRAMETIME;
}
static const char *_data_FX_MODE_HYPER_SPARKLE PROGMEM = "Sparkle+@!,!;Bg,Fx,;!";


/*
 * Strobe effect with different strobe count and pause, controlled by speed.
 */
uint16_t mode_multi_strobe(void) {
  for(uint16_t i = 0; i < SEGLEN; i++) {
    SEGMENT.setPixelColor(i, SEGMENT.color_from_palette(i, true, PALETTE_SOLID_WRAP, 1));
  }

  SEGENV.aux0 = 50 + 20*(uint16_t)(255-SEGMENT.speed);
  uint16_t count = 2 * ((SEGMENT.intensity / 10) + 1);
  if(SEGENV.aux1 < count) {
    if((SEGENV.aux1 & 1) == 0) {
      SEGMENT.fill(SEGCOLOR(0));
      SEGENV.aux0 = 15;
    } else {
      SEGENV.aux0 = 50;
    }
  }

  if (strip.now - SEGENV.aux0 > SEGENV.step) {
    SEGENV.aux1++;
    if (SEGENV.aux1 > count) SEGENV.aux1 = 0;
    SEGENV.step = strip.now;
  }

  return FRAMETIME;
}
static const char *_data_FX_MODE_MULTI_STROBE PROGMEM = "Strobe Mega@!,!;!,!,;!";


/*
 * Android loading circle
 */
uint16_t mode_android(void) {
  
  for(uint16_t i = 0; i < SEGLEN; i++) {
    SEGMENT.setPixelColor(i, SEGMENT.color_from_palette(i, true, PALETTE_SOLID_WRAP, 1));
  }

  if (SEGENV.aux1 > ((float)SEGMENT.intensity/255.0)*(float)SEGLEN)
  {
    SEGENV.aux0 = 1;
  } else
  {
    if (SEGENV.aux1 < 2) SEGENV.aux0 = 0;
  }

  uint16_t a = SEGENV.step;
  
  if (SEGENV.aux0 == 0)
  {
    if (SEGENV.call %3 == 1) {a++;}
    else {SEGENV.aux1++;}
  } else
  {
    a++;
    if (SEGENV.call %3 != 1) SEGENV.aux1--;
  }
  
  if (a >= SEGLEN) a = 0;

  if (a + SEGENV.aux1 < SEGLEN)
  {
    for(uint16_t i = a; i < a+SEGENV.aux1; i++) {
      SEGMENT.setPixelColor(i, SEGCOLOR(0));
    }
  } else
  {
    for(uint16_t i = a; i < SEGLEN; i++) {
      SEGMENT.setPixelColor(i, SEGCOLOR(0));
    }
    for(uint16_t i = 0; i < SEGENV.aux1 - (SEGLEN -a); i++) {
      SEGMENT.setPixelColor(i, SEGCOLOR(0));
    }
  }
  SEGENV.step = a;

  return 3 + ((8 * (uint32_t)(255 - SEGMENT.speed)) / SEGLEN);
}
static const char *_data_FX_MODE_ANDROID PROGMEM = "Android@!,Width;!,!,;!;mp12=1"; //vertical


/*
 * color chase function.
 * color1 = background color
 * color2 and color3 = colors of two adjacent leds
 */
uint16_t chase(uint32_t color1, uint32_t color2, uint32_t color3, bool do_palette) {
  uint16_t counter = strip.now * ((SEGMENT.speed >> 2) + 1);
  uint16_t a = counter * SEGLEN  >> 16;

  bool chase_random = (SEGMENT.mode == FX_MODE_CHASE_RANDOM);
  if (chase_random) {
    if (a < SEGENV.step) //we hit the start again, choose new color for Chase random
    {
      SEGENV.aux1 = SEGENV.aux0; //store previous random color
      SEGENV.aux0 = SEGMENT.get_random_wheel_index(SEGENV.aux0);
    }
    color1 = SEGMENT.color_wheel(SEGENV.aux0);
  }
  SEGENV.step = a;

  // Use intensity setting to vary chase up to 1/2 string length
  uint8_t size = 1 + (SEGMENT.intensity * SEGLEN >> 10);

  uint16_t b = a + size; //"trail" of chase, filled with color1 
  if (b > SEGLEN) b -= SEGLEN;
  uint16_t c = b + size;
  if (c > SEGLEN) c -= SEGLEN;

  //background
  if (do_palette)
  {
    for(uint16_t i = 0; i < SEGLEN; i++) {
      SEGMENT.setPixelColor(i, SEGMENT.color_from_palette(i, true, PALETTE_SOLID_WRAP, 1));
    }
  } else SEGMENT.fill(color1);

  //if random, fill old background between a and end
  if (chase_random)
  {
    color1 = SEGMENT.color_wheel(SEGENV.aux1);
    for(int i = a; i < SEGLEN; i++)
      SEGMENT.setPixelColor(i, color1);
  }

  //fill between points a and b with color2
  if (a < b)
  {
    for(int i = a; i < b; i++)
      SEGMENT.setPixelColor(i, color2);
  } else {
    for(int i = a; i < SEGLEN; i++) //fill until end
      SEGMENT.setPixelColor(i, color2);
    for(int i = 0; i < b; i++) //fill from start until b
      SEGMENT.setPixelColor(i, color2);
  }

  //fill between points b and c with color2
  if (b < c)
  {
    for(int i = b; i < c; i++)
      SEGMENT.setPixelColor(i, color3);
  } else {
    for(int i = b; i < SEGLEN; i++) //fill until end
      SEGMENT.setPixelColor(i, color3);
    for(int i = 0; i < c; i++) //fill from start until c
      SEGMENT.setPixelColor(i, color3);
  }

  return FRAMETIME;
}


/*
 * Bicolor chase, more primary color.
 */
uint16_t mode_chase_color(void) {
  return chase(SEGCOLOR(1), (SEGCOLOR(2)) ? SEGCOLOR(2) : SEGCOLOR(0), SEGCOLOR(0), true);
}
static const char *_data_FX_MODE_CHASE_COLOR PROGMEM = "Chase@!,Width;!,!,!;!";


/*
 * Primary running followed by random color.
 */
uint16_t mode_chase_random(void) {
  return chase(SEGCOLOR(1), (SEGCOLOR(2)) ? SEGCOLOR(2) : SEGCOLOR(0), SEGCOLOR(0), false);
}
static const char *_data_FX_MODE_CHASE_RANDOM PROGMEM = "Chase Random@!,Width;!,,!;!";


/*
 * Primary, secondary running on rainbow.
 */
uint16_t mode_chase_rainbow(void) {
  uint8_t color_sep = 256 / SEGLEN;
  if (color_sep == 0) color_sep = 1;                                           // correction for segments longer than 256 LEDs
  uint8_t color_index = SEGENV.call & 0xFF;
  uint32_t color = SEGMENT.color_wheel(((SEGENV.step * color_sep) + color_index) & 0xFF);

  return chase(color, SEGCOLOR(0), SEGCOLOR(1), false);
}
static const char *_data_FX_MODE_CHASE_RAINBOW PROGMEM = "Chase Rainbow@!,Width;!,!,;";


/*
 * Primary running on rainbow.
 */
uint16_t mode_chase_rainbow_white(void) {
  uint16_t n = SEGENV.step;
  uint16_t m = (SEGENV.step + 1) % SEGLEN;
  uint32_t color2 = SEGMENT.color_wheel(((n * 256 / SEGLEN) + (SEGENV.call & 0xFF)) & 0xFF);
  uint32_t color3 = SEGMENT.color_wheel(((m * 256 / SEGLEN) + (SEGENV.call & 0xFF)) & 0xFF);

  return chase(SEGCOLOR(0), color2, color3, false);
}
static const char *_data_FX_MODE_CHASE_RAINBOW_WHITE PROGMEM = "Rainbow Runner@!,Size;Bg,,;";


/*
 * Red - Amber - Green - Blue lights running
 */
uint16_t mode_colorful(void) {
  uint8_t numColors = 4; //3, 4, or 5
  uint32_t cols[9]{0x00FF0000,0x00EEBB00,0x0000EE00,0x000077CC};
  if (SEGMENT.intensity > 160 || SEGMENT.palette) { //palette or color
    if (!SEGMENT.palette) {
      numColors = 3;
      for (size_t i = 0; i < 3; i++) cols[i] = SEGCOLOR(i);
    } else {
      uint16_t fac = 80;
      if (SEGMENT.palette == 52) {numColors = 5; fac = 61;} //C9 2 has 5 colors
      for (size_t i = 0; i < numColors; i++) {
        cols[i] = SEGMENT.color_from_palette(i*fac, false, true, 255);
      }
    }
  } else if (SEGMENT.intensity < 80) //pastel (easter) colors
  {
    cols[0] = 0x00FF8040;
    cols[1] = 0x00E5D241;
    cols[2] = 0x0077FF77;
    cols[3] = 0x0077F0F0;
  }
  for (size_t i = numColors; i < numColors*2 -1U; i++) cols[i] = cols[i-numColors];
  
  uint32_t cycleTime = 50 + (8 * (uint32_t)(255 - SEGMENT.speed));
  uint32_t it = strip.now / cycleTime;
  if (it != SEGENV.step)
  {
    if (SEGMENT.speed > 0) SEGENV.aux0++;
    if (SEGENV.aux0 >= numColors) SEGENV.aux0 = 0;
    SEGENV.step = it;
  }
  
  for(int i = 0; i < SEGLEN; i+= numColors)
  {
    for(int j = 0; j < numColors; j++) SEGMENT.setPixelColor(i + j, cols[SEGENV.aux0 + j]);
  }
  
  return FRAMETIME;
}
static const char *_data_FX_MODE_COLORFUL PROGMEM = "Colorful@!,Saturation;1,2,3;!";


/*
 * Emulates a traffic light.
 */
uint16_t mode_traffic_light(void) {
  for(uint16_t i=0; i < SEGLEN; i++)
    SEGMENT.setPixelColor(i, SEGMENT.color_from_palette(i, true, PALETTE_SOLID_WRAP, 1));
  uint32_t mdelay = 500;
  for (int i = 0; i < SEGLEN-2 ; i+=3)
  {
    switch (SEGENV.aux0)
    {
      case 0: SEGMENT.setPixelColor(i, 0x00FF0000); mdelay = 150 + (100 * (uint32_t)(255 - SEGMENT.speed));break;
      case 1: SEGMENT.setPixelColor(i, 0x00FF0000); mdelay = 150 + (20 * (uint32_t)(255 - SEGMENT.speed)); SEGMENT.setPixelColor(i+1, 0x00EECC00); break;
      case 2: SEGMENT.setPixelColor(i+2, 0x0000FF00); mdelay = 150 + (100 * (uint32_t)(255 - SEGMENT.speed));break;
      case 3: SEGMENT.setPixelColor(i+1, 0x00EECC00); mdelay = 150 + (20 * (uint32_t)(255 - SEGMENT.speed));break;
    }
  }

  if (strip.now - SEGENV.step > mdelay)
  {
    SEGENV.aux0++;
    if (SEGENV.aux0 == 1 && SEGMENT.intensity > 140) SEGENV.aux0 = 2; //skip Red + Amber, to get US-style sequence
    if (SEGENV.aux0 > 3) SEGENV.aux0 = 0;
    SEGENV.step = strip.now;
  }
  
  return FRAMETIME;
}
static const char *_data_FX_MODE_TRAFFIC_LIGHT PROGMEM = "Traffic Light@!,;,!,;!";


/*
 * Sec flashes running on prim.
 */
#define FLASH_COUNT 4
uint16_t mode_chase_flash(void) {
  uint8_t flash_step = SEGENV.call % ((FLASH_COUNT * 2) + 1);

  for(uint16_t i = 0; i < SEGLEN; i++) {
    SEGMENT.setPixelColor(i, SEGMENT.color_from_palette(i, true, PALETTE_SOLID_WRAP, 0));
  }

  uint16_t delay = 10 + ((30 * (uint16_t)(255 - SEGMENT.speed)) / SEGLEN);
  if(flash_step < (FLASH_COUNT * 2)) {
    if(flash_step % 2 == 0) {
      uint16_t n = SEGENV.step;
      uint16_t m = (SEGENV.step + 1) % SEGLEN;
      SEGMENT.setPixelColor( n, SEGCOLOR(1));
      SEGMENT.setPixelColor( m, SEGCOLOR(1));
      delay = 20;
    } else {
      delay = 30;
    }
  } else {
    SEGENV.step = (SEGENV.step + 1) % SEGLEN;
  }
  return delay;
}
static const char *_data_FX_MODE_CHASE_FLASH PROGMEM = "Chase Flash@!,;Bg,Fx,!;!";


/*
 * Prim flashes running, followed by random color.
 */
uint16_t mode_chase_flash_random(void) {
  uint8_t flash_step = SEGENV.call % ((FLASH_COUNT * 2) + 1);

  for(uint16_t i = 0; i < SEGENV.step; i++) {
    SEGMENT.setPixelColor(i, SEGMENT.color_wheel(SEGENV.aux0));
  }

  uint16_t delay = 1 + ((10 * (uint16_t)(255 - SEGMENT.speed)) / SEGLEN);
  if(flash_step < (FLASH_COUNT * 2)) {
    uint16_t n = SEGENV.step;
    uint16_t m = (SEGENV.step + 1) % SEGLEN;
    if(flash_step % 2 == 0) {
      SEGMENT.setPixelColor( n, SEGCOLOR(0));
      SEGMENT.setPixelColor( m, SEGCOLOR(0));
      delay = 20;
    } else {
      SEGMENT.setPixelColor( n, SEGMENT.color_wheel(SEGENV.aux0));
      SEGMENT.setPixelColor( m, SEGCOLOR(1));
      delay = 30;
    }
  } else {
    SEGENV.step = (SEGENV.step + 1) % SEGLEN;

    if (SEGENV.step == 0) {
      SEGENV.aux0 = SEGMENT.get_random_wheel_index(SEGENV.aux0);
    }
  }
  return delay;
}
static const char *_data_FX_MODE_CHASE_FLASH_RANDOM PROGMEM = "Chase Flash Rnd@!,;,Fx,;0";


/*
 * Alternating color/sec pixels running.
 */
uint16_t mode_running_color(void) {
  return running(SEGCOLOR(0), SEGCOLOR(1));
}
static const char *_data_FX_MODE_RUNNING_COLOR PROGMEM = "Chase 2@!,Width;!,!,;!";


/*
 * Random colored pixels running. ("Stream")
 */
uint16_t mode_running_random(void) {
  uint32_t cycleTime = 25 + (3 * (uint32_t)(255 - SEGMENT.speed));
  uint32_t it = strip.now / cycleTime;
  if (SEGENV.call == 0) SEGENV.aux0 = random16(); // random seed for PRNG on start

  uint8_t zoneSize = ((255-SEGMENT.intensity) >> 4) +1;
  uint16_t PRNG16 = SEGENV.aux0;

  uint8_t z = it % zoneSize;
  bool nzone = (!z && it != SEGENV.aux1);
  for(int i=SEGLEN-1; i > 0; i--) {
    if (nzone || z >= zoneSize) {
      uint8_t lastrand = PRNG16 >> 8;
      int16_t diff = 0;
      while (abs(diff) < 42) { // make sure the difference between adjacent colors is big enough
        PRNG16 = (uint16_t)(PRNG16 * 2053) + 13849; // next zone, next 'random' number
        diff = (PRNG16 >> 8) - lastrand;
      }
      if (nzone) {
        SEGENV.aux0 = PRNG16; // save next starting seed
        nzone = false;
      }
      z = 0;
    }
    SEGMENT.setPixelColor(i, SEGMENT.color_wheel(PRNG16 >> 8));
    z++;
  }

  SEGENV.aux1 = it;
  return FRAMETIME;
}
static const char *_data_FX_MODE_RUNNING_RANDOM PROGMEM = "Stream";


uint16_t larson_scanner(bool dual) {
  uint16_t counter = strip.now * ((SEGMENT.speed >> 2) +8);
  uint16_t index = counter * SEGLEN  >> 16;

  SEGMENT.fade_out(SEGMENT.intensity);

  if (SEGENV.step > index && SEGENV.step - index > SEGLEN/2) {
    SEGENV.aux0 = !SEGENV.aux0;
  }
  
  for(int i = SEGENV.step; i < index; i++) {
    uint16_t j = (SEGENV.aux0)?i:SEGLEN-1-i;
    SEGMENT.setPixelColor( j, SEGMENT.color_from_palette(j, true, PALETTE_SOLID_WRAP, 0));
  }
  if (dual) {
    uint32_t c;
    if (SEGCOLOR(2) != 0) {
      c = SEGCOLOR(2);
    } else {
      c = SEGMENT.color_from_palette(index, true, PALETTE_SOLID_WRAP, 0);
    }

    for(int i = SEGENV.step; i < index; i++) {
      uint16_t j = (SEGENV.aux0)?SEGLEN-1-i:i;
      SEGMENT.setPixelColor(j, c);
    }
  }

  SEGENV.step = index;
  return FRAMETIME;
}


/*
 * K.I.T.T.
 */
uint16_t mode_larson_scanner(void){
  return larson_scanner(false);
}
static const char *_data_FX_MODE_LARSON_SCANNER PROGMEM = "Scanner@!,Fade rate;!,!,;!;mp12=0";


/*
 * Creates two Larson scanners moving in opposite directions
 * Custom mode by Keith Lord: https://github.com/kitesurfer1404/WS2812FX/blob/master/src/custom/DualLarson.h
 */
uint16_t mode_dual_larson_scanner(void){
  return larson_scanner(true);
}
static const char *_data_FX_MODE_DUAL_LARSON_SCANNER PROGMEM = "Scanner Dual@!,Fade rate;!,!,;!;mp12=0";


/*
 * Firing comets from one end. "Lighthouse"
 */
uint16_t mode_comet(void) {
  uint16_t counter = strip.now * ((SEGMENT.speed >>2) +1);
  uint16_t index = (counter * SEGLEN) >> 16;
  if (SEGENV.call == 0) SEGENV.aux0 = index;

  SEGMENT.fade_out(SEGMENT.intensity);

  SEGMENT.setPixelColor( index, SEGMENT.color_from_palette(index, true, PALETTE_SOLID_WRAP, 0));
  if (index > SEGENV.aux0) {
    for(int i = SEGENV.aux0; i < index ; i++) {
       SEGMENT.setPixelColor( i, SEGMENT.color_from_palette(i, true, PALETTE_SOLID_WRAP, 0));
    }
  } else if (index < SEGENV.aux0 && index < 10) {
    for(int i = 0; i < index ; i++) {
       SEGMENT.setPixelColor( i, SEGMENT.color_from_palette(i, true, PALETTE_SOLID_WRAP, 0));
    }      
  }
  SEGENV.aux0 = index++;

  return FRAMETIME;
}
static const char *_data_FX_MODE_COMET PROGMEM = "Lighthouse@!,Fade rate;!,!,!;!";


/*
 * Fireworks function.
 */
uint16_t mode_fireworks() {
  const uint16_t width  = strip.isMatrix ? SEGMENT.virtualWidth() : SEGMENT.virtualLength();
  const uint16_t height = SEGMENT.virtualHeight();

  SEGMENT.fade_out(0);

  if (SEGENV.call == 0) {
    SEGENV.aux0 = UINT16_MAX;
    SEGENV.aux1 = UINT16_MAX;
  }
  bool valid1 = (SEGENV.aux0 < width*height);
  bool valid2 = (SEGENV.aux1 < width*height);
  uint32_t sv1 = 0, sv2 = 0;
  if (valid1) sv1 = strip.isMatrix ? SEGMENT.getPixelColorXY(SEGENV.aux0%width, SEGENV.aux0/width) : SEGMENT.getPixelColor(SEGENV.aux0); // TODO get spark color
  if (valid2) sv2 = strip.isMatrix ? SEGMENT.getPixelColorXY(SEGENV.aux1%width, SEGENV.aux1/width) : SEGMENT.getPixelColor(SEGENV.aux1); // TODO
  if (!SEGENV.step) SEGMENT.blur(16);
  if (valid1) { if (strip.isMatrix) SEGMENT.setPixelColorXY(SEGENV.aux0%width, SEGENV.aux0/width, sv1); else SEGMENT.setPixelColor(SEGENV.aux0, sv1); } // restore spark color after blur
  if (valid2) { if (strip.isMatrix) SEGMENT.setPixelColorXY(SEGENV.aux1%width, SEGENV.aux1/width, sv2); else SEGMENT.setPixelColor(SEGENV.aux1, sv2); } // restore old spark color after blur

  for(int i=0; i<MAX(1, width/20); i++) {
    if (random8(129 - (SEGMENT.intensity >> 1)) == 0) {
      uint16_t index = random16(width*height);
      uint16_t j = index % width, k = index / width;
      uint32_t col = SEGMENT.color_from_palette(random8(), false, false, 0);
      if (strip.isMatrix) SEGMENT.setPixelColorXY(j, k, col);
      else                SEGMENT.setPixelColor(index, col);
      SEGENV.aux1 = SEGENV.aux0;  // old spark
      SEGENV.aux0 = index;        // remember where spark occured
    }
  }
  return FRAMETIME;
}
static const char *_data_FX_MODE_FIREWORKS PROGMEM = "Fireworks@,Frequency=192;!,!,;!=11";


//Twinkling LEDs running. Inspired by https://github.com/kitesurfer1404/WS2812FX/blob/master/src/custom/Rain.h
uint16_t mode_rain()
{
  const uint16_t width  = SEGMENT.virtualWidth();
  const uint16_t height = SEGMENT.virtualHeight();
  SEGENV.step += FRAMETIME;
  if (SEGENV.step > SPEED_FORMULA_L) {
    SEGENV.step = 1;
    if (strip.isMatrix) {
      SEGMENT.move(6,1);  // move all pixels down
      SEGENV.aux0 = (SEGENV.aux0 % width) + (SEGENV.aux0 / width + 1) * width;
      SEGENV.aux1 = (SEGENV.aux1 % width) + (SEGENV.aux1 / width + 1) * width;
    } else {
      //shift all leds left
      uint32_t ctemp = SEGMENT.getPixelColor(0); // TODO
      for(uint16_t i = 0; i < SEGLEN - 1; i++) {
        SEGMENT.setPixelColor(i, SEGMENT.getPixelColor(i+1)); // TODO
      }
      SEGMENT.setPixelColor(SEGLEN -1, ctemp); // wrap around
      SEGENV.aux0++;  // increase spark index
      SEGENV.aux1++;
    }
    if (SEGENV.aux0 == 0) SEGENV.aux0 = UINT16_MAX; // reset previous spark positiom
    if (SEGENV.aux1 == 0) SEGENV.aux0 = UINT16_MAX; // reset previous spark positiom
    if (SEGENV.aux0 >= width*height) SEGENV.aux0 = 0;     // ignore
    if (SEGENV.aux1 >= width*height) SEGENV.aux1 = 0;
  }
  return mode_fireworks();
}
static const char *_data_FX_MODE_RAIN PROGMEM = "Rain@!,Spawning rate=128;!,!,;";


/*
 * Fire flicker function
 */
uint16_t mode_fire_flicker(void) {
  uint32_t cycleTime = 40 + (255 - SEGMENT.speed);
  uint32_t it = strip.now / cycleTime;
  if (SEGENV.step == it) return FRAMETIME;

  byte w = (SEGCOLOR(0) >> 24);
  byte r = (SEGCOLOR(0) >> 16);
  byte g = (SEGCOLOR(0) >>  8);
  byte b = (SEGCOLOR(0)      );
  byte lum = (SEGMENT.palette == 0) ? MAX(w, MAX(r, MAX(g, b))) : 255;
  lum /= (((256-SEGMENT.intensity)/16)+1);
  for(uint16_t i = 0; i < SEGLEN; i++) {
    byte flicker = random8(lum);
    if (SEGMENT.palette == 0) {
      SEGMENT.setPixelColor(i, MAX(r - flicker, 0), MAX(g - flicker, 0), MAX(b - flicker, 0), MAX(w - flicker, 0));
    } else {
      SEGMENT.setPixelColor(i, SEGMENT.color_from_palette(i, true, PALETTE_SOLID_WRAP, 0, 255 - flicker));
    }
  }

  SEGENV.step = it;
  return FRAMETIME;
}
static const char *_data_FX_MODE_FIRE_FLICKER PROGMEM = "Fire Flicker@!,!;!,,;!";


/*
 * Gradient run base function
 */
uint16_t gradient_base(bool loading) {
  uint16_t counter = strip.now * ((SEGMENT.speed >> 2) + 1);
  uint16_t pp = counter * SEGLEN >> 16;
  if (SEGENV.call == 0) pp = 0;
  float val; //0.0 = sec 1.0 = pri
  float brd = loading ? SEGMENT.intensity : SEGMENT.intensity/2;
  if (brd <1.0) brd = 1.0;
  int p1 = pp-SEGLEN;
  int p2 = pp+SEGLEN;

  for(uint16_t i = 0; i < SEGLEN; i++)
  {
    if (loading)
    {
      val = abs(((i>pp) ? p2:pp) -i);
    } else {
      val = MIN(abs(pp-i),MIN(abs(p1-i),abs(p2-i)));
    }
    val = (brd > val) ? val/brd * 255 : 255;
    SEGMENT.setPixelColor(i, color_blend(SEGCOLOR(0), SEGMENT.color_from_palette(i, true, PALETTE_SOLID_WRAP, 1), val));
  }

  return FRAMETIME;
}


/*
 * Gradient run
 */
uint16_t mode_gradient(void) {
  return gradient_base(false);
}
static const char *_data_FX_MODE_GRADIENT PROGMEM = "Gradient@!,Spread=16;!,!,;!";


/*
 * Gradient run with hard transition
 */
uint16_t mode_loading(void) {
  return gradient_base(true);
}
static const char *_data_FX_MODE_LOADING PROGMEM = "Loading@!,Fade=16;!,!,;!";


//American Police Light with all LEDs Red and Blue 
uint16_t police_base(uint32_t color1, uint32_t color2)
{
  uint16_t delay = 1 + (FRAMETIME<<3) / SEGLEN;  // longer segments should change faster
  uint32_t it = strip.now / map(SEGMENT.speed, 0, 255, delay<<4, delay);
  uint16_t offset = it % SEGLEN;
  
	uint16_t width = ((SEGLEN*(SEGMENT.intensity+1))>>9); //max width is half the strip
  if (!width) width = 1;
  for(int i = 0; i < width; i++) {
    uint16_t indexR = (offset + i) % SEGLEN;
    uint16_t indexB = (offset + i + (SEGLEN>>1)) % SEGLEN;
    SEGMENT.setPixelColor(indexR, color1);
    SEGMENT.setPixelColor(indexB, color2);
  }
  return FRAMETIME;
}


//Police Lights Red and Blue 
//uint16_t mode_police()
//{
//  SEGMENT.fill(SEGCOLOR(1));
//  return police_base(RED, BLUE);
//}
//static const char *_data_FX_MODE_POLICE PROGMEM = "Police@!,Width;,Bg,;0";


//Police Lights with custom colors 
uint16_t mode_two_dots()
{
  SEGMENT.fill(SEGCOLOR(2));
  uint32_t color2 = (SEGCOLOR(1) == SEGCOLOR(2)) ? SEGCOLOR(0) : SEGCOLOR(1);

  return police_base(SEGCOLOR(0), color2);
}
static const char *_data_FX_MODE_TWO_DOTS PROGMEM = "Two Dots@!,Dot size;1,2,Bg;!";


/*
 * Fairy, inspired by https://www.youtube.com/watch?v=zeOw5MZWq24
 */
//4 bytes
typedef struct Flasher {
  uint16_t stateStart;
  uint8_t stateDur;
	bool stateOn;
} flasher;

#define FLASHERS_PER_ZONE 6
#define MAX_SHIMMER 92

uint16_t mode_fairy() {
	//set every pixel to a 'random' color from palette (using seed so it doesn't change between frames)
	uint16_t PRNG16 = 5100 + strip.getCurrSegmentId();
	for(int i = 0; i < SEGLEN; i++) {
		PRNG16 = (uint16_t)(PRNG16 * 2053) + 1384; //next 'random' number
		SEGMENT.setPixelColor(i, SEGMENT.color_from_palette(PRNG16 >> 8, false, false, 0));
	}

	//amount of flasher pixels depending on intensity (0: none, 255: every LED)
	if (SEGMENT.intensity == 0) return FRAMETIME;
	uint8_t flasherDistance = ((255 - SEGMENT.intensity) / 28) +1; //1-10
	uint16_t numFlashers = (SEGLEN / flasherDistance) +1;
	
	uint16_t dataSize = sizeof(flasher) * numFlashers;
  if (!SEGENV.allocateData(dataSize)) return FRAMETIME; //allocation failed
	Flasher* flashers = reinterpret_cast<Flasher*>(SEGENV.data);
	uint16_t now16 = strip.now & 0xFFFF;

	//Up to 11 flashers in one brightness zone, afterwards a new zone for every 6 flashers
	uint16_t zones = numFlashers/FLASHERS_PER_ZONE;
	if (!zones) zones = 1;
	uint8_t flashersInZone = numFlashers/zones;
	uint8_t flasherBri[FLASHERS_PER_ZONE*2 -1];

	for(int z = 0; z < zones; z++) {
		uint16_t flasherBriSum = 0;
		uint16_t firstFlasher = z*flashersInZone;
		if (z == zones-1) flashersInZone = numFlashers-(flashersInZone*(zones-1));

		for(int f = firstFlasher; f < firstFlasher + flashersInZone; f++) {
			uint16_t stateTime = now16 - flashers[f].stateStart;
			//random on/off time reached, switch state
			if (stateTime > flashers[f].stateDur * 10) {
				flashers[f].stateOn = !flashers[f].stateOn;
				if (flashers[f].stateOn) {
					flashers[f].stateDur = 12 + random8(12 + ((255 - SEGMENT.speed) >> 2)); //*10, 250ms to 1250ms
				} else {
					flashers[f].stateDur = 20 + random8(6 + ((255 - SEGMENT.speed) >> 2)); //*10, 250ms to 1250ms
				}
				//flashers[f].stateDur = 51 + random8(2 + ((255 - SEGMENT.speed) >> 1));
				flashers[f].stateStart = now16;
				if (stateTime < 255) {
					flashers[f].stateStart -= 255 -stateTime; //start early to get correct bri
					flashers[f].stateDur += 26 - stateTime/10;
					stateTime = 255 - stateTime;
				} else {
					stateTime = 0;
				}
			}
			if (stateTime > 255) stateTime = 255; //for flasher brightness calculation, fades in first 255 ms of state
			//flasherBri[f - firstFlasher] = (flashers[f].stateOn) ? 255-SEGMENT.gamma8((510 - stateTime) >> 1) : SEGMENT.gamma8((510 - stateTime) >> 1);
			flasherBri[f - firstFlasher] = (flashers[f].stateOn) ? stateTime : 255 - (stateTime >> 0);
			flasherBriSum += flasherBri[f - firstFlasher];
		}
		//dim factor, to create "shimmer" as other pixels get less voltage if a lot of flashers are on
		uint8_t avgFlasherBri = flasherBriSum / flashersInZone;
		uint8_t globalPeakBri = 255 - ((avgFlasherBri * MAX_SHIMMER) >> 8); //183-255, suitable for 1/5th of LEDs flashers

		for(int f = firstFlasher; f < firstFlasher + flashersInZone; f++) {
			uint8_t bri = (flasherBri[f - firstFlasher] * globalPeakBri) / 255;
			PRNG16 = (uint16_t)(PRNG16 * 2053) + 1384; //next 'random' number
			uint16_t flasherPos = f*flasherDistance;
			SEGMENT.setPixelColor(flasherPos, color_blend(SEGCOLOR(1), SEGMENT.color_from_palette(PRNG16 >> 8, false, false, 0), bri));
			for(int i = flasherPos+1; i < flasherPos+flasherDistance && i < SEGLEN; i++) {
				PRNG16 = (uint16_t)(PRNG16 * 2053) + 1384; //next 'random' number
				SEGMENT.setPixelColor(i, SEGMENT.color_from_palette(PRNG16 >> 8, false, false, 0, globalPeakBri));
			}
		}
	}
	return FRAMETIME;
}
static const char *_data_FX_MODE_FAIRY PROGMEM = "Fairy";


/*
 * Fairytwinkle. Like Colortwinkle, but starting from all lit and not relying on strip.getPixelColor
 * Warning: Uses 4 bytes of segment data per pixel
 */
uint16_t mode_fairytwinkle() {
	uint16_t dataSize = sizeof(flasher) * SEGLEN;
  if (!SEGENV.allocateData(dataSize)) return mode_static(); //allocation failed
	Flasher* flashers = reinterpret_cast<Flasher*>(SEGENV.data);
	uint16_t now16 = strip.now & 0xFFFF;
	uint16_t PRNG16 = 5100 + strip.getCurrSegmentId();

	uint16_t riseFallTime = 400 + (255-SEGMENT.speed)*3;
	uint16_t maxDur = riseFallTime/100 + ((255 - SEGMENT.intensity) >> 2) + 13 + ((255 - SEGMENT.intensity) >> 1);

	for(int f = 0; f < SEGLEN; f++) {
		uint16_t stateTime = now16 - flashers[f].stateStart;
		//random on/off time reached, switch state
		if (stateTime > flashers[f].stateDur * 100) {
			flashers[f].stateOn = !flashers[f].stateOn;
			bool init = !flashers[f].stateDur;
			if (flashers[f].stateOn) {
				flashers[f].stateDur = riseFallTime/100 + ((255 - SEGMENT.intensity) >> 2) + random8(12 + ((255 - SEGMENT.intensity) >> 1)) +1;
			} else {
				flashers[f].stateDur = riseFallTime/100 + random8(3 + ((255 - SEGMENT.speed) >> 6)) +1;
			}
			flashers[f].stateStart = now16;
			stateTime = 0;
			if (init) {
				flashers[f].stateStart -= riseFallTime; //start lit
				flashers[f].stateDur = riseFallTime/100 + random8(12 + ((255 - SEGMENT.intensity) >> 1)) +5; //fire up a little quicker
				stateTime = riseFallTime;
			}
		}
		if (flashers[f].stateOn && flashers[f].stateDur > maxDur) flashers[f].stateDur = maxDur; //react more quickly on intensity change
		if (stateTime > riseFallTime) stateTime = riseFallTime; //for flasher brightness calculation, fades in first 255 ms of state
		uint8_t fadeprog = 255 - ((stateTime * 255) / riseFallTime);
		uint8_t flasherBri = (flashers[f].stateOn) ? 255-gamma8(fadeprog) : gamma8(fadeprog);
		uint16_t lastR = PRNG16;
		uint16_t diff = 0;
		while (diff < 0x4000) { //make sure colors of two adjacent LEDs differ enough
			PRNG16 = (uint16_t)(PRNG16 * 2053) + 1384; //next 'random' number
			diff = (PRNG16 > lastR) ? PRNG16 - lastR : lastR - PRNG16;
		}
		SEGMENT.setPixelColor(f, color_blend(SEGCOLOR(1), SEGMENT.color_from_palette(PRNG16 >> 8, false, false, 0), flasherBri));
	}
  return FRAMETIME;
}
static const char *_data_FX_MODE_FAIRYTWINKLE PROGMEM = "Fairy Twinkle@;;;mp12=0"; //pixels


/*
 * Tricolor chase function
 */
uint16_t tricolor_chase(uint32_t color1, uint32_t color2) {
  uint32_t cycleTime = 50 + ((255 - SEGMENT.speed)<<1);
  uint32_t it = strip.now / cycleTime;  // iterator
  uint8_t width = (1 + (SEGMENT.intensity>>4)); // value of 1-16 for each colour
  uint8_t index = it % (width*3);
  
  for(int i = 0; i < SEGLEN; i++, index++) {
    if (index > (width*3)-1) index = 0;

    uint32_t color = color1;
    if (index > (width<<1)-1) color = SEGMENT.color_from_palette(i, true, PALETTE_SOLID_WRAP, 1);
    else if (index > width-1) color = color2;

    SEGMENT.setPixelColor(SEGLEN - i -1, color);
  }
  return FRAMETIME;
}


/*
 * Tricolor chase mode
 */
uint16_t mode_tricolor_chase(void) {
  return tricolor_chase(SEGCOLOR(2), SEGCOLOR(0));
}
static const char *_data_FX_MODE_TRICOLOR_CHASE PROGMEM = "Chase 3@!,Size;1,2,3;0";


/*
 * ICU mode
 */
uint16_t mode_icu(void) {
  uint16_t dest = SEGENV.step & 0xFFFF;
  uint8_t space = (SEGMENT.intensity >> 3) +2;

  SEGMENT.fill(SEGCOLOR(1));

  byte pindex = map(dest, 0, SEGLEN-SEGLEN/space, 0, 255);
  uint32_t col = SEGMENT.color_from_palette(pindex, false, false, 0);

  SEGMENT.setPixelColor(dest, col);
  SEGMENT.setPixelColor(dest + SEGLEN/space, col);

  if(SEGENV.aux0 == dest) { // pause between eye movements
    if(random8(6) == 0) { // blink once in a while
      SEGMENT.setPixelColor(dest, SEGCOLOR(1));
      SEGMENT.setPixelColor(dest + SEGLEN/space, SEGCOLOR(1));
      return 200;
    }
    SEGENV.aux0 = random16(SEGLEN-SEGLEN/space);
    return 1000 + random16(2000);
  }

  if(SEGENV.aux0 > SEGENV.step) {
    SEGENV.step++;
    dest++;
  } else if (SEGENV.aux0 < SEGENV.step) {
    SEGENV.step--;
    dest--;
  }

  SEGMENT.setPixelColor(dest, col);
  SEGMENT.setPixelColor(dest + SEGLEN/space, col);

  return SPEED_FORMULA_L;
}
static const char *_data_FX_MODE_ICU PROGMEM = "ICU";


/*
 * Custom mode by Aircoookie. Color Wipe, but with 3 colors
 */
uint16_t mode_tricolor_wipe(void)
{
  uint32_t cycleTime = 1000 + (255 - SEGMENT.speed)*200;
  uint32_t perc = strip.now % cycleTime;
  uint16_t prog = (perc * 65535) / cycleTime;
  uint16_t ledIndex = (prog * SEGLEN * 3) >> 16;
  uint16_t ledOffset = ledIndex;

  for(int i = 0; i < SEGLEN; i++)
  {
    SEGMENT.setPixelColor(i, SEGMENT.color_from_palette(i, true, PALETTE_SOLID_WRAP, 2));
  }
  
  if(ledIndex < SEGLEN) { //wipe from 0 to 1
    for(int i = 0; i < SEGLEN; i++)
    {
      SEGMENT.setPixelColor(i, (i > ledOffset)? SEGCOLOR(0) : SEGCOLOR(1));
    }
  } else if (ledIndex < SEGLEN*2) { //wipe from 1 to 2
    ledOffset = ledIndex - SEGLEN;
    for(int i = ledOffset +1; i < SEGLEN; i++)
    {
      SEGMENT.setPixelColor(i, SEGCOLOR(1));
    }
  } else //wipe from 2 to 0
  {
    ledOffset = ledIndex - SEGLEN*2;
    for(int i = 0; i <= ledOffset; i++)
    {
      SEGMENT.setPixelColor(i, SEGCOLOR(0));
    }
  }

  return FRAMETIME;
}
static const char *_data_FX_MODE_TRICOLOR_WIPE PROGMEM = "Tri Wipe@!,;1,2,3;0";


/*
 * Fades between 3 colors
 * Custom mode by Keith Lord: https://github.com/kitesurfer1404/WS2812FX/blob/master/src/custom/TriFade.h
 * Modified by Aircoookie
 */
uint16_t mode_tricolor_fade(void)
{
  uint16_t counter = strip.now * ((SEGMENT.speed >> 3) +1);
  uint32_t prog = (counter * 768) >> 16;

  uint32_t color1 = 0, color2 = 0;
  byte stage = 0;

  if(prog < 256) {
    color1 = SEGCOLOR(0);
    color2 = SEGCOLOR(1);
    stage = 0;
  } else if(prog < 512) {
    color1 = SEGCOLOR(1);
    color2 = SEGCOLOR(2);
    stage = 1;
  } else {
    color1 = SEGCOLOR(2);
    color2 = SEGCOLOR(0);
    stage = 2;
  }

  byte stp = prog; // % 256
  for(uint16_t i = 0; i < SEGLEN; i++) {
    uint32_t color;
    if (stage == 2) {
      color = color_blend(SEGMENT.color_from_palette(i, true, PALETTE_SOLID_WRAP, 2), color2, stp);
    } else if (stage == 1) {
      color = color_blend(color1, SEGMENT.color_from_palette(i, true, PALETTE_SOLID_WRAP, 2), stp);
    } else {
      color = color_blend(color1, color2, stp);
    }
    SEGMENT.setPixelColor(i, color);
  }

  return FRAMETIME;
}
static const char *_data_FX_MODE_TRICOLOR_FADE PROGMEM = "Tri Fade";


/*
 * Creates random comets
 * Custom mode by Keith Lord: https://github.com/kitesurfer1404/WS2812FX/blob/master/src/custom/MultiComet.h
 */
uint16_t mode_multi_comet(void)
{
  uint32_t cycleTime = 10 + (uint32_t)(255 - SEGMENT.speed);
  uint32_t it = strip.now / cycleTime;
  if (SEGENV.step == it) return FRAMETIME;
  if (!SEGENV.allocateData(sizeof(uint16_t) * 8)) return mode_static(); //allocation failed
  
  SEGMENT.fade_out(SEGMENT.intensity);
  
  uint16_t* comets = reinterpret_cast<uint16_t*>(SEGENV.data);

  for(uint8_t i=0; i < 8; i++) {
    if(comets[i] < SEGLEN) {
      uint16_t index = comets[i];
      if (SEGCOLOR(2) != 0)
      {
        SEGMENT.setPixelColor(index, i % 2 ? SEGMENT.color_from_palette(index, true, PALETTE_SOLID_WRAP, 0) : SEGCOLOR(2));
      } else
      {
        SEGMENT.setPixelColor(index, SEGMENT.color_from_palette(index, true, PALETTE_SOLID_WRAP, 0));
      }
      comets[i]++;
    } else {
      if(!random(SEGLEN)) {
        comets[i] = 0;
      }
    }
  }

  SEGENV.step = it;
  return FRAMETIME;
}
static const char *_data_FX_MODE_MULTI_COMET PROGMEM = "Multi Comet";


/*
 * Running random pixels ("Stream 2")
 * Custom mode by Keith Lord: https://github.com/kitesurfer1404/WS2812FX/blob/master/src/custom/RandomChase.h
 */
uint16_t mode_random_chase(void)
{
  if (SEGENV.call == 0) {
    SEGENV.step = RGBW32(random8(), random8(), random8(), 0);
    SEGENV.aux0 = random16();
  }
  uint16_t prevSeed = random16_get_seed(); // save seed so we can restore it at the end of the function
  uint32_t cycleTime = 25 + (3 * (uint32_t)(255 - SEGMENT.speed));
  uint32_t it = strip.now / cycleTime;
  uint32_t color = SEGENV.step;
  random16_set_seed(SEGENV.aux0);

  for(uint16_t i = SEGLEN -1; i > 0; i--) {
    uint8_t r = random8(6) != 0 ? (color >> 16 & 0xFF) : random8();
    uint8_t g = random8(6) != 0 ? (color >> 8  & 0xFF) : random8();
    uint8_t b = random8(6) != 0 ? (color       & 0xFF) : random8();
    color = RGBW32(r, g, b, 0);
    SEGMENT.setPixelColor(i, r, g, b);
    if (i == SEGLEN -1 && SEGENV.aux1 != (it & 0xFFFF)) { //new first color in next frame
      SEGENV.step = color;
      SEGENV.aux0 = random16_get_seed();
    }
  }

  SEGENV.aux1 = it & 0xFFFF;

  random16_set_seed(prevSeed); // restore original seed so other effects can use "random" PRNG
  return FRAMETIME;
}
static const char *_data_FX_MODE_RANDOM_CHASE PROGMEM = "Stream 2";


//7 bytes
typedef struct Oscillator {
  int16_t pos;
  int8_t  size;
  int8_t  dir;
  int8_t  speed;
} oscillator;

/*
/  Oscillating bars of color, updated with standard framerate
*/
uint16_t mode_oscillate(void)
{
  uint8_t numOscillators = 3;
  uint16_t dataSize = sizeof(oscillator) * numOscillators;

  if (!SEGENV.allocateData(dataSize)) return mode_static(); //allocation failed
  
  Oscillator* oscillators = reinterpret_cast<Oscillator*>(SEGENV.data);

  if (SEGENV.call == 0)
  {
    oscillators[0] = {(int16_t)(SEGLEN/4),   (int8_t)(SEGLEN/8),  1, 1};
    oscillators[1] = {(int16_t)(SEGLEN/4*3), (int8_t)(SEGLEN/8),  1, 2};
    oscillators[2] = {(int16_t)(SEGLEN/4*2), (int8_t)(SEGLEN/8), -1, 1};
  }

  uint32_t cycleTime = 20 + (2 * (uint32_t)(255 - SEGMENT.speed));
  uint32_t it = strip.now / cycleTime;

  for(uint8_t i = 0; i < numOscillators; i++) {
    // if the counter has increased, move the oscillator by the random step
    if (it != SEGENV.step) oscillators[i].pos += oscillators[i].dir * oscillators[i].speed;
    oscillators[i].size = SEGLEN/(3+SEGMENT.intensity/8);
    if((oscillators[i].dir == -1) && (oscillators[i].pos <= 0)) {
      oscillators[i].pos = 0;
      oscillators[i].dir = 1;
      // make bigger steps for faster speeds
      oscillators[i].speed = SEGMENT.speed > 100 ? random8(2, 4):random8(1, 3);
    }
    if((oscillators[i].dir == 1) && (oscillators[i].pos >= (SEGLEN - 1))) {
      oscillators[i].pos = SEGLEN - 1;
      oscillators[i].dir = -1;
      oscillators[i].speed = SEGMENT.speed > 100 ? random8(2, 4):random8(1, 3);
    }
  }

  for(uint16_t i=0; i < SEGLEN; i++) {
    uint32_t color = BLACK;
    for(uint8_t j=0; j < numOscillators; j++) {
      if(i >= oscillators[j].pos - oscillators[j].size && i <= oscillators[j].pos + oscillators[j].size) {
        color = (color == BLACK) ? SEGCOLOR(j) : color_blend(color, SEGCOLOR(j), 128);
      }
    }
    SEGMENT.setPixelColor(i, color);
  }
 
  SEGENV.step = it;
  return FRAMETIME;
}
static const char *_data_FX_MODE_OSCILLATE PROGMEM = "Oscillate";


//TODO
uint16_t mode_lightning(void)
{
  uint16_t ledstart = random16(SEGLEN);               // Determine starting location of flash
  uint16_t ledlen = 1 + random16(SEGLEN -ledstart);   // Determine length of flash (not to go beyond SEGLEN-1)
  uint8_t bri = 255/random8(1, 3);

  if (SEGENV.aux1 == 0) //init, leader flash
  {
    SEGENV.aux1 = random8(4, 4 + SEGMENT.intensity/20); //number of flashes
    SEGENV.aux1 *= 2;

    bri = 52; //leader has lower brightness
    SEGENV.aux0 = 200; //200ms delay after leader
  }

  SEGMENT.fill(SEGCOLOR(1));

  if (SEGENV.aux1 > 3 && !(SEGENV.aux1 & 0x01)) { //flash on even number >2
    for (int i = ledstart; i < ledstart + ledlen; i++)
    {
      SEGMENT.setPixelColor(i,SEGMENT.color_from_palette(i, true, PALETTE_SOLID_WRAP, 0, bri));
    }
    SEGENV.aux1--;

    SEGENV.step = millis();
    //return random8(4, 10); // each flash only lasts one frame/every 24ms... originally 4-10 milliseconds
  } else {
    if (millis() - SEGENV.step > SEGENV.aux0) {
      SEGENV.aux1--;
      if (SEGENV.aux1 < 2) SEGENV.aux1 = 0;

      SEGENV.aux0 = (50 + random8(100)); //delay between flashes
      if (SEGENV.aux1 == 2) {
        SEGENV.aux0 = (random8(255 - SEGMENT.speed) * 100); // delay between strikes
      }
      SEGENV.step = millis();
    }
  }
  return FRAMETIME;
}
static const char *_data_FX_MODE_LIGHTNING PROGMEM = "Lightning";


// Pride2015
// Animated, ever-changing rainbows.
// by Mark Kriegsman: https://gist.github.com/kriegsman/964de772d64c502760e5
uint16_t mode_pride_2015(void)
{
  uint16_t duration = 10 + SEGMENT.speed;
  uint16_t sPseudotime = SEGENV.step;
  uint16_t sHue16 = SEGENV.aux0;

  uint8_t sat8 = beatsin88( 87, 220, 250);
  uint8_t brightdepth = beatsin88( 341, 96, 224);
  uint16_t brightnessthetainc16 = beatsin88( 203, (25 * 256), (40 * 256));
  uint8_t msmultiplier = beatsin88(147, 23, 60);

  uint16_t hue16 = sHue16;//gHue * 256;
  uint16_t hueinc16 = beatsin88(113, 1, 3000);

  sPseudotime += duration * msmultiplier;
  sHue16 += duration * beatsin88( 400, 5,9);
  uint16_t brightnesstheta16 = sPseudotime;
  CRGB fastled_col;

  for(int i = 0 ; i < SEGLEN; i++) {
    hue16 += hueinc16;
    uint8_t hue8 = hue16 >> 8;

    brightnesstheta16  += brightnessthetainc16;
    uint16_t b16 = sin16( brightnesstheta16  ) + 32768;

    uint16_t bri16 = (uint32_t)((uint32_t)b16 * (uint32_t)b16) / 65536;
    uint8_t bri8 = (uint32_t)(((uint32_t)bri16) * brightdepth) / 65536;
    bri8 += (255 - brightdepth);

    CRGB newcolor = CHSV( hue8, sat8, bri8);
    fastled_col = CRGB(SEGMENT.getPixelColor(i)); // TODO

    nblend(fastled_col, newcolor, 64);
    SEGMENT.setPixelColor(i, fastled_col.red, fastled_col.green, fastled_col.blue);
  }
  SEGENV.step = sPseudotime;
  SEGENV.aux0 = sHue16;
  return FRAMETIME;
}
static const char *_data_FX_MODE_PRIDE_2015 PROGMEM = "Pride 2015@!,;;";


//eight colored dots, weaving in and out of sync with each other
uint16_t mode_juggle(void){
  SEGMENT.fade_out(SEGMENT.intensity);
  CRGB fastled_col;
  byte dothue = 0;
  for ( byte i = 0; i < 8; i++) {
    uint16_t index = 0 + beatsin88((128 + SEGMENT.speed)*(i + 7), 0, SEGLEN -1);
    fastled_col = CRGB(SEGMENT.getPixelColor(index)); // TODO
    fastled_col |= (SEGMENT.palette==0)?CHSV(dothue, 220, 255):ColorFromPalette(SEGPALETTE, dothue, 255);
    SEGMENT.setPixelColor(index, fastled_col.red, fastled_col.green, fastled_col.blue);
    dothue += 32;
  }
  return FRAMETIME;
}
static const char *_data_FX_MODE_JUGGLE PROGMEM = "Juggle@!=16,Trail=240;!,!,;!";


uint16_t mode_palette()
{
  uint16_t counter = 0;
  if (SEGMENT.speed != 0) 
  {
    counter = (strip.now * ((SEGMENT.speed >> 3) +1)) & 0xFFFF;
    counter = counter >> 8;
  }
  
  bool noWrap = (strip.paletteBlend == 2 || (strip.paletteBlend == 0 && SEGMENT.speed == 0));
  for(int i = 0; i < SEGLEN; i++)
  {
    uint8_t colorIndex = (i * 255 / SEGLEN) - counter;
    
    if (noWrap) colorIndex = map(colorIndex, 0, 255, 0, 240); //cut off blend at palette "end"
    
    SEGMENT.setPixelColor(i, SEGMENT.color_from_palette(colorIndex, false, true, 255));
  }
  return FRAMETIME;
}
static const char *_data_FX_MODE_PALETTE PROGMEM = "Palette@!,;1,2,3;!";


// WLED limitation: Analog Clock overlay will NOT work when Fire2012 is active
// Fire2012 by Mark Kriegsman, July 2012
// as part of "Five Elements" shown here: http://youtu.be/knWiGsmgycY
//// 
// This basic one-dimensional 'fire' simulation works roughly as follows:
// There's a underlying array of 'heat' cells, that model the temperature
// at each point along the line.  Every cycle through the simulation, 
// four steps are performed:
//  1) All cells cool down a little bit, losing heat to the air
//  2) The heat from each cell drifts 'up' and diffuses a little
//  3) Sometimes randomly new 'sparks' of heat are added at the bottom
//  4) The heat from each cell is rendered as a color into the leds array
//     The heat-to-color mapping uses a black-body radiation approximation.
//
// Temperature is in arbitrary units from 0 (cold black) to 255 (white hot).
//
// This simulation scales it self a bit depending on SEGLEN; it should look
// "OK" on anywhere from 20 to 100 LEDs without too much tweaking. 
//
// I recommend running this simulation at anywhere from 30-100 frames per second,
// meaning an interframe delay of about 10-35 milliseconds.
//
// Looks best on a high-density LED setup (60+ pixels/meter).
//
//
// There are two main parameters you can play with to control the look and
// feel of your fire: COOLING (used in step 1 above) (Speed = COOLING), and SPARKING (used
// in step 3 above) (Effect Intensity = Sparking).
uint16_t mode_fire_2012()
{
  const uint16_t cols = strip.isMatrix ? SEGMENT.virtualWidth() : 1;
  const uint16_t rows = strip.isMatrix ? SEGMENT.virtualHeight() : SEGMENT.virtualLength();

  uint32_t it = strip.now >> 5; //div 32
  uint16_t q  = cols>>2; // a quarter of flames

  if (!SEGENV.allocateData(cols*rows)) return mode_static(); //allocation failed
  
  byte* heat = SEGENV.data;

  if (it != SEGENV.step) {
    SEGENV.step = it;
    uint8_t ignition = max(3,rows/10);  // ignition area: 10% of segment length or minimum 3 pixels

    for(int f = 0; f < cols; f++) {
      // Step 1.  Cool down every cell a little
      for(int i = 0; i < rows; i++) {
        uint8_t cool = (((20 + SEGMENT.speed/3) * 16) / rows);
        // 2D enhancement: cool sides of the flame a bit more
        if (cols>5) {
          if (f < q)   cool = qadd8(cool, 2*(uint16_t)((cool *    (q-f))/cols)); // cool segment sides a bit more
          if (f > 3*q) cool = qadd8(cool, 2*(uint16_t)((cool * (cols-f))/cols)); // cool segment sides a bit more
        }
        uint8_t temp = qsub8(heat[i+rows*f], random8(0, cool + 2));
        heat[i+rows*f] = (temp==0 && i<ignition) ? random8(8,16) : temp; // prevent ignition area from becoming black
      }

      // Step 2.  Heat from each cell drifts 'up' and diffuses a little
      for(int k = rows -1; k > 1; k--) {
        heat[k+rows*f] = (heat[k+rows*f - 1] + (heat[k+rows*f - 2]<<1) ) / 3;  // heat[k-2] multiplied by 2
      }

      // Step 3.  Randomly ignite new 'sparks' of heat near the bottom
      if (random8() <= SEGMENT.intensity) {
        uint8_t y = random8(ignition);
        heat[y+rows*f] = qadd8(heat[y+rows*f], random8(160,255));
      }
    }
  }

  for(int f = 0; f < cols; f++) {
    // Step 4.  Map from heat cells to LED colors
    for(int j = 0; j < rows; j++) {
      CRGB color = ColorFromPalette(SEGPALETTE, /*MIN(*/heat[j+rows*f]/*,240)*/, 255, LINEARBLEND);
      if (strip.isMatrix) SEGMENT.setPixelColorXY(f, rows -j -1, color);
      else                SEGMENT.setPixelColor(j, color);
    }
  }
  return FRAMETIME;
}
static const char *_data_FX_MODE_FIRE_2012 PROGMEM = "Fire 2012 1D/2D@Cooling=120,Spark rate=64;1,2,3;!";


// ColorWavesWithPalettes by Mark Kriegsman: https://gist.github.com/kriegsman/8281905786e8b2632aeb
// This function draws color waves with an ever-changing,
// widely-varying set of parameters, using a color palette.
uint16_t mode_colorwaves()
{
  uint16_t duration = 10 + SEGMENT.speed;
  uint16_t sPseudotime = SEGENV.step;
  uint16_t sHue16 = SEGENV.aux0;

  uint8_t brightdepth = beatsin88(341, 96, 224);
  uint16_t brightnessthetainc16 = beatsin88( 203, (25 * 256), (40 * 256));
  uint8_t msmultiplier = beatsin88(147, 23, 60);

  uint16_t hue16 = sHue16;//gHue * 256;
  // uint16_t hueinc16 = beatsin88(113, 300, 1500);
  uint16_t hueinc16 = beatsin88(113, 60, 300)*SEGMENT.intensity*10/255;  // Use the Intensity Slider for the hues

  sPseudotime += duration * msmultiplier;
  sHue16 += duration * beatsin88(400, 5, 9);
  uint16_t brightnesstheta16 = sPseudotime;
  CRGB fastled_col;

  for ( uint16_t i = 0 ; i < SEGLEN; i++) {
    hue16 += hueinc16;
    uint8_t hue8 = hue16 >> 8;
    uint16_t h16_128 = hue16 >> 7;
    if ( h16_128 & 0x100) {
      hue8 = 255 - (h16_128 >> 1);
    } else {
      hue8 = h16_128 >> 1;
    }

    brightnesstheta16  += brightnessthetainc16;
    uint16_t b16 = sin16( brightnesstheta16  ) + 32768;

    uint16_t bri16 = (uint32_t)((uint32_t)b16 * (uint32_t)b16) / 65536;
    uint8_t bri8 = (uint32_t)(((uint32_t)bri16) * brightdepth) / 65536;
    bri8 += (255 - brightdepth);

    CRGB newcolor = ColorFromPalette(SEGPALETTE, hue8, bri8);
    fastled_col = CRGB(SEGMENT.getPixelColor(i)); // TODO

    nblend(fastled_col, newcolor, 128);
    SEGMENT.setPixelColor(i, fastled_col.red, fastled_col.green, fastled_col.blue);
  }
  SEGENV.step = sPseudotime;
  SEGENV.aux0 = sHue16;
  return FRAMETIME;
}
static const char *_data_FX_MODE_COLORWAVES PROGMEM = "Colorwaves@!,!;!,!,!;!";


// colored stripes pulsing at a defined Beats-Per-Minute (BPM)
uint16_t mode_bpm()
{
  CRGB fastled_col;
  uint32_t stp = (strip.now / 20) & 0xFF;
  uint8_t beat = beatsin8(SEGMENT.speed, 64, 255);
  for(int i = 0; i < SEGLEN; i++) {
    fastled_col = ColorFromPalette(SEGPALETTE, stp + (i * 2), beat - stp + (i * 10));
    SEGMENT.setPixelColor(i, fastled_col.red, fastled_col.green, fastled_col.blue);
  }
  return FRAMETIME;
}
static const char *_data_FX_MODE_BPM PROGMEM = "Bpm@!=64,;1,2,3;!";


uint16_t mode_fillnoise8()
{
  if (SEGENV.call == 0) SEGENV.step = random16(12345);
  CRGB fastled_col;
  for(int i = 0; i < SEGLEN; i++) {
    uint8_t index = inoise8(i * SEGLEN, SEGENV.step + i * SEGLEN);
    fastled_col = ColorFromPalette(SEGPALETTE, index, 255, LINEARBLEND);
    SEGMENT.setPixelColor(i, fastled_col.red, fastled_col.green, fastled_col.blue);
  }
  SEGENV.step += beatsin8(SEGMENT.speed, 1, 6); //10,1,4

  return FRAMETIME;
}
static const char *_data_FX_MODE_FILLNOISE8 PROGMEM = "Fill Noise@!,!;!,!,!;!";


uint16_t mode_noise16_1()
{
  uint16_t scale = 320;                                      // the "zoom factor" for the noise
  CRGB fastled_col;
  SEGENV.step += (1 + SEGMENT.speed/16);

  for(int i = 0; i < SEGLEN; i++) {

    uint16_t shift_x = beatsin8(11);                           // the x position of the noise field swings @ 17 bpm
    uint16_t shift_y = SEGENV.step/42;             // the y position becomes slowly incremented


    uint16_t real_x = (i + shift_x) * scale;                  // the x position of the noise field swings @ 17 bpm
    uint16_t real_y = (i + shift_y) * scale;                  // the y position becomes slowly incremented
    uint32_t real_z = SEGENV.step;                          // the z position becomes quickly incremented

    uint8_t noise = inoise16(real_x, real_y, real_z) >> 8;   // get the noise data and scale it down

    uint8_t index = sin8(noise * 3);                         // map LED color based on noise data

    fastled_col = ColorFromPalette(SEGPALETTE, index, 255, LINEARBLEND);   // With that value, look up the 8 bit colour palette value and assign it to the current LED.
    SEGMENT.setPixelColor(i, fastled_col.red, fastled_col.green, fastled_col.blue);
  }

  return FRAMETIME;
}
static const char *_data_FX_MODE_NOISE16_1 PROGMEM = "Noise 1@!,!;!,!,!;!";


uint16_t mode_noise16_2()
{
  uint16_t scale = 1000;                                       // the "zoom factor" for the noise
  CRGB fastled_col;
  SEGENV.step += (1 + (SEGMENT.speed >> 1));

  for(int i = 0; i < SEGLEN; i++) {

    uint16_t shift_x = SEGENV.step >> 6;                         // x as a function of time

    uint32_t real_x = (i + shift_x) * scale;                  // calculate the coordinates within the noise field

    uint8_t noise = inoise16(real_x, 0, 4223) >> 8;    // get the noise data and scale it down

    uint8_t index = sin8(noise * 3);                          // map led color based on noise data

    fastled_col = ColorFromPalette(SEGPALETTE, index, noise, LINEARBLEND);   // With that value, look up the 8 bit colour palette value and assign it to the current LED.
    SEGMENT.setPixelColor(i, fastled_col.red, fastled_col.green, fastled_col.blue);
  }

  return FRAMETIME;
}
static const char *_data_FX_MODE_NOISE16_2 PROGMEM = "Noise 2@!,!;!,!,!;!";


uint16_t mode_noise16_3()
{
  uint16_t scale = 800;                                       // the "zoom factor" for the noise
  CRGB fastled_col;
  SEGENV.step += (1 + SEGMENT.speed);

  for(int i = 0; i < SEGLEN; i++) {

    uint16_t shift_x = 4223;                                  // no movement along x and y
    uint16_t shift_y = 1234;

    uint32_t real_x = (i + shift_x) * scale;                  // calculate the coordinates within the noise field
    uint32_t real_y = (i + shift_y) * scale;                  // based on the precalculated positions
    uint32_t real_z = SEGENV.step*8;  

    uint8_t noise = inoise16(real_x, real_y, real_z) >> 8;    // get the noise data and scale it down

    uint8_t index = sin8(noise * 3);                          // map led color based on noise data

    fastled_col = ColorFromPalette(SEGPALETTE, index, noise, LINEARBLEND);   // With that value, look up the 8 bit colour palette value and assign it to the current LED.
    SEGMENT.setPixelColor(i, fastled_col.red, fastled_col.green, fastled_col.blue);
  }

  return FRAMETIME;
}
static const char *_data_FX_MODE_NOISE16_3 PROGMEM = "Noise 3@!,!;!,!,!;!";


//https://github.com/aykevl/ledstrip-spark/blob/master/ledstrip.ino
uint16_t mode_noise16_4()
{
  CRGB fastled_col;
  uint32_t stp = (strip.now * SEGMENT.speed) >> 7;
  for(int i = 0; i < SEGLEN; i++) {
    int16_t index = inoise16(uint32_t(i) << 12, stp);
    fastled_col = ColorFromPalette(SEGPALETTE, index);
    SEGMENT.setPixelColor(i, fastled_col.red, fastled_col.green, fastled_col.blue);
  }
  return FRAMETIME;
}
static const char *_data_FX_MODE_NOISE16_4 PROGMEM = "Noise 4@!,!;!,!,!;!";


//based on https://gist.github.com/kriegsman/5408ecd397744ba0393e
uint16_t mode_colortwinkle()
{
  const uint16_t cols = strip.isMatrix ? SEGMENT.virtualWidth() : 1;
  const uint16_t rows = strip.isMatrix ? SEGMENT.virtualHeight() : SEGMENT.virtualLength();

  uint16_t dataSize = (cols*rows+7) >> 3; //1 bit per LED
  if (!SEGENV.allocateData(dataSize)) return mode_static(); //allocation failed
  
  CRGB fastled_col, prev;
  fract8 fadeUpAmount = strip.getBrightness()>28 ? 8 + (SEGMENT.speed>>2) : 68-strip.getBrightness();
  fract8 fadeDownAmount = strip.getBrightness()>28 ? 8 + (SEGMENT.speed>>3) : 68-strip.getBrightness();

  for(int i = 0; i < rows*cols; i++) {
    uint16_t j = i % cols, k = i / cols;
    fastled_col = CRGB(strip.isMatrix ? SEGMENT.getPixelColorXY(j, k) : SEGMENT.getPixelColor(i)); // TODO
    prev = fastled_col;
    uint16_t index = i >> 3;
    uint8_t  bitNum = i & 0x07;
    bool fadeUp = bitRead(SEGENV.data[index], bitNum);
    
    if (fadeUp) {
      CRGB incrementalColor = fastled_col;
      incrementalColor.nscale8_video(fadeUpAmount);
      fastled_col += incrementalColor;

      if (fastled_col.red == 255 || fastled_col.green == 255 || fastled_col.blue == 255) {
        bitWrite(SEGENV.data[index], bitNum, false);
      }

      if (strip.isMatrix) SEGMENT.setPixelColorXY(j, k, fastled_col);
      else                SEGMENT.setPixelColor(i, fastled_col.red, fastled_col.green, fastled_col.blue);

      uint32_t col = strip.isMatrix ? SEGMENT.getPixelColorXY(j, k) : SEGMENT.getPixelColor(i); // TODO
      if (CRGB(col) == prev) {  //fix "stuck" pixels
        fastled_col += fastled_col;
        if (strip.isMatrix) SEGMENT.setPixelColorXY(j, k, fastled_col);
        else                SEGMENT.setPixelColor(i, fastled_col.red, fastled_col.green, fastled_col.blue);
      }
    } else {
      fastled_col.nscale8(255 - fadeDownAmount);
      if (strip.isMatrix) SEGMENT.setPixelColorXY(j, k, fastled_col);
      else                SEGMENT.setPixelColor(i, fastled_col.red, fastled_col.green, fastled_col.blue);
    }
  }

  for(int j = 0; j <= rows*cols / 50; j++) {
    if (random8() <= SEGMENT.intensity) {
      for (size_t times = 0; times < 5; times++) { //attempt to spawn a new pixel 5 times
        uint16_t i = random16(rows*cols);
        uint16_t j = i % cols, k = i / cols;
        uint32_t col = strip.isMatrix ? SEGMENT.getPixelColorXY(j, k) : SEGMENT.getPixelColor(i); // TODO
        if (col == 0) {
          fastled_col = ColorFromPalette(SEGPALETTE, random8(), 64, NOBLEND);
          uint16_t index = i >> 3;
          uint8_t  bitNum = i & 0x07;
          bitWrite(SEGENV.data[index], bitNum, true);
          if (strip.isMatrix) SEGMENT.setPixelColorXY(j, k, fastled_col);
          else                SEGMENT.setPixelColor(i, fastled_col.red, fastled_col.green, fastled_col.blue);
          break; //only spawn 1 new pixel per frame per 50 LEDs
        }
      }
    }
  }
  return FRAMETIME_FIXED;
}
static const char *_data_FX_MODE_COLORTWINKLE PROGMEM = "Colortwinkles@Fade speed,Spawn speed;1,2,3;!;mp12=0"; //pixels


//Calm effect, like a lake at night
uint16_t mode_lake() {
  uint8_t sp = SEGMENT.speed/10;
  int wave1 = beatsin8(sp +2, -64,64);
  int wave2 = beatsin8(sp +1, -64,64);
  uint8_t wave3 = beatsin8(sp +2,   0,80);
  CRGB fastled_col;

  for(int i = 0; i < SEGLEN; i++)
  {
    int index = cos8((i*15)+ wave1)/2 + cubicwave8((i*23)+ wave2)/2;           
    uint8_t lum = (index > wave3) ? index - wave3 : 0;
    fastled_col = ColorFromPalette(SEGPALETTE, map(index,0,255,0,240), lum, LINEARBLEND);
    SEGMENT.setPixelColor(i, fastled_col.red, fastled_col.green, fastled_col.blue);
  }
  return FRAMETIME;
}
static const char *_data_FX_MODE_LAKE PROGMEM = "Lake@!,;1,2,3;!";


// meteor effect
// send a meteor from begining to to the end of the strip with a trail that randomly decays.
// adapted from https://www.tweaking4all.com/hardware/arduino/adruino-led-strip-effects/#LEDStripEffectMeteorRain
uint16_t mode_meteor() {
  if (!SEGENV.allocateData(SEGLEN)) return mode_static(); //allocation failed

  byte* trail = SEGENV.data;
  
  byte meteorSize= 1+ SEGLEN / 10;
  uint16_t counter = strip.now * ((SEGMENT.speed >> 2) +8);
  uint16_t in = counter * SEGLEN >> 16;

  // fade all leds to colors[1] in LEDs one step
  for(int i = 0; i < SEGLEN; i++) {
    if (random8() <= 255 - SEGMENT.intensity)
    {
      byte meteorTrailDecay = 128 + random8(127);
      trail[i] = scale8(trail[i], meteorTrailDecay);
      SEGMENT.setPixelColor(i, SEGMENT.color_from_palette(trail[i], false, true, 255));
    }
  }

  // draw meteor
  for(int j = 0; j < meteorSize; j++) {
    uint16_t index = in + j;
    if(index >= SEGLEN) {
      index = (in + j - SEGLEN);
    }

    trail[index] = 240;
    SEGMENT.setPixelColor(index, SEGMENT.color_from_palette(trail[index], false, true, 255));
  }

  return FRAMETIME;
}
static const char *_data_FX_MODE_METEOR PROGMEM = "Meteor@!,Trail length;!,!,;!";


// smooth meteor effect
// send a meteor from begining to to the end of the strip with a trail that randomly decays.
// adapted from https://www.tweaking4all.com/hardware/arduino/adruino-led-strip-effects/#LEDStripEffectMeteorRain
uint16_t mode_meteor_smooth() {
  if (!SEGENV.allocateData(SEGLEN)) return mode_static(); //allocation failed

  byte* trail = SEGENV.data;
  
  byte meteorSize= 1+ SEGLEN / 10;
  uint16_t in = map((SEGENV.step >> 6 & 0xFF), 0, 255, 0, SEGLEN -1);

  // fade all leds to colors[1] in LEDs one step
  for(int i = 0; i < SEGLEN; i++) {
    if (trail[i] != 0 && random8() <= 255 - SEGMENT.intensity)
    {
      int change = 3 - random8(12); //change each time between -8 and +3
      trail[i] += change;
      if (trail[i] > 245) trail[i] = 0;
      if (trail[i] > 240) trail[i] = 240;
      SEGMENT.setPixelColor(i, SEGMENT.color_from_palette(trail[i], false, true, 255));
    }
  }
  
  // draw meteor
  for(int j = 0; j < meteorSize; j++) {  
    uint16_t index = in + j;   
    if(in + j >= SEGLEN) {
      index = (in + j - SEGLEN);
    }
    SEGMENT.setPixelColor(index, color_blend(SEGMENT.getPixelColor(index), SEGMENT.color_from_palette(240, false, true, 255), 48));
    trail[index] = 240;
  }

  SEGENV.step += SEGMENT.speed +1;
  return FRAMETIME;
}
static const char *_data_FX_MODE_METEOR_SMOOTH PROGMEM = "Meteor Smooth@!,Trail length;!,!,;!";


//Railway Crossing / Christmas Fairy lights
uint16_t mode_railway()
{
  uint16_t dur = 40 + (255 - SEGMENT.speed) * 10;
  uint16_t rampdur = (dur * SEGMENT.intensity) >> 8;
  if (SEGENV.step > dur)
  {
    //reverse direction
    SEGENV.step = 0;
    SEGENV.aux0 = !SEGENV.aux0;
  }
  uint8_t pos = 255;
  if (rampdur != 0)
  {
    uint16_t p0 = (SEGENV.step * 255) / rampdur;
    if (p0 < 255) pos = p0;
  }
  if (SEGENV.aux0) pos = 255 - pos;
  for(int i = 0; i < SEGLEN; i += 2)
  {
    SEGMENT.setPixelColor(i, SEGMENT.color_from_palette(255 - pos, false, false, 255));
    if (i < SEGLEN -1)
    {
      SEGMENT.setPixelColor(i + 1, SEGMENT.color_from_palette(pos, false, false, 255));
    }
  }
  SEGENV.step += FRAMETIME;
  return FRAMETIME;
}
static const char *_data_FX_MODE_RAILWAY PROGMEM = "Railway";


//Water ripple
//propagation velocity from speed
//drop rate from intensity

//4 bytes
typedef struct Ripple {
  uint8_t state;
  uint8_t color;
  uint16_t pos;
} ripple;

#ifdef ESP8266
  #define MAX_RIPPLES   56
#else
  #define MAX_RIPPLES  100
#endif
uint16_t ripple_base(bool rainbow)
{
  uint16_t maxRipples = min(1 + (SEGLEN >> 2), MAX_RIPPLES);  // 56 max for 16 segment ESP8266
  uint16_t dataSize = sizeof(ripple) * maxRipples;

  if (!SEGENV.allocateData(dataSize)) return mode_static(); //allocation failed
 
  Ripple* ripples = reinterpret_cast<Ripple*>(SEGENV.data);

  // ranbow background or chosen background, all very dim.
  if (rainbow) {
    if (SEGENV.call ==0) {
      SEGENV.aux0 = random8();
      SEGENV.aux1 = random8();
    }
    if (SEGENV.aux0 == SEGENV.aux1) {
      SEGENV.aux1 = random8();
    }
    else if (SEGENV.aux1 > SEGENV.aux0) {
      SEGENV.aux0++;
    } else {
      SEGENV.aux0--;
    }
    SEGMENT.fill(color_blend(SEGMENT.color_wheel(SEGENV.aux0),BLACK,235));
  } else {
    SEGMENT.fill(SEGCOLOR(1));
  }
  
  //draw wave
  for(int i = 0; i < maxRipples; i++)
  {
    uint16_t ripplestate = ripples[i].state;
    if (ripplestate)
    {
      uint8_t rippledecay = (SEGMENT.speed >> 4) +1; //faster decay if faster propagation
      uint16_t rippleorigin = ripples[i].pos;
      uint32_t col = SEGMENT.color_from_palette(ripples[i].color, false, false, 255);
      uint16_t propagation = ((ripplestate/rippledecay -1) * SEGMENT.speed);
      int16_t propI = propagation >> 8;
      uint8_t propF = propagation & 0xFF;
      int16_t left = rippleorigin - propI -1;
      uint8_t amp = (ripplestate < 17) ? triwave8((ripplestate-1)*8) : map(ripplestate,17,255,255,2);

      for (int16_t v = left; v < left +4; v++)
      {
        uint8_t mag = scale8(cubicwave8((propF>>2)+(v-left)*64), amp);
        if (v < SEGLEN && v >= 0)
        {
          SEGMENT.setPixelColor(v, color_blend(SEGMENT.getPixelColor(v), col, mag)); // TODO
        }
        int16_t w = left + propI*2 + 3 -(v-left);
        if (w < SEGLEN && w >= 0)
        {
          SEGMENT.setPixelColor(w, color_blend(SEGMENT.getPixelColor(w), col, mag)); // TODO
        }
      }  
      ripplestate += rippledecay;
      ripples[i].state = (ripplestate > 254) ? 0 : ripplestate;
    } else //randomly create new wave
    {
      if (random16(IBN + 10000) <= SEGMENT.intensity)
      {
        ripples[i].state = 1;
        ripples[i].pos = random16(SEGLEN);
        ripples[i].color = random8(); //color
      }
    }
  }
  return FRAMETIME;
}
#undef MAX_RIPPLES


uint16_t mode_ripple(void) {
  return ripple_base(false);
}
static const char *_data_FX_MODE_RIPPLE PROGMEM = "Ripple";


uint16_t mode_ripple_rainbow(void) {
  return ripple_base(true);
}
static const char *_data_FX_MODE_RIPPLE_RAINBOW PROGMEM = "Ripple Rainbow";


//  TwinkleFOX by Mark Kriegsman: https://gist.github.com/kriegsman/756ea6dcae8e30845b5a
//
//  TwinkleFOX: Twinkling 'holiday' lights that fade in and out.
//  Colors are chosen from a palette. Read more about this effect using the link above!

// If COOL_LIKE_INCANDESCENT is set to 1, colors will
// fade out slighted 'reddened', similar to how
// incandescent bulbs change color as they get dim down.
#define COOL_LIKE_INCANDESCENT 1

CRGB twinklefox_one_twinkle(uint32_t ms, uint8_t salt, bool cat)
{
  // Overall twinkle speed (changed)
  uint16_t ticks = ms / SEGENV.aux0;
  uint8_t fastcycle8 = ticks;
  uint16_t slowcycle16 = (ticks >> 8) + salt;
  slowcycle16 += sin8(slowcycle16);
  slowcycle16 = (slowcycle16 * 2053) + 1384;
  uint8_t slowcycle8 = (slowcycle16 & 0xFF) + (slowcycle16 >> 8);
  
  // Overall twinkle density.
  // 0 (NONE lit) to 8 (ALL lit at once).
  // Default is 5.
  uint8_t twinkleDensity = (SEGMENT.intensity >> 5) +1;

  uint8_t bright = 0;
  if (((slowcycle8 & 0x0E)/2) < twinkleDensity) {
    uint8_t ph = fastcycle8;
    // This is like 'triwave8', which produces a
    // symmetrical up-and-down triangle sawtooth waveform, except that this
    // function produces a triangle wave with a faster attack and a slower decay
    if (cat) //twinklecat, variant where the leds instantly turn on
    {
      bright = 255 - ph;
    } else { //vanilla twinklefox
      if (ph < 86) {
      bright = ph * 3;
      } else {
        ph -= 86;
        bright = 255 - (ph + (ph/2));
      }
    }
  }

  uint8_t hue = slowcycle8 - salt;
  CRGB c;
  if (bright > 0) {
    c = ColorFromPalette(SEGPALETTE, hue, bright, NOBLEND);
    if(COOL_LIKE_INCANDESCENT == 1) {
      // This code takes a pixel, and if its in the 'fading down'
      // part of the cycle, it adjusts the color a little bit like the
      // way that incandescent bulbs fade toward 'red' as they dim.
      if (fastcycle8 >= 128) 
      {
        uint8_t cooling = (fastcycle8 - 128) >> 4;
        c.g = qsub8(c.g, cooling);
        c.b = qsub8(c.b, cooling * 2);
      }
    }
  } else {
    c = CRGB::Black;
  }
  return c;
}

//  This function loops over each pixel, calculates the
//  adjusted 'clock' that this pixel should use, and calls
//  "CalculateOneTwinkle" on each pixel.  It then displays
//  either the twinkle color of the background color,
//  whichever is brighter.
uint16_t twinklefox_base(bool cat)
{
  // "PRNG16" is the pseudorandom number generator
  // It MUST be reset to the same starting value each time
  // this function is called, so that the sequence of 'random'
  // numbers that it generates is (paradoxically) stable.
  uint16_t PRNG16 = 11337;

  // Calculate speed
  if (SEGMENT.speed > 100) SEGENV.aux0 = 3 + ((255 - SEGMENT.speed) >> 3);
  else SEGENV.aux0 = 22 + ((100 - SEGMENT.speed) >> 1);

  // Set up the background color, "bg".
  CRGB bg = CRGB(SEGCOLOR(1));
  uint8_t bglight = bg.getAverageLight();
  if (bglight > 64) {
    bg.nscale8_video(16); // very bright, so scale to 1/16th
  } else if (bglight > 16) {
    bg.nscale8_video(64); // not that bright, so scale to 1/4th
  } else {
    bg.nscale8_video(86); // dim, scale to 1/3rd.
  }

  uint8_t backgroundBrightness = bg.getAverageLight();

  for(int i = 0; i < SEGLEN; i++) {
  
    PRNG16 = (uint16_t)(PRNG16 * 2053) + 1384; // next 'random' number
    uint16_t myclockoffset16= PRNG16; // use that number as clock offset
    PRNG16 = (uint16_t)(PRNG16 * 2053) + 1384; // next 'random' number
    // use that number as clock speed adjustment factor (in 8ths, from 8/8ths to 23/8ths)
    uint8_t myspeedmultiplierQ5_3 =  ((((PRNG16 & 0xFF)>>4) + (PRNG16 & 0x0F)) & 0x0F) + 0x08;
    uint32_t myclock30 = (uint32_t)((strip.now * myspeedmultiplierQ5_3) >> 3) + myclockoffset16;
    uint8_t  myunique8 = PRNG16 >> 8; // get 'salt' value for this pixel

    // We now have the adjusted 'clock' for this pixel, now we call
    // the function that computes what color the pixel should be based
    // on the "brightness = f( time )" idea.
    CRGB c = twinklefox_one_twinkle(myclock30, myunique8, cat);

    uint8_t cbright = c.getAverageLight();
    int16_t deltabright = cbright - backgroundBrightness;
    if (deltabright >= 32 || (!bg)) {
      // If the new pixel is significantly brighter than the background color,
      // use the new color.
      SEGMENT.setPixelColor(i, c.red, c.green, c.blue);
    } else if (deltabright > 0) {
      // If the new pixel is just slightly brighter than the background color,
      // mix a blend of the new color and the background color
      SEGMENT.setPixelColor(i, color_blend(RGBW32(bg.r,bg.g,bg.b,0), RGBW32(c.r,c.g,c.b,0), deltabright * 8));
    } else {
      // if the new pixel is not at all brighter than the background color,
      // just use the background color.
      SEGMENT.setPixelColor(i, bg.r, bg.g, bg.b);
    }
  }
  return FRAMETIME;
}


uint16_t mode_twinklefox()
{
  return twinklefox_base(false);
}
static const char *_data_FX_MODE_TWINKLEFOX PROGMEM = "Twinklefox";


uint16_t mode_twinklecat()
{
  return twinklefox_base(true);
}
static const char *_data_FX_MODE_TWINKLECAT PROGMEM = "Twinklecat";


//inspired by https://www.tweaking4all.com/hardware/arduino/adruino-led-strip-effects/#LEDStripEffectBlinkingHalloweenEyes
#define HALLOWEEN_EYE_SPACE (2*MAX(1,SEGLEN>>5))
#define HALLOWEEN_EYE_WIDTH MAX(1,SEGLEN>>5)

uint16_t mode_halloween_eyes()
{  
  uint16_t eyeLength = (2*HALLOWEEN_EYE_WIDTH) + HALLOWEEN_EYE_SPACE;
  if (eyeLength > SEGLEN) return mode_static(); //bail if segment too short

  SEGMENT.fill(SEGCOLOR(1)); //fill background

  uint8_t state = SEGENV.aux1 >> 8;
  uint16_t stateTime = SEGENV.call;
  if (stateTime == 0) stateTime = 2000;

  if (state == 0) { //spawn eyes
    SEGENV.aux0 = random16(0, SEGLEN - eyeLength); //start pos
    SEGENV.aux1 = random8(); //color
    if (strip.isMatrix) SEGMENT.offset = random16(SEGMENT.virtualHeight()-1); // a hack: reuse offset since it is not used in matrices
    state = 1;
  }
  
  if (state < 2) { //fade eyes
    uint16_t startPos    = SEGENV.aux0;
    uint16_t start2ndEye = startPos + HALLOWEEN_EYE_WIDTH + HALLOWEEN_EYE_SPACE;
    
    uint32_t fadestage = (strip.now - SEGENV.step)*255 / stateTime;
    if (fadestage > 255) fadestage = 255;
    uint32_t c = color_blend(SEGMENT.color_from_palette(SEGENV.aux1 & 0xFF, false, false, 0), SEGCOLOR(1), fadestage);
    
    for(int i = 0; i < HALLOWEEN_EYE_WIDTH; i++) {
      if (strip.isMatrix) {
        SEGMENT.setPixelColorXY(startPos    + i, SEGMENT.offset, c);
        SEGMENT.setPixelColorXY(start2ndEye + i, SEGMENT.offset, c);
      } else {
        SEGMENT.setPixelColor(startPos    + i, c);
        SEGMENT.setPixelColor(start2ndEye + i, c);
      }
    }
  }

  if (strip.now - SEGENV.step > stateTime) {
    state++;
    if (state > 2) state = 0;
    
    if (state < 2) {
      stateTime = 100 + (255 - SEGMENT.intensity)*10; //eye fade time
    } else {
      uint16_t eyeOffTimeBase = (255 - SEGMENT.speed)*10;
      stateTime = eyeOffTimeBase + random16(eyeOffTimeBase);
    }
    SEGENV.step = strip.now;
    SEGENV.call = stateTime;
  }

  SEGENV.aux1 = (SEGENV.aux1 & 0xFF) + (state << 8); //save state
  
  return FRAMETIME;
}
static const char *_data_FX_MODE_HALLOWEEN_EYES PROGMEM = "Halloween Eyes@Duration,Eye fade time;!,!,;!";


//Speed slider sets amount of LEDs lit, intensity sets unlit
uint16_t mode_static_pattern()
{
  uint16_t lit = 1 + SEGMENT.speed;
  uint16_t unlit = 1 + SEGMENT.intensity;
  bool drawingLit = true;
  uint16_t cnt = 0;

  for(int i = 0; i < SEGLEN; i++) {
    SEGMENT.setPixelColor(i, (drawingLit) ? SEGMENT.color_from_palette(i, true, PALETTE_SOLID_WRAP, 0) : SEGCOLOR(1));
    cnt++;
    if (cnt >= ((drawingLit) ? lit : unlit)) {
      cnt = 0;
      drawingLit = !drawingLit;
    }
  }
  
  return FRAMETIME;
}
static const char *_data_FX_MODE_STATIC_PATTERN PROGMEM = "Solid Pattern@Fg size,Bg size;Fg,Bg,;!=0";


uint16_t mode_tri_static_pattern()
{
  uint8_t segSize = (SEGMENT.intensity >> 5) +1;
  uint8_t currSeg = 0;
  uint16_t currSegCount = 0;

  for(int i = 0; i < SEGLEN; i++) {
    if ( currSeg % 3 == 0 ) {
      SEGMENT.setPixelColor(i, SEGCOLOR(0));
    } else if( currSeg % 3 == 1) {
      SEGMENT.setPixelColor(i, SEGCOLOR(1));
    } else {
      SEGMENT.setPixelColor(i, (SEGCOLOR(2) > 0 ? SEGCOLOR(2) : WHITE));
    }
    currSegCount += 1;
    if (currSegCount >= segSize) {
      currSeg +=1;
      currSegCount = 0;
    }
  }

  return FRAMETIME;
}
static const char *_data_FX_MODE_TRI_STATIC_PATTERN PROGMEM = "Solid Pattern Tri@,Size;1,2,3;!=0";


uint16_t spots_base(uint16_t threshold)
{
  SEGMENT.fill(SEGCOLOR(1));
  
  uint16_t maxZones = SEGLEN >> 2;
  uint16_t zones = 1 + ((SEGMENT.intensity * maxZones) >> 8);
  uint16_t zoneLen = SEGLEN / zones;
  uint16_t offset = (SEGLEN - zones * zoneLen) >> 1;

  for(int z = 0; z < zones; z++)
  {
    uint16_t pos = offset + z * zoneLen;
    for(int i = 0; i < zoneLen; i++)
    {
      uint16_t wave = triwave16((i * 0xFFFF) / zoneLen);
      if (wave > threshold) {
        uint16_t index = 0 + pos + i;
        uint8_t s = (wave - threshold)*255 / (0xFFFF - threshold);
        SEGMENT.setPixelColor(index, color_blend(SEGMENT.color_from_palette(index, true, PALETTE_SOLID_WRAP, 0), SEGCOLOR(1), 255-s));
      }
    }
  }
  
  return FRAMETIME;
}


//Intensity slider sets number of "lights", speed sets LEDs per light
uint16_t mode_spots()
{
  return spots_base((255 - SEGMENT.speed) << 8);
}
static const char *_data_FX_MODE_SPOTS PROGMEM = "Spots@Spread,Width;!,!,;!";


//Intensity slider sets number of "lights", LEDs per light fade in and out
uint16_t mode_spots_fade()
{
  uint16_t counter = strip.now * ((SEGMENT.speed >> 2) +8);
  uint16_t t = triwave16(counter);
  uint16_t tr = (t >> 1) + (t >> 2);
  return spots_base(tr);
}
static const char *_data_FX_MODE_SPOTS_FADE PROGMEM = "Spots Fade@Spread,Width;!,!,;!";


//each needs 12 bytes
typedef struct Ball {
  unsigned long lastBounceTime;
  float impactVelocity;
  float height;
} ball;

/*
*  Bouncing Balls Effect
*/
uint16_t mode_bouncing_balls(void) {
  //allocate segment data
  uint16_t maxNumBalls = 16; 
  uint16_t dataSize = sizeof(ball) * maxNumBalls;
  if (!SEGENV.allocateData(dataSize)) return mode_static(); //allocation failed
  
  Ball* balls = reinterpret_cast<Ball*>(SEGENV.data);
  
  // number of balls based on intensity setting to max of 7 (cycles colors)
  // non-chosen color is a random color
  uint8_t numBalls = int(((SEGMENT.intensity * (maxNumBalls - 0.8f)) / 255) + 1);
  
  float gravity                           = -9.81; // standard value of gravity
  float impactVelocityStart               = sqrt( -2 * gravity);

  unsigned long time = millis();

  if (SEGENV.call == 0) {
    for (size_t i = 0; i < maxNumBalls; i++) balls[i].lastBounceTime = time;
  }
  
  bool hasCol2 = SEGCOLOR(2);
  SEGMENT.fill(hasCol2 ? BLACK : SEGCOLOR(1));
  
  for (size_t i = 0; i < numBalls; i++) {
    float timeSinceLastBounce = (time - balls[i].lastBounceTime)/((255-SEGMENT.speed)*8/256 +1);
    balls[i].height = 0.5 * gravity * pow(timeSinceLastBounce/1000 , 2.0) + balls[i].impactVelocity * timeSinceLastBounce/1000;

    if (balls[i].height < 0) { //start bounce
      balls[i].height = 0;
      //damping for better effect using multiple balls
      float dampening = 0.90 - float(i)/pow(numBalls,2);
      balls[i].impactVelocity = dampening * balls[i].impactVelocity;
      balls[i].lastBounceTime = time;

      if (balls[i].impactVelocity < 0.015) {
        balls[i].impactVelocity = impactVelocityStart;
      }
    }
    
    uint32_t color = SEGCOLOR(0);
    if (SEGMENT.palette) {
      color = SEGMENT.color_wheel(i*(256/MAX(numBalls, 8)));
    } else if (hasCol2) {
      color = SEGCOLOR(i % NUM_COLORS);
    }

    uint16_t pos = round(balls[i].height * (SEGLEN - 1));
    SEGMENT.setPixelColor(pos, color);
  }

  return FRAMETIME;
}
static const char *_data_FX_MODE_BOUNCINGBALLS PROGMEM = "Bouncing Balls@Gravity,# of balls;!,!,;!;mp12=2"; //circle


/*
* Sinelon stolen from FASTLED examples
*/
uint16_t sinelon_base(bool dual, bool rainbow=false) {
  SEGMENT.fade_out(SEGMENT.intensity);
  uint16_t pos = beatsin16(SEGMENT.speed/10,0,SEGLEN-1);
  if (SEGENV.call == 0) SEGENV.aux0 = pos;
  uint32_t color1 = SEGMENT.color_from_palette(pos, true, false, 0);
  uint32_t color2 = SEGCOLOR(2);
  if (rainbow) {
    color1 = SEGMENT.color_wheel((pos & 0x07) * 32);
  }
  SEGMENT.setPixelColor(pos, color1);
  if (dual) {
    if (!color2) color2 = SEGMENT.color_from_palette(pos, true, false, 0);
    if (rainbow) color2 = color1; //rainbow
    SEGMENT.setPixelColor(SEGLEN-1-pos, color2);
  }
  if (SEGENV.aux0 != pos) { 
    if (SEGENV.aux0 < pos) {
      for(int i = SEGENV.aux0; i < pos ; i++) {
        SEGMENT.setPixelColor(i, color1);
        if (dual) SEGMENT.setPixelColor(SEGLEN-1-i, color2);
      }
    } else {
      for(int i = SEGENV.aux0; i > pos ; i--) {
        SEGMENT.setPixelColor(i, color1);
        if (dual) SEGMENT.setPixelColor(SEGLEN-1-i, color2);
      }
    }
    SEGENV.aux0 = pos;
  }

  return FRAMETIME;
}


uint16_t mode_sinelon(void) {
  return sinelon_base(false);
}
static const char *_data_FX_MODE_SINELON PROGMEM = "Sinelon";


uint16_t mode_sinelon_dual(void) {
  return sinelon_base(true);
}
static const char *_data_FX_MODE_SINELON_DUAL PROGMEM = "Sinelon Dual";


uint16_t mode_sinelon_rainbow(void) {
  return sinelon_base(false, true);
}
static const char *_data_FX_MODE_SINELON_RAINBOW PROGMEM = "Sinelon Rainbow";


//Rainbow with glitter, inspired by https://gist.github.com/kriegsman/062e10f7f07ba8518af6
uint16_t mode_glitter()
{
  mode_palette();

  if (strip.isMatrix) {
    uint16_t height = SEGMENT.virtualHeight();
    uint16_t width  = SEGMENT.virtualWidth();
    for(int i = 0; i<height; i++) {
      if (SEGMENT.intensity > random8()) SEGMENT.setPixelColorXY(random16(width-1), i, ULTRAWHITE);
    }
  } else
    if (SEGMENT.intensity > random8()) SEGMENT.setPixelColor(random16(SEGLEN), ULTRAWHITE);
  
  return FRAMETIME;
}
static const char *_data_FX_MODE_GLITTER PROGMEM = "Glitter@,!;!,!,!;!;mp12=0"; //pixels


//each needs 19 bytes
//Spark type is used for popcorn, 1D fireworks, and drip
typedef struct Spark {
  float pos, posX;
  float vel, velX;
  uint16_t col;
  uint8_t colIndex;
} spark;

/*
*  POPCORN
*  modified from https://github.com/kitesurfer1404/WS2812FX/blob/master/src/custom/Popcorn.h
*/
uint16_t mode_popcorn(void) {
  const uint16_t cols = strip.isMatrix ? SEGMENT.virtualWidth() : 1;
  const uint16_t rows = strip.isMatrix ? SEGMENT.virtualHeight() : SEGMENT.virtualLength();

  //allocate segment data
  uint16_t maxNumPopcorn = 21; // max 21 on 16 segment ESP8266
  uint16_t dataSize = sizeof(spark) * maxNumPopcorn;
  if (!SEGENV.allocateData(dataSize)) return mode_static(); //allocation failed
  
  Spark* popcorn = reinterpret_cast<Spark*>(SEGENV.data);

  float gravity = -0.0001 - (SEGMENT.speed/200000.0); // m/s/s
  gravity *= rows; //SEGLEN

  bool hasCol2 = SEGCOLOR(2);
  SEGMENT.fill(hasCol2 ? BLACK : SEGCOLOR(1));

  uint8_t numPopcorn = SEGMENT.intensity*maxNumPopcorn/255;
  if (numPopcorn == 0) numPopcorn = 1;

  for(uint8_t i = 0; i < numPopcorn; i++) {
    if (popcorn[i].pos >= 0.0f) { // if kernel is active, update its position
      popcorn[i].pos += popcorn[i].vel;
      popcorn[i].vel += gravity;
    } else { // if kernel is inactive, randomly pop it
      if (random8() < 2) { // POP!!!
        popcorn[i].pos = 0.01f;
        popcorn[i].posX = random16(cols);
        
        uint16_t peakHeight = 128 + random8(128); //0-255
        peakHeight = (peakHeight * (rows -1)) >> 8;
        popcorn[i].vel = sqrt(-2.0 * gravity * peakHeight);
        popcorn[i].velX = 0;
        
        if (SEGMENT.palette) {
          popcorn[i].colIndex = random8();
        } else {
          byte col = random8(0, NUM_COLORS);
          if (!hasCol2 || !SEGCOLOR(col)) col = 0;
          popcorn[i].colIndex = col;
        }
      }
    }
    if (popcorn[i].pos >= 0.0f) { // draw now active popcorn (either active before or just popped)
      uint32_t col = SEGMENT.color_wheel(popcorn[i].colIndex);
      if (!SEGMENT.palette && popcorn[i].colIndex < NUM_COLORS) col = SEGCOLOR(popcorn[i].colIndex);
      
      uint16_t ledIndex = popcorn[i].pos;
      if (ledIndex < rows) {
        if (strip.isMatrix) SEGMENT.setPixelColorXY(uint16_t(popcorn[i].posX), rows - 1 - ledIndex, col);
        else                SEGMENT.setPixelColor(ledIndex, col);
      }
    }
  }

  return FRAMETIME;
}
static const char *_data_FX_MODE_POPCORN PROGMEM = "Popcorn";


//values close to 100 produce 5Hz flicker, which looks very candle-y
//Inspired by https://github.com/avanhanegem/ArduinoCandleEffectNeoPixel
//and https://cpldcpu.wordpress.com/2016/01/05/reverse-engineering-a-real-candle/

uint16_t candle(bool multi)
{
  if (multi)
  {
    //allocate segment data
    uint16_t dataSize = (SEGLEN -1) *3; //max. 1365 pixels (ESP8266)
    if (!SEGENV.allocateData(dataSize)) return candle(false); //allocation failed
  }

  //max. flicker range controlled by intensity
  uint8_t valrange = SEGMENT.intensity;
  uint8_t rndval = valrange >> 1; //max 127

  //step (how much to move closer to target per frame) coarsely set by speed
  uint8_t speedFactor = 4;
  if (SEGMENT.speed > 252) { //epilepsy
    speedFactor = 1;
  } else if (SEGMENT.speed > 99) { //regular candle (mode called every ~25 ms, so 4 frames to have a new target every 100ms)
    speedFactor = 2;
  } else if (SEGMENT.speed > 49) { //slower fade
    speedFactor = 3;
  } //else 4 (slowest)

  uint16_t numCandles = (multi) ? SEGLEN : 1;

  for(int i = 0; i < numCandles; i++)
  {
    uint16_t d = 0; //data location

    uint8_t s = SEGENV.aux0, s_target = SEGENV.aux1, fadeStep = SEGENV.step;
    if (i > 0) {
      d = (i-1) *3;
      s = SEGENV.data[d]; s_target = SEGENV.data[d+1]; fadeStep = SEGENV.data[d+2];
    }
    if (fadeStep == 0) { //init vals
      s = 128; s_target = 130 + random8(4); fadeStep = 1;
    }

    bool newTarget = false;
    if (s_target > s) { //fade up
      s = qadd8(s, fadeStep);
      if (s >= s_target) newTarget = true;
    } else {
      s = qsub8(s, fadeStep);
      if (s <= s_target) newTarget = true;
    }

    if (newTarget) {
      s_target = random8(rndval) + random8(rndval); //between 0 and rndval*2 -2 = 252
      if (s_target < (rndval >> 1)) s_target = (rndval >> 1) + random8(rndval);
      uint8_t offset = (255 - valrange);
      s_target += offset;

      uint8_t dif = (s_target > s) ? s_target - s : s - s_target;
    
      fadeStep = dif >> speedFactor;
      if (fadeStep == 0) fadeStep = 1;
    }

     if (i > 0) {
      SEGMENT.setPixelColor(i, color_blend(SEGCOLOR(1), SEGMENT.color_from_palette(i, true, PALETTE_SOLID_WRAP, 0), s));

      SEGENV.data[d] = s; SEGENV.data[d+1] = s_target; SEGENV.data[d+2] = fadeStep;
    } else {
      for(int j = 0; j < SEGLEN; j++) {
        SEGMENT.setPixelColor(j, color_blend(SEGCOLOR(1), SEGMENT.color_from_palette(j, true, PALETTE_SOLID_WRAP, 0), s));
      }

      SEGENV.aux0 = s; SEGENV.aux1 = s_target; SEGENV.step = fadeStep;
    }
  }

  return FRAMETIME_FIXED;
}


uint16_t mode_candle()
{
  return candle(false);
}
static const char *_data_FX_MODE_CANDLE PROGMEM = "Candle@Flicker rate=96,Flicker intensity=224;!,!,;0";


uint16_t mode_candle_multi()
{
  return candle(true);
}
static const char *_data_FX_MODE_CANDLE_MULTI PROGMEM = "Candle Multi@Flicker rate=96,Flicker intensity=224;!,!,;0";


/*
/ Fireworks in starburst effect
/ based on the video: https://www.reddit.com/r/arduino/comments/c3sd46/i_made_this_fireworks_effect_for_my_led_strips/
/ Speed sets frequency of new starbursts, intensity is the intensity of the burst
*/
#ifdef ESP8266
  #define STARBURST_MAX_FRAG   8 //52 bytes / star
#else
  #define STARBURST_MAX_FRAG  10 //60 bytes / star
#endif
//each needs 20+STARBURST_MAX_FRAG*4 bytes
typedef struct particle {
  CRGB     color;
  uint32_t birth  =0;
  uint32_t last   =0;
  float    vel    =0;
  uint16_t pos    =-1;
  float    fragment[STARBURST_MAX_FRAG];
} star;

uint16_t mode_starburst(void) {
  uint16_t maxData = FAIR_DATA_PER_SEG; //ESP8266: 256 ESP32: 640
  uint8_t segs = strip.getActiveSegmentsNum();
  if (segs <= (strip.getMaxSegments() /2)) maxData *= 2; //ESP8266: 512 if <= 8 segs ESP32: 1280 if <= 16 segs
  if (segs <= (strip.getMaxSegments() /4)) maxData *= 2; //ESP8266: 1024 if <= 4 segs ESP32: 2560 if <= 8 segs
  uint16_t maxStars = maxData / sizeof(star); //ESP8266: max. 4/9/19 stars/seg, ESP32: max. 10/21/42 stars/seg

  uint8_t numStars = 1 + (SEGLEN >> 3);
  if (numStars > maxStars) numStars = maxStars;
  uint16_t dataSize = sizeof(star) * numStars;

  if (!SEGENV.allocateData(dataSize)) return mode_static(); //allocation failed
  
  uint32_t it = millis();
  
  star* stars = reinterpret_cast<star*>(SEGENV.data);
  
  float          maxSpeed                = 375.0f;  // Max velocity
  float          particleIgnition        = 250.0f;  // How long to "flash"
  float          particleFadeTime        = 1500.0f; // Fade out time
     
  for (int j = 0; j < numStars; j++)
  {
    // speed to adjust chance of a burst, max is nearly always.
    if (random8((144-(SEGMENT.speed >> 1))) == 0 && stars[j].birth == 0)
    {
      // Pick a random color and location.  
      uint16_t startPos = random16(SEGLEN-1);
      float multiplier = (float)(random8())/255.0 * 1.0;

      stars[j].color = CRGB(SEGMENT.color_wheel(random8()));
      stars[j].pos = startPos; 
      stars[j].vel = maxSpeed * (float)(random8())/255.0 * multiplier;
      stars[j].birth = it;
      stars[j].last = it;
      // more fragments means larger burst effect
      int num = random8(3,6 + (SEGMENT.intensity >> 5));

      for (int i=0; i < STARBURST_MAX_FRAG; i++) {
        if (i < num) stars[j].fragment[i] = startPos;
        else stars[j].fragment[i] = -1;
      }
    }
  }
  
  SEGMENT.fill(SEGCOLOR(1));
  
  for (int j=0; j<numStars; j++)
  {
    if (stars[j].birth != 0) {
      float dt = (it-stars[j].last)/1000.0;

      for (int i=0; i < STARBURST_MAX_FRAG; i++) {
        int var = i >> 1;
        
        if (stars[j].fragment[i] > 0) {
          //all fragments travel right, will be mirrored on other side
          stars[j].fragment[i] += stars[j].vel * dt * (float)var/3.0;
        }
      }
      stars[j].last = it;
      stars[j].vel -= 3*stars[j].vel*dt;
    }
  
    CRGB c = stars[j].color;

    // If the star is brand new, it flashes white briefly.  
    // Otherwise it just fades over time.
    float fade = 0.0f;
    float age = it-stars[j].birth;

    if (age < particleIgnition) {
      c = CRGB(color_blend(WHITE, RGBW32(c.r,c.g,c.b,0), 254.5f*((age / particleIgnition))));
    } else {
      // Figure out how much to fade and shrink the star based on 
      // its age relative to its lifetime
      if (age > particleIgnition + particleFadeTime) {
        fade = 1.0f;                  // Black hole, all faded out
        stars[j].birth = 0;
        c = CRGB(SEGCOLOR(1));
      } else {
        age -= particleIgnition;
        fade = (age / particleFadeTime);  // Fading star
        byte f = 254.5f*fade;
        c = CRGB(color_blend(RGBW32(c.r,c.g,c.b,0), SEGCOLOR(1), f));
      }
    }
    
    float particleSize = (1.0f - fade) * 2.0f;

    for (size_t index=0; index < STARBURST_MAX_FRAG*2; index++) {
      bool mirrored = index & 0x1;
      uint8_t i = index >> 1;
      if (stars[j].fragment[i] > 0) {
        float loc = stars[j].fragment[i];
        if (mirrored) loc -= (loc-stars[j].pos)*2;
        int start = loc - particleSize;
        int end = loc + particleSize;
        if (start < 0) start = 0;
        if (start == end) end++;
        if (end > SEGLEN) end = SEGLEN;    
        for (int p = start; p < end; p++) {
          SEGMENT.setPixelColor(p, c.r, c.g, c.b);
        }
      }
    }
  }
  return FRAMETIME;
}
#undef STARBURST_MAX_FRAG
static const char *_data_FX_MODE_STARBURST PROGMEM = "Fireworks Starburst@Chance,Fragments;,!,;!=11;mp12=0";


/*
 * Exploding fireworks effect
 * adapted from: http://www.anirama.com/1000leds/1d-fireworks/
 * adapted for 2D WLED by blazoncek (Blaz Kristan)
 */
uint16_t mode_exploding_fireworks(void)
{
  const uint16_t cols = strip.isMatrix ? SEGMENT.virtualWidth() : 1;
  const uint16_t rows = strip.isMatrix ? SEGMENT.virtualHeight() : SEGMENT.virtualLength();

  //allocate segment data
  uint16_t maxData = FAIR_DATA_PER_SEG; //ESP8266: 256 ESP32: 640
  uint8_t segs = strip.getActiveSegmentsNum();
  if (segs <= (strip.getMaxSegments() /2)) maxData *= 2; //ESP8266: 512 if <= 8 segs ESP32: 1280 if <= 16 segs
  if (segs <= (strip.getMaxSegments() /4)) maxData *= 2; //ESP8266: 1024 if <= 4 segs ESP32: 2560 if <= 8 segs
  int maxSparks = maxData / sizeof(spark); //ESP8266: max. 21/42/85 sparks/seg, ESP32: max. 53/106/213 sparks/seg

  uint16_t numSparks = min(2 + ((rows*cols) >> 1), maxSparks);
  uint16_t dataSize = sizeof(spark) * numSparks;
  if (!SEGENV.allocateData(dataSize + sizeof(float))) return mode_static(); //allocation failed
  float *dying_gravity = reinterpret_cast<float*>(SEGENV.data + dataSize);

  if (dataSize != SEGENV.aux1) { //reset to flare if sparks were reallocated (it may be good idea to reset segment if bounds change)
    *dying_gravity = 0.0f;
    SEGENV.aux0 = 0;
    SEGENV.aux1 = dataSize;
  }

  //SEGMENT.fill(BLACK);
  SEGMENT.fade_out(252);
  
  Spark* sparks = reinterpret_cast<Spark*>(SEGENV.data);
  Spark* flare = sparks; //first spark is flare data

  float gravity = -0.0004f - (SEGMENT.speed/800000.0f); // m/s/s
  gravity *= rows;
  
  if (SEGENV.aux0 < 2) { //FLARE
    if (SEGENV.aux0 == 0) { //init flare
      flare->pos = 0;
      flare->posX = strip.isMatrix ? random16(2,cols-1) : (SEGMENT.intensity > random8()); // will enable random firing side on 1D
      uint16_t peakHeight = 75 + random8(180); //0-255
      peakHeight = (peakHeight * (rows -1)) >> 8;
      flare->vel = sqrt(-2.0f * gravity * peakHeight);
      flare->velX = strip.isMatrix ? (random8(8)-4)/32.f : 0; // no X velocity on 1D
      flare->col = 255; //brightness
      SEGENV.aux0 = 1; 
    }
    
    // launch 
    if (flare->vel > 12 * gravity) {
      // flare
      if (strip.isMatrix) SEGMENT.setPixelColorXY(int(flare->posX), rows - uint16_t(flare->pos) - 1, flare->col, flare->col, flare->col);
      else                SEGMENT.setPixelColor(int(flare->posX) ? rows - int(flare->pos) - 1 : int(flare->pos), flare->col, flare->col, flare->col);
      flare->pos  += flare->vel;
      flare->posX += flare->velX;
      flare->pos  = constrain(flare->pos, 0, rows-1);
      flare->posX = constrain(flare->posX, 0, cols-strip.isMatrix);
      flare->vel  += gravity;
      flare->col  -= 2;
    } else {
      SEGENV.aux0 = 2;  // ready to explode
    }
  } else if (SEGENV.aux0 < 4) {
    /*
     * Explode!
     * 
     * Explosion happens where the flare ended.
     * Size is proportional to the height.
     */
    int nSparks = flare->pos + random8(4);
    nSparks = constrain(nSparks, 1, numSparks);
  
    // initialize sparks
    if (SEGENV.aux0 == 2) {
      for (int i = 1; i < nSparks; i++) { 
        sparks[i].pos  = flare->pos;
        sparks[i].posX = flare->posX;
        sparks[i].vel  = (float(random16(0, 20000)) / 10000.0f) - 0.9f; // from -0.9 to 1.1
        sparks[i].vel *= rows<32 ? 0.5f : 1; // reduce velocity for smaller strips
        sparks[i].velX = strip.isMatrix ? (float(random16(0, 4000)) / 10000.0f) - 0.2f : 0; // from -0.2 to 0.2
        sparks[i].col  = 345;//abs(sparks[i].vel * 750.0); // set colors before scaling velocity to keep them bright 
        //sparks[i].col = constrain(sparks[i].col, 0, 345); 
        sparks[i].colIndex = random8();
        sparks[i].vel  *= flare->pos/rows; // proportional to height 
        sparks[i].velX *= strip.isMatrix ? flare->posX/cols : 0; // proportional to width
        sparks[i].vel  *= -gravity *50;
      } 
      //sparks[1].col = 345; // this will be our known spark 
      *dying_gravity = gravity/2; 
      SEGENV.aux0 = 3;
    }
  
    if (sparks[1].col > 4) {//&& sparks[1].pos > 0) { // as long as our known spark is lit, work with all the sparks
      for (int i = 1; i < nSparks; i++) {
        sparks[i].pos  += sparks[i].vel;
        sparks[i].posX += sparks[i].velX;
        sparks[i].vel  += *dying_gravity;
        sparks[i].velX += strip.isMatrix ? *dying_gravity : 0;
        if (sparks[i].col > 3) sparks[i].col -= 4; 

        if (sparks[i].pos > 0 && sparks[i].pos < rows) {
          if (strip.isMatrix && !(sparks[i].posX >= 0 && sparks[i].posX < cols)) continue;
          uint16_t prog = sparks[i].col;
          uint32_t spColor = (SEGMENT.palette) ? SEGMENT.color_wheel(sparks[i].colIndex) : SEGCOLOR(0);
          CRGB c = CRGB::Black; //HeatColor(sparks[i].col);
          if (prog > 300) { //fade from white to spark color
            c = CRGB(color_blend(spColor, WHITE, (prog - 300)*5));
          } else if (prog > 45) { //fade from spark color to black
            c = CRGB(color_blend(BLACK, spColor, prog - 45));
            uint8_t cooling = (300 - prog) >> 5;
            c.g = qsub8(c.g, cooling);
            c.b = qsub8(c.b, cooling * 2);
          }
          if (strip.isMatrix) SEGMENT.setPixelColorXY(int(sparks[i].posX), rows - int(sparks[i].pos) - 1, c.red, c.green, c.blue);
          else                SEGMENT.setPixelColor(int(sparks[i].posX) ? rows - int(sparks[i].pos) - 1 : int(sparks[i].pos), c.red, c.green, c.blue);
        }
      }
      SEGMENT.blur(16);
      *dying_gravity *= .8f; // as sparks burn out they fall slower
    } else {
      SEGENV.aux0 = 6 + random8(10); //wait for this many frames
    }
  } else {
    SEGENV.aux0--;
    if (SEGENV.aux0 < 4) {
      SEGENV.aux0 = 0; //back to flare
    }
  }

  return FRAMETIME;  
}
#undef MAX_SPARKS
static const char *_data_FX_MODE_EXPLODING_FIREWORKS PROGMEM = "Fireworks 1D/2D@Gravity,Firing side=128;!,!,;!=11";


/*
 * Drip Effect
 * ported of: https://www.youtube.com/watch?v=sru2fXh4r7k
 */
uint16_t mode_drip(void)
{
  const uint16_t cols = strip.isMatrix ? SEGMENT.virtualWidth() : 1;
  const uint16_t rows = strip.isMatrix ? SEGMENT.virtualHeight() : SEGMENT.virtualLength();

  //allocate segment data
  uint8_t numDrops = 4; 
  uint16_t dataSize = sizeof(spark) * numDrops;
  if (!SEGENV.allocateData(dataSize * cols)) return mode_static(); //allocation failed

  SEGMENT.fill(SEGCOLOR(1));
  
  Spark* drops = reinterpret_cast<Spark*>(SEGENV.data);

  numDrops = 1 + (SEGMENT.intensity >> 6); // 255>>6 = 3

  float gravity = -0.0005 - (SEGMENT.speed/50000.0);
  gravity *= rows-1;
  int sourcedrop = 12;

  for(int k=0; k < cols; k++) {
    for (size_t j=0; j < numDrops; j++) {
      uint16_t idx = k*numDrops + j;

      if (drops[idx].colIndex == 0) { //init
        drops[idx].pos = rows-1;       // start at end
        drops[idx].vel = 0;           // speed
        drops[idx].col = sourcedrop;  // brightness
        drops[idx].colIndex = 1;      // drop state (0 init, 1 forming, 2 falling, 5 bouncing) 
      }
      
      uint32_t col = color_blend(BLACK, SEGCOLOR(0), sourcedrop);
      if (strip.isMatrix) SEGMENT.setPixelColorXY(k, 0, col);
      else                SEGMENT.setPixelColor(rows-1, col);// water source

      if (drops[idx].colIndex == 1) {
        if (drops[idx].col > 255) drops[idx].col = 255;
        col = color_blend(BLACK,SEGCOLOR(0),drops[idx].col);
        if (strip.isMatrix) SEGMENT.setPixelColorXY(k, rows - 1 - uint16_t(drops[idx].pos), col);
        else                SEGMENT.setPixelColor(uint16_t(drops[idx].pos), col);
        
        drops[idx].col += map(SEGMENT.speed, 0, 255, 1, 6); // swelling
        
        if (random8() < drops[idx].col/10) {   // random drop
          drops[idx].colIndex = 2;             //fall
          drops[idx].col = 255;
        }
      }  
      if (drops[idx].colIndex > 1) {           // falling
        if (drops[idx].pos > 0) {              // fall until end of segment
          drops[idx].pos += drops[idx].vel;
          if (drops[idx].pos < 0) drops[idx].pos = 0;
          drops[idx].vel += gravity;           // gravity is negative

          for(int i = 1; i < 7 - drops[idx].colIndex; i++) { // some minor math so we don't expand bouncing droplets
            uint16_t pos = constrain(uint16_t(drops[idx].pos) +i, 0, rows-1); //this is BAD, returns a pos >= SEGLEN occasionally
            col = color_blend(BLACK, SEGCOLOR(0), drops[idx].col/i);
            if (strip.isMatrix) SEGMENT.setPixelColorXY(k, rows - 1 - pos, col);
            else                SEGMENT.setPixelColor(pos, col); //spread pixel with fade while falling
          }

          if (drops[idx].colIndex > 2) {         // during bounce, some water is on the floor
            col = color_blend(SEGCOLOR(0), BLACK, drops[idx].col);
            if (strip.isMatrix) SEGMENT.setPixelColorXY(k, rows - 1, col);
            else                SEGMENT.setPixelColor(0, col);
          }
        } else {                                 // we hit bottom
          if (drops[idx].colIndex > 2) {         // already hit once, so back to forming
            drops[idx].colIndex = 0;
            drops[idx].col = sourcedrop;
            
          } else {

            if (drops[idx].colIndex == 2) {      // init bounce
              drops[idx].vel = -drops[idx].vel/4;// reverse velocity with damping 
              drops[idx].pos += drops[idx].vel;
            } 
            drops[idx].col = sourcedrop*2;
            drops[idx].colIndex = 5;             // bouncing
          }
        }
      }
    }
  }
  return FRAMETIME;
}
static const char *_data_FX_MODE_DRIP PROGMEM = "Drip@Gravity,# of drips;!,!;!";


/*
 * Tetris or Stacking (falling bricks) Effect
 * by Blaz Kristan (https://github.com/blazoncek, https://blaz.at/home)
 */
//12 bytes
typedef struct Tetris {
  float    pos;
  float    speed;
  uint32_t col;
} tetris;

uint16_t mode_tetrix(void) {

  uint16_t dataSize = sizeof(tetris);
  if (!SEGENV.allocateData(dataSize)) return mode_static(); //allocation failed
  Tetris* drop = reinterpret_cast<Tetris*>(SEGENV.data);

  // initialize dropping on first call or segment full
  if (SEGENV.call == 0 || SEGENV.aux1 >= SEGLEN) {
    SEGENV.aux1 = 0;                            // reset brick stack size
    SEGENV.step = 0;
    SEGMENT.fill(SEGCOLOR(1));
    return 250;  // short wait
  }
  
  if (SEGENV.step == 0) {             //init
    drop->speed = 0.0238 * (SEGMENT.speed ? (SEGMENT.speed>>2)+1 : random8(6,64)); // set speed
    drop->pos   = SEGLEN;             // start at end of segment (no need to subtract 1)
    drop->col   = SEGMENT.color_from_palette(random8(0,15)<<4,false,false,0);     // limit color choices so there is enough HUE gap
    SEGENV.step = 1;                  // drop state (0 init, 1 forming, 2 falling)
    SEGENV.aux0 = (SEGMENT.intensity ? (SEGMENT.intensity>>5)+1 : random8(1,5)) * (1+(SEGLEN>>6));  // size of brick
  }
  
  if (SEGENV.step == 1) {             // forming
    if (random8()>>6) {               // random drop
      SEGENV.step = 2;                // fall
    }
  }

  if (SEGENV.step > 1) {              // falling
    if (drop->pos > SEGENV.aux1) {    // fall until top of stack
      drop->pos -= drop->speed;       // may add gravity as: speed += gravity
      if (int(drop->pos) < SEGENV.aux1) drop->pos = SEGENV.aux1;
      for(int i=int(drop->pos); i<SEGLEN; i++) SEGMENT.setPixelColor(i,i<int(drop->pos)+SEGENV.aux0 ? drop->col : SEGCOLOR(1));
    } else {                          // we hit bottom
      SEGENV.step = 0;                // go back to init
      SEGENV.aux1 += SEGENV.aux0;     // increase the stack size
      if (SEGENV.aux1 >= SEGLEN) return 1000;   // wait for a second
    }
  }
  return FRAMETIME;  
}
static const char *_data_FX_MODE_TETRIX PROGMEM = "Tetrix@!=224,Width=0;!,!,;!=11;mp12=1"; //vertical


/*
/ Plasma Effect
/ adapted from https://github.com/atuline/FastLED-Demos/blob/master/plasma/plasma.ino
*/
uint16_t mode_plasma(void) {
  // initialize phases on start
  if (SEGENV.call == 0) {
    SEGENV.aux0 = random8(0,2);  // add a bit of randomness
  }
  uint8_t thisPhase = beatsin8(6+SEGENV.aux0,-64,64);
  uint8_t thatPhase = beatsin8(7+SEGENV.aux0,-64,64);

  for (int i = 0; i < SEGLEN; i++) {   // For each of the LED's in the strand, set color &  brightness based on a wave as follows:
    uint8_t colorIndex = cubicwave8((i*(2+ 3*(SEGMENT.speed >> 5))+thisPhase) & 0xFF)/2   // factor=23 // Create a wave and add a phase change and add another wave with its own phase change.
                             + cos8((i*(1+ 2*(SEGMENT.speed >> 5))+thatPhase) & 0xFF)/2;  // factor=15 // Hey, you can even change the frequencies if you wish.
    uint8_t thisBright = qsub8(colorIndex, beatsin8(7,0, (128 - (SEGMENT.intensity>>1))));
    CRGB color = ColorFromPalette(SEGPALETTE, colorIndex, thisBright, LINEARBLEND);
    SEGMENT.setPixelColor(i, color.red, color.green, color.blue);
  }

  return FRAMETIME;
} 
static const char *_data_FX_MODE_PLASMA PROGMEM = "Plasma@Phase,;1,2,3;!";


/*
 * Percentage display
 * Intesity values from 0-100 turn on the leds.
 */
uint16_t mode_percent(void) {

	uint8_t percent = MAX(0, MIN(200, SEGMENT.intensity));
	uint16_t active_leds = (percent < 100) ? SEGLEN * percent / 100.0
                                         : SEGLEN * (200 - percent) / 100.0;
  
  uint8_t size = (1 + ((SEGMENT.speed * SEGLEN) >> 11));
  if (SEGMENT.speed == 255) size = 255;
    
  if (percent < 100) {
    for(int i = 0; i < SEGLEN; i++) {
	  	if (i < SEGENV.step) {
        SEGMENT.setPixelColor(i, SEGMENT.color_from_palette(i, true, PALETTE_SOLID_WRAP, 0));
	  	}
	  	else {
        SEGMENT.setPixelColor(i, SEGCOLOR(1));
	  	}
	  }
  } else {
    for(int i = 0; i < SEGLEN; i++) {
	  	if (i < (SEGLEN - SEGENV.step)) {
        SEGMENT.setPixelColor(i, SEGCOLOR(1));
	  	}
	  	else {
        SEGMENT.setPixelColor(i, SEGMENT.color_from_palette(i, true, PALETTE_SOLID_WRAP, 0));
	  	}
	  }
  }

  if(active_leds > SEGENV.step) {  // smooth transition to the target value
    SEGENV.step += size;
    if (SEGENV.step > active_leds) SEGENV.step = active_leds;
  } else if (active_leds < SEGENV.step) {
    if (SEGENV.step > size) SEGENV.step -= size; else SEGENV.step = 0;
    if (SEGENV.step < active_leds) SEGENV.step = active_leds;
  }

 	return FRAMETIME;
}
static const char *_data_FX_MODE_PERCENT PROGMEM = "Percent@,% of fill;!,!,;!";


/*
 * Modulates the brightness similar to a heartbeat
 * tries to draw an ECG aproximation on a 2D matrix
 */
uint16_t mode_heartbeat(void) {
  uint8_t bpm = 40 + (SEGMENT.speed >> 3);
  uint32_t msPerBeat = (60000L / bpm);
  uint32_t secondBeat = (msPerBeat / 3);
  uint32_t bri_lower = SEGENV.aux1;
  unsigned long beatTimer = strip.now - SEGENV.step;

  bri_lower = bri_lower * 2042 / (2048 + SEGMENT.intensity);
  SEGENV.aux1 = bri_lower;

  if ((beatTimer > secondBeat) && !SEGENV.aux0) { // time for the second beat?
    SEGENV.aux1 = strip.isMatrix ? UINT16_MAX*3L/4 : UINT16_MAX; //3/4 bri
    SEGENV.aux0 = 1;
  }
  if (beatTimer > msPerBeat) { // time to reset the beat timer?
    SEGENV.aux1 = UINT16_MAX; //full bri
    SEGENV.aux0 = 0;
    SEGENV.step = strip.now;
  }

  for(int i = 0; i < SEGLEN; i++) {
    SEGMENT.setPixelColor(i, color_blend(SEGMENT.color_from_palette(i, true, PALETTE_SOLID_WRAP, 0), SEGCOLOR(1), 255 - (SEGENV.aux1 >> 8)));
  }

  return FRAMETIME;
}
static const char *_data_FX_MODE_HEARTBEAT PROGMEM = "Heartbeat@!,!;!,!,;!";


//  "Pacifica"
//  Gentle, blue-green ocean waves.
//  December 2019, Mark Kriegsman and Mary Corey March.
//  For Dan.
//
//
// In this animation, there are four "layers" of waves of light.  
//
// Each layer moves independently, and each is scaled separately.
//
// All four wave layers are added together on top of each other, and then 
// another filter is applied that adds "whitecaps" of brightness where the 
// waves line up with each other more.  Finally, another pass is taken
// over the led array to 'deepen' (dim) the blues and greens.
//
// The speed and scale and motion each layer varies slowly within independent 
// hand-chosen ranges, which is why the code has a lot of low-speed 'beatsin8' functions
// with a lot of oddly specific numeric ranges.
//
// These three custom blue-green color palettes were inspired by the colors found in
// the waters off the southern coast of California, https://goo.gl/maps/QQgd97jjHesHZVxQ7
//
// Modified for WLED, based on https://github.com/FastLED/FastLED/blob/master/examples/Pacifica/Pacifica.ino
//
// Add one layer of waves into the led array
CRGB pacifica_one_layer(uint16_t i, CRGBPalette16& p, uint16_t cistart, uint16_t wavescale, uint8_t bri, uint16_t ioff)
{
  uint16_t ci = cistart;
  uint16_t waveangle = ioff;
  uint16_t wavescale_half = (wavescale >> 1) + 20;
  
  waveangle += ((120 + SEGMENT.intensity) * i); //original 250 * i
  uint16_t s16 = sin16(waveangle) + 32768;
  uint16_t cs = scale16(s16, wavescale_half) + wavescale_half;
  ci += (cs * i);
  uint16_t sindex16 = sin16(ci) + 32768;
  uint8_t sindex8 = scale16(sindex16, 240);
  return ColorFromPalette(p, sindex8, bri, LINEARBLEND);
}

uint16_t mode_pacifica()
{
  uint32_t nowOld = strip.now;

  CRGBPalette16 pacifica_palette_1 = 
    { 0x000507, 0x000409, 0x00030B, 0x00030D, 0x000210, 0x000212, 0x000114, 0x000117, 
      0x000019, 0x00001C, 0x000026, 0x000031, 0x00003B, 0x000046, 0x14554B, 0x28AA50 };
  CRGBPalette16 pacifica_palette_2 = 
    { 0x000507, 0x000409, 0x00030B, 0x00030D, 0x000210, 0x000212, 0x000114, 0x000117, 
      0x000019, 0x00001C, 0x000026, 0x000031, 0x00003B, 0x000046, 0x0C5F52, 0x19BE5F };
  CRGBPalette16 pacifica_palette_3 = 
    { 0x000208, 0x00030E, 0x000514, 0x00061A, 0x000820, 0x000927, 0x000B2D, 0x000C33, 
      0x000E39, 0x001040, 0x001450, 0x001860, 0x001C70, 0x002080, 0x1040BF, 0x2060FF };

  if (SEGMENT.palette) {
    pacifica_palette_1 = SEGPALETTE;
    pacifica_palette_2 = SEGPALETTE;
    pacifica_palette_3 = SEGPALETTE;
  }

  // Increment the four "color index start" counters, one for each wave layer.
  // Each is incremented at a different speed, and the speeds vary over time.
  uint16_t sCIStart1 = SEGENV.aux0, sCIStart2 = SEGENV.aux1, sCIStart3 = SEGENV.step, sCIStart4 = SEGENV.step >> 16;
  uint32_t deltams = (FRAMETIME >> 2) + ((FRAMETIME * SEGMENT.speed) >> 7);
  uint64_t deltat = (strip.now >> 2) + ((strip.now * SEGMENT.speed) >> 7);
  strip.now = deltat;

  uint16_t speedfactor1 = beatsin16(3, 179, 269);
  uint16_t speedfactor2 = beatsin16(4, 179, 269);
  uint32_t deltams1 = (deltams * speedfactor1) / 256;
  uint32_t deltams2 = (deltams * speedfactor2) / 256;
  uint32_t deltams21 = (deltams1 + deltams2) / 2;
  sCIStart1 += (deltams1 * beatsin88(1011,10,13));
  sCIStart2 -= (deltams21 * beatsin88(777,8,11));
  sCIStart3 -= (deltams1 * beatsin88(501,5,7));
  sCIStart4 -= (deltams2 * beatsin88(257,4,6));
  SEGENV.aux0 = sCIStart1; SEGENV.aux1 = sCIStart2;
  SEGENV.step = sCIStart4; SEGENV.step = (SEGENV.step << 16) + sCIStart3;

  // Clear out the LED array to a dim background blue-green
  //SEGMENT.fill(132618);

  uint8_t basethreshold = beatsin8( 9, 55, 65);
  uint8_t wave = beat8( 7 );
  
  for( uint16_t i = 0; i < SEGLEN; i++) {
    CRGB c = CRGB(2, 6, 10);
    // Render each of four layers, with different scales and speeds, that vary over time
    c += pacifica_one_layer(i, pacifica_palette_1, sCIStart1, beatsin16(3, 11 * 256, 14 * 256), beatsin8(10, 70, 130), 0-beat16(301));
    c += pacifica_one_layer(i, pacifica_palette_2, sCIStart2, beatsin16(4,  6 * 256,  9 * 256), beatsin8(17, 40,  80),   beat16(401));
    c += pacifica_one_layer(i, pacifica_palette_3, sCIStart3,                         6 * 256 , beatsin8(9, 10,38)   , 0-beat16(503));
    c += pacifica_one_layer(i, pacifica_palette_3, sCIStart4,                         5 * 256 , beatsin8(8, 10,28)   ,   beat16(601));
    
    // Add extra 'white' to areas where the four layers of light have lined up brightly
    uint8_t threshold = scale8( sin8( wave), 20) + basethreshold;
    wave += 7;
    uint8_t l = c.getAverageLight();
    if (l > threshold) {
      uint8_t overage = l - threshold;
      uint8_t overage2 = qadd8(overage, overage);
      c += CRGB(overage, overage2, qadd8(overage2, overage2));
    }

    //deepen the blues and greens
    c.blue  = scale8(c.blue,  145); 
    c.green = scale8(c.green, 200); 
    c |= CRGB( 2, 5, 7);

    SEGMENT.setPixelColor(i, c.red, c.green, c.blue);
  }

  strip.now = nowOld;
  return FRAMETIME;
}
static const char *_data_FX_MODE_PACIFICA PROGMEM = "Pacifica";


//Solid colour background with glitter
uint16_t mode_solid_glitter()
{
  SEGMENT.fill(SEGCOLOR(0));

  if (strip.isMatrix) {
    uint16_t height = SEGMENT.virtualHeight();
    uint16_t width = SEGMENT.virtualWidth();
    for(int i = 0; i<height; i++) {
      if (SEGMENT.intensity > random8()) SEGMENT.setPixelColorXY(random16(width-1), i, ULTRAWHITE);
    }
  } else
    if (SEGMENT.intensity > random8()) SEGMENT.setPixelColor(random16(SEGLEN), ULTRAWHITE);

  return FRAMETIME;
}
static const char *_data_FX_MODE_SOLID_GLITTER PROGMEM = "Solid Glitter@,!;!,,;0";


/*
 * Mode simulates a gradual sunrise
 */
uint16_t mode_sunrise() {
  //speed 0 - static sun
  //speed 1 - 60: sunrise time in minutes
  //speed 60 - 120 : sunset time in minutes - 60;
  //speed above: "breathing" rise and set
  if (SEGENV.call == 0 || SEGMENT.speed != SEGENV.aux0) {
	  SEGENV.step = millis(); //save starting time, millis() because now can change from sync
    SEGENV.aux0 = SEGMENT.speed;
  }
  
  SEGMENT.fill(0);
  uint16_t stage = 0xFFFF;
  
  uint32_t s10SinceStart = (millis() - SEGENV.step) /100; //tenths of seconds
  
  if (SEGMENT.speed > 120) { //quick sunrise and sunset
	  uint16_t counter = (strip.now >> 1) * (((SEGMENT.speed -120) >> 1) +1);
	  stage = triwave16(counter);
  } else if (SEGMENT.speed) { //sunrise
	  uint8_t durMins = SEGMENT.speed;
	  if (durMins > 60) durMins -= 60;
	  uint32_t s10Target = durMins * 600;
	  if (s10SinceStart > s10Target) s10SinceStart = s10Target;
	  stage = map(s10SinceStart, 0, s10Target, 0, 0xFFFF);
	  if (SEGMENT.speed > 60) stage = 0xFFFF - stage; //sunset
  }
  
  for(int i = 0; i <= SEGLEN/2; i++)
  {
    //default palette is Fire
    uint32_t c = SEGMENT.color_from_palette(0, false, true, 255); //background

    uint16_t wave = triwave16((i * stage) / SEGLEN);

    wave = (wave >> 8) + ((wave * SEGMENT.intensity) >> 15);

    if (wave > 240) { //clipped, full white sun
      c = SEGMENT.color_from_palette( 240, false, true, 255);
    } else { //transition
      c = SEGMENT.color_from_palette(wave, false, true, 255);
    }
    SEGMENT.setPixelColor(i, c);
    SEGMENT.setPixelColor(SEGLEN - i - 1, c);
  }

  return FRAMETIME;
}
static const char *_data_FX_MODE_SUNRISE PROGMEM = "Sunrise@Time [min]=60,;;!";


/*
 * Effects by Andrew Tuline
 */
uint16_t phased_base(uint8_t moder) {                  // We're making sine waves here. By Andrew Tuline.

  uint8_t allfreq = 16;                                          // Base frequency.
  float *phase = reinterpret_cast<float*>(&SEGENV.step);         // Phase change value gets calculated (float fits into unsigned long).
  uint8_t cutOff = (255-SEGMENT.intensity);                      // You can change the number of pixels.  AKA INTENSITY (was 192).
  uint8_t modVal = 5;//SEGMENT.fft1/8+1;                         // You can change the modulus. AKA FFT1 (was 5).

  uint8_t index = strip.now/64;                                  // Set color rotation speed
  *phase += SEGMENT.speed/32.0;                                  // You can change the speed of the wave. AKA SPEED (was .4)

  for (int i = 0; i < SEGLEN; i++) {
    if (moder == 1) modVal = (inoise8(i*10 + i*10) /16);         // Let's randomize our mod length with some Perlin noise.
    uint16_t val = (i+1) * allfreq;                              // This sets the frequency of the waves. The +1 makes sure that leds[0] is used.
    if (modVal == 0) modVal = 1;
    val += *phase * (i % modVal +1) /2;                          // This sets the varying phase change of the waves. By Andrew Tuline.
    uint8_t b = cubicwave8(val);                                 // Now we make an 8 bit sinewave.
    b = (b > cutOff) ? (b - cutOff) : 0;                         // A ternary operator to cutoff the light.
    SEGMENT.setPixelColor(i, color_blend(SEGCOLOR(1), SEGMENT.color_from_palette(index, false, false, 0), b));
    index += 256 / SEGLEN;
    if (SEGLEN > 256) index ++;                                  // Correction for segments longer than 256 LEDs
  }

  return FRAMETIME;
}


uint16_t mode_phased(void) {
  return phased_base(0);
}
static const char *_data_FX_MODE_PHASED PROGMEM = "Phased";


uint16_t mode_phased_noise(void) {
  return phased_base(1);
}
static const char *_data_FX_MODE_PHASEDNOISE PROGMEM = "Phased Noise";


uint16_t mode_twinkleup(void) {                 // A very short twinkle routine with fade-in and dual controls. By Andrew Tuline.
  const uint16_t cols = strip.isMatrix ? SEGMENT.virtualWidth() : 1;
  const uint16_t rows = strip.isMatrix ? SEGMENT.virtualHeight() : SEGMENT.virtualLength();

  random16_set_seed(535);                                 // The randomizer needs to be re-set each time through the loop in order for the same 'random' numbers to be the same each time through.

  for (int i = 0; i<rows*cols; i++) {
    uint16_t j = i % rows, k = i / rows;
    uint8_t ranstart = random8();                         // The starting value (aka brightness) for each pixel. Must be consistent each time through the loop for this to work.
    uint8_t pixBri = sin8(ranstart + 16 * strip.now/(256-SEGMENT.speed));
    if (random8() > SEGMENT.intensity) pixBri = 0;
    uint32_t col = color_blend(SEGCOLOR(1), SEGMENT.color_from_palette(random8() + strip.now/100, false, PALETTE_SOLID_WRAP, 0), pixBri);
    if (strip.isMatrix) SEGMENT.setPixelColorXY(j, k, col);
    else                SEGMENT.setPixelColor(i, col);
  }

  return FRAMETIME;
}
static const char *_data_FX_MODE_TWINKLEUP PROGMEM = "Twinkleup@!,Intensity;!,!,;!";


// Peaceful noise that's slow and with gradually changing palettes. Does not support WLED palettes or default colours or controls.
uint16_t mode_noisepal(void) {                                    // Slow noise palette by Andrew Tuline.
  uint16_t scale = 15 + (SEGMENT.intensity >> 2); //default was 30
  //#define scale 30

  uint16_t dataSize = sizeof(CRGBPalette16) * 2; //allocate space for 2 Palettes (2 * 16 * 3 = 96 bytes)
  if (!SEGENV.allocateData(dataSize)) return mode_static(); //allocation failed

  CRGBPalette16* palettes = reinterpret_cast<CRGBPalette16*>(SEGENV.data);

  uint16_t changePaletteMs = 4000 + SEGMENT.speed *10; //between 4 - 6.5sec
  if (millis() - SEGENV.step > changePaletteMs)
  {
    SEGENV.step = millis();

    uint8_t baseI = random8();
    palettes[1] = CRGBPalette16(CHSV(baseI+random8(64), 255, random8(128,255)), CHSV(baseI+128, 255, random8(128,255)), CHSV(baseI+random8(92), 192, random8(128,255)), CHSV(baseI+random8(92), 255, random8(128,255)));
  }

  CRGB color;

  //EVERY_N_MILLIS(10) { //(don't have to time this, effect function is only called every 24ms)
  nblendPaletteTowardPalette(palettes[0], palettes[1], 48);               // Blend towards the target palette over 48 iterations.

  if (SEGMENT.palette > 0) palettes[0] = SEGPALETTE;

  for(int i = 0; i < SEGLEN; i++) {
    uint8_t index = inoise8(i*scale, SEGENV.aux0+i*scale);                // Get a value from the noise function. I'm using both x and y axis.
    color = ColorFromPalette(palettes[0], index, 255, LINEARBLEND);       // Use the my own palette.
    SEGMENT.setPixelColor(i, color.red, color.green, color.blue);
  }

  SEGENV.aux0 += beatsin8(10,1,4);                                        // Moving along the distance. Vary it a bit with a sine wave.

  return FRAMETIME;
}
static const char *_data_FX_MODE_NOISEPAL PROGMEM = "Noise Pal";


// Sine waves that have controllable phase change speed, frequency and cutoff. By Andrew Tuline.
// SEGMENT.speed ->Speed, SEGMENT.intensity -> Frequency (SEGMENT.fft1 -> Color change, SEGMENT.fft2 -> PWM cutoff)
//
uint16_t mode_sinewave(void) {             // Adjustable sinewave. By Andrew Tuline
  //#define qsuba(x, b)  ((x>b)?x-b:0)               // Analog Unsigned subtraction macro. if result <0, then => 0

  uint16_t colorIndex = strip.now /32;//(256 - SEGMENT.fft1);  // Amount of colour change.

  SEGENV.step += SEGMENT.speed/16;                   // Speed of animation.
  uint16_t freq = SEGMENT.intensity/4;//SEGMENT.fft2/8;                       // Frequency of the signal.

  for (int i=0; i<SEGLEN; i++) {                   // For each of the LED's in the strand, set a brightness based on a wave as follows:
    int pixBri = cubicwave8((i*freq)+SEGENV.step);//qsuba(cubicwave8((i*freq)+SEGENV.step), (255-SEGMENT.intensity)); // qsub sets a minimum value called thiscutoff. If < thiscutoff, then bright = 0. Otherwise, bright = 128 (as defined in qsub)..
    //setPixCol(i, i*colorIndex/255, pixBri);
    SEGMENT.setPixelColor(i, color_blend(SEGCOLOR(1), SEGMENT.color_from_palette(i*colorIndex/255, false, PALETTE_SOLID_WRAP, 0), pixBri));
  }

  return FRAMETIME;
}
static const char *_data_FX_MODE_SINEWAVE PROGMEM = "Sine";


/*
 * Best of both worlds from Palette and Spot effects. By Aircoookie
 */
uint16_t mode_flow(void)
{
  uint16_t counter = 0;
  if (SEGMENT.speed != 0) 
  {
    counter = strip.now * ((SEGMENT.speed >> 2) +1);
    counter = counter >> 8;
  }
  
  uint16_t maxZones = SEGLEN / 6; //only looks good if each zone has at least 6 LEDs
  uint16_t zones = (SEGMENT.intensity * maxZones) >> 8;
  if (zones & 0x01) zones++; //zones must be even
  if (zones < 2) zones = 2;
  uint16_t zoneLen = SEGLEN / zones;
  uint16_t offset = (SEGLEN - zones * zoneLen) >> 1;

  SEGMENT.fill(SEGMENT.color_from_palette(-counter, false, true, 255));

  for(int z = 0; z < zones; z++)
  {
    uint16_t pos = offset + z * zoneLen;
    for(int i = 0; i < zoneLen; i++)
    {
      uint8_t colorIndex = (i * 255 / zoneLen) - counter;
      uint16_t led = (z & 0x01) ? i : (zoneLen -1) -i;
      if (SEGMENT.getOption(SEG_OPTION_REVERSED)) led = (zoneLen -1) -led;
      SEGMENT.setPixelColor(pos + led, SEGMENT.color_from_palette(colorIndex, false, true, 255));
    }
  }

  return FRAMETIME;
}
static const char *_data_FX_MODE_FLOW PROGMEM = "Flow@!,!;!,!,!;!;mp12=1"; //vertical


/*
 * Dots waving around in a sine/pendulum motion.
 * Little pixel birds flying in a circle. By Aircoookie
 */
uint16_t mode_chunchun(void)
{
  SEGMENT.fill(SEGCOLOR(1));
  uint16_t counter = strip.now * (6 + (SEGMENT.speed >> 4));
  uint16_t numBirds = 2 + (SEGLEN >> 3);  // 2 + 1/8 of a segment
  uint16_t span = (SEGMENT.intensity << 8) / numBirds;

  for(int i = 0; i < numBirds; i++)
  {
    counter -= span;
    uint16_t megumin = sin16(counter) + 0x8000;
    uint16_t bird = uint32_t(megumin * SEGLEN) >> 16;
    uint32_t c = SEGMENT.color_from_palette((i * 255)/ numBirds, false, false, 0);  // no palette wrapping
    SEGMENT.setPixelColor(bird, c);
  }
  return FRAMETIME;
}
static const char *_data_FX_MODE_CHUNCHUN PROGMEM = "Chunchun@!,Gap size;!,!,;!";


//13 bytes
typedef struct Spotlight {
  float speed;
  uint8_t colorIdx;
  int16_t position;
  unsigned long lastUpdateTime;
  uint8_t width;
  uint8_t type;
} spotlight;

#define SPOT_TYPE_SOLID       0
#define SPOT_TYPE_GRADIENT    1
#define SPOT_TYPE_2X_GRADIENT 2
#define SPOT_TYPE_2X_DOT      3
#define SPOT_TYPE_3X_DOT      4
#define SPOT_TYPE_4X_DOT      5
#define SPOT_TYPES_COUNT      6
#ifdef ESP8266
  #define SPOT_MAX_COUNT 17          //Number of simultaneous waves
#else
  #define SPOT_MAX_COUNT 49          //Number of simultaneous waves
#endif

/*
 * Spotlights moving back and forth that cast dancing shadows.
 * Shine this through tree branches/leaves or other close-up objects that cast
 * interesting shadows onto a ceiling or tarp.
 *
 * By Steve Pomeroy @xxv
 */
uint16_t mode_dancing_shadows(void)
{
  uint8_t numSpotlights = map(SEGMENT.intensity, 0, 255, 2, SPOT_MAX_COUNT);  // 49 on 32 segment ESP32, 17 on 16 segment ESP8266
  bool initialize = SEGENV.aux0 != numSpotlights;
  SEGENV.aux0 = numSpotlights;

  uint16_t dataSize = sizeof(spotlight) * numSpotlights;
  if (!SEGENV.allocateData(dataSize)) return mode_static(); //allocation failed
  Spotlight* spotlights = reinterpret_cast<Spotlight*>(SEGENV.data);

  SEGMENT.fill(BLACK);

  unsigned long time = millis();
  bool respawn = false;

  for (size_t i = 0; i < numSpotlights; i++) {
    if (!initialize) {
      // advance the position of the spotlight
      int16_t delta = (float)(time - spotlights[i].lastUpdateTime) *
                  (spotlights[i].speed * ((1.0 + SEGMENT.speed)/100.0));

      if (abs(delta) >= 1) {
        spotlights[i].position += delta;
        spotlights[i].lastUpdateTime = time;
      }

      respawn = (spotlights[i].speed > 0.0 && spotlights[i].position > (SEGLEN + 2))
             || (spotlights[i].speed < 0.0 && spotlights[i].position < -(spotlights[i].width + 2));
    }

    if (initialize || respawn) {
      spotlights[i].colorIdx = random8();
      spotlights[i].width = random8(1, 10);

      spotlights[i].speed = 1.0/random8(4, 50);

      if (initialize) {
        spotlights[i].position = random16(SEGLEN);
        spotlights[i].speed *= random8(2) ? 1.0 : -1.0;
      } else {
        if (random8(2)) {
          spotlights[i].position = SEGLEN + spotlights[i].width;
          spotlights[i].speed *= -1.0;
        }else {
          spotlights[i].position = -spotlights[i].width;
        }
      }

      spotlights[i].lastUpdateTime = time;
      spotlights[i].type = random8(SPOT_TYPES_COUNT);
    }

    uint32_t color = SEGMENT.color_from_palette(spotlights[i].colorIdx, false, false, 0);
    int start = spotlights[i].position;

    if (spotlights[i].width <= 1) {
      if (start >= 0 && start < SEGLEN) {
        SEGMENT.blendPixelColor(start, color, 128); // TODO
      }
    } else {
      switch (spotlights[i].type) {
        case SPOT_TYPE_SOLID:
          for (size_t j = 0; j < spotlights[i].width; j++) {
            if ((start + j) >= 0 && (start + j) < SEGLEN) {
              SEGMENT.blendPixelColor(start + j, color, 128); // TODO
            }
          }
        break;

        case SPOT_TYPE_GRADIENT:
          for (size_t j = 0; j < spotlights[i].width; j++) {
            if ((start + j) >= 0 && (start + j) < SEGLEN) {
              SEGMENT.blendPixelColor(start + j, color, cubicwave8(map(j, 0, spotlights[i].width - 1, 0, 255))); // TODO
            }
          }
        break;

        case SPOT_TYPE_2X_GRADIENT:
          for (size_t j = 0; j < spotlights[i].width; j++) {
            if ((start + j) >= 0 && (start + j) < SEGLEN) {
              SEGMENT.blendPixelColor(start + j, color, cubicwave8(2 * map(j, 0, spotlights[i].width - 1, 0, 255))); // TODO
            }
          }
        break;

        case SPOT_TYPE_2X_DOT:
          for (size_t j = 0; j < spotlights[i].width; j += 2) {
            if ((start + j) >= 0 && (start + j) < SEGLEN) {
              SEGMENT.blendPixelColor(start + j, color, 128); // TODO
            }
          }
        break;

        case SPOT_TYPE_3X_DOT:
          for (size_t j = 0; j < spotlights[i].width; j += 3) {
            if ((start + j) >= 0 && (start + j) < SEGLEN) {
              SEGMENT.blendPixelColor(start + j, color, 128); // TODO
            }
          }
        break;

        case SPOT_TYPE_4X_DOT:
          for (size_t j = 0; j < spotlights[i].width; j += 4) {
            if ((start + j) >= 0 && (start + j) < SEGLEN) {
              SEGMENT.blendPixelColor(start + j, color, 128); // TODO
            }
          }
        break;
      }
    }
  }

  return FRAMETIME;
}
static const char *_data_FX_MODE_DANCING_SHADOWS PROGMEM = "Dancing Shadows@!,# of shadows;!,,;!";


/*
  Imitates a washing machine, rotating same waves forward, then pause, then backward.
  By Stefan Seegel
*/
uint16_t mode_washing_machine(void) {
  float speed = tristate_square8(strip.now >> 7, 90, 15);
  float quot  = 32.0f - ((float)SEGMENT.speed / 16.0f);
  speed /= quot;

  SEGENV.step += (speed * 128.0f);
  
  for (int i=0; i<SEGLEN; i++) {
    uint8_t col = sin8(((SEGMENT.intensity / 25 + 1) * 255 * i / SEGLEN) + (SEGENV.step >> 7));
    SEGMENT.setPixelColor(i, SEGMENT.color_from_palette(col, false, PALETTE_SOLID_WRAP, 3));
  }

  return FRAMETIME;
}
static const char *_data_FX_MODE_WASHING_MACHINE PROGMEM = "Washing Machine";


/*
  Blends random colors across palette
  Modified, originally by Mark Kriegsman https://gist.github.com/kriegsman/1f7ccbbfa492a73c015e
*/
uint16_t mode_blends(void) {
  uint16_t pixelLen = SEGLEN > UINT8_MAX ? UINT8_MAX : SEGLEN;
  uint16_t dataSize = sizeof(uint32_t) * (pixelLen + 1);  // max segment length of 56 pixels on 16 segment ESP8266
  if (!SEGENV.allocateData(dataSize)) return mode_static(); //allocation failed
  uint32_t* pixels = reinterpret_cast<uint32_t*>(SEGENV.data);
  uint8_t blendSpeed = map(SEGMENT.intensity, 0, UINT8_MAX, 10, 128);
  uint8_t shift = (strip.now * ((SEGMENT.speed >> 3) +1)) >> 8;

  for (int i = 0; i < pixelLen; i++) {
    pixels[i] = color_blend(pixels[i], SEGMENT.color_from_palette(shift + quadwave8((i + 1) * 16), false, PALETTE_SOLID_WRAP, 255), blendSpeed);
    shift += 3;
  }

  uint16_t offset = 0;
  for (int i = 0; i < SEGLEN; i++) {
    SEGMENT.setPixelColor(i, pixels[offset++]);
    if (offset > pixelLen) offset = 0;
  }

  return FRAMETIME;
}
static const char *_data_FX_MODE_BLENDS PROGMEM = "Blends@Shift speed,Blend speed;1,2,3;!";


/*
  TV Simulator
  Modified and adapted to WLED by Def3nder, based on "Fake TV Light for Engineers" by Phillip Burgess https://learn.adafruit.com/fake-tv-light-for-engineers/arduino-sketch
*/
//43 bytes
typedef struct TvSim {
  uint32_t totalTime = 0;
  uint32_t fadeTime  = 0;
  uint32_t startTime = 0;
  uint32_t elapsed   = 0;
  uint32_t pixelNum  = 0;
  uint16_t sliderValues = 0;
  uint32_t sceeneStart    = 0;
  uint32_t sceeneDuration = 0;
  uint16_t sceeneColorHue = 0;
  uint8_t  sceeneColorSat = 0;
  uint8_t  sceeneColorBri = 0;
  uint8_t  actualColorR = 0;
  uint8_t  actualColorG = 0;
  uint8_t  actualColorB = 0;
  uint16_t pr = 0; // Prev R, G, B
  uint16_t pg = 0;
  uint16_t pb = 0;
} tvSim;

uint16_t mode_tv_simulator(void) {
  uint16_t nr, ng, nb, r, g, b, i, hue;
  uint8_t  sat, bri, j;

  if (!SEGENV.allocateData(sizeof(tvSim))) return mode_static(); //allocation failed
  TvSim* tvSimulator = reinterpret_cast<TvSim*>(SEGENV.data);

  uint8_t colorSpeed     = map(SEGMENT.speed,     0, UINT8_MAX,  1, 20);
  uint8_t colorIntensity = map(SEGMENT.intensity, 0, UINT8_MAX, 10, 30);

  i = SEGMENT.speed << 8 | SEGMENT.intensity;
  if (i != tvSimulator->sliderValues) {
    tvSimulator->sliderValues = i;
    SEGENV.aux1 = 0;
  }

    // create a new sceene
    if (((millis() - tvSimulator->sceeneStart) >= tvSimulator->sceeneDuration) || SEGENV.aux1 == 0) {
      tvSimulator->sceeneStart    = millis();                                               // remember the start of the new sceene
      tvSimulator->sceeneDuration = random16(60* 250* colorSpeed, 60* 750 * colorSpeed);    // duration of a "movie sceene" which has similar colors (5 to 15 minutes with max speed slider)
      tvSimulator->sceeneColorHue = random16(   0, 768);                                    // random start color-tone for the sceene
      tvSimulator->sceeneColorSat = random8 ( 100, 130 + colorIntensity);                   // random start color-saturation for the sceene
      tvSimulator->sceeneColorBri = random8 ( 200, 240);                                    // random start color-brightness for the sceene
      SEGENV.aux1 = 1;
      SEGENV.aux0 = 0;
    } 
    
    // slightly change the color-tone in this sceene
    if ( SEGENV.aux0 == 0) {
      // hue change in both directions
      j = random8(4 * colorIntensity);
      hue = (random8() < 128) ? ((j < tvSimulator->sceeneColorHue)       ? tvSimulator->sceeneColorHue - j : 767 - tvSimulator->sceeneColorHue - j) :  // negative
                                ((j + tvSimulator->sceeneColorHue) < 767 ? tvSimulator->sceeneColorHue + j : tvSimulator->sceeneColorHue + j - 767) ;  // positive
      
      // saturation
      j = random8(2 * colorIntensity);
      sat = (tvSimulator->sceeneColorSat - j) < 0 ? 0 : tvSimulator->sceeneColorSat - j;
      
      // brightness
      j = random8(100);
      bri = (tvSimulator->sceeneColorBri - j) < 0 ? 0 : tvSimulator->sceeneColorBri - j;

      // calculate R,G,B from HSV
      // Source: https://blog.adafruit.com/2012/03/14/constant-brightness-hsb-to-rgb-algorithm/
      { // just to create a local scope for  the variables
        uint8_t temp[5], n = (hue >> 8) % 3;
        uint8_t x = ((((hue & 255) * sat) >> 8) * bri) >> 8;
        uint8_t s = (  (256 - sat) * bri) >> 8;
        temp[0] = temp[3] =       s;
        temp[1] = temp[4] =   x + s;
        temp[2] =           bri - x;
        tvSimulator->actualColorR = temp[n + 2];
        tvSimulator->actualColorG = temp[n + 1];
        tvSimulator->actualColorB = temp[n    ];
      }
    }
    // Apply gamma correction, further expand to 16/16/16
    nr = (uint8_t)gamma8(tvSimulator->actualColorR) * 257; // New R/G/B
    ng = (uint8_t)gamma8(tvSimulator->actualColorG) * 257;
    nb = (uint8_t)gamma8(tvSimulator->actualColorB) * 257;

  if (SEGENV.aux0 == 0) {  // initialize next iteration 
    SEGENV.aux0 = 1;

    // randomize total duration and fade duration for the actual color
    tvSimulator->totalTime = random16(250, 2500);                   // Semi-random pixel-to-pixel time
    tvSimulator->fadeTime  = random16(0, tvSimulator->totalTime);   // Pixel-to-pixel transition time
    if (random8(10) < 3) tvSimulator->fadeTime = 0;                 // Force scene cut 30% of time

    tvSimulator->startTime = millis();
  } // end of initialization

  // how much time is elapsed ?
  tvSimulator->elapsed = millis() - tvSimulator->startTime;

  // fade from prev volor to next color
  if (tvSimulator->elapsed < tvSimulator->fadeTime) {
    r = map(tvSimulator->elapsed, 0, tvSimulator->fadeTime, tvSimulator->pr, nr); 
    g = map(tvSimulator->elapsed, 0, tvSimulator->fadeTime, tvSimulator->pg, ng);
    b = map(tvSimulator->elapsed, 0, tvSimulator->fadeTime, tvSimulator->pb, nb);
  } else { // Avoid divide-by-zero in map()
    r = nr;
    g = ng;
    b = nb;
  }

  // set strip color
  for (i = 0; i < SEGLEN; i++) {
    SEGMENT.setPixelColor(i, r >> 8, g >> 8, b >> 8);  // Quantize to 8-bit
  }

  // if total duration has passed, remember last color and restart the loop
  if ( tvSimulator->elapsed >= tvSimulator->totalTime) {
    tvSimulator->pr = nr; // Prev RGB = new RGB
    tvSimulator->pg = ng;
    tvSimulator->pb = nb;
    SEGENV.aux0 = 0;
  }
  
  return FRAMETIME;
}
static const char *_data_FX_MODE_TV_SIMULATOR PROGMEM = "TV Simulator";


/*
  Aurora effect
*/

//CONFIG
#ifdef ESP8266
  #define W_MAX_COUNT  9          //Number of simultaneous waves
#else
  #define W_MAX_COUNT 20          //Number of simultaneous waves
#endif
#define W_MAX_SPEED 6             //Higher number, higher speed
#define W_WIDTH_FACTOR 6          //Higher number, smaller waves

//24 bytes
class AuroraWave {
  private:
    uint16_t ttl;
    CRGB basecolor;
    float basealpha;
    uint16_t age;
    uint16_t width;
    float center;
    bool goingleft;
    float speed_factor;
    bool alive = true;

  public:
    void init(uint32_t segment_length, CRGB color) {
      ttl = random(500, 1501);
      basecolor = color;
      basealpha = random(60, 101) / (float)100;
      age = 0;
      width = random(segment_length / 20, segment_length / W_WIDTH_FACTOR); //half of width to make math easier
      if (!width) width = 1;
      center = random(101) / (float)100 * segment_length;
      goingleft = random(0, 2) == 0;
      speed_factor = (random(10, 31) / (float)100 * W_MAX_SPEED / 255);
      alive = true;
    }

    CRGB getColorForLED(int ledIndex) {      
      if(ledIndex < center - width || ledIndex > center + width) return 0; //Position out of range of this wave

      CRGB rgb;

      //Offset of this led from center of wave
      //The further away from the center, the dimmer the LED
      float offset = ledIndex - center;
      if (offset < 0) offset = -offset;
      float offsetFactor = offset / width;

      //The age of the wave determines it brightness.
      //At half its maximum age it will be the brightest.
      float ageFactor = 0.1;        
      if((float)age / ttl < 0.5) {
        ageFactor = (float)age / (ttl / 2);
      } else {
        ageFactor = (float)(ttl - age) / ((float)ttl * 0.5);
      }

      //Calculate color based on above factors and basealpha value
      float factor = (1 - offsetFactor) * ageFactor * basealpha;
      rgb.r = basecolor.r * factor;
      rgb.g = basecolor.g * factor;
      rgb.b = basecolor.b * factor;
    
      return rgb;
    };

    //Change position and age of wave
    //Determine if its sill "alive"
    void update(uint32_t segment_length, uint32_t speed) {
      if(goingleft) {
        center -= speed_factor * speed;
      } else {
        center += speed_factor * speed;
      }

      age++;

      if(age > ttl) {
        alive = false;
      } else {
        if(goingleft) {
          if(center + width < 0) {
            alive = false;
          }
        } else {
          if(center - width > segment_length) {
            alive = false;
          }
        }
      }
    };

    bool stillAlive() {
      return alive;
    };
};

uint16_t mode_aurora(void) {
  //aux1 = Wavecount
  //aux2 = Intensity in last loop

  AuroraWave* waves;

//TODO: I am not sure this is a correct way of handling memory allocation since if it fails on 1st run
// it will display static effect but on second run it may crash ESP since data will be nullptr

  if(SEGENV.aux0 != SEGMENT.intensity || SEGENV.call == 0) {
    //Intensity slider changed or first call
    SEGENV.aux1 = map(SEGMENT.intensity, 0, 255, 2, W_MAX_COUNT);
    SEGENV.aux0 = SEGMENT.intensity;

    if(!SEGENV.allocateData(sizeof(AuroraWave) * SEGENV.aux1)) { // 26 on 32 segment ESP32, 9 on 16 segment ESP8266
      return mode_static(); //allocation failed
    }

    waves = reinterpret_cast<AuroraWave*>(SEGENV.data);

    for(int i = 0; i < SEGENV.aux1; i++) {
      waves[i].init(SEGLEN, CRGB(SEGMENT.color_from_palette(random8(), false, false, random(0, 3))));
    }
  } else {
    waves = reinterpret_cast<AuroraWave*>(SEGENV.data);
  }

  for(int i = 0; i < SEGENV.aux1; i++) {
    //Update values of wave
    waves[i].update(SEGLEN, SEGMENT.speed);

    if(!(waves[i].stillAlive())) {
      //If a wave dies, reinitialize it starts over.
      waves[i].init(SEGLEN, CRGB(SEGMENT.color_from_palette(random8(), false, false, random(0, 3))));
    }
  }

  uint8_t backlight = 1; //dimmer backlight if less active colors
  if (SEGCOLOR(0)) backlight++;
  if (SEGCOLOR(1)) backlight++;
  if (SEGCOLOR(2)) backlight++;
  //Loop through LEDs to determine color
  for(int i = 0; i < SEGLEN; i++) {    
    CRGB mixedRgb = CRGB(backlight, backlight, backlight);

    //For each LED we must check each wave if it is "active" at this position.
    //If there are multiple waves active on a LED we multiply their values.
    for(int  j = 0; j < SEGENV.aux1; j++) {
      CRGB rgb = waves[j].getColorForLED(i);
      
      if(rgb != CRGB(0)) {       
        mixedRgb += rgb;
      }
    }

    SEGMENT.setPixelColor(i, mixedRgb[0], mixedRgb[1], mixedRgb[2]);
  }
  
  return FRAMETIME;
}
static const char *_data_FX_MODE_AURORA PROGMEM = "Aurora@!=24,!;1,2,3;!=50";

// WLED-SR effects

/////////////////////////
//     Perlin Move     //
/////////////////////////
// 16 bit perlinmove. Use Perlin Noise instead of sinewaves for movement. By Andrew Tuline.
// Controls are speed, # of pixels, faderate.
uint16_t mode_perlinmove(void) {

  SEGMENT.fade_out(255-SEGMENT.custom1);
  for(int i = 0; i < SEGMENT.intensity/16 + 1; i++) {
    uint16_t locn = inoise16(millis()*128/(260-SEGMENT.speed)+i*15000, millis()*128/(260-SEGMENT.speed)); // Get a new pixel location from moving noise.
    uint16_t pixloc = map(locn, 50*256, 192*256, 0, SEGLEN-1);                                            // Map that to the length of the strand, and ensure we don't go over.
    SEGMENT.setPixelColor(pixloc, SEGMENT.color_from_palette(pixloc%255, false, PALETTE_SOLID_WRAP, 0));
  }

  return FRAMETIME;
} // mode_perlinmove()
static const char *_data_FX_MODE_PERLINMOVE PROGMEM = "Perlin Move@!,# of pixels,fade rate;,!;!";


/////////////////////////
//     Waveins         //
/////////////////////////
// Uses beatsin8() + phase shifting. By: Andrew Tuline
uint16_t mode_wavesins(void) {

  for(int i = 0; i < SEGLEN; i++) {
    uint8_t bri = sin8(millis()/4 + i * SEGMENT.intensity);
    SEGMENT.setPixelColor(i, ColorFromPalette(SEGPALETTE, beatsin8(SEGMENT.speed, SEGMENT.custom1, SEGMENT.custom1+SEGMENT.custom2, 0, i * SEGMENT.custom3), bri, LINEARBLEND));
  }

  return FRAMETIME;
} // mode_waveins()
static const char *_data_FX_MODE_WAVESINS PROGMEM = "Wavesins@Speed,Brightness variation,Starting Color,Range of Colors,Color variation;;!";


//////////////////////////////
//     Flow Stripe          //
//////////////////////////////
// By: ldirko  https://editor.soulmatelights.com/gallery/392-flow-led-stripe , modifed by: Andrew Tuline
uint16_t mode_FlowStripe(void) {

  const uint16_t hl = SEGLEN * 10 / 13;
  uint8_t hue = millis() / (SEGMENT.speed+1);
  uint32_t t = millis() / (SEGMENT.intensity/8+1);

  for(int i = 0; i < SEGLEN; i++) {
    int c = (abs(i - hl) / hl) * 127;
    c = sin8(c);
    c = sin8(c / 2 + t);
    byte b = sin8(c + t/8);
    SEGMENT.setPixelColor(i, CHSV(b + hue, 255, 255));
  }

  return FRAMETIME;
} // mode_FlowStripe()
static const char *_data_FX_MODE_FLOWSTRIPE PROGMEM = "Flow Stripe@Hue speed,Effect speed;;";


#ifndef WLED_DISABLE_2D
///////////////////////////////////////////////////////////////////////////////
//***************************  2D routines  ***********************************
#define XY(x,y) SEGMENT.XY(x,y)


// Black hole
uint16_t mode_2DBlackHole(void) {            // By: Stepko https://editor.soulmatelights.com/gallery/1012 , Modified by: Andrew Tuline
  if (!strip.isMatrix) return mode_static(); // not a 2D set-up

  const uint16_t cols = SEGMENT.virtualWidth();
  const uint16_t rows = SEGMENT.virtualHeight();

  uint16_t x, y;

  // initialize on first call
  if (SEGENV.call == 0) {
    SEGMENT.fill_solid(nullptr, CRGB::Black);
  }

  SEGMENT.fadeToBlackBy(nullptr, 16 + (SEGMENT.speed>>3)); // create fading trails
  float t = (float)(millis())/128;              // timebase
  // outer stars
  for (size_t i = 0; i < 8; i++) {
    x = beatsin8(SEGMENT.custom1>>3,   0, cols - 1, 0, ((i % 2) ? 128 : 0) + t * i);
    y = beatsin8(SEGMENT.intensity>>3, 0, rows - 1, 0, ((i % 2) ? 192 : 64) + t * i);
    SEGMENT.addPixelColorXY(x, y, CHSV(i*32, 255, 255));
  }
  // inner stars
  for (size_t i = 0; i < 4; i++) {
    x = beatsin8(SEGMENT.custom2>>3, cols/4, cols - 1 - cols/4, 0, ((i % 2) ? 128 : 0) + t * i);
    y = beatsin8(SEGMENT.custom3>>3, rows/4, rows - 1 - rows/4, 0, ((i % 2) ? 192 : 64) + t * i);
    SEGMENT.addPixelColorXY(x, y, CHSV(i*32, 255, 255));
  }
  // central white dot
  SEGMENT.setPixelColorXY(cols/2,rows/2, CHSV(0,0,255));
  // blur everything a bit
  SEGMENT.blur2d(nullptr, 16);

  return FRAMETIME;
} // mode_2DBlackHole()
static const char *_data_FX_MODE_2DBLACKHOLE PROGMEM = "2D Black Hole@Fade rate,Outer Y freq.,Outer X freq.,Inner X freq.,Inner Y freq.;;";


////////////////////////////
//     2D Colored Bursts  //
////////////////////////////
uint16_t mode_2DColoredBursts() {              // By: ldirko   https://editor.soulmatelights.com/gallery/819-colored-bursts , modified by: Andrew Tuline
  if (!strip.isMatrix) return mode_static(); // not a 2D set-up

  const uint16_t cols = SEGMENT.virtualWidth();
  const uint16_t rows = SEGMENT.virtualHeight();

  if (SEGENV.call == 0) {
    SEGMENT.fill_solid(nullptr, CRGB::Black);
    SEGENV.aux0 = 0; // start with red hue
  }

  bool dot = false;
  bool grad = true;

  byte numLines = SEGMENT.intensity/16 + 1;

  SEGENV.aux0++;  // hue
  SEGMENT.fadeToBlackBy(nullptr, 40);

  for (size_t i = 0; i < numLines; i++) {
    byte x1 = beatsin8(2 + SEGMENT.speed/16, 0, (cols - 1));
    byte x2 = beatsin8(1 + SEGMENT.speed/16, 0, (cols - 1));
    byte y1 = beatsin8(5 + SEGMENT.speed/16, 0, (rows - 1), 0, i * 24);
    byte y2 = beatsin8(3 + SEGMENT.speed/16, 0, (rows - 1), 0, i * 48 + 64);
    CRGB color = ColorFromPalette(SEGPALETTE, i * 255 / numLines + (SEGENV.aux0&0xFF), 255, LINEARBLEND);

    byte xsteps = abs8(x1 - y1) + 1;
    byte ysteps = abs8(x2 - y2) + 1;
    byte steps = xsteps >= ysteps ? xsteps : ysteps;

    for (size_t i = 1; i <= steps; i++) {
      byte dx = lerp8by8(x1, y1, i * 255 / steps);
      byte dy = lerp8by8(x2, y2, i * 255 / steps);
      SEGMENT.addPixelColorXY(dx, dy, color); // change to += for brightness look
      CRGB color = SEGMENT.getPixelColorXY(dx,dy);
      color %= (i * 255 / steps);
      if (grad) SEGMENT.setPixelColorXY(dx, dy, color); //Draw gradient line
    }

    if (dot) { //add white point at the ends of line
      SEGMENT.addPixelColorXY(x1, x2, CRGB::White);
      SEGMENT.addPixelColorXY(y1, y2, CRGB::White);
    }
  }
  SEGMENT.blur2d(nullptr, 4);

  return FRAMETIME;
} // mode_2DColoredBursts()
static const char *_data_FX_MODE_2DCOLOREDBURSTS PROGMEM = "2D Colored Bursts@Speed,# of lines;;!";


/////////////////////
//      2D DNA     //
/////////////////////
uint16_t mode_2Ddna(void) {         // dna originally by by ldirko at https://pastebin.com/pCkkkzcs. Updated by Preyy. WLED conversion by Andrew Tuline.
  if (!strip.isMatrix) return mode_static(); // not a 2D set-up

  const uint16_t cols = SEGMENT.virtualWidth();
  const uint16_t rows = SEGMENT.virtualHeight();

  if (SEGENV.call == 0) SEGMENT.fill_solid(nullptr, CRGB::Black);

  SEGMENT.fadeToBlackBy(nullptr, 64);

  for(int i = 0; i < cols; i++) {
    SEGMENT.setPixelColorXY(i, beatsin8(SEGMENT.speed/8, 0, rows-1, 0, i*4), ColorFromPalette(SEGPALETTE, i*5+millis()/17, beatsin8(5, 55, 255, 0, i*10), LINEARBLEND));
    SEGMENT.setPixelColorXY(i, beatsin8(SEGMENT.speed/8, 0, rows-1, 0, i*4+128), ColorFromPalette(SEGPALETTE,i*5+128+millis()/17, beatsin8(5, 55, 255, 0, i*10+128), LINEARBLEND)); // 180 degrees (128) out of phase
  }
  SEGMENT.blur2d(nullptr, SEGMENT.intensity/8);

  return FRAMETIME;
} // mode_2Ddna()
static const char *_data_FX_MODE_2DDNA PROGMEM = "2D DNA@Scroll speed,Blur;1,2,3;!";


/////////////////////////
//     2D DNA Spiral   //
/////////////////////////
uint16_t mode_2DDNASpiral() {               // By: ldirko  https://editor.soulmatelights.com/gallery/810 , modified by: Andrew Tuline
  if (!strip.isMatrix) return mode_static(); // not a 2D set-up

  const uint16_t cols = SEGMENT.virtualWidth();
  const uint16_t rows = SEGMENT.virtualHeight();

  if (SEGENV.call == 0) {
    SEGMENT.fill_solid(nullptr, CRGB::Black);
    SEGENV.aux0 = 0; // hue
  }

  uint8_t speeds = SEGMENT.speed/2;
  uint8_t freq = SEGMENT.intensity/8;

  uint32_t ms = millis() / 20;
  SEGMENT.nscale8(nullptr, 120);

  for(int i = 0; i < rows; i++) {
    uint16_t x  = beatsin8(speeds, 0, cols - 1, 0, i * freq) + beatsin8(speeds - 7, 0, cols - 1, 0, i * freq + 128);
    uint16_t x1 = beatsin8(speeds, 0, cols - 1, 0, 128 + i * freq) + beatsin8(speeds - 7, 0, cols - 1, 0, 128 + 64 + i * freq);
    SEGENV.aux0 = i * 128 / cols + ms; //ewowi20210629: not width - 1 to avoid crash if width = 1
    if ((i + ms / 8) & 3) {
      x = x / 2; x1 = x1 / 2;
      byte steps = abs8(x - x1) + 1;
      for (size_t k = 1; k <= steps; k++) {
        byte dx = lerp8by8(x, x1, k * 255 / steps);
        SEGMENT.addPixelColorXY(dx, i, ColorFromPalette(SEGPALETTE, SEGENV.aux0, 255, LINEARBLEND));
        CRGB color = SEGMENT.getPixelColorXY(dx,i);
        color %= (k * 255 / steps);
        SEGMENT.setPixelColorXY(dx, i, color);
      }
      SEGMENT.addPixelColorXY(x, i, CRGB::DarkSlateGray);
      SEGMENT.addPixelColorXY(x1, i, CRGB::White);
    }
  }

  return FRAMETIME;
} // mode_2DDNASpiral()
static const char *_data_FX_MODE_2DDNASPIRAL PROGMEM = "2D DNA Spiral@Scroll speed,Blur;;!";


/////////////////////////
//     2D Drift        //
/////////////////////////
uint16_t mode_2DDrift() {              // By: Stepko   https://editor.soulmatelights.com/gallery/884-drift , Modified by: Andrew Tuline
  if (!strip.isMatrix) return mode_static(); // not a 2D set-up

  const uint16_t cols = SEGMENT.virtualWidth();
  const uint16_t rows = SEGMENT.virtualHeight();

  if (SEGENV.call == 0) SEGMENT.fill_solid(nullptr, CRGB::Black);

  SEGMENT.fadeToBlackBy(nullptr, 128);

  const uint16_t maxDim = MAX(cols, rows)/2;
  unsigned long t = millis() / (32 - (SEGMENT.speed>>3));
  for (float i = 1; i < maxDim; i += 0.25) {
    float angle = radians(t * (maxDim - i));
    uint16_t myX = (cols>>1) + (uint16_t)(sin_t(angle) * i) + (cols%2);
    uint16_t myY = (rows>>1) + (uint16_t)(cos_t(angle) * i) + (rows%2);
    SEGMENT.setPixelColorXY(myX,myY, ColorFromPalette(SEGPALETTE, (i * 20) + (t / 20), 255, LINEARBLEND));
  }
  SEGMENT.blur2d(nullptr, SEGMENT.intensity>>3);

  return FRAMETIME;
} // mode_2DDrift()
static const char *_data_FX_MODE_2DDRIFT PROGMEM = "2D Drift@Rotation speed,Blur amount;;!";


//////////////////////////
//     2D Firenoise     //
//////////////////////////
uint16_t mode_2Dfirenoise(void) {               // firenoise2d. By Andrew Tuline. Yet another short routine.
  if (!strip.isMatrix) return mode_static(); // not a 2D set-up

  const uint16_t cols = SEGMENT.virtualWidth();
  const uint16_t rows = SEGMENT.virtualHeight();

  if (SEGENV.call == 0) SEGMENT.fill_solid(nullptr, CRGB::Black);

  uint16_t xscale = SEGMENT.intensity*4;
  uint32_t yscale = SEGMENT.speed*8;
  uint8_t indexx = 0;

  SEGPALETTE = CRGBPalette16( CRGB(0,0,0), CRGB(0,0,0), CRGB(0,0,0), CRGB(0,0,0),
                                  CRGB::Red, CRGB::Red, CRGB::Red, CRGB::DarkOrange,
                                  CRGB::DarkOrange,CRGB::DarkOrange, CRGB::Orange, CRGB::Orange,
                                  CRGB::Yellow, CRGB::Orange, CRGB::Yellow, CRGB::Yellow);

  for(int j=0; j < cols; j++) {
    for(int i=0; i < rows; i++) {
      indexx = inoise8(j*yscale*rows/255, i*xscale+millis()/4);                                           // We're moving along our Perlin map.
      SEGMENT.setPixelColorXY(j,i, ColorFromPalette(SEGPALETTE, min(i*(indexx)>>4, 255), i*255/cols, LINEARBLEND)); // With that value, look up the 8 bit colour palette value and assign it to the current LED.
    } // for i
  } // for j

  return FRAMETIME;
} // mode_2Dfirenoise()
static const char *_data_FX_MODE_2DFIRENOISE PROGMEM = "2D Firenoise@X scale,Y scale;;";


//////////////////////////////
//     2D Frizzles          //
//////////////////////////////
uint16_t mode_2DFrizzles(void) {                 // By: Stepko https://editor.soulmatelights.com/gallery/640-color-frizzles , Modified by: Andrew Tuline
  if (!strip.isMatrix) return mode_static(); // not a 2D set-up

  const uint16_t cols = SEGMENT.virtualWidth();
  const uint16_t rows = SEGMENT.virtualHeight();

  if (SEGENV.call == 0) SEGMENT.fill_solid(nullptr, CRGB::Black);

  SEGMENT.fadeToBlackBy(nullptr, 16);
  for (size_t i = 8; i > 0; i--) {
    SEGMENT.setPixelColorXY(beatsin8(SEGMENT.speed/8 + i, 0, cols - 1), beatsin8(SEGMENT.intensity/8 - i, 0, rows - 1), ColorFromPalette(SEGPALETTE, beatsin8(12, 0, 255), 255, LINEARBLEND));
  }
  SEGMENT.blur2d(nullptr, 16);

  return FRAMETIME;
} // mode_2DFrizzles()
static const char *_data_FX_MODE_2DFRIZZLES PROGMEM = "2D Frizzles@X frequency,Y frequency;;!";


///////////////////////////////////////////
//   2D Cellular Automata Game of life   //
///////////////////////////////////////////
typedef struct ColorCount {
  CRGB color;
  int8_t  count;
} colorCount;

uint16_t mode_2Dgameoflife(void) { // Written by Ewoud Wijma, inspired by https://natureofcode.com/book/chapter-7-cellular-automata/ and https://github.com/DougHaber/nlife-color
  if (!strip.isMatrix) return mode_static(); // not a 2D set-up

  const uint16_t cols = SEGMENT.virtualWidth();
  const uint16_t rows = SEGMENT.virtualHeight();
  const uint16_t dataSize = sizeof(CRGB) * strip.matrixWidth * strip.matrixHeight;  // using width*height prevents reallocation if mirroring is enabled
                                              // use matrixWidth and Height as leds is also on whole matrix

  if (!SEGENV.allocateData(dataSize + sizeof(unsigned long))) return mode_static(); //allocation failed
  CRGB *prevLeds = reinterpret_cast<CRGB*>(SEGENV.data);
  unsigned long *resetMillis = reinterpret_cast<unsigned long*>(SEGENV.data + dataSize); // triggers reset

  CRGB backgroundColor = SEGCOLOR(1);

  if (SEGENV.call == 0 || strip.now - *resetMillis > 5000) {
    *resetMillis = strip.now;

    random16_set_seed(strip.now); //seed the random generator

    //give the leds random state and colors (based on intensity, colors from palette or all posible colors are chosen)
    for (int x = 0; x < cols; x++) for (int y = 0; y < rows; y++) {
      uint8_t state = random8()%2;
      if (state == 0)
        SEGMENT.setPixelColorXY(x,y, backgroundColor);
      else
        SEGMENT.setPixelColorXY(x,y, SEGMENT.color_from_palette(random8(), false, PALETTE_SOLID_WRAP, 0));
    }

    SEGMENT.fill_solid(prevLeds, CRGB::Black);

    SEGENV.aux1 = 0;
    SEGENV.aux0 = 0xFFFF;
  }

  //copy previous leds (save previous generation)
  for (int x = 0; x < cols; x++) for (int y = 0; y < rows; y++) prevLeds[XY(x,y)] = SEGMENT.getPixelColorXY(x,y);

  //calculate new leds
  for (int x = 0; x < cols; x++) for (int y = 0; y < rows; y++) {
    colorCount colorsCount[9];//count the different colors in the 9*9 matrix
    for (int i=0; i<9; i++) colorsCount[i] = {backgroundColor, 0}; //init colorsCount

    //iterate through neighbors and count them and their different colors
    int neighbors = 0;
    for (int i = -1; i <= 1; i++) for (int j = -1; j <= 1; j++) { //iterate through 9*9 matrix
      // wrap around segment
      int16_t xx = x+i, yy = y+j;
      if (x+i < 0) xx = cols-1; else if (x+i >= cols)  xx = 0;
      if (y+j < 0) yy = rows-1; else if (y+j >= rows) yy = 0;
      uint16_t xy = XY(xx, yy); // previous cell xy to check

      // count different neighbours and colors, except the centre cell
      if (xy != XY(x,y) && prevLeds[xy] != backgroundColor) {
        neighbors++;
        bool colorFound = false;
        int k;
        for (k=0; k<9 && colorsCount[i].count != 0; k++)
          if (colorsCount[k].color == prevLeds[xy]) {
            colorsCount[k].count++;
            colorFound = true;
          }

        if (!colorFound) colorsCount[k] = {prevLeds[xy], 1}; //add new color found in the array
      }
    } // i,j

    // Rules of Life
    if      ((SEGMENT.getPixelColorXY(x,y) != RGBW32(backgroundColor.r, backgroundColor.g, backgroundColor.b, 0)) && (neighbors <  2)) SEGMENT.setPixelColorXY(x,y, backgroundColor); // Loneliness
    else if ((SEGMENT.getPixelColorXY(x,y) != RGBW32(backgroundColor.r, backgroundColor.g, backgroundColor.b, 0)) && (neighbors >  3)) SEGMENT.setPixelColorXY(x,y, backgroundColor); // Overpopulation
    else if ((SEGMENT.getPixelColorXY(x,y) == RGBW32(backgroundColor.r, backgroundColor.g, backgroundColor.b, 0)) && (neighbors == 3)) {                                // Reproduction
      //find dominantcolor and assign to cell
      colorCount dominantColorCount = {backgroundColor, 0};
      for (int i=0; i<9 && colorsCount[i].count != 0; i++)
        if (colorsCount[i].count > dominantColorCount.count) dominantColorCount = colorsCount[i];
      if (dominantColorCount.count > 0) SEGMENT.setPixelColorXY(x,y, dominantColorCount.color); //assign the dominant color
    }
    // else do nothing!
  } //x,y

  // calculate CRC16 of leds[]
  uint16_t crc = crc16((const unsigned char*)prevLeds, dataSize-1); //ewowi: prevLeds instead of leds work as well, tbd: compare more patterns, see SR!

  // check if we had same CRC and reset if needed
  // same CRC would mean image did not change or was repeating itself
  if (!(crc == SEGENV.aux0 || crc == SEGENV.aux1)) *resetMillis = strip.now; //if no repetition avoid reset
  // remember last two
  SEGENV.aux1 = SEGENV.aux0;
  SEGENV.aux0 = crc;

  return (SEGMENT.getOption(SEG_OPTION_TRANSITIONAL)) ? FRAMETIME : FRAMETIME_FIXED * (128-(SEGMENT.speed>>1)); // update only when appropriate time passes (in 42 FPS slots)
} // mode_2Dgameoflife()
static const char *_data_FX_MODE_2DGAMEOFLIFE PROGMEM = "2D Game Of Life@!,;!,!;!";


/////////////////////////
//     2D Hiphotic     //
/////////////////////////
uint16_t mode_2DHiphotic() {                        //  By: ldirko  https://editor.soulmatelights.com/gallery/810 , Modified by: Andrew Tuline
  if (!strip.isMatrix) return mode_static(); // not a 2D set-up

  const uint16_t cols = SEGMENT.virtualWidth();
  const uint16_t rows = SEGMENT.virtualHeight();
  const uint32_t a = strip.now / 8;

  for(int x = 0; x < cols; x++) {
    for(int y = 0; y < rows; y++) {
      SEGMENT.setPixelColorXY(x, y, SEGMENT.color_from_palette(sin8(cos8(x * SEGMENT.speed/16 + a / 3) + sin8(y * SEGMENT.intensity/16 + a / 4) + a), false, PALETTE_SOLID_WRAP, 0));
    }
  }

  return FRAMETIME;
} // mode_2DHiphotic()
static const char *_data_FX_MODE_2DHIPHOTIC PROGMEM = "2D Hiphotic@X scale,Y scale;;!";


/////////////////////////
//     2D Julia        //
/////////////////////////
// Sliders are:
// intensity = Maximum number of iterations per pixel.
// Custom1 = Location of X centerpoint
// Custom2 = Location of Y centerpoint
// Custom3 = Size of the area (small value = smaller area)
typedef struct Julia {
  float xcen;
  float ycen;
  float xymag;
} julia;

uint16_t mode_2DJulia(void) {                           // An animated Julia set by Andrew Tuline.
  if (!strip.isMatrix) return mode_static(); // not a 2D set-up

  const uint16_t cols = SEGMENT.virtualWidth();
  const uint16_t rows = SEGMENT.virtualHeight();

  if (!SEGENV.allocateData(sizeof(julia))) return mode_static();
  Julia* julias = reinterpret_cast<Julia*>(SEGENV.data);

  float reAl;
  float imAg;

  if (SEGENV.call == 0) {           // Reset the center if we've just re-started this animation.
    julias->xcen = 0.;
    julias->ycen = 0.;
    julias->xymag = 1.0;

    SEGMENT.custom1 = 128;              // Make sure the location widgets are centered to start.
    SEGMENT.custom2 = 128;
    SEGMENT.custom3 = 128;
    SEGMENT.intensity = 24;
  }

  julias->xcen = julias->xcen + (float)(SEGMENT.custom1 - 128)/100000.;
  julias->ycen = julias->ycen + (float)(SEGMENT.custom2 - 128)/100000.;
  julias->xymag = julias->xymag + (float)(SEGMENT.custom3-128)/100000.;
  if (julias->xymag < 0.01) julias->xymag = 0.01;
  if (julias->xymag > 1.0) julias->xymag = 1.0;

  float xmin = julias->xcen - julias->xymag;
  float xmax = julias->xcen + julias->xymag;
  float ymin = julias->ycen - julias->xymag;
  float ymax = julias->ycen + julias->xymag;

  // Whole set should be within -1.2,1.2 to -.8 to 1.
  xmin = constrain(xmin,-1.2,1.2);
  xmax = constrain(xmax,-1.2,1.2);
  ymin = constrain(ymin,-.8,1.0);
  ymax = constrain(ymax,-.8,1.0);

  float dx;                       // Delta x is mapped to the matrix size.
  float dy;                       // Delta y is mapped to the matrix size.

  int maxIterations = 15;         // How many iterations per pixel before we give up. Make it 8 bits to match our range of colours.
  float maxCalc = 16.0;           // How big is each calculation allowed to be before we give up.

  maxIterations = SEGMENT.intensity/2;


  // Resize section on the fly for some animaton.
  reAl = -0.94299;                // PixelBlaze example
  imAg = 0.3162;

  reAl += sin((float)millis()/305.)/20.;
  imAg += sin((float)millis()/405.)/20.;

  dx = (xmax - xmin) / (cols);     // Scale the delta x and y values to our matrix size.
  dy = (ymax - ymin) / (rows);

  // Start y
  float y = ymin;
  for (int j = 0; j < rows; j++) {

    // Start x
    float x = xmin;
    for (int i = 0; i < cols; i++) {

      // Now we test, as we iterate z = z^2 + c does z tend towards infinity?
      float a = x;
      float b = y;
      int iter = 0;

      while (iter < maxIterations) {    // Here we determine whether or not we're out of bounds.
        float aa = a * a;
        float bb = b * b;
        float len = aa + bb;
        if (len > maxCalc) {            // |z| = sqrt(a^2+b^2) OR z^2 = a^2+b^2 to save on having to perform a square root.
          break;  // Bail
        }

       // This operation corresponds to z -> z^2+c where z=a+ib c=(x,y). Remember to use 'foil'.
        b = 2*a*b + imAg;
        a = aa - bb + reAl;
        iter++;
      } // while

      // We color each pixel based on how long it takes to get to infinity, or black if it never gets there.
      if (iter == maxIterations) {
        SEGMENT.setPixelColorXY(i, j, 0);
      } else {
        SEGMENT.setPixelColorXY(i, j, SEGMENT.color_from_palette(iter*255/maxIterations, false, PALETTE_SOLID_WRAP, 0));
      }
      x += dx;
    }
    y += dy;
  }
//  blur2d( leds, 64);

  return FRAMETIME;
} // mode_2DJulia()
static const char *_data_FX_MODE_2DJULIA PROGMEM = "2D Julia@,Max iterations per pixel,X center,Y center,Area size;;!";


//////////////////////////////
//     2D Lissajous         //
//////////////////////////////
uint16_t mode_2DLissajous(void) {            // By: Andrew Tuline
  if (!strip.isMatrix) return mode_static(); // not a 2D set-up

  const uint16_t cols = SEGMENT.virtualWidth();
  const uint16_t rows = SEGMENT.virtualHeight();

  SEGMENT.fadeToBlackBy(SEGMENT.intensity);
  //SEGMENT.fade_out(SEGMENT.intensity);

  //for (int i=0; i < 4*(cols+rows); i ++) {
  for (int i=0; i < 256; i ++) {
    //float xlocn = float(sin8(now/4+i*(SEGMENT.speed>>5))) / 255.0f;
    //float ylocn = float(cos8(now/4+i*2)) / 255.0f;
    uint8_t xlocn = sin8(strip.now/2+i*(SEGMENT.speed>>5));
    uint8_t ylocn = cos8(strip.now/2+i*2);
    xlocn = map(xlocn,0,255,0,cols-1);
    ylocn = map(ylocn,0,255,0,rows-1);
    SEGMENT.setPixelColorXY(xlocn, ylocn, SEGMENT.color_from_palette(strip.now/100+i, false, PALETTE_SOLID_WRAP, 0));
  }

  return FRAMETIME;
} // mode_2DLissajous()
static const char *_data_FX_MODE_2DLISSAJOUS PROGMEM = "2D Lissajous@X frequency,Fade rate;!,!,!;!";


///////////////////////
//    2D Matrix      //
///////////////////////
uint16_t mode_2Dmatrix(void) {                  // Matrix2D. By Jeremy Williams. Adapted by Andrew Tuline & improved by merkisoft and ewowi.
  if (!strip.isMatrix) return mode_static(); // not a 2D set-up

  const uint16_t cols = SEGMENT.virtualWidth();
  const uint16_t rows = SEGMENT.virtualHeight();

  if (SEGENV.call == 0) SEGMENT.fill_solid(nullptr, CRGB::Black);

  uint8_t fade = map(SEGMENT.custom1, 0, 255, 50, 250);    // equals trail size
  uint8_t speed = (256-SEGMENT.speed) >> map(MIN(rows, 150), 0, 150, 0, 3);    // slower speeds for small displays

  CRGB spawnColor;
  CRGB trailColor;
  if (SEGMENT.custom2 > 128) {
    spawnColor = SEGCOLOR(0);
    trailColor = SEGCOLOR(1);
  } else {
    spawnColor = CRGB(175,255,175);
    trailColor = CRGB(27,130,39);
  }

  if (strip.now - SEGENV.step >= speed) {
    SEGENV.step = strip.now;
    for (int16_t row=rows-1; row>=0; row--) {
      for (int16_t col=0; col<cols; col++) {
        if (SEGMENT.getPixelColorXY(col, row) == RGBW32(spawnColor.r, spawnColor.g, spawnColor.b, 0)) {
          SEGMENT.setPixelColorXY(col, row, trailColor);         // create trail
          if (row < rows-1) SEGMENT.setPixelColorXY(col, row+1, spawnColor);
        }
      }
    }

    // fade all leds
    for (int x=0; x<cols; x++) for (int y=0; y<rows; y++) {
      if (SEGMENT.getPixelColorXY(x,y) != RGBW32(spawnColor.r, spawnColor.g, spawnColor.b, 0)) {
        CRGB color = SEGMENT.getPixelColorXY(x,y);
        SEGMENT.setPixelColorXY(x,y, color.nscale8(fade));         // only fade trail
      }
    }

    // check for empty screen to ensure code spawn
    bool emptyScreen = true;
    for (uint16_t x=0; x<cols; x++) for (uint16_t y=0; y<rows; y++) {
      if (SEGMENT.getPixelColorXY(x,y) != CRGB::Black) {
        emptyScreen = false;
        break;
      }
    }

    // spawn new falling code
    if (random8() < SEGMENT.intensity || emptyScreen) {
      uint8_t spawnX = random8(cols);
      SEGMENT.setPixelColorXY(spawnX, 0,  spawnColor);
    }

  } // if millis

  return FRAMETIME;
} // mode_2Dmatrix()
static const char *_data_FX_MODE_2DMATRIX PROGMEM = "2D Matrix@Falling speed,Spawning rate,Trail,Custom color;Spawn,Trail;";


/////////////////////////
//     2D Metaballs    //
/////////////////////////
uint16_t mode_2Dmetaballs(void) {   // Metaballs by Stefan Petrick. Cannot have one of the dimensions be 2 or less. Adapted by Andrew Tuline.
  if (!strip.isMatrix) return mode_static(); // not a 2D set-up

  const uint16_t cols = SEGMENT.virtualWidth();
  const uint16_t rows = SEGMENT.virtualHeight();

  float speed = 0.25f * (1+(SEGMENT.speed>>6));

  // get some 2 random moving points
  uint8_t x2 = inoise8(strip.now * speed, 25355, 685 ) / 16;
  uint8_t y2 = inoise8(strip.now * speed, 355, 11685 ) / 16;

  uint8_t x3 = inoise8(strip.now * speed, 55355, 6685 ) / 16;
  uint8_t y3 = inoise8(strip.now * speed, 25355, 22685 ) / 16;

  // and one Lissajou function
  uint8_t x1 = beatsin8(23 * speed, 0, 15);
  uint8_t y1 = beatsin8(28 * speed, 0, 15);

  for(int y = 0; y < rows; y++) {
    for(int x = 0; x < cols; x++) {
      // calculate distances of the 3 points from actual pixel
      // and add them together with weightening
      uint16_t dx = abs(x - x1);
      uint16_t dy = abs(y - y1);
      uint16_t dist = 2 * sqrt16((dx * dx) + (dy * dy));

      dx = abs(x - x2);
      dy = abs(y - y2);
      dist += sqrt16((dx * dx) + (dy * dy));

      dx = abs(x - x3);
      dy = abs(y - y3);
      dist += sqrt16((dx * dx) + (dy * dy));

      // inverse result
      byte color = 1000 / dist;

      // map color between thresholds
      if (color > 0 and color < 60) {
        SEGMENT.setPixelColorXY(x, y, SEGMENT.color_from_palette(map(color * 9, 9, 531, 0, 255), false, PALETTE_SOLID_WRAP, 0));
      } else {
        SEGMENT.setPixelColorXY(x, y, SEGMENT.color_from_palette(0, false, PALETTE_SOLID_WRAP, 0));
      }
      // show the 3 points, too
      SEGMENT.setPixelColorXY(x1, y1, CRGB::White);
      SEGMENT.setPixelColorXY(x2, y2, CRGB::White);
      SEGMENT.setPixelColorXY(x3, y3, CRGB::White);
    }
  }

  return FRAMETIME;
} // mode_2Dmetaballs()
static const char *_data_FX_MODE_2DMETABALLS PROGMEM = "2D Metaballs@Speed;!,!,!;!";


//////////////////////
//    2D Noise      //
//////////////////////
uint16_t mode_2Dnoise(void) {                  // By Andrew Tuline
  if (!strip.isMatrix) return mode_static(); // not a 2D set-up

  const uint16_t cols = SEGMENT.virtualWidth();
  const uint16_t rows = SEGMENT.virtualHeight();

  const uint16_t scale  = SEGMENT.intensity+2;

  for(int y = 0; y < rows; y++) {
    for(int x = 0; x < cols; x++) {
      uint8_t pixelHue8 = inoise8(x * scale, y * scale, millis() / (16 - SEGMENT.speed/16));
      SEGMENT.setPixelColorXY(x, y, ColorFromPalette(SEGPALETTE, pixelHue8));
    }
  }

  return FRAMETIME;
} // mode_2Dnoise()
static const char *_data_FX_MODE_2DNOISE PROGMEM = "2D Noise@Speed,Scale;!,!,!;!";


//////////////////////////////
//     2D Plasma Ball       //
//////////////////////////////
uint16_t mode_2DPlasmaball(void) {                   // By: Stepko https://editor.soulmatelights.com/gallery/659-plasm-ball , Modified by: Andrew Tuline
  if (!strip.isMatrix) return mode_static(); // not a 2D set-up

  const uint16_t cols = SEGMENT.virtualWidth();
  const uint16_t rows = SEGMENT.virtualHeight();

  if (SEGENV.call == 0) SEGMENT.fill_solid(nullptr, CRGB::Black);

  SEGMENT.fadeToBlackBy(nullptr, 64);
  float t = millis() / (33 - SEGMENT.speed/8);
  for(int i = 0; i < cols; i++) {
    uint16_t thisVal = inoise8(i * 30, t, t);
    uint16_t thisMax = map(thisVal, 0, 255, 0, cols-1);
    for(int j = 0; j < rows; j++) {
      uint16_t thisVal_ = inoise8(t, j * 30, t);
      uint16_t thisMax_ = map(thisVal_, 0, 255, 0, rows-1);
      uint16_t x = (i + thisMax_ - cols / 2);
      uint16_t y = (j + thisMax - cols / 2);
      uint16_t cx = (i + thisMax_);
      uint16_t cy = (j + thisMax);

      SEGMENT.addPixelColorXY(i, j, ((x - y > -2) && (x - y < 2)) ||
                        ((cols - 1 - x - y) > -2 && (cols - 1 - x - y < 2)) ||
                        (cols - cx == 0) ||
                        (cols - 1 - cx == 0) ||
                        ((rows - cy == 0) ||
                        (rows - 1 - cy == 0)) ? ColorFromPalette(SEGPALETTE, beat8(5), thisVal, LINEARBLEND) : CRGB::Black);
    }
  }
  SEGMENT.blur2d(nullptr, 4);

  return FRAMETIME;
} // mode_2DPlasmaball()
static const char *_data_FX_MODE_2DPLASMABALL PROGMEM = "2D Plasma Ball@Speed;!,!,!;!";


////////////////////////////////
//  2D Polar Lights           //
////////////////////////////////
//static float fmap(const float x, const float in_min, const float in_max, const float out_min, const float out_max) {
//  return (out_max - out_min) * (x - in_min) / (in_max - in_min) + out_min;
//}
uint16_t mode_2DPolarLights(void) {        // By: Kostyantyn Matviyevskyy  https://editor.soulmatelights.com/gallery/762-polar-lights , Modified by: Andrew Tuline
  if (!strip.isMatrix) return mode_static(); // not a 2D set-up

  const uint16_t cols = SEGMENT.virtualWidth();
  const uint16_t rows = SEGMENT.virtualHeight();

  CRGBPalette16 auroraPalette  = {0x000000, 0x003300, 0x006600, 0x009900, 0x00cc00, 0x00ff00, 0x33ff00, 0x66ff00, 0x99ff00, 0xccff00, 0xffff00, 0xffcc00, 0xff9900, 0xff6600, 0xff3300, 0xff0000};

  if (SEGENV.call == 0) {
    SEGENV.step = 0;
    SEGMENT.fill_solid(nullptr, CRGB::Black);
  }

  float adjustHeight = (float)map(rows, 8, 32, 28, 12);
  uint16_t adjScale = map(cols, 8, 64, 310, 63);
/*
  if (SEGENV.aux1 != SEGMENT.custom1/12) {   // Hacky palette rotation. We need that black.
    SEGENV.aux1 = SEGMENT.custom1/12;
    for (int i = 0; i < 16; i++) {
      long ilk;
      ilk = (long)currentPalette[i].r << 16;
      ilk += (long)currentPalette[i].g << 8;
      ilk += (long)currentPalette[i].b;
      ilk = (ilk << SEGENV.aux1) | (ilk >> (24 - SEGENV.aux1));
      currentPalette[i].r = ilk >> 16;
      currentPalette[i].g = ilk >> 8;
      currentPalette[i].b = ilk;
    }
  }
*/
  uint16_t _scale = map(SEGMENT.intensity, 0, 255, 30, adjScale);
  byte _speed = map(SEGMENT.speed, 0, 255, 128, 16);

  for(int x = 0; x < cols; x++) {
    for(int y = 0; y < rows; y++) {
      SEGENV.step++;
      SEGMENT.setPixelColorXY(x, y, ColorFromPalette(auroraPalette,
                         qsub8(
                           inoise8((SEGENV.step%2) + x * _scale, y * 16 + SEGENV.step % 16, SEGENV.step / _speed),
                           fabs((float)rows / 2 - (float)y) * adjustHeight)));
    }
  }

  return FRAMETIME;
} // mode_2DPolarLights()
static const char *_data_FX_MODE_2DPOLARLIGHTS PROGMEM = "2D Polar Lights@Speed,Scale;;";


/////////////////////////
//     2D Pulser       //
/////////////////////////
uint16_t mode_2DPulser(void) {                       // By: ldirko   https://editor.soulmatelights.com/gallery/878-pulse-test , modifed by: Andrew Tuline
  if (!strip.isMatrix) return mode_static(); // not a 2D set-up

  //const uint16_t cols = SEGMENT.virtualWidth();
  const uint16_t rows = SEGMENT.virtualHeight();

  if (SEGENV.call == 0) SEGMENT.fill_solid(nullptr, CRGB::Black);

  SEGMENT.fadeToBlackBy(nullptr, 8 - (SEGMENT.intensity>>5));

  uint16_t a = strip.now / (18 - SEGMENT.speed / 16);
  uint16_t x = (a / 14);
  uint16_t y = map((sin8(a * 5) + sin8(a * 4) + sin8(a * 2)), 0, 765, rows-1, 0);
  SEGMENT.setPixelColorXY(x, y, ColorFromPalette(SEGPALETTE, map(y, 0, rows-1, 0, 255), 255, LINEARBLEND));

  SEGMENT.blur2d(nullptr, 1 + (SEGMENT.intensity>>4));

  return FRAMETIME;
} // mode_2DPulser()
static const char *_data_FX_MODE_2DPULSER PROGMEM = "2D Pulser@Speed,Blur;;!";


/////////////////////////
//     2D Sindots      //
/////////////////////////
uint16_t mode_2DSindots(void) {                             // By: ldirko   https://editor.soulmatelights.com/gallery/597-sin-dots , modified by: Andrew Tuline
  if (!strip.isMatrix) return mode_static(); // not a 2D set-up

  const uint16_t cols = SEGMENT.virtualWidth();
  const uint16_t rows = SEGMENT.virtualHeight();

  if (SEGENV.call == 0) SEGMENT.fill_solid(nullptr, CRGB::Black);

  SEGMENT.fadeToBlackBy(nullptr, 15);
  byte t1 = millis() / (257 - SEGMENT.speed); // 20;
  byte t2 = sin8(t1) / 4 * 2;
  for(int i = 0; i < 13; i++) {
    byte x = sin8(t1 + i * SEGMENT.intensity/8)*(cols-1)/255;  //   max index now 255x15/255=15!
    byte y = sin8(t2 + i * SEGMENT.intensity/8)*(rows-1)/255;  //  max index now 255x15/255=15!
    SEGMENT.setPixelColorXY(x, y, ColorFromPalette(SEGPALETTE, i * 255 / 13, 255, LINEARBLEND));
  }
  SEGMENT.blur2d(nullptr, 16);

  return FRAMETIME;
} // mode_2DSindots()
static const char *_data_FX_MODE_2DSINDOTS PROGMEM = "2D Sindots@Speed,Dot distance;;!";


//////////////////////////////
//     2D Squared Swirl     //
//////////////////////////////
// custom3 affects the blur amount.
uint16_t mode_2Dsquaredswirl(void) {            // By: Mark Kriegsman. https://gist.github.com/kriegsman/368b316c55221134b160
                                                          // Modifed by: Andrew Tuline
  if (!strip.isMatrix) return mode_static(); // not a 2D set-up

  const uint16_t cols = SEGMENT.virtualWidth();
  const uint16_t rows = SEGMENT.virtualHeight();

  if (SEGENV.call == 0) SEGMENT.fill_solid(nullptr, CRGB::Black);

  const uint8_t kBorderWidth = 2;

  SEGMENT.fadeToBlackBy(nullptr, 24);
  uint8_t blurAmount = SEGMENT.custom3>>4;
  SEGMENT.blur2d(nullptr, blurAmount);

  // Use two out-of-sync sine waves
  uint8_t i = beatsin8(19, kBorderWidth, cols-kBorderWidth);
  uint8_t j = beatsin8(22, kBorderWidth, cols-kBorderWidth);
  uint8_t k = beatsin8(17, kBorderWidth, cols-kBorderWidth);
  uint8_t m = beatsin8(18, kBorderWidth, rows-kBorderWidth);
  uint8_t n = beatsin8(15, kBorderWidth, rows-kBorderWidth);
  uint8_t p = beatsin8(20, kBorderWidth, rows-kBorderWidth);

  uint16_t ms = millis();

  SEGMENT.addPixelColorXY(i, m, ColorFromPalette(SEGPALETTE, ms/29, 255, LINEARBLEND));
  SEGMENT.addPixelColorXY(j, n, ColorFromPalette(SEGPALETTE, ms/41, 255, LINEARBLEND));
  SEGMENT.addPixelColorXY(k, p, ColorFromPalette(SEGPALETTE, ms/73, 255, LINEARBLEND));

  return FRAMETIME;
} // mode_2Dsquaredswirl()
static const char *_data_FX_MODE_2DSQUAREDSWIRL PROGMEM = "2D Squared Swirl@,,,,Blur;,,;!";


//////////////////////////////
//     2D Sun Radiation     //
//////////////////////////////
uint16_t mode_2DSunradiation(void) {                   // By: ldirko https://editor.soulmatelights.com/gallery/599-sun-radiation  , modified by: Andrew Tuline
  if (!strip.isMatrix) return mode_static(); // not a 2D set-up

  const uint16_t cols = SEGMENT.virtualWidth();
  const uint16_t rows = SEGMENT.virtualHeight();

  if (!SEGENV.allocateData(sizeof(byte)*(cols+2)*(rows+2))) return mode_static(); //allocation failed
  byte *bump = reinterpret_cast<byte*>(SEGENV.data);

  if (SEGENV.call == 0) SEGMENT.fill_solid(nullptr, CRGB::Black);

  unsigned long t = millis() / 4;
  int index = 0;
  uint8_t someVal = SEGMENT.speed/4;             // Was 25.
  for(int j = 0; j < (rows + 2); j++) {
    for(int i = 0; i < (cols + 2); i++) {
      byte col = (inoise8_raw(i * someVal, j * someVal, t)) / 2;
      bump[index++] = col;
    }
  }

  int yindex = cols + 3;
  int16_t vly = -(rows / 2 + 1);
  for(int y = 0; y < rows; y++) {
    ++vly;
    int16_t vlx = -(cols / 2 + 1);
    for(int x = 0; x < cols; x++) {
      ++vlx;
      int8_t nx = bump[x + yindex + 1] - bump[x + yindex - 1];
      int8_t ny = bump[x + yindex + (cols + 2)] - bump[x + yindex - (cols + 2)];
      byte difx = abs8(vlx * 7 - nx);
      byte dify = abs8(vly * 7 - ny);
      int temp = difx * difx + dify * dify;
      int col = 255 - temp / 8; //8 its a size of effect
      if (col < 0) col = 0;
      SEGMENT.setPixelColorXY(x, y, HeatColor(col / (3.0f-(float)(SEGMENT.intensity)/128.f)));
    }
    yindex += (cols + 2);
  }

  return FRAMETIME;
} // mode_2DSunradiation()
static const char *_data_FX_MODE_2DSUNRADIATION PROGMEM = "2D Sun Radiation@Variance,Brightness;;";


/////////////////////////
//     2D Tartan       //
/////////////////////////
uint16_t mode_2Dtartan(void) {          // By: Elliott Kember  https://editor.soulmatelights.com/gallery/3-tartan , Modified by: Andrew Tuline
  if (!strip.isMatrix) return mode_static(); // not a 2D set-up

  const uint16_t cols = SEGMENT.virtualWidth();
  const uint16_t rows = SEGMENT.virtualHeight();

  if (SEGENV.call == 0) SEGMENT.fill_solid(nullptr, CRGB::Black);

  uint8_t hue;
  int offsetX = beatsin16(3, -360, 360);
  int offsetY = beatsin16(2, -360, 360);

<<<<<<< HEAD
  for(int x = 0; x < cols; x++) {
    for(int y = 0; y < rows; y++) {
      uint16_t index = XY(x, y);
=======
  for (uint16_t x = 0; x < cols; x++) {
    for (uint16_t y = 0; y < rows; y++) {
>>>>>>> 2ca5e0c8
      hue = x * beatsin16(10, 1, 10) + offsetY;
      SEGMENT.setPixelColorXY(x, y, ColorFromPalette(SEGPALETTE, hue, sin8(x * SEGMENT.speed + offsetX) * sin8(x * SEGMENT.speed + offsetX) / 255, LINEARBLEND));
      hue = y * 3 + offsetX;
      SEGMENT.addPixelColorXY(x, y, ColorFromPalette(SEGPALETTE, hue, sin8(y * SEGMENT.intensity + offsetY) * sin8(y * SEGMENT.intensity + offsetY) / 255, LINEARBLEND));
    }
  }

  return FRAMETIME;
} // mode_2DTartan()
static const char *_data_FX_MODE_2DTARTAN PROGMEM = "2D Tartan@X scale,Y scale;;!";


/////////////////////////
//     2D spaceships   //
/////////////////////////
uint16_t mode_2Dspaceships(void) {    //// Space ships by stepko (c)05.02.21 [https://editor.soulmatelights.com/gallery/639-space-ships], adapted by Blaz Kristan
  if (!strip.isMatrix) return mode_static(); // not a 2D set-up

  const uint16_t cols = SEGMENT.virtualWidth();
  const uint16_t rows = SEGMENT.virtualHeight();

  if (SEGENV.call == 0) SEGMENT.fill_solid(nullptr, CRGB::Black);

  uint32_t tb = strip.now >> 12;  // every ~4s
  if (tb > SEGENV.step) {
    int8_t dir = ++SEGENV.aux0;
    dir  += (int)random8(3)-1;
    if      (dir > 7) SEGENV.aux0 = 0;
    else if (dir < 0) SEGENV.aux0 = 7;
    else              SEGENV.aux0 = dir;
    SEGENV.step = tb + random8(4);
  }

  SEGMENT.fadeToBlackBy(nullptr, map(SEGMENT.speed, 0, 255, 248, 16));
  SEGMENT.move(SEGENV.aux0, 1, nullptr);
  for (size_t i = 0; i < 8; i++) {
    byte x = beatsin8(12 + i, 2, cols - 3);
    byte y = beatsin8(15 + i, 2, rows - 3);
    CRGB color = ColorFromPalette(SEGPALETTE, beatsin8(12 + i, 0, 255), 255);
    SEGMENT.addPixelColorXY(x, y, color);
    if (cols > 24 || rows > 24) {
      SEGMENT.addPixelColorXY(x + 1, y, color);
      SEGMENT.addPixelColorXY(x - 1, y, color);
      SEGMENT.addPixelColorXY(x, y + 1, color);
      SEGMENT.addPixelColorXY(x, y - 1, color);
    }
  }
  SEGMENT.blur2d(nullptr, SEGMENT.intensity>>3);

  return FRAMETIME;
}
static const char *_data_FX_MODE_2DSPACESHIPS PROGMEM = "2D Spaceships@!,Blur;!,!,!;!";


/////////////////////////
//     2D Crazy Bees   //
/////////////////////////
//// Crazy bees by stepko (c)12.02.21 [https://editor.soulmatelights.com/gallery/651-crazy-bees], adapted by Blaz Kristan
#define MAX_BEES 5
uint16_t mode_2Dcrazybees(void) {
  if (!strip.isMatrix) return mode_static(); // not a 2D set-up

  const uint16_t cols = SEGMENT.virtualWidth();
  const uint16_t rows = SEGMENT.virtualHeight();

  byte n = MIN(MAX_BEES, (rows * cols) / 256 + 1);

  typedef struct Bee {
    uint8_t posX, posY, aimX, aimY, hue;
    int8_t deltaX, deltaY, signX, signY, error;
    void aimed(uint16_t w, uint16_t h) {
      random16_set_seed(millis());
      aimX = random8(0, w);
      aimY = random8(0, h);
      hue = random8();
      deltaX = abs(aimX - posX);
      deltaY = abs(aimY - posY);
      signX = posX < aimX ? 1 : -1;
      signY = posY < aimY ? 1 : -1;
      error = deltaX - deltaY;
    };
  } bee_t;

  if (!SEGENV.allocateData(sizeof(bee_t)*MAX_BEES)) return mode_static(); //allocation failed
  bee_t *bee = reinterpret_cast<bee_t*>(SEGENV.data);

  if (SEGENV.call == 0) {
    SEGMENT.fill_solid(nullptr, CRGB::Black);
    for (size_t i = 0; i < n; i++) {
      bee[i].posX = random8(0, cols);
      bee[i].posY = random8(0, rows);
      bee[i].aimed(cols, rows);
    }
  }

  if (millis() > SEGENV.step) {
    SEGENV.step = millis() + (FRAMETIME * 8 / ((SEGMENT.speed>>5)+1));

    SEGMENT.fadeToBlackBy(nullptr, 32);
  
    for (size_t i = 0; i < n; i++) {
      SEGMENT.addPixelColorXY(bee[i].aimX + 1, bee[i].aimY, CHSV(bee[i].hue, 255, 255));
      SEGMENT.addPixelColorXY(bee[i].aimX, bee[i].aimY + 1, CHSV(bee[i].hue, 255, 255));
      SEGMENT.addPixelColorXY(bee[i].aimX - 1, bee[i].aimY, CHSV(bee[i].hue, 255, 255));
      SEGMENT.addPixelColorXY(bee[i].aimX, bee[i].aimY - 1, CHSV(bee[i].hue, 255, 255));
      if (bee[i].posX != bee[i].aimX || bee[i].posY != bee[i].aimY) {
        SEGMENT.setPixelColorXY(bee[i].posX, bee[i].posY, CHSV(bee[i].hue, 60, 255));
        int8_t error2 = bee[i].error * 2;
        if (error2 > -bee[i].deltaY) {
          bee[i].error -= bee[i].deltaY;
          bee[i].posX += bee[i].signX;
        }
        if (error2 < bee[i].deltaX) {
          bee[i].error += bee[i].deltaX;
          bee[i].posY += bee[i].signY;
        }
      } else {
        bee[i].aimed(cols, rows);
      }
    }
    SEGMENT.blur2d(nullptr, SEGMENT.intensity>>4);

  }
  return FRAMETIME;
}
static const char *_data_FX_MODE_2DCRAZYBEES PROGMEM = "2D Crazy Bees@!,Blur;;";


/////////////////////////
//     2D Ghost Rider  //
/////////////////////////
//// Ghost Rider by stepko (c)2021 [https://editor.soulmatelights.com/gallery/716-ghost-rider], adapted by Blaz Kristan
#define LIGHTERS_AM 64  // max lighters (adequate for 32x32 matrix)
uint16_t mode_2Dghostrider(void) {
  if (!strip.isMatrix) return mode_static(); // not a 2D set-up

  const uint16_t cols = SEGMENT.virtualWidth();
  const uint16_t rows = SEGMENT.virtualHeight();

  typedef struct Lighter {
    int16_t  gPosX;
    int16_t  gPosY;
    uint16_t gAngle;
    int8_t   angleSpeed;
    uint16_t lightersPosX[LIGHTERS_AM];
    uint16_t lightersPosY[LIGHTERS_AM];
    uint16_t Angle[LIGHTERS_AM];
    uint16_t time[LIGHTERS_AM];
    bool     reg[LIGHTERS_AM];
    int8_t   Vspeed;
  } lighter_t;

  if (!SEGENV.allocateData(sizeof(lighter_t))) return mode_static(); //allocation failed
  lighter_t *lighter = reinterpret_cast<lighter_t*>(SEGENV.data);

  const size_t maxLighters = min(cols + rows, LIGHTERS_AM);

  if (SEGENV.call == 0 || SEGENV.aux0 != cols || SEGENV.aux1 != rows) {
    SEGENV.aux0 = cols;
    SEGENV.aux1 = rows;
    SEGMENT.fill_solid(nullptr, CRGB::Black);
    random16_set_seed(strip.now);
    lighter->angleSpeed = random8(0,20) - 10;
    lighter->Vspeed = 5;
    lighter->gPosX = (cols/2) * 10;
    lighter->gPosY = (rows/2) * 10;
    for (size_t i = 0; i < maxLighters; i++) {
      lighter->lightersPosX[i] = lighter->gPosX;
      lighter->lightersPosY[i] = lighter->gPosY + i;
      lighter->time[i] = i * 2;
    }
  }

  if (millis() > SEGENV.step) {
    SEGENV.step = millis() + 1024 / (cols+rows);

    SEGMENT.fadeToBlackBy(nullptr, (SEGMENT.speed>>2)+64);

    CRGB color = CRGB::White;
    SEGMENT.wu_pixel(nullptr, lighter->gPosX * 256 / 10, lighter->gPosY * 256 / 10, color);

    lighter->gPosX += lighter->Vspeed * sin_t(radians(lighter->gAngle));
    lighter->gPosY += lighter->Vspeed * cos_t(radians(lighter->gAngle));
    lighter->gAngle += lighter->angleSpeed;
    if (lighter->gPosX < 0)               lighter->gPosX = (cols - 1) * 10;
    if (lighter->gPosX > (cols - 1) * 10) lighter->gPosX = 0;
    if (lighter->gPosY < 0)               lighter->gPosY = (rows - 1) * 10;
    if (lighter->gPosY > (rows - 1) * 10) lighter->gPosY = 0;
    for (size_t i = 0; i < maxLighters; i++) {
      lighter->time[i] += random8(5, 20);
      if (lighter->time[i] >= 255 ||
        (lighter->lightersPosX[i] <= 0) ||
          (lighter->lightersPosX[i] >= (cols - 1) * 10) ||
          (lighter->lightersPosY[i] <= 0) ||
          (lighter->lightersPosY[i] >= (rows - 1) * 10)) {
        lighter->reg[i] = true;
      }
      if (lighter->reg[i]) {
        lighter->lightersPosY[i] = lighter->gPosY;
        lighter->lightersPosX[i] = lighter->gPosX;
        lighter->Angle[i] = lighter->gAngle + random(-10, 10);
        lighter->time[i] = 0;
        lighter->reg[i] = false;
      } else {
        lighter->lightersPosX[i] += -7 * sin_t(radians(lighter->Angle[i]));
        lighter->lightersPosY[i] += -7 * cos_t(radians(lighter->Angle[i]));
      }
      SEGMENT.wu_pixel(nullptr, lighter->lightersPosX[i] * 256 / 10, lighter->lightersPosY[i] * 256 / 10, ColorFromPalette(SEGPALETTE, (256 - lighter->time[i])));
    }
    SEGMENT.blur2d(nullptr, SEGMENT.intensity>>3);
  }

  return FRAMETIME;
}
static const char *_data_FX_MODE_2DGHOSTRIDER PROGMEM = "2D Ghost Rider@Fade rate,Blur;!,!,!;!";


////////////////////////////
//     2D Floating Blobs  //
////////////////////////////
//// Floating Blobs by stepko (c)2021 [https://editor.soulmatelights.com/gallery/573-blobs], adapted by Blaz Kristan
#define MAX_BLOBS 8
uint16_t mode_2Dfloatingblobs(void) {
  if (!strip.isMatrix) return mode_static(); // not a 2D set-up

  const uint16_t cols = SEGMENT.virtualWidth();
  const uint16_t rows = SEGMENT.virtualHeight();

  typedef struct Blob {
    float x[MAX_BLOBS], y[MAX_BLOBS];
    float sX[MAX_BLOBS], sY[MAX_BLOBS]; // speed
    float r[MAX_BLOBS];
    bool grow[MAX_BLOBS];
    byte color[MAX_BLOBS];
  } blob_t;

  uint8_t Amount = (SEGMENT.intensity>>5) + 1; // NOTE: be sure to update MAX_BLOBS if you change this

  if (!SEGENV.allocateData(sizeof(blob_t))) return mode_static(); //allocation failed
  blob_t *blob = reinterpret_cast<blob_t*>(SEGENV.data);

  if (SEGENV.call == 0 || SEGENV.aux0 != cols || SEGENV.aux1 != rows) {
    SEGENV.aux0 = cols;
    SEGENV.aux1 = rows;
    SEGMENT.fill_solid(nullptr, CRGB::Black);
    for (size_t i = 0; i < MAX_BLOBS; i++) {
      blob->r[i]  = cols>15 ? random8(1, cols/8.f) : 1;
      blob->sX[i] = (float) random8(3, cols) / (float)(256 - SEGMENT.speed); // speed x
      blob->sY[i] = (float) random8(3, rows) / (float)(256 - SEGMENT.speed); // speed y
      blob->x[i]  = random8(0, cols-1);
      blob->y[i]  = random8(0, rows-1);
      blob->color[i] = random8();
      blob->grow[i]  = (blob->r[i] < 1.f);
      if (blob->sX[i] == 0) blob->sX[i] = 1;
      if (blob->sY[i] == 0) blob->sY[i] = 1;
    }
  }

  SEGMENT.fadeToBlackBy(nullptr, 20);

  // Bounce balls around
  for (size_t i = 0; i < Amount; i++) {
    if (SEGENV.step < millis()) blob->color[i] = add8(blob->color[i], 4); // slowly change color
    // change radius if needed
    if (blob->grow[i]) {
      // enlarge radius until it is >= 4
      blob->r[i] += (fabs(blob->sX[i]) > fabs(blob->sY[i]) ? fabs(blob->sX[i]) : fabs(blob->sY[i])) * 0.05f;
      if (blob->r[i] >= MIN(cols/8.f,2.f)) {
        blob->grow[i] = false;
      }
    } else {
      // reduce radius until it is < 1
      blob->r[i] -= (fabs(blob->sX[i]) > fabs(blob->sY[i]) ? fabs(blob->sX[i]) : fabs(blob->sY[i])) * 0.05f;
      if (blob->r[i] < 1.f) {
        blob->grow[i] = true; 
      }
    }
    CRGB c = ColorFromPalette(SEGPALETTE, blob->color[i]);
    //if (!SEGMENT.palette) c = SEGCOLOR(0);
    if (blob->r[i] > 1.f) SEGMENT.fill_circle(nullptr, blob->y[i], blob->x[i], blob->r[i], c);
    else                  SEGMENT.addPixelColorXY(blob->y[i], blob->x[i], c);
    // move x
    if (blob->x[i] + blob->r[i] >= cols - 1) blob->x[i] += (blob->sX[i] * ((cols - 1 - blob->x[i]) / blob->r[i] + 0.005f));
    else if (blob->x[i] - blob->r[i] <= 0)   blob->x[i] += (blob->sX[i] * (blob->x[i] / blob->r[i] + 0.005f));
    else                                     blob->x[i] += blob->sX[i];
    // move y
    if (blob->y[i] + blob->r[i] >= rows - 1) blob->y[i] += (blob->sY[i] * ((rows - 1 - blob->y[i]) / blob->r[i] + 0.005f));
    else if (blob->y[i] - blob->r[i] <= 0)   blob->y[i] += (blob->sY[i] * (blob->y[i] / blob->r[i] + 0.005f));
    else                                     blob->y[i] += blob->sY[i];
    // bounce x
    if (blob->x[i] < 0.01f) {
      blob->sX[i] = (float) random8(3, cols) / (256 - SEGMENT.speed);
      blob->x[i]  = 0.01f;
    } else if (blob->x[i] > cols - 1.01f) {
      blob->sX[i] = (float) random8(3, cols) / (256 - SEGMENT.speed);
      blob->sX[i] = -blob->sX[i];
      blob->x[i]  = cols - 1.01f;
    }
    // bounce y
    if (blob->y[i] < 0.01f) {
      blob->sY[i] = (float) random8(3, rows) / (256 - SEGMENT.speed);
      blob->y[i]  = 0.01f;
    } else if (blob->y[i] > rows - 1.01f) {
      blob->sY[i] = (float) random8(3, rows) / (256 - SEGMENT.speed);
      blob->sY[i] = -blob->sY[i];
      blob->y[i]  = rows - 1.01f;
    }
  }
  SEGMENT.blur2d(nullptr, cols+rows);

  if (SEGENV.step < millis()) SEGENV.step = millis() + 2000; // change colors every 2 seconds

  return FRAMETIME;
}
#undef MAX_BLOBS
static const char *_data_FX_MODE_2DBLOBS PROGMEM = "2D Blobs@!,# blobs;!,!,!;!";


////////////////////////////
//     2D Scrolling text  //
////////////////////////////
uint16_t mode_2Dscrollingtext(void) {
  if (!strip.isMatrix) return mode_static(); // not a 2D set-up

  const uint16_t cols = SEGMENT.virtualWidth();
  const uint16_t rows = SEGMENT.virtualHeight();

  const int letterWidth = SEGMENT.custom2 > 128 ? 6 : 5;
  const int letterHeight = 8;
  const int yoffset = map(SEGMENT.intensity, 0, 255, -rows/2, rows/2) + (rows-letterHeight)/2;
  const char *text = nullptr;
  if (SEGMENT.name && strlen(SEGMENT.name)) text = SEGMENT.name;

  char lineBuffer[17], sec[3];
  if (!text) { // fallback if empty segment name: display date and time
    byte AmPmHour = hour(localTime);
    boolean isitAM = true;
    if (useAMPM) {
      if (AmPmHour > 11) { AmPmHour -= 12; isitAM = false; }
      if (AmPmHour == 0) { AmPmHour  = 12; }
    }
    if (useAMPM) sprintf_P(sec, PSTR(" %2s"), (isitAM ? "AM" : "PM"));
    else         sprintf_P(sec, PSTR(":%02d"), second(localTime));
    sprintf_P(lineBuffer,PSTR("%s %2d %2d:%02d%s"), monthShortStr(month(localTime)), day(localTime), AmPmHour, minute(localTime), sec);
    text = lineBuffer;
  }
  const int numberOfLetters = strlen(text);

  if (SEGENV.step < millis()) {
    if ((numberOfLetters * letterWidth) > cols) ++SEGENV.aux0 %= (numberOfLetters * letterWidth) + cols;      // offset
    else                                          SEGENV.aux0  = (cols + (numberOfLetters * letterWidth))/2;
    ++SEGENV.aux1 &= 0xFF; // color shift
    SEGENV.step = millis() + map(SEGMENT.speed, 0, 255, 10*FRAMETIME_FIXED, 2*FRAMETIME_FIXED);
  }

  SEGMENT.fade_out(255 - (SEGMENT.custom1>>5)); // fade to background color

  for(int i = 0; i < numberOfLetters; i++) {
    if (int(cols) - int(SEGENV.aux0) + letterWidth*(i+1) < 0) continue; // don't draw characters off-screen
    if (text[i]<32 || text[i]>126) continue; // skip non-ANSII characters (may add UTF translation at some point)
    SEGMENT.drawCharacter(text[i], int(cols) - int(SEGENV.aux0) + letterWidth*i, yoffset, letterWidth, letterHeight, SEGMENT.color_from_palette(SEGENV.aux1, false, PALETTE_SOLID_WRAP, 0));
  }

  return FRAMETIME;
}
static const char *_data_FX_MODE_2DSCROLLTEXT PROGMEM = "2D Scrolling Text@!,Y Offset=128,Trail=0,Font size;!,!;!;rev=0,mi=0,rY=0,mY=0";


////////////////////////////
//     2D Drift Rose      //
////////////////////////////
//// Drift Rose by stepko (c)2021 [https://editor.soulmatelights.com/gallery/1369-drift-rose-pattern], adapted by Blaz Kristan
uint16_t mode_2Ddriftrose(void) {
  if (!strip.isMatrix) return mode_static(); // not a 2D set-up

  const uint16_t cols = SEGMENT.virtualWidth();
  const uint16_t rows = SEGMENT.virtualHeight();

  const float CX = cols/2.f - .5f;
  const float CY = rows/2.f - .5f;
  const float L = min(cols, rows) / 2.f;

  if (SEGENV.call == 0) {
    SEGMENT.fill_solid(nullptr, CRGB::Black);
  }

  SEGMENT.fadeToBlackBy(nullptr, 32+(SEGMENT.speed>>3));
  for (size_t i = 1; i < 37; i++) {
    uint32_t x = (CX + (sin_t(radians(i * 10)) * (beatsin8(i, 0, L*2)-L))) * 255.f;
    uint32_t y = (CY + (cos_t(radians(i * 10)) * (beatsin8(i, 0, L*2)-L))) * 255.f;
    SEGMENT.wu_pixel(nullptr, x, y, CHSV(i * 10, 255, 255));
  }
  SEGMENT.blur2d(nullptr, (SEGMENT.intensity>>4)+1);

  return FRAMETIME;
}
static const char *_data_FX_MODE_2DDRIFTROSE PROGMEM = "2D Drift Rose@Fade,Blur;;";

#endif // WLED_DISABLE_2D


///////////////////////////////////////////////////////////////////////////////
/********************     audio enhanced routines     ************************/
///////////////////////////////////////////////////////////////////////////////


/* use the following code to pass AudioReactive usermod variables to effect

  uint8_t  *binNum = (uint8_t*)&SEGENV.aux1, *maxVol = (uint8_t*)(&SEGENV.aux1+1); // just in case assignment
  bool      samplePeak = false;
  float     FFT_MajorPeak = 0.0;
  uint8_t  *fftResult = nullptr;
  float    *fftBin = nullptr;
  um_data_t *um_data;
  if (usermods.getUMData(&um_data, USERMOD_ID_AUDIOREACTIVE)) {
    volumeSmth    = *(float*)   um_data->u_data[0];
    volumeRaw     = *(float*)   um_data->u_data[1];
    fftResult     =  (uint8_t*) um_data->u_data[2];
    samplePeak    = *(uint8_t*) um_data->u_data[3];
    FFT_MajorPeak = *(float*)   um_data->u_data[4];
    my_magnitude  = *(float*)   um_data->u_data[5];
    maxVol        =  (uint8_t*) um_data->u_data[6];  // requires UI element (SEGMENT.customX?), changes source element
    binNum        =  (uint8_t*) um_data->u_data[7];  // requires UI element (SEGMENT.customX?), changes source element
    fftBin        =  (float*)   um_data->u_data[8];
  } else {
    // add support for no audio data
    um_data = simulateSound(SEGMENT.soundSim);
  }
*/


/////////////////////////////////
//     * Ripple Peak           //
/////////////////////////////////
uint16_t mode_ripplepeak(void) {                // * Ripple peak. By Andrew Tuline.
                                                          // This currently has no controls.
  #define maxsteps 16                                     // Case statement wouldn't allow a variable.

  uint16_t maxRipples = 16;
  uint16_t dataSize = sizeof(Ripple) * maxRipples;
  if (!SEGENV.allocateData(dataSize)) return mode_static(); //allocation failed
  Ripple* ripples = reinterpret_cast<Ripple*>(SEGENV.data);

  um_data_t *um_data;
  if (!usermods.getUMData(&um_data, USERMOD_ID_AUDIOREACTIVE)) {
    // add support for no audio data
    um_data = simulateSound(SEGMENT.soundSim);
  }
  uint8_t samplePeak    = *(uint8_t*)um_data->u_data[3];
  #ifdef ESP32
  float   FFT_MajorPeak = *(float*)  um_data->u_data[4];
  #endif
  uint8_t *maxVol       =  (uint8_t*)um_data->u_data[6];
  uint8_t *binNum       =  (uint8_t*)um_data->u_data[7];

  // printUmData();

  if (SEGENV.call == 0) {
    SEGENV.aux0 = 255;
    SEGMENT.custom2 = *binNum;
    SEGMENT.custom3 = *maxVol * 2;
  }

  *binNum = SEGMENT.custom2;                              // Select a bin.
  *maxVol = SEGMENT.custom3/2;                            // Our volume comparator.

  SEGMENT.fade_out(240);                                  // Lower frame rate means less effective fading than FastLED
  SEGMENT.fade_out(240);

  for(int i = 0; i < SEGMENT.intensity/16; i++) {   // Limit the number of ripples.
    if (samplePeak) ripples[i].state = 255;

    switch (ripples[i].state) {
      case 254:     // Inactive mode
        break;

      case 255:                                           // Initialize ripple variables.
        ripples[i].pos = random16(SEGLEN);
        #ifdef ESP32
          ripples[i].color = (int)(log10f(FFT_MajorPeak)*128);
        #else
          ripples[i].color = random8();
        #endif
        ripples[i].state = 0;
        break;

      case 0:
        SEGMENT.setPixelColor(ripples[i].pos, color_blend(SEGCOLOR(1), SEGMENT.color_from_palette(ripples[i].color, false, PALETTE_SOLID_WRAP, 0), SEGENV.aux0));
        ripples[i].state++;
        break;

      case maxsteps:                                      // At the end of the ripples. 254 is an inactive mode.
        ripples[i].state = 254;
        break;

      default:                                            // Middle of the ripples.
        SEGMENT.setPixelColor((ripples[i].pos + ripples[i].state + SEGLEN) % SEGLEN, color_blend(SEGCOLOR(1), SEGMENT.color_from_palette(ripples[i].color, false, PALETTE_SOLID_WRAP, 0), SEGENV.aux0/ripples[i].state*2));
        SEGMENT.setPixelColor((ripples[i].pos - ripples[i].state + SEGLEN) % SEGLEN, color_blend(SEGCOLOR(1), SEGMENT.color_from_palette(ripples[i].color, false, PALETTE_SOLID_WRAP, 0), SEGENV.aux0/ripples[i].state*2));
        ripples[i].state++;                               // Next step.
        break;
    } // switch step
  } // for i

  return FRAMETIME;
} // mode_ripplepeak()
static const char *_data_FX_MODE_RIPPLEPEAK PROGMEM = "Ripple Peak ♪@Fade rate,Max # of ripples,,Select bin,Volume (minimum)=0;!,!;!;mp12=0,ssim=0"; // Pixel, Beatsin


#ifndef WLED_DISABLE_2D
/////////////////////////
//    * 2D Swirl       //
/////////////////////////
// By: Mark Kriegsman https://gist.github.com/kriegsman/5adca44e14ad025e6d3b , modified by Andrew Tuline
uint16_t mode_2DSwirl(void) {
  if (!strip.isMatrix) return mode_static(); // not a 2D set-up

  const uint16_t cols = SEGMENT.virtualWidth();
  const uint16_t rows = SEGMENT.virtualHeight();

  if (SEGENV.call == 0) SEGMENT.fill_solid(nullptr, CRGB::Black);

  const uint8_t borderWidth = 2;

  SEGMENT.blur2d(nullptr, SEGMENT.custom1);

  uint8_t  i = beatsin8( 27*SEGMENT.speed/255, borderWidth, cols - borderWidth);
  uint8_t  j = beatsin8( 41*SEGMENT.speed/255, borderWidth, rows - borderWidth);
  uint8_t ni = (cols - 1) - i;
  uint8_t nj = (cols - 1) - j;
  uint16_t ms = millis();

  um_data_t *um_data;
  if (!usermods.getUMData(&um_data, USERMOD_ID_AUDIOREACTIVE)) {
    // add support for no audio data
    um_data = simulateSound(SEGMENT.soundSim);
  }
  float   volumeSmth  = *(float*)   um_data->u_data[0]; //ewowi: use instead of sampleAvg???
  int16_t volumeRaw   = *(int16_t*) um_data->u_data[1];

  // printUmData();

  SEGMENT.addPixelColorXY( i, j, ColorFromPalette(SEGPALETTE, (ms / 11 + volumeSmth*4), volumeRaw * SEGMENT.intensity / 64, LINEARBLEND)); //CHSV( ms / 11, 200, 255);
  SEGMENT.addPixelColorXY( j, i, ColorFromPalette(SEGPALETTE, (ms / 13 + volumeSmth*4), volumeRaw * SEGMENT.intensity / 64, LINEARBLEND)); //CHSV( ms / 13, 200, 255);
  SEGMENT.addPixelColorXY(ni, nj, ColorFromPalette(SEGPALETTE, (ms / 17 + volumeSmth*4), volumeRaw * SEGMENT.intensity / 64, LINEARBLEND)); //CHSV( ms / 17, 200, 255);
  SEGMENT.addPixelColorXY(nj, ni, ColorFromPalette(SEGPALETTE, (ms / 29 + volumeSmth*4), volumeRaw * SEGMENT.intensity / 64, LINEARBLEND)); //CHSV( ms / 29, 200, 255);
  SEGMENT.addPixelColorXY( i, nj, ColorFromPalette(SEGPALETTE, (ms / 37 + volumeSmth*4), volumeRaw * SEGMENT.intensity / 64, LINEARBLEND)); //CHSV( ms / 37, 200, 255);
  SEGMENT.addPixelColorXY(ni, j, ColorFromPalette(SEGPALETTE, (ms / 41 + volumeSmth*4), volumeRaw * SEGMENT.intensity / 64, LINEARBLEND)); //CHSV( ms / 41, 200, 255);

  return FRAMETIME;
} // mode_2DSwirl()
static const char *_data_FX_MODE_2DSWIRL PROGMEM = "2D Swirl ♪@!,Sensitivity=64,Blur;,Bg Swirl;!;ssim=0"; // Beatsin


/////////////////////////
//    * 2D Waverly     //
/////////////////////////
// By: Stepko, https://editor.soulmatelights.com/gallery/652-wave , modified by Andrew Tuline
uint16_t mode_2DWaverly(void) {
  if (!strip.isMatrix) return mode_static(); // not a 2D set-up

  const uint16_t cols = SEGMENT.virtualWidth();
  const uint16_t rows = SEGMENT.virtualHeight();

  if (SEGENV.call == 0) {
    SEGMENT.fill_solid(nullptr, CRGB::Black);
  }

  um_data_t *um_data;
  if (!usermods.getUMData(&um_data, USERMOD_ID_AUDIOREACTIVE)) {
    // add support for no audio data
    um_data = simulateSound(SEGMENT.soundSim);
  }
  float   volumeSmth  = *(float*)   um_data->u_data[0];

  SEGMENT.fadeToBlackBy(nullptr, SEGMENT.speed);

  long t = millis() / 2;
  for (int i = 0; i < cols; i++) {
    uint16_t thisVal = (1 + SEGMENT.intensity/64) * inoise8(i * 45 , t , t)/2;
    // use audio if available
    if (um_data) {
      thisVal /= 32; // reduce intensity of inoise8()
      thisVal *= volumeSmth;
    }
    uint16_t thisMax = map(thisVal, 0, 512, 0, rows);

    for (uint16_t j = 0; j < thisMax; j++) {
      SEGMENT.addPixelColorXY(i, j, ColorFromPalette(SEGPALETTE, map(j, 0, thisMax, 250, 0), 255, LINEARBLEND));
      SEGMENT.addPixelColorXY((cols - 1) - i, (rows - 1) - j, ColorFromPalette(SEGPALETTE, map(j, 0, thisMax, 250, 0), 255, LINEARBLEND));
    }
  }
  SEGMENT.blur2d(nullptr, 16);

  return FRAMETIME;
} // mode_2DWaverly()
static const char *_data_FX_MODE_2DWAVERLY PROGMEM = "2D Waverly ♪@Amplification,Sensitivity=64;;!;ssim=0"; // Beatsin

#endif // WLED_DISABLE_2D

// float version of map()
static float mapf(float x, float in_min, float in_max, float out_min, float out_max){
  return (x - in_min) * (out_max - out_min) / (in_max - in_min) + out_min;
}

// Gravity struct requited for GRAV* effects
typedef struct Gravity {
  int    topLED;
  int    gravityCounter;
} gravity;

///////////////////////
//   * GRAVCENTER    //
///////////////////////
uint16_t mode_gravcenter(void) {                // Gravcenter. By Andrew Tuline.

  const uint16_t dataSize = sizeof(gravity);
  if (!SEGENV.allocateData(dataSize)) return mode_static(); //allocation failed
  Gravity* gravcen = reinterpret_cast<Gravity*>(SEGENV.data);

  um_data_t *um_data;
  if (!usermods.getUMData(&um_data, USERMOD_ID_AUDIOREACTIVE)) {
    // add support for no audio data
    um_data = simulateSound(SEGMENT.soundSim);
  }
  float   volumeSmth  = *(float*)  um_data->u_data[0];

  SEGMENT.fade_out(240);

  float segmentSampleAvg = volumeSmth * (float)SEGMENT.intensity / 255.0f;
  segmentSampleAvg *= 0.125; // divide by 8, to compensate for later "sensitivty" upscaling

  float mySampleAvg = mapf(segmentSampleAvg*2.0, 0, 32, 0, (float)SEGLEN/2.0); // map to pixels available in current segment 
  uint16_t tempsamp = constrain(mySampleAvg, 0, SEGLEN/2);     // Keep the sample from overflowing.
  uint8_t gravity = 8 - SEGMENT.speed/32;

  for (int i=0; i<tempsamp; i++) {
    uint8_t index = inoise8(i*segmentSampleAvg+millis(), 5000+i*segmentSampleAvg);
    SEGMENT.setPixelColor(i+SEGLEN/2, color_blend(SEGCOLOR(1), SEGMENT.color_from_palette(index, false, PALETTE_SOLID_WRAP, 0), segmentSampleAvg*8));
    SEGMENT.setPixelColor(SEGLEN/2-i-1, color_blend(SEGCOLOR(1), SEGMENT.color_from_palette(index, false, PALETTE_SOLID_WRAP, 0), segmentSampleAvg*8));
  }

  if (tempsamp >= gravcen->topLED)
    gravcen->topLED = tempsamp-1;
  else if (gravcen->gravityCounter % gravity == 0)
    gravcen->topLED--;

  if (gravcen->topLED >= 0) {
    SEGMENT.setPixelColor(gravcen->topLED+SEGLEN/2, SEGMENT.color_from_palette(millis(), false, PALETTE_SOLID_WRAP, 0));
    SEGMENT.setPixelColor(SEGLEN/2-1-gravcen->topLED, SEGMENT.color_from_palette(millis(), false, PALETTE_SOLID_WRAP, 0));
  }
  gravcen->gravityCounter = (gravcen->gravityCounter + 1) % gravity;

  return FRAMETIME;
} // mode_gravcenter()
static const char *_data_FX_MODE_GRAVCENTER PROGMEM = "Gravcenter ♪@Rate of fall,Sensitivity=128;,!;!;mp12=2,ssim=0"; // Circle, Beatsin


///////////////////////
//   * GRAVCENTRIC   //
///////////////////////
uint16_t mode_gravcentric(void) {                     // Gravcentric. By Andrew Tuline.

  uint16_t dataSize = sizeof(gravity);
  if (!SEGENV.allocateData(dataSize)) return mode_static();     //allocation failed
  Gravity* gravcen = reinterpret_cast<Gravity*>(SEGENV.data);

  um_data_t *um_data;
  if (!usermods.getUMData(&um_data, USERMOD_ID_AUDIOREACTIVE)) {
    // add support for no audio data
    um_data = simulateSound(SEGMENT.soundSim);
  }
  float   volumeSmth  = *(float*)  um_data->u_data[0];

  // printUmData();

  SEGMENT.fade_out(240);
  SEGMENT.fade_out(240); // twice? really?

  float segmentSampleAvg = volumeSmth * (float)SEGMENT.intensity / 255.0;
  segmentSampleAvg *= 0.125f; // divide by 8, to compensate for later "sensitivty" upscaling

  float mySampleAvg = mapf(segmentSampleAvg*2.0, 0.0f, 32.0f, 0.0f, (float)SEGLEN/2.0); // map to pixels availeable in current segment 
  int tempsamp = constrain(mySampleAvg, 0, SEGLEN/2);     // Keep the sample from overflowing.
  uint8_t gravity = 8 - SEGMENT.speed/32;

  for (int i=0; i<tempsamp; i++) {
    uint8_t index = segmentSampleAvg*24+millis()/200;
    SEGMENT.setPixelColor(i+SEGLEN/2, SEGMENT.color_from_palette(index, false, PALETTE_SOLID_WRAP, 0));
    SEGMENT.setPixelColor(SEGLEN/2-1-i, SEGMENT.color_from_palette(index, false, PALETTE_SOLID_WRAP, 0));
  }

  if (tempsamp >= gravcen->topLED)
    gravcen->topLED = tempsamp-1;
  else if (gravcen->gravityCounter % gravity == 0)
    gravcen->topLED--;

  if (gravcen->topLED >= 0) {
    SEGMENT.setPixelColor(gravcen->topLED+SEGLEN/2, CRGB::Gray);
    SEGMENT.setPixelColor(SEGLEN/2-1-gravcen->topLED, CRGB::Gray);
  }
  gravcen->gravityCounter = (gravcen->gravityCounter + 1) % gravity;

  return FRAMETIME;
} // mode_gravcentric()
static const char *_data_FX_MODE_GRAVCENTRIC PROGMEM = "Gravcentric ♪@Rate of fall,Sensitivity=128;!;!;mp12=2,ssim=0"; // Circle, Beatsin


///////////////////////
//   * GRAVIMETER    //
///////////////////////
uint16_t mode_gravimeter(void) {                // Gravmeter. By Andrew Tuline.

  uint16_t dataSize = sizeof(gravity);
  if (!SEGENV.allocateData(dataSize)) return mode_static(); //allocation failed
  Gravity* gravcen = reinterpret_cast<Gravity*>(SEGENV.data);

  um_data_t *um_data;
  if (!usermods.getUMData(&um_data, USERMOD_ID_AUDIOREACTIVE)) {
    // add support for no audio data
    um_data = simulateSound(SEGMENT.soundSim);
  }
  float   volumeSmth  = *(float*)  um_data->u_data[0];

  SEGMENT.fade_out(240);

  float segmentSampleAvg = volumeSmth * (float)SEGMENT.intensity / 255.0;
  segmentSampleAvg *= 0.25; // divide by 4, to compensate for later "sensitivty" upscaling

  float mySampleAvg = mapf(segmentSampleAvg*2.0, 0, 64, 0, (SEGLEN-1)); // map to pixels availeable in current segment 
  int tempsamp = constrain(mySampleAvg,0,SEGLEN-1);       // Keep the sample from overflowing.
  uint8_t gravity = 8 - SEGMENT.speed/32;

  for (int i=0; i<tempsamp; i++) {
    uint8_t index = inoise8(i*segmentSampleAvg+millis(), 5000+i*segmentSampleAvg);
    SEGMENT.setPixelColor(i, color_blend(SEGCOLOR(1), SEGMENT.color_from_palette(index, false, PALETTE_SOLID_WRAP, 0), segmentSampleAvg*8));
  }

  if (tempsamp >= gravcen->topLED)
    gravcen->topLED = tempsamp;
  else if (gravcen->gravityCounter % gravity == 0)
    gravcen->topLED--;

  if (gravcen->topLED > 0) {
    SEGMENT.setPixelColor(gravcen->topLED, SEGMENT.color_from_palette(millis(), false, PALETTE_SOLID_WRAP, 0));
  }
  gravcen->gravityCounter = (gravcen->gravityCounter + 1) % gravity;

  return FRAMETIME;
} // mode_gravimeter()
static const char *_data_FX_MODE_GRAVIMETER PROGMEM = "Gravimeter ♪@Rate of fall,Sensitivity=128;,!;!;mp12=2,ssim=0"; // Circle, Beatsin


//////////////////////
//   * JUGGLES      //
//////////////////////
uint16_t mode_juggles(void) {                   // Juggles. By Andrew Tuline.
  um_data_t *um_data;
  if (!usermods.getUMData(&um_data, USERMOD_ID_AUDIOREACTIVE)) {
    // add support for no audio data
    um_data = simulateSound(SEGMENT.soundSim);
  }
  float   volumeSmth   = *(float*)  um_data->u_data[0];

  SEGMENT.fade_out(224);
  uint16_t my_sampleAgc = fmax(fmin(volumeSmth, 255.0), 0);

  for (size_t i=0; i<SEGMENT.intensity/32+1U; i++) {
    SEGMENT.setPixelColor(beatsin16(SEGMENT.speed/4+i*2,0,SEGLEN-1), color_blend(SEGCOLOR(1), SEGMENT.color_from_palette(millis()/4+i*2, false, PALETTE_SOLID_WRAP, 0), my_sampleAgc));
  }

  return FRAMETIME;
} // mode_juggles()
static const char *_data_FX_MODE_JUGGLES PROGMEM = "Juggles ♪@!,# of balls;,!;!;mp12=0,ssim=0"; // Pixels, Beatsin


//////////////////////
//   * MATRIPIX     //
//////////////////////
uint16_t mode_matripix(void) {                  // Matripix. By Andrew Tuline.
  // even with 1D effect we have to take logic for 2D segments for allocation as fill_solid() fills whole segment
  const uint16_t dataSize = sizeof(CRGB) * SEGMENT.length();  // using width*height prevents reallocation if mirroring is enabled
  if (!SEGENV.allocateData(dataSize)) return mode_static(); //allocation failed
  CRGB *leds = reinterpret_cast<CRGB*>(SEGENV.data);

  um_data_t *um_data;
  if (!usermods.getUMData(&um_data, USERMOD_ID_AUDIOREACTIVE)) {
    // add support for no audio data
    um_data = simulateSound(SEGMENT.soundSim);
  }
  int16_t volumeRaw    = *(int16_t*)um_data->u_data[1];

  if (SEGENV.call == 0) SEGMENT.fill_solid(leds, CRGB::Black);

  uint8_t secondHand = micros()/(256-SEGMENT.speed)/500 % 16;
  if(SEGENV.aux0 != secondHand) {
    SEGENV.aux0 = secondHand;

    int pixBri = volumeRaw * SEGMENT.intensity / 64;
    for (uint16_t i=0; i<SEGLEN-1; i++) SEGMENT.setPixelColor(i, SEGMENT.getPixelColor(i+1)); // shift left
    SEGMENT.setPixelColor(SEGLEN-1, color_blend(SEGCOLOR(1), SEGMENT.color_from_palette(millis(), false, PALETTE_SOLID_WRAP, 0), pixBri));
  }
  for (int i=0; i<SEGLEN; i++) SEGMENT.setPixelColor(i, leds[i]);

  return FRAMETIME;
} // mode_matripix()
static const char *_data_FX_MODE_MATRIPIX PROGMEM = "Matripix ♪@!,Brightness=64;!,!;!;mp12=2,ssim=1,rev=1,mi=1,rY=1,mY=1"; // Circle, WeWillRockYou, reverseX


//////////////////////
//   * MIDNOISE     //
//////////////////////
uint16_t mode_midnoise(void) {                  // Midnoise. By Andrew Tuline.
// Changing xdist to SEGENV.aux0 and ydist to SEGENV.aux1.

  um_data_t *um_data;
  if (!usermods.getUMData(&um_data, USERMOD_ID_AUDIOREACTIVE)) {
    // add support for no audio data
    um_data = simulateSound(SEGMENT.soundSim);
  }
  float   volumeSmth   = *(float*)  um_data->u_data[0];

  SEGMENT.fade_out(SEGMENT.speed);
  SEGMENT.fade_out(SEGMENT.speed);

  float tmpSound2 = volumeSmth * (float)SEGMENT.intensity / 256.0;  // Too sensitive.
  tmpSound2 *= (float)SEGMENT.intensity / 128.0;              // Reduce sensitity/length.

  int maxLen = mapf(tmpSound2, 0, 127, 0, SEGLEN/2);
  if (maxLen >SEGLEN/2) maxLen = SEGLEN/2;

  for (int i=(SEGLEN/2-maxLen); i<(SEGLEN/2+maxLen); i++) {
    uint8_t index = inoise8(i*volumeSmth+SEGENV.aux0, SEGENV.aux1+i*volumeSmth);  // Get a value from the noise function. I'm using both x and y axis.
    SEGMENT.setPixelColor(i, SEGMENT.color_from_palette(index, false, PALETTE_SOLID_WRAP, 0));
  }

  SEGENV.aux0=SEGENV.aux0+beatsin8(5,0,10);
  SEGENV.aux1=SEGENV.aux1+beatsin8(4,0,10);

  return FRAMETIME;
} // mode_midnoise()
static const char *_data_FX_MODE_MIDNOISE PROGMEM = "Midnoise ♪@Fade rate,Maximum length=128;,!;!;mp12=2,ssim=0"; // Circle, Beatsin


//////////////////////
//   * NOISEFIRE    //
//////////////////////
// I am the god of hellfire. . . Volume (only) reactive fire routine. Oh, look how short this is.
uint16_t mode_noisefire(void) {                 // Noisefire. By Andrew Tuline.
  CRGBPalette16 myPal = CRGBPalette16(CHSV(0,255,2),    CHSV(0,255,4),    CHSV(0,255,8), CHSV(0, 255, 8),  // Fire palette definition. Lower value = darker.
                                      CHSV(0, 255, 16), CRGB::Red,        CRGB::Red,     CRGB::Red,
                                      CRGB::DarkOrange, CRGB::DarkOrange, CRGB::Orange,  CRGB::Orange,
                                      CRGB::Yellow,     CRGB::Orange,     CRGB::Yellow,  CRGB::Yellow);

  um_data_t *um_data;
  if (!usermods.getUMData(&um_data, USERMOD_ID_AUDIOREACTIVE)) {
    // add support for no audio data
    um_data = simulateSound(SEGMENT.soundSim);
  }
  float   volumeSmth   = *(float*)  um_data->u_data[0];

  if (SEGENV.call == 0) SEGMENT.fill(BLACK);

  for (int i = 0; i < SEGLEN; i++) {
    uint16_t index = inoise8(i*SEGMENT.speed/64,millis()*SEGMENT.speed/64*SEGLEN/255);  // X location is constant, but we move along the Y at the rate of millis(). By Andrew Tuline.
    index = (255 - i*256/SEGLEN) * index/(256-SEGMENT.intensity);                       // Now we need to scale index so that it gets blacker as we get close to one of the ends.
                                                                                        // This is a simple y=mx+b equation that's been scaled. index/128 is another scaling.

    CRGB color = ColorFromPalette(SEGPALETTE, index, volumeSmth*2, LINEARBLEND);     // Use the my own palette.
    SEGMENT.setPixelColor(i, color);
  }

  return FRAMETIME;
} // mode_noisefire()
static const char *_data_FX_MODE_NOISEFIRE PROGMEM = "Noisefire ♪@!,!;;;mp12=2,ssim=0"; // Circle, Beatsin


///////////////////////
//   * Noisemeter    //
///////////////////////
uint16_t mode_noisemeter(void) {                // Noisemeter. By Andrew Tuline.

  um_data_t *um_data;
  if (!usermods.getUMData(&um_data, USERMOD_ID_AUDIOREACTIVE)) {
    // add support for no audio data
    um_data = simulateSound(SEGMENT.soundSim);
  }
  float   volumeSmth   = *(float*)  um_data->u_data[0];
  int16_t volumeRaw    = *(int16_t*)um_data->u_data[1];

  uint8_t fadeRate = map(SEGMENT.speed,0,255,224,255);
  SEGMENT.fade_out(fadeRate);

  float tmpSound2 = volumeRaw * 2.0 * (float)SEGMENT.intensity / 255.0;
  int maxLen = mapf(tmpSound2, 0, 255, 0, SEGLEN); // map to pixels availeable in current segment              // Still a bit too sensitive.
  if (maxLen >SEGLEN) maxLen = SEGLEN;

  for (int i=0; i<maxLen; i++) {                                    // The louder the sound, the wider the soundbar. By Andrew Tuline.
    uint8_t index = inoise8(i*volumeSmth+SEGENV.aux0, SEGENV.aux1+i*volumeSmth);  // Get a value from the noise function. I'm using both x and y axis.
    SEGMENT.setPixelColor(i, SEGMENT.color_from_palette(index, false, PALETTE_SOLID_WRAP, 0));
  }

  SEGENV.aux0+=beatsin8(5,0,10);
  SEGENV.aux1+=beatsin8(4,0,10);

  return FRAMETIME;
} // mode_noisemeter()
static const char *_data_FX_MODE_NOISEMETER PROGMEM = "Noisemeter ♪@Fade rate,Width=128;!,!;!;mp12=2,ssim=0"; // Circle, Beatsin


//////////////////////
//   * PIXELWAVE    //
//////////////////////
uint16_t mode_pixelwave(void) {                 // Pixelwave. By Andrew Tuline.
  // even with 1D effect we have to take logic for 2D segments for allocation as fill_solid() fills whole segment
  const uint16_t dataSize = sizeof(CRGB) * SEGMENT.length();  // using width*height prevents reallocation if mirroring is enabled
  if (!SEGENV.allocateData(dataSize)) return mode_static(); //allocation failed
  CRGB *leds = reinterpret_cast<CRGB*>(SEGENV.data);

  if (SEGENV.call == 0) {
    SEGMENT.fill_solid(leds, CRGB::Black); // clear buffer
    SEGMENT.fill(BLACK); // clear output
  }

  um_data_t *um_data;
  if (!usermods.getUMData(&um_data, USERMOD_ID_AUDIOREACTIVE)) {
    // add support for no audio data
    um_data = simulateSound(SEGMENT.soundSim);
  }
  int16_t volumeRaw    = *(int16_t*)um_data->u_data[1];

  uint8_t secondHand = micros()/(256-SEGMENT.speed)/500+1 % 16;
  if (SEGENV.aux0 != secondHand) {
    SEGENV.aux0 = secondHand;

    int pixBri = volumeRaw * SEGMENT.intensity / 64;

    leds[SEGLEN/2] = color_blend(SEGCOLOR(1), SEGMENT.color_from_palette(millis(), false, PALETTE_SOLID_WRAP, 0), pixBri);
    for (int i=SEGLEN-1; i>SEGLEN/2; i--) leds[i] = leds[i-1]; // Move to the right.
    for (int i=0; i<SEGLEN/2; i++)        leds[i] = leds[i+1]; // Move to the left.
  }
  for (int x = 0; x < SEGLEN; x++) SEGMENT.setPixelColor(x, leds[x]);

  return FRAMETIME;
} // mode_pixelwave()
static const char *_data_FX_MODE_PIXELWAVE PROGMEM = "Pixelwave ♪@!,Sensitivity=64;!,!;!;mp12=2,ssim=0"; // Circle, Beatsin


//////////////////////
//   * PLASMOID     //
//////////////////////
typedef struct Plasphase {
  int16_t    thisphase;
  int16_t    thatphase;
} plasphase;

uint16_t mode_plasmoid(void) {                  // Plasmoid. By Andrew Tuline.
  // even with 1D effect we have to take logic for 2D segments for allocation as fill_solid() fills whole segment
  const uint16_t dataSize = sizeof(CRGB) * SEGMENT.length();  // using width*height prevents reallocation if mirroring is enabled
  if (!SEGENV.allocateData(dataSize + sizeof(plasphase))) return mode_static(); //allocation failed
  CRGB *leds = reinterpret_cast<CRGB*>(SEGENV.data);
  Plasphase* plasmoip = reinterpret_cast<Plasphase*>(SEGENV.data + dataSize);

  um_data_t *um_data;
  if (!usermods.getUMData(&um_data, USERMOD_ID_AUDIOREACTIVE)) {
    // add support for no audio data
    um_data = simulateSound(SEGMENT.soundSim);
  }
  float   volumeSmth   = *(float*)  um_data->u_data[0];

  SEGMENT.fadeToBlackBy(leds, 64);

  plasmoip->thisphase += beatsin8(6,-4,4);                          // You can change direction and speed individually.
  plasmoip->thatphase += beatsin8(7,-4,4);                          // Two phase values to make a complex pattern. By Andrew Tuline.

  for (int i=0; i<SEGLEN; i++) {                          // For each of the LED's in the strand, set a brightness based on a wave as follows.
    // updated, similar to "plasma" effect - softhack007
    uint8_t thisbright = cubicwave8(((i*(1 + (3*SEGMENT.speed/32)))+plasmoip->thisphase) & 0xFF)/2;
    thisbright += cos8(((i*(97 +(5*SEGMENT.speed/32)))+plasmoip->thatphase) & 0xFF)/2; // Let's munge the brightness a bit and animate it all with the phases.
    
    uint8_t colorIndex=thisbright;
    if (volumeSmth * SEGMENT.intensity / 64 < thisbright) {thisbright = 0;}

    leds[i] += color_blend(SEGCOLOR(1), SEGMENT.color_from_palette(colorIndex, false, PALETTE_SOLID_WRAP, 0), thisbright);
  }
  for (int x = 0; x < SEGLEN; x++) SEGMENT.setPixelColor(x, leds[x]);

  return FRAMETIME;
} // mode_plasmoid()
static const char *_data_FX_MODE_PLASMOID PROGMEM = "Plasmoid ♪@Phase=128,# of pixels=128;,!;!;mp12=0,ssim=0"; // Pixels, Beatsin


///////////////////////
//   * PUDDLEPEAK    //
///////////////////////
// Andrew's crappy peak detector. If I were 40+ years younger, I'd learn signal processing.
uint16_t mode_puddlepeak(void) {                // Puddlepeak. By Andrew Tuline.

  uint16_t size = 0;
  uint8_t fadeVal = map(SEGMENT.speed,0,255, 224, 255);
  uint16_t pos = random(SEGLEN);                          // Set a random starting position.

  um_data_t *um_data;
  if (!usermods.getUMData(&um_data, USERMOD_ID_AUDIOREACTIVE)) {
    // add support for no audio data
    um_data = simulateSound(SEGMENT.soundSim);
  }
  uint8_t samplePeak = *(uint8_t*)um_data->u_data[3];
  uint8_t *maxVol    =  (uint8_t*)um_data->u_data[6];
  uint8_t *binNum    =  (uint8_t*)um_data->u_data[7];
  float   volumeSmth   = *(float*)  um_data->u_data[0];

  if (SEGENV.call == 0) {
    SEGMENT.custom2 = *binNum;
    SEGMENT.custom3 = *maxVol * 2;
  }

  *binNum = SEGMENT.custom2;                               // Select a bin.
  *maxVol = SEGMENT.custom3/4;                             // Our volume comparator.

  SEGMENT.fade_out(fadeVal);

  if (samplePeak == 1) {
    size = volumeSmth * SEGMENT.intensity /256 /4 + 1;     // Determine size of the flash based on the volume.
    if (pos+size>= SEGLEN) size = SEGLEN - pos;
  }

  for (int i=0; i<size; i++) {                            // Flash the LED's.
    SEGMENT.setPixelColor(pos+i, SEGMENT.color_from_palette(millis(), false, PALETTE_SOLID_WRAP, 0));
  }

  return FRAMETIME;
} // mode_puddlepeak()
static const char *_data_FX_MODE_PUDDLEPEAK PROGMEM = "Puddlepeak ♪@Fade rate,Puddle size,,Select bin,Volume (minimum)=0;!,!;!;mp12=0,ssim=0"; // Pixels, Beatsin


//////////////////////
//   * PUDDLES      //
//////////////////////
uint16_t mode_puddles(void) {                   // Puddles. By Andrew Tuline.
  uint16_t size = 0;
  uint8_t fadeVal = map(SEGMENT.speed, 0, 255, 224, 255);
  uint16_t pos = random16(SEGLEN);                        // Set a random starting position.

  SEGMENT.fade_out(fadeVal);

  um_data_t *um_data;
  if (!usermods.getUMData(&um_data, USERMOD_ID_AUDIOREACTIVE)) {
    // add support for no audio data
    um_data = simulateSound(SEGMENT.soundSim);
  }
  int16_t volumeRaw    = *(int16_t*)um_data->u_data[1];

  if (volumeRaw > 1) {
    size = volumeRaw * SEGMENT.intensity /256 /8 + 1;        // Determine size of the flash based on the volume.
    if (pos+size >= SEGLEN) size = SEGLEN - pos;
  }

  for(uint16_t i=0; i<size; i++) {                          // Flash the LED's.
    SEGMENT.setPixelColor(pos+i, SEGMENT.color_from_palette(millis(), false, PALETTE_SOLID_WRAP, 0));
  }

  return FRAMETIME;
} // mode_puddles()
static const char *_data_FX_MODE_PUDDLES PROGMEM = "Puddles ♪@Fade rate,Puddle size;!,!;!;mp12=0,ssim=0"; // Pixels, Beatsin


///////////////////////////////////////////////////////////////////////////////
/********************       audio only routines       ************************/
///////////////////////////////////////////////////////////////////////////////
#ifdef USERMOD_AUDIOREACTIVE

//////////////////////
//     * PIXELS     //
//////////////////////
uint16_t mode_pixels(void) {                    // Pixels. By Andrew Tuline.

  if (!SEGENV.allocateData(32*sizeof(uint8_t))) return mode_static(); //allocation failed
  uint8_t *myVals = reinterpret_cast<uint8_t*>(SEGENV.data); // Used to store a pile of samples because WLED frame rate and WLED sample rate are not synchronized. Frame rate is too low.

  um_data_t *um_data;
  if (!usermods.getUMData(&um_data, USERMOD_ID_AUDIOREACTIVE)) {
    um_data = simulateSound(SEGMENT.soundSim);
  }
  float   volumeSmth   = *(float*)  um_data->u_data[0];

  myVals[millis()%32] = volumeSmth;    // filling values semi randomly

  SEGMENT.fade_out(64+(SEGMENT.speed>>1));

  for (int i=0; i <SEGMENT.intensity/8; i++) {
    uint16_t segLoc = random16(SEGLEN);                    // 16 bit for larger strands of LED's.
    SEGMENT.setPixelColor(segLoc, color_blend(SEGCOLOR(1), SEGMENT.color_from_palette(myVals[i%32]+i*4, false, PALETTE_SOLID_WRAP, 0), volumeSmth));
  }

  return FRAMETIME;
} // mode_pixels()
static const char *_data_FX_MODE_PIXELS PROGMEM = "Pixels ♪@Fade rate,# of pixels;,!;!;mp12=0,ssim=0"; // Pixels, Beatsin


///////////////////////////////
//     BEGIN FFT ROUTINES    //
///////////////////////////////
/*
////////////////////
//    ** Binmap   //
////////////////////
// Binmap. Scale raw fftBin[] values to SEGLEN. Shows just how noisy those bins are.
uint16_t WS2812FX::mode_binmap(void) {
  #define FIRSTBIN 3                            // The first 3 bins are garbage.
  #define LASTBIN 255                           // Don't use the highest bins, as they're (almost) a mirror of the first 256.

  float maxVal = 512;                           // Kind of a guess as to the maximum output value per combined logarithmic bins.

#ifdef SR_DEBUG
  uint8_t *maxVol;
#endif
  float *fftBin = nullptr;
  uint8_t *inputLevel = (uint8_t*)(&SEGENV.aux1+1);
  um_data_t *um_data;
  if (usermods.getUMData(&um_data, USERMOD_ID_AUDIOREACTIVE)) {
#ifdef SR_DEBUG
    maxVol        =  (uint8_t*)um_data->u_data[6];
#endif
    fftBin        =  (float*)  um_data->u_data[8];
    inputLevel    =  (uint8_t*)um_data->u_data[10];
  }
  if (!fftBin) return mode_static();

  if (SEGENV.call == 0) {
    SEGMENT.custom1 = *inputLevel;
#ifdef SR_DEBUG
    SEGMENT.custom3 = *maxVol;
#endif
  }


  //TODO: implement inputLevel as a global or slider
  *inputLevel = SEGMENT.custom1;
  float binScale = (((float)sampleGain / 40.0f) + 1.0f/16.f) * ((float)*inputLevel/128.0f);  // non-AGC gain multiplier
  if (soundAgc) binScale = multAgc;                                                    // AGC gain
  if (sampleAvg < 1) binScale = 0.001f;                                                 // silentium!

#ifdef SR_DEBUG
  //The next lines are good for debugging, however too much flickering for non-developers ;-)
  float my_magnitude = FFT_Magnitude / 16.0f;   // scale magnitude to be aligned with scaling of FFT bins
  my_magnitude *= binScale;                     // apply gain
  *maxVol = fmax(64, my_magnitude);             // set maxVal = max FFT result
#endif

  for (int i=0; i<SEGLEN; i++) {

    uint16_t startBin = FIRSTBIN+i*(LASTBIN-FIRSTBIN)/SEGLEN;        // This is the START bin for this particular pixel.
    uint16_t   endBin = FIRSTBIN+(i+1)*(LASTBIN-FIRSTBIN)/SEGLEN;    // This is the END bin for this particular pixel.
    if (endBin > startBin) endBin --;                     // avoid overlapping

    float sumBin = 0;

    for (int j=startBin; j<=endBin; j++) {
      sumBin += (fftBin[j] < soundSquelch*1.75f) ? 0 : fftBin[j];  // We need some sound temporary squelch for fftBin, because we didn't do it for the raw bins in audio_reactive.h
    }

    sumBin = sumBin/(endBin-startBin+1);                  // Normalize it.
    sumBin = sumBin * (i+5) / (endBin-startBin+5);        // Disgusting frequency adjustment calculation. Lows were too bright. Am open to quick 'n dirty alternatives.

    sumBin = sumBin * 8;                                  // Need to use the 'log' version for this. Why " * 8" ??
    sumBin *= binScale;                                   // apply gain

    if (sumBin > maxVal) sumBin = maxVal;                 // Make sure our bin isn't higher than the max . . which we capped earlier.

    uint8_t bright = constrain(mapf(sumBin, 0, maxVal, 0, 255),0,255);  // Map the brightness in relation to maxVal and crunch to 8 bits.

    setPixelColor(i, color_blend(SEGCOLOR(1), color_from_palette(i*8+millis()/50, false, PALETTE_SOLID_WRAP, 0), bright));  // 'i' is just an index in the palette. The FFT value, bright, is the intensity.
  } // for i

  return FRAMETIME;
} // mode_binmap()
#ifdef SR_DEBUG
static const char *_data_FX_MODE_BINMAP PROGMEM = " ♫ Binmap@,,Input level=128,,Max vol;!,!;!";
#else
static const char *_data_FX_MODE_BINMAP PROGMEM = " ♫ Binmap@,,Input level=128;!,!;!";
#endif
*/
//////////////////////
//    ** Blurz      //
//////////////////////
uint16_t mode_blurz(void) {                    // Blurz. By Andrew Tuline.
  // even with 1D effect we have to take logic for 2D segments for allocation as fill_solid() fills whole segment
  const uint16_t dataSize = sizeof(CRGB) * SEGMENT.length();  // using width*height prevents reallocation if mirroring is enabled
  if (!SEGENV.allocateData(dataSize)) return mode_static(); //allocation failed
  CRGB *leds = reinterpret_cast<CRGB*>(SEGENV.data);

  um_data_t *um_data;
  if (!usermods.getUMData(&um_data, USERMOD_ID_AUDIOREACTIVE)) {
    // add support for no audio data
    um_data = simulateSound(SEGMENT.soundSim);
  }
  uint8_t *fftResult = (uint8_t*)um_data->u_data[2];
  if (!fftResult) return mode_static();

  if (SEGENV.call == 0) {
    SEGMENT.fill_solid(leds, CRGB::Black);
    SEGMENT.fill(BLACK); // clear canvas
    SEGENV.aux0 = 0;
  }

  SEGMENT.fade_out(SEGMENT.speed); // do not fade leds[] but only canvas

  SEGENV.step += FRAMETIME;
  if (SEGENV.step > SPEED_FORMULA_L) {
    uint16_t segLoc = random16(SEGLEN);
    leds[segLoc] = color_blend(SEGCOLOR(1), SEGMENT.color_from_palette(2*fftResult[SEGENV.aux0%16]*240/(SEGLEN-1), false, PALETTE_SOLID_WRAP, 0), 2*fftResult[SEGENV.aux0%16]);
    ++(SEGENV.aux0) %= 16; // make sure it doesn't cross 16

    SEGENV.step = 1;
    if (SEGMENT.is2D()) SEGMENT.blur2d(leds, SEGMENT.intensity);
    else                SEGMENT.blur1d(leds, SEGMENT.intensity);
    for (int i=0; i<SEGLEN; i++) SEGMENT.setPixelColor(i, leds[i]);
  }

  return FRAMETIME;
} // mode_blurz()
static const char *_data_FX_MODE_BLURZ PROGMEM = "Blurz ♫@Fade rate,Blur amount;!,Color mix;!;mp12=0,ssim=0"; // Pixels, Beatsin


/////////////////////////
//   ** DJLight        //
/////////////////////////
uint16_t mode_DJLight(void) {                   // Written by ??? Adapted by Will Tatam.
  const int mid = SEGLEN / 2;

  um_data_t *um_data;
  if (!usermods.getUMData(&um_data, USERMOD_ID_AUDIOREACTIVE)) {
    // add support for no audio data
    um_data = simulateSound(SEGMENT.soundSim);
  }
  uint8_t *fftResult = (uint8_t*)um_data->u_data[2];
  if (!fftResult) return mode_static();

  uint8_t secondHand = micros()/(256-SEGMENT.speed)/500+1 % 64;
  if (SEGENV.aux0 != secondHand) {                        // Triggered millis timing.
    SEGENV.aux0 = secondHand;

    SEGMENT.setPixelColor(mid, CRGB(fftResult[15]/2, fftResult[5]/2, fftResult[0]/2)); // 16-> 15 as 16 is out of bounds
    CRGB color = SEGMENT.getPixelColor(mid);
    SEGMENT.setPixelColor(mid, color.fadeToBlackBy(map(fftResult[1*4], 0, 255, 255, 10)));     // TODO - Update

    for (int i = SEGLEN - 1; i > mid; i--)   SEGMENT.setPixelColor(i, SEGMENT.getPixelColor(i-1)); //move to the left
    for (int i = 0; i < mid; i++)            SEGMENT.setPixelColor(i, SEGMENT.getPixelColor(i+1)); // move to the right
  }
  for (int i=0; i<SEGLEN; i++) SEGMENT.setPixelColor(i, leds[i]);

  return FRAMETIME;
} // mode_DJLight()
static const char *_data_FX_MODE_DJLIGHT PROGMEM = "DJ Light ♫@Speed;;;mp12=2,ssim=0"; // Circle, Beatsin


////////////////////
//   ** Freqmap   //
////////////////////
uint16_t mode_freqmap(void) {                   // Map FFT_MajorPeak to SEGLEN. Would be better if a higher framerate.
  // Start frequency = 60 Hz and log10(60) = 1.78
  // End frequency = 5120 Hz and lo10(5120) = 3.71

  um_data_t *um_data;
  if (!usermods.getUMData(&um_data, USERMOD_ID_AUDIOREACTIVE)) {
    // add support for no audio data
    um_data = simulateSound(SEGMENT.soundSim);
  }
  float   FFT_MajorPeak = *(float*)  um_data->u_data[4];
  float   my_magnitude  = *(float*)   um_data->u_data[5] / 4.0f; 

  SEGMENT.fade_out(SEGMENT.speed);

  uint16_t locn = (log10f((float)FFT_MajorPeak) - 1.78f) * (float)SEGLEN/(3.71f-1.78f);  // log10 frequency range is from 1.78 to 3.71. Let's scale to SEGLEN.

  if (locn >=SEGLEN) locn = SEGLEN-1;
  uint16_t pixCol = (log10f(FFT_MajorPeak) - 1.78f) * 255.0f/(3.71f-1.78f);   // Scale log10 of frequency values to the 255 colour index.
  uint16_t bright = (int)my_magnitude;

  SEGMENT.setPixelColor(locn, color_blend(SEGCOLOR(1), SEGMENT.color_from_palette(SEGMENT.intensity+pixCol, false, PALETTE_SOLID_WRAP, 0), bright));

  return FRAMETIME;
} // mode_freqmap()
static const char *_data_FX_MODE_FREQMAP PROGMEM = "Freqmap ♫@Fade rate,Starting color;,!;!;mp12=2,ssim=0"; // Circle, Beatsin


///////////////////////
//   ** Freqmatrix   //
///////////////////////
uint16_t mode_freqmatrix(void) {                // Freqmatrix. By Andreas Pleschung.
  // even with 1D effect we have to take logic for 2D segments for allocation as fill_solid() fills whole segment
  const uint16_t dataSize = sizeof(CRGB) * SEGMENT.length();  // using width*height prevents reallocation if mirroring is enabled
  if (!SEGENV.allocateData(dataSize)) return mode_static(); //allocation failed
  CRGB *leds = reinterpret_cast<CRGB*>(SEGENV.data);

  um_data_t *um_data;
  if (!usermods.getUMData(&um_data, USERMOD_ID_AUDIOREACTIVE)) {
    // add support for no audio data
    um_data = simulateSound(SEGMENT.soundSim);
  }
  float FFT_MajorPeak = *(float*)um_data->u_data[4];
  float volumeSmth    = *(float*)  um_data->u_data[0];

  uint8_t secondHand = micros()/(256-SEGMENT.speed)/500 % 16;
  if(SEGENV.aux0 != secondHand) {
    SEGENV.aux0 = secondHand;

    uint8_t sensitivity = map(SEGMENT.custom3, 0, 255, 1, 10);
    int pixVal = (volumeSmth * SEGMENT.intensity * sensitivity) / 256.0f;
    if (pixVal > 255) pixVal = 255;

    float intensity = map(pixVal, 0, 255, 0, 100) / 100.0f;  // make a brightness from the last avg

    CRGB color = CRGB::Black;

    if (FFT_MajorPeak > 5120) FFT_MajorPeak = 0;
    // MajorPeak holds the freq. value which is most abundant in the last sample.
    // With our sampling rate of 10240Hz we have a usable freq range from roughtly 80Hz to 10240/2 Hz
    // we will treat everything with less than 65Hz as 0

    if (FFT_MajorPeak < 80) {
      color = CRGB::Black;
    } else {
      int upperLimit = 20 * SEGMENT.custom2;
      int lowerLimit = 2 * SEGMENT.custom1;
      int i =  lowerLimit!=upperLimit ? map(FFT_MajorPeak, lowerLimit, upperLimit, 0, 255) : FFT_MajorPeak;
      uint16_t b = 255 * intensity;
      if (b > 255) b = 255;
      color = CHSV(i, 240, (uint8_t)b); // implicit conversion to RGB supplied by FastLED
    }

    // shift the pixels one pixel up
    leds[0] = color;
    for (int i = SEGLEN-1; i > 0; i--) leds[i] = leds[i-1];
  }
  for (int x = 0; x < SEGLEN; x++) SEGMENT.setPixelColor(x, leds[x]);

  return FRAMETIME;
} // mode_freqmatrix()
static const char *_data_FX_MODE_FREQMATRIX PROGMEM = "Freqmatrix ♫@Time delay,Sound effect,Low bin,High bin,Sensivity;;;mp12=0,ssim=0"; // Pixels, Beatsin


//////////////////////
//   ** Freqpixels  //
//////////////////////
// Start frequency = 60 Hz and log10(60) = 1.78
// End frequency = 5120 Hz and lo10(5120) = 3.71
//  SEGMENT.speed select faderate
//  SEGMENT.intensity select colour index
uint16_t mode_freqpixels(void) {                // Freqpixel. By Andrew Tuline.
  um_data_t *um_data;
  if (!usermods.getUMData(&um_data, USERMOD_ID_AUDIOREACTIVE)) {
    // add support for no audio data
    um_data = simulateSound(SEGMENT.soundSim);
  }
  float   FFT_MajorPeak = *(float*)  um_data->u_data[4];
  float   my_magnitude  = *(float*)  um_data->u_data[5] / 16.0f; 

  uint16_t fadeRate = 2*SEGMENT.speed - SEGMENT.speed*SEGMENT.speed/255;    // Get to 255 as quick as you can.
  SEGMENT.fade_out(fadeRate);

  for (int i=0; i < SEGMENT.intensity/32+1; i++) {
    uint16_t locn = random16(0,SEGLEN);
    uint8_t pixCol = (log10f(FFT_MajorPeak) - 1.78) * 255.0/(3.71-1.78);  // Scale log10 of frequency values to the 255 colour index.
    SEGMENT.setPixelColor(locn, color_blend(SEGCOLOR(1), SEGMENT.color_from_palette(SEGMENT.intensity+pixCol, false, PALETTE_SOLID_WRAP, 0), (int)my_magnitude));
  }

  return FRAMETIME;
} // mode_freqpixels()
static const char *_data_FX_MODE_FREQPIXELS PROGMEM = "Freqpixels ♫@Fade rate,Starting colour and # of pixels;;;mp12=0,ssim=0"; // Pixels, Beatsin


//////////////////////
//   ** Freqwave    //
//////////////////////
// Assign a color to the central (starting pixels) based on the predominant frequencies and the volume. The color is being determined by mapping the MajorPeak from the FFT
// and then mapping this to the HSV color circle. Currently we are sampling at 10240 Hz, so the highest frequency we can look at is 5120Hz.
//
// SEGMENT.custom1: the lower cut off point for the FFT. (many, most time the lowest values have very little information since they are FFT conversion artifacts. Suggested value is close to but above 0
// SEGMENT.custom2: The high cut off point. This depends on your sound profile. Most music looks good when this slider is between 50% and 100%.
// SEGMENT.custom3: "preamp" for the audio signal for audio10.
//
// I suggest that for this effect you turn the brightness to 95%-100% but again it depends on your soundprofile you find yourself in.
// Instead of using colorpalettes, This effect works on the HSV color circle with red being the lowest frequency
//
// As a compromise between speed and accuracy we are currently sampling with 10240Hz, from which we can then determine with a 512bin FFT our max frequency is 5120Hz.
// Depending on the music stream you have you might find it useful to change the frequency mapping.
uint16_t mode_freqwave(void) {                  // Freqwave. By Andreas Pleschung.
  // even with 1D effect we have to take logic for 2D segments for allocation as fill_solid() fills whole segment
  const uint16_t dataSize = sizeof(CRGB) * SEGMENT.length();  // using width*height prevents reallocation if mirroring is enabled
  if (!SEGENV.allocateData(dataSize)) return mode_static(); //allocation failed
  CRGB *leds = reinterpret_cast<CRGB*>(SEGENV.data);

  um_data_t *um_data;
  if (!usermods.getUMData(&um_data, USERMOD_ID_AUDIOREACTIVE)) {
    // add support for no audio data
    um_data = simulateSound(SEGMENT.soundSim);
  }
  float   FFT_MajorPeak = *(float*)  um_data->u_data[4];
  float   volumeSmth   = *(float*)  um_data->u_data[0];

  if (SEGENV.call == 0) SEGMENT.fill(BLACK);

  uint8_t secondHand = micros()/(256-SEGMENT.speed)/500 % 16;
  if(SEGENV.aux0 != secondHand) {
    SEGENV.aux0 = secondHand;

    //uint8_t fade = SEGMENT.custom3;
    //uint8_t fadeval;

    float sensitivity = mapf(SEGMENT.custom3, 1, 255, 1, 10);
    float pixVal = volumeSmth * (float)SEGMENT.intensity / 256.0f * sensitivity;
    if (pixVal > 255) pixVal = 255;

    float intensity = mapf(pixVal, 0, 255, 0, 100) / 100.0f;  // make a brightness from the last avg

    CRGB color = 0;

    if (FFT_MajorPeak > 5120) FFT_MajorPeak = 0.0f;
    // MajorPeak holds the freq. value which is most abundant in the last sample.
    // With our sampling rate of 10240Hz we have a usable freq range from roughtly 80Hz to 10240/2 Hz
    // we will treat everything with less than 65Hz as 0

    if (FFT_MajorPeak < 80) {
      color = CRGB::Black;
    } else {
      int upperLimit = 20 * SEGMENT.custom2;
      int lowerLimit = 2 * SEGMENT.custom1;
      int i =  lowerLimit!=upperLimit ? map(FFT_MajorPeak, lowerLimit, upperLimit, 0, 255) : FFT_MajorPeak;
      uint16_t b = 255.0 * intensity;
      if (b > 255) b=255;
      color = CHSV(i, 240, (uint8_t)b); // implicit conversion to RGB supplied by FastLED
    }

    leds[SEGLEN/2] = color;

    // shift the pixels one pixel outwards
    for (int i=SEGLEN-1; i>SEGLEN/2; i--) leds[i] = leds[i-1]; // Move to the right.
    for (int i=0; i<SEGLEN/2; i++)        leds[i] = leds[i+1]; // Move to the left.
  }
  for (int x = 0; x < SEGLEN; x++) SEGMENT.setPixelColor(x, leds[x]);

  return FRAMETIME;
} // mode_freqwave()
static const char *_data_FX_MODE_FREQWAVE PROGMEM = "Freqwave ♫@Time delay,Sound effect,Low bin,High bin,Pre-amp;;;mp12=2,ssim=0"; // Circle, Beatsin


///////////////////////
//    ** Gravfreq    //
///////////////////////
uint16_t mode_gravfreq(void) {                  // Gravfreq. By Andrew Tuline.

  uint16_t dataSize = sizeof(gravity);
  if (!SEGENV.allocateData(dataSize)) return mode_static(); //allocation failed
  Gravity* gravcen = reinterpret_cast<Gravity*>(SEGENV.data);

  um_data_t *um_data;
  if (!usermods.getUMData(&um_data, USERMOD_ID_AUDIOREACTIVE)) {
    // add support for no audio data
    um_data = simulateSound(SEGMENT.soundSim);
  }
  float   FFT_MajorPeak = *(float*)  um_data->u_data[4];
  float   volumeSmth   = *(float*)   um_data->u_data[0];

  SEGMENT.fade_out(240);

  float segmentSampleAvg = volumeSmth * (float)SEGMENT.intensity / 255.0;
  segmentSampleAvg *= 0.125; // divide by 8,  to compensate for later "sensitivty" upscaling

  float mySampleAvg = mapf(segmentSampleAvg*2.0, 0,32, 0, (float)SEGLEN/2.0); // map to pixels availeable in current segment 
  int tempsamp = constrain(mySampleAvg,0,SEGLEN/2);     // Keep the sample from overflowing.
  uint8_t gravity = 8 - SEGMENT.speed/32;

  for (int i=0; i<tempsamp; i++) {

    uint8_t index = (log10((int)FFT_MajorPeak) - (3.71-1.78)) * 255; //int? shouldn't it be floor() or similar

    SEGMENT.setPixelColor(i+SEGLEN/2, SEGMENT.color_from_palette(index, false, PALETTE_SOLID_WRAP, 0));
    SEGMENT.setPixelColor(SEGLEN/2-i-1, SEGMENT.color_from_palette(index, false, PALETTE_SOLID_WRAP, 0));
  }

  if (tempsamp >= gravcen->topLED)
    gravcen->topLED = tempsamp-1;
  else if (gravcen->gravityCounter % gravity == 0)
    gravcen->topLED--;

  if (gravcen->topLED >= 0) {
    SEGMENT.setPixelColor(gravcen->topLED+SEGLEN/2, CRGB::Gray);
    SEGMENT.setPixelColor(SEGLEN/2-1-gravcen->topLED, CRGB::Gray);
  }
  gravcen->gravityCounter = (gravcen->gravityCounter + 1) % gravity;

  return FRAMETIME;
} // mode_gravfreq()
static const char *_data_FX_MODE_GRAVFREQ PROGMEM = "Gravfreq ♫@Rate of fall,Sensivity=128;,!;!;mp12=2,ssim=0"; // Circle, Beatsin


//////////////////////
//   ** Noisemove   //
//////////////////////
uint16_t mode_noisemove(void) {                 // Noisemove.    By: Andrew Tuline
  um_data_t *um_data;
  if (!usermods.getUMData(&um_data, USERMOD_ID_AUDIOREACTIVE)) {
    // add support for no audio data
    um_data = simulateSound(SEGMENT.soundSim);
  }
  uint8_t *fftResult = (uint8_t*)um_data->u_data[2];
  if (!fftResult) return mode_static();

  SEGMENT.fade_out(224);                                          // Just in case something doesn't get faded.

  uint8_t numBins = map(SEGMENT.intensity,0,255,0,16);    // Map slider to fftResult bins.
  for (int i=0; i<numBins; i++) {                         // How many active bins are we using.
    uint16_t locn = inoise16(millis()*SEGMENT.speed+i*50000, millis()*SEGMENT.speed);   // Get a new pixel location from moving noise.
    locn = map(locn, 7500, 58000, 0, SEGLEN-1);           // Map that to the length of the strand, and ensure we don't go over.
    SEGMENT.setPixelColor(locn, color_blend(SEGCOLOR(1), SEGMENT.color_from_palette(i*64, false, PALETTE_SOLID_WRAP, 0), fftResult[i % 16]*4));
  }

  return FRAMETIME;
} // mode_noisemove()
static const char *_data_FX_MODE_NOISEMOVE PROGMEM = "Noisemove ♫@Speed of perlin movement,Fade rate;,!;!;mp12=0,ssim=0"; // Pixels, Beatsin


//////////////////////
//   ** Rocktaves   //
//////////////////////
uint16_t mode_rocktaves(void) {                 // Rocktaves. Same note from each octave is same colour.    By: Andrew Tuline
  // even with 1D effect we have to take logic for 2D segments for allocation as fill_solid() fills whole segment
  const uint16_t dataSize = sizeof(CRGB) * SEGMENT.length();  // using width*height prevents reallocation if mirroring is enabled
  if (!SEGENV.allocateData(dataSize)) return mode_static(); //allocation failed
  CRGB *leds = reinterpret_cast<CRGB*>(SEGENV.data);

  um_data_t *um_data;
  if (!usermods.getUMData(&um_data, USERMOD_ID_AUDIOREACTIVE)) {
    // add support for no audio data
    um_data = simulateSound(SEGMENT.soundSim);
  }
  float   FFT_MajorPeak = *(float*)  um_data->u_data[4];
  float   my_magnitude  = *(float*)   um_data->u_data[5] / 16.0f; 

  SEGMENT.fadeToBlackBy(leds, 64);                        // Just in case something doesn't get faded.

  float frTemp = FFT_MajorPeak;
  uint8_t octCount = 0;                                   // Octave counter.
  uint8_t volTemp = 0;

  if (my_magnitude > 32) volTemp = 255;                 // We need to squelch out the background noise.

  while ( frTemp > 249 ) {
    octCount++;                                           // This should go up to 5.
    frTemp = frTemp/2;
  }

  frTemp -=132;                                           // This should give us a base musical note of C3
  frTemp = fabs(frTemp * 2.1);                            // Fudge factors to compress octave range starting at 0 and going to 255;

//  leds[beatsin8(8+octCount*4,0,SEGLEN-1,0,octCount*8)] += CHSV((uint8_t)frTemp,255,volTemp);                 // Back and forth with different frequencies and phase shift depending on current octave.
  uint16_t i = map(beatsin8(8+octCount*4, 0, 255, 0, octCount*8), 0, 255, 0, SEGLEN-1);
  leds[i] += color_blend(SEGCOLOR(1), SEGMENT.color_from_palette((uint8_t)frTemp, false, PALETTE_SOLID_WRAP, 0), volTemp);
  for (int x = 0; x < SEGLEN; x++) SEGMENT.setPixelColor(x, leds[x]);

  return FRAMETIME;
} // mode_rocktaves()
static const char *_data_FX_MODE_ROCKTAVES PROGMEM = "Rocktaves ♫@;,!;!;mp12=0,ssim=0"; // Pixels, Beatsin


///////////////////////
//   ** Waterfall    //
///////////////////////
// Combines peak detection with FFT_MajorPeak and FFT_Magnitude.
uint16_t mode_waterfall(void) {                   // Waterfall. By: Andrew Tuline
  if (SEGENV.call == 0) SEGMENT.fill(BLACK);

  um_data_t *um_data;
  if (!usermods.getUMData(&um_data, USERMOD_ID_AUDIOREACTIVE)) {
    // add support for no audio data
    um_data = simulateSound(SEGMENT.soundSim);
  }
  uint8_t samplePeak    = *(uint8_t*)um_data->u_data[3];
  float   FFT_MajorPeak = *(float*)  um_data->u_data[4];
  uint8_t *maxVol       =  (uint8_t*)um_data->u_data[6];
  uint8_t *binNum       =  (uint8_t*)um_data->u_data[7];
  float   my_magnitude  = *(float*)   um_data->u_data[5] / 8.0f; 

  if (SEGENV.call == 0) {
    SEGENV.aux0 = 255;
    SEGMENT.custom2 = *binNum;
    SEGMENT.custom3 = *maxVol * 2;
  }

  *binNum = SEGMENT.custom2;                              // Select a bin.
  *maxVol = SEGMENT.custom3/2;                            // Our volume comparator.

  uint8_t secondHand = micros() / (256-SEGMENT.speed)/500 + 1 % 16;
  if (SEGENV.aux0 != secondHand) {                        // Triggered millis timing.
    SEGENV.aux0 = secondHand;

    uint8_t pixCol = (log10f((float)FFT_MajorPeak) - 2.26f) * 177;  // log10 frequency range is from 2.26 to 3.7. Let's scale accordingly.

    if (samplePeak) {
      SEGMENT.setPixelColor(SEGLEN-1, CHSV(92,92,92));
    } else {
      SEGMENT.setPixelColor(SEGLEN-1, color_blend(SEGCOLOR(1), SEGMENT.color_from_palette(pixCol+SEGMENT.intensity, false, PALETTE_SOLID_WRAP, 0), (int)my_magnitude));
    }
    for (int i=0; i<SEGLEN-1; i++) SEGMENT.setPixelColor(i, SEGMENT.getPixelColor(i+1)); // shift left
  }

  return FRAMETIME;
} // mode_waterfall()
static const char *_data_FX_MODE_WATERFALL PROGMEM = "Waterfall ♫@!,Adjust color,,Select bin, Volume (minimum)=0;!,!;!;mp12=2,ssim=0"; // Circles, Beatsin


#ifndef WLED_DISABLE_2D
/////////////////////////
//     ** 2D GEQ       //
/////////////////////////
uint16_t mode_2DGEQ(void) { // By Will Tatam. Code reduction by Ewoud Wijma.
  if (!strip.isMatrix) return mode_static(); // not a 2D set-up

  const int NUM_BANDS = map(SEGMENT.custom1, 0, 255, 1, 16);
  const uint16_t cols = SEGMENT.virtualWidth();
  const uint16_t rows = SEGMENT.virtualHeight();

  if (!SEGENV.allocateData(cols*sizeof(uint16_t))) return mode_static(); //allocation failed
  uint16_t *previousBarHeight = reinterpret_cast<uint16_t*>(SEGENV.data); //array of previous bar heights per frequency band

  um_data_t *um_data;
  if (!usermods.getUMData(&um_data, USERMOD_ID_AUDIOREACTIVE)) {
    // add support for no audio data
    um_data = simulateSound(SEGMENT.soundSim);
  }
  uint8_t *fftResult = (uint8_t*)um_data->u_data[2];
  if (!fftResult) return mode_static();

  if (SEGENV.call == 0) for (int i=0; i<cols; i++) previousBarHeight[i] = 0;

  bool rippleTime = false;
  if (millis() - SEGENV.step >= (256 - SEGMENT.intensity)) {
    SEGENV.step = millis();
    rippleTime = true;
  }

  SEGMENT.fadeToBlackBy(SEGMENT.speed);

  for (int x=0; x < cols; x++) {
    uint8_t  band       = map(x, 0, cols-1, 0, NUM_BANDS - 1);
    uint16_t colorIndex = band * 17;
    uint16_t barHeight  = map(fftResult[band], 0, 255, 0, rows); // do not subtract -1 from rows here
    if (barHeight > previousBarHeight[x]) previousBarHeight[x] = barHeight; //drive the peak up

    uint32_t ledColor = BLACK;
    for (int y=0; y < barHeight; y++) {
      if (SEGMENT.custom2 > 128) //color_vertical / color bars toggle 
        colorIndex = map(y, 0, rows-1, 0, 255);

      ledColor = SEGMENT.color_from_palette(colorIndex, false, PALETTE_SOLID_WRAP, 0);
      SEGMENT.setPixelColorXY(x, rows-1 - y, ledColor);
    }
    if (previousBarHeight[x] > 0)
      SEGMENT.setPixelColorXY(x, rows - previousBarHeight[x], (SEGCOLOR(2) != BLACK) ? SEGCOLOR(2) : ledColor);

    if (rippleTime && previousBarHeight[x]>0) previousBarHeight[x]--;    //delay/ripple effect
  }

  return FRAMETIME;
} // mode_2DGEQ()
static const char *_data_FX_MODE_2DGEQ PROGMEM = "2D GEQ ♫@Fade speed,Ripple decay,# of bands=255,Color bars=64;!,,Peak Color;!=11;ssim=0"; // Beatsin


/////////////////////////
//  ** 2D Funky plank  //
/////////////////////////
uint16_t mode_2DFunkyPlank(void) {              // Written by ??? Adapted by Will Tatam.
  if (!strip.isMatrix) return mode_static(); // not a 2D set-up

  const uint16_t cols = SEGMENT.virtualWidth();
  const uint16_t rows = SEGMENT.virtualHeight();

  int NUMB_BANDS = map(SEGMENT.custom1, 0, 255, 1, 16);
  int barWidth = (cols / NUMB_BANDS);
  int bandInc = 1;
  if (barWidth == 0) {
    // Matrix narrower than fft bands
    barWidth = 1;
    bandInc = (NUMB_BANDS / cols);
  }

  um_data_t *um_data;
  if (!usermods.getUMData(&um_data, USERMOD_ID_AUDIOREACTIVE)) {
    // add support for no audio data
    um_data = simulateSound(SEGMENT.soundSim);
  }
  uint8_t *fftResult = (uint8_t*)um_data->u_data[2];
  if (!fftResult) return mode_static();

  uint8_t secondHand = micros()/(256-SEGMENT.speed)/500+1 % 64;
  if (SEGENV.aux0 != secondHand) {                        // Triggered millis timing.
    SEGENV.aux0 = secondHand;

    // display values of
    int b = 0;
    for (int band = 0; band < NUMB_BANDS; band += bandInc, b++) {
      int hue = fftResult[band];
      int v = map(fftResult[band], 0, 255, 10, 255);
      for (int w = 0; w < barWidth; w++) {
         int xpos = (barWidth * b) + w;
         SEGMENT.setPixelColorXY(xpos, 0, CHSV(hue, 255, v));
      }
    }

    // Update the display:
    for (int i = (rows - 1); i > 0; i--) {
      for (int j = (cols - 1); j >= 0; j--) {
        SEGMENT.setPixelColorXY(j, i-1, SEGMENT.getPixelColorXY(j, i));
      }
    }
  }

  return FRAMETIME;
} // mode_2DFunkyPlank
static const char *_data_FX_MODE_2DFUNKYPLANK PROGMEM = "2D Funky Plank ♫@Scroll speed,,# of bands;;;ssim=0"; // Beatsin

#endif // WLED_DISABLE_2D


//end audio only routines
#endif


#ifndef WLED_DISABLE_2D
/////////////////////////
//     2D Akemi        //
/////////////////////////
static uint8_t akemi[] PROGMEM = {
  0,0,0,0,0,0,0,0,0,0,0,0,0,0,0,0,0,0,0,0,0,0,0,0,0,0,0,0,0,0,0,0,
  0,0,0,0,0,0,0,0,0,0,0,0,0,2,2,2,2,2,2,0,0,0,0,0,0,0,0,0,0,0,0,0,
  0,0,0,0,0,0,0,0,0,0,0,2,2,3,3,3,3,3,3,2,2,0,0,0,0,0,0,0,0,0,0,0,
  0,0,0,0,0,0,0,0,0,0,2,3,3,0,0,0,0,0,0,3,3,2,0,0,0,0,0,0,0,0,0,0,
  0,0,0,0,0,0,0,0,0,2,3,0,0,0,6,5,5,4,0,0,0,3,2,0,0,0,0,0,0,0,0,0,
  0,0,0,0,0,0,0,0,2,3,0,0,6,6,5,5,5,5,4,4,0,0,3,2,0,0,0,0,0,0,0,0,
  0,0,0,0,0,0,0,0,2,3,0,6,5,5,5,5,5,5,5,5,4,0,3,2,0,0,0,0,0,0,0,0,
  0,0,0,0,0,0,0,2,3,0,6,5,5,5,5,5,5,5,5,5,5,4,0,3,2,0,0,0,0,0,0,0,
  0,0,0,0,0,0,0,3,2,0,6,5,5,5,5,5,5,5,5,5,5,4,0,2,3,0,0,0,0,0,0,0,
  0,0,0,0,0,0,3,2,3,6,5,5,7,7,5,5,5,5,7,7,5,5,4,3,2,3,0,0,0,0,0,0,
  0,0,0,0,0,2,3,1,3,6,5,1,7,7,7,5,5,1,7,7,7,5,4,3,1,3,2,0,0,0,0,0,
  0,0,0,0,0,8,3,1,3,6,5,1,7,7,7,5,5,1,7,7,7,5,4,3,1,3,8,9,0,0,0,0,
  0,0,0,0,0,8,3,1,3,6,5,5,1,1,5,5,5,5,1,1,5,5,4,3,1,3,8,0,0,0,0,0,
  0,0,0,0,0,2,3,1,3,6,5,5,5,5,5,5,5,5,5,5,5,5,4,3,1,3,2,0,0,0,0,0,
  0,0,0,0,0,0,3,2,3,6,5,5,5,5,5,5,5,5,5,5,5,5,4,3,2,3,0,0,0,0,0,0,
  0,0,0,0,0,0,0,0,0,6,5,5,5,5,5,7,7,5,5,5,5,5,4,0,0,0,0,0,0,0,0,0,
  0,0,0,0,0,0,0,0,0,6,5,5,5,5,5,5,5,5,5,5,5,5,4,0,0,0,0,0,0,0,0,0,
  1,0,0,0,0,0,0,0,0,6,5,5,5,5,5,5,5,5,5,5,5,5,4,0,0,0,0,0,0,0,0,2,
  0,2,2,2,0,0,0,0,0,6,5,5,5,5,5,5,5,5,5,5,5,5,4,0,0,0,0,0,2,2,2,0,
  0,0,0,3,2,0,0,0,6,5,4,4,4,4,4,4,4,4,4,4,4,4,4,4,0,0,0,2,2,0,0,0,
  0,0,0,3,2,0,0,0,6,5,5,5,5,5,5,5,5,5,5,5,5,5,5,4,0,0,0,2,3,0,0,0,
  0,0,0,0,3,2,0,0,0,0,3,3,0,3,3,0,0,3,3,0,3,3,0,0,0,0,2,2,0,0,0,0,
  0,0,0,0,3,2,0,0,0,0,3,2,0,3,2,0,0,3,2,0,3,2,0,0,0,0,2,3,0,0,0,0,
  0,0,0,0,0,3,2,0,0,3,2,0,0,3,2,0,0,3,2,0,0,3,2,0,0,2,3,0,0,0,0,0,
  0,0,0,0,0,3,2,2,2,2,0,0,0,3,2,0,0,3,2,0,0,0,3,2,2,2,3,0,0,0,0,0,
  0,0,0,0,0,0,3,3,3,0,0,0,0,3,2,0,0,3,2,0,0,0,0,3,3,3,0,0,0,0,0,0,
  0,0,0,0,0,0,0,0,0,0,0,0,0,3,2,0,0,3,2,0,0,0,0,0,0,0,0,0,0,0,0,0,
  0,0,0,0,0,0,0,0,0,0,0,0,0,3,2,0,0,3,2,0,0,0,0,0,0,0,0,0,0,0,0,0,
  0,0,0,0,0,0,0,0,0,0,0,0,0,3,2,0,0,3,2,0,0,0,0,0,0,0,0,0,0,0,0,0,
  0,0,0,0,0,0,0,0,0,0,0,0,0,3,2,0,0,3,2,0,0,0,0,0,0,0,0,0,0,0,0,0,
  0,0,0,0,0,0,0,0,0,0,0,0,0,3,2,0,0,0,0,0,0,0,0,0,0,0,0,0,0,0,0,0,
  0,0,0,0,0,0,0,0,0,0,0,0,0,3,2,0,0,0,0,0,0,0,0,0,0,0,0,0,0,0,0,0
};

uint16_t mode_2DAkemi(void) {
  if (!strip.isMatrix) return mode_static(); // not a 2D set-up

  const uint16_t cols = SEGMENT.virtualWidth();
  const uint16_t rows = SEGMENT.virtualHeight();

  uint16_t counter = (strip.now * ((SEGMENT.speed >> 2) +2)) & 0xFFFF;
  counter = counter >> 8;

  const float lightFactor  = 0.15f;
  const float normalFactor = 0.4f;

  um_data_t *um_data;
  if (!usermods.getUMData(&um_data, USERMOD_ID_AUDIOREACTIVE)) {
    um_data = simulateSound(SEGMENT.soundSim);
  }
  uint8_t *fftResult = (uint8_t*)um_data->u_data[2];
  float base = fftResult[0]/255.0f;

  //draw and color Akemi
  for(int y=0; y < rows; y++) for(int x=0; x < cols; x++) {
    CRGB color;
    CRGB soundColor = ORANGE;
    CRGB faceColor  = SEGMENT.color_wheel(counter);
    CRGB armsAndLegsColor = SEGCOLOR(1) > 0 ? SEGCOLOR(1) : 0xFFE0A0; //default warmish white 0xABA8FF; //0xFF52e5;//
    uint8_t ak = pgm_read_byte_near(akemi + ((y * 32)/rows) * 32 + (x * 32)/cols); // akemi[(y * 32)/rows][(x * 32)/cols]
    switch (ak) {
      case 0: color = BLACK; break;
      case 3: armsAndLegsColor.r *= lightFactor;  armsAndLegsColor.g *= lightFactor;  armsAndLegsColor.b *= lightFactor;  color = armsAndLegsColor; break; //light arms and legs 0x9B9B9B
      case 2: armsAndLegsColor.r *= normalFactor; armsAndLegsColor.g *= normalFactor; armsAndLegsColor.b *= normalFactor; color = armsAndLegsColor; break; //normal arms and legs 0x888888
      case 1: color = armsAndLegsColor; break; //dark arms and legs 0x686868
      case 6: faceColor.r *= lightFactor;  faceColor.g *= lightFactor;  faceColor.b *= lightFactor;  color=faceColor; break; //light face 0x31AAFF
      case 5: faceColor.r *= normalFactor; faceColor.g *= normalFactor; faceColor.b *= normalFactor; color=faceColor; break; //normal face 0x0094FF
      case 4: color = faceColor; break; //dark face 0x007DC6
      case 7: color = SEGCOLOR(2) > 0 ? SEGCOLOR(2) : 0xFFFFFF; break; //eyes and mouth default white
      case 8: if (base > 0.4) {soundColor.r *= base; soundColor.g *= base; soundColor.b *= base; color=soundColor;} else color = armsAndLegsColor; break;
      default: color = BLACK;
    }

    if (SEGMENT.intensity > 128 && fftResult && fftResult[0] > 128) { //dance if base is high
      SEGMENT.setPixelColorXY(x, 0, BLACK);
      SEGMENT.setPixelColorXY(x, y+1, color);
    } else
      SEGMENT.setPixelColorXY(x, y, color);
  }

  //add geq left and right
  if (um_data && fftResult) {
    for(int x=0; x < cols/8; x++) {
      uint16_t band = x * cols/8;
      uint16_t barHeight = map(fftResult[band], 0, 255, 0, 17*rows/32);
      CRGB color = SEGMENT.color_from_palette((band * 35), false, PALETTE_SOLID_WRAP, 0);

      for(int y=0; y < barHeight; y++) {
        SEGMENT.setPixelColorXY(x, rows/2-y, color);
        SEGMENT.setPixelColorXY(cols-1-x, rows/2-y, color);
      }
    }
  }

  return FRAMETIME;
} // mode_2DAkemi
static const char *_data_FX_MODE_2DAKEMI PROGMEM = "2D Akemi@Color speed,Dance;Head palette,Arms & Legs,Eyes & Mouth;Face palette;ssim=0"; //beatsin
#endif // WLED_DISABLE_2D


//////////////////////////////////////////////////////////////////////////////////////////
// mode data
static const char *_data_RESERVED PROGMEM = "Reserved";

void WS2812FX::addEffect(uint8_t id, mode_ptr mode_fn, const char *mode_name) {
  /*
  if (id == 255) { for (int i=1; i<_modeCount; i++) if (_mode[i] == &mode_static) { id = i; break; } } // find empty slot
  if (id < _modeCount) {
    if (_mode[id] != &mode_static) return; // do not overwrite alerady added effect
    _mode[id] = mode_fn;
    _modeData[id] = mode_name;
  }
  */
  if (id >= _mode.size()) {
    _mode.push_back(mode_fn);
    _modeData.push_back(mode_name);
  } else {
    _mode.insert(_mode.begin()+id, mode_fn);
    _modeData.insert(_modeData.begin()+id, mode_name);
  }
}

void WS2812FX::setupEffectData() {
  // fill reserved word in case there will be any gaps in the array
  for (int i=0; i<_modeCount; i++) { _mode[i] = &mode_static; _modeData[i] = _data_RESERVED; }
  //addEffect(FX_MODE_..., &mode_fcn, _data_FX_MODE_...);
  addEffect(FX_MODE_STATIC, &mode_static, _data_FX_MODE_STATIC);
  addEffect(FX_MODE_BLINK, &mode_blink, _data_FX_MODE_BLINK);
  addEffect(FX_MODE_COLOR_WIPE, &mode_color_wipe, _data_FX_MODE_COLOR_WIPE);
  addEffect(FX_MODE_COLOR_WIPE_RANDOM, &mode_color_wipe_random, _data_FX_MODE_COLOR_WIPE_RANDOM);
  addEffect(FX_MODE_RANDOM_COLOR, &mode_random_color, _data_FX_MODE_RANDOM_COLOR);
  addEffect(FX_MODE_COLOR_SWEEP, &mode_color_sweep, _data_FX_MODE_COLOR_SWEEP);
  addEffect(FX_MODE_DYNAMIC, &mode_dynamic, _data_FX_MODE_DYNAMIC);
  addEffect(FX_MODE_RAINBOW, &mode_rainbow, _data_FX_MODE_RAINBOW);
  addEffect(FX_MODE_RAINBOW_CYCLE, &mode_rainbow_cycle, _data_FX_MODE_RAINBOW_CYCLE);
  addEffect(FX_MODE_SCAN, &mode_scan, _data_FX_MODE_SCAN);
  addEffect(FX_MODE_DUAL_SCAN, &mode_dual_scan, _data_FX_MODE_DUAL_SCAN);
  addEffect(FX_MODE_FADE, &mode_fade, _data_FX_MODE_FADE);
  addEffect(FX_MODE_THEATER_CHASE, &mode_theater_chase, _data_FX_MODE_THEATER_CHASE);
  addEffect(FX_MODE_THEATER_CHASE_RAINBOW, &mode_theater_chase_rainbow, _data_FX_MODE_THEATER_CHASE_RAINBOW);
  addEffect(FX_MODE_SAW, &mode_saw, _data_FX_MODE_SAW);
  addEffect(FX_MODE_TWINKLE, &mode_twinkle, _data_FX_MODE_TWINKLE);
  addEffect(FX_MODE_DISSOLVE, &mode_dissolve, _data_FX_MODE_DISSOLVE);
  addEffect(FX_MODE_DISSOLVE_RANDOM, &mode_dissolve_random, _data_FX_MODE_DISSOLVE_RANDOM);
  addEffect(FX_MODE_SPARKLE, &mode_sparkle, _data_FX_MODE_SPARKLE);
  addEffect(FX_MODE_FLASH_SPARKLE, &mode_flash_sparkle, _data_FX_MODE_FLASH_SPARKLE);
  addEffect(FX_MODE_HYPER_SPARKLE, &mode_hyper_sparkle, _data_FX_MODE_HYPER_SPARKLE);
  addEffect(FX_MODE_STROBE, &mode_strobe, _data_FX_MODE_STROBE);
  addEffect(FX_MODE_STROBE_RAINBOW, &mode_strobe_rainbow, _data_FX_MODE_STROBE_RAINBOW);
  addEffect(FX_MODE_MULTI_STROBE, &mode_multi_strobe, _data_FX_MODE_MULTI_STROBE);
  addEffect(FX_MODE_BLINK_RAINBOW, &mode_blink_rainbow, _data_FX_MODE_BLINK_RAINBOW);
  addEffect(FX_MODE_ANDROID, &mode_android, _data_FX_MODE_ANDROID);
  addEffect(FX_MODE_CHASE_COLOR, &mode_chase_color, _data_FX_MODE_CHASE_COLOR);
  addEffect(FX_MODE_CHASE_RANDOM, &mode_chase_random, _data_FX_MODE_CHASE_RANDOM);
  addEffect(FX_MODE_CHASE_RAINBOW, &mode_chase_rainbow, _data_FX_MODE_CHASE_RAINBOW);
  addEffect(FX_MODE_CHASE_FLASH, &mode_chase_flash, _data_FX_MODE_CHASE_FLASH);
  addEffect(FX_MODE_CHASE_FLASH_RANDOM, &mode_chase_flash_random, _data_FX_MODE_CHASE_FLASH_RANDOM);
  addEffect(FX_MODE_CHASE_RAINBOW_WHITE, &mode_chase_rainbow_white, _data_FX_MODE_CHASE_RAINBOW_WHITE);
  addEffect(FX_MODE_COLORFUL, &mode_colorful, _data_FX_MODE_COLORFUL);
  addEffect(FX_MODE_TRAFFIC_LIGHT, &mode_traffic_light, _data_FX_MODE_TRAFFIC_LIGHT);
  addEffect(FX_MODE_COLOR_SWEEP_RANDOM, &mode_color_sweep_random, _data_FX_MODE_COLOR_SWEEP_RANDOM);
  addEffect(FX_MODE_RUNNING_COLOR, &mode_running_color, _data_FX_MODE_RUNNING_COLOR);
  addEffect(FX_MODE_AURORA, &mode_aurora, _data_FX_MODE_AURORA);
  addEffect(FX_MODE_RUNNING_RANDOM, &mode_running_random, _data_FX_MODE_RUNNING_RANDOM);
  addEffect(FX_MODE_LARSON_SCANNER, &mode_larson_scanner, _data_FX_MODE_LARSON_SCANNER);
  addEffect(FX_MODE_COMET, &mode_comet, _data_FX_MODE_COMET);
  addEffect(FX_MODE_FIREWORKS, &mode_fireworks, _data_FX_MODE_FIREWORKS);
  addEffect(FX_MODE_RAIN, &mode_rain, _data_FX_MODE_RAIN);
  addEffect(FX_MODE_TETRIX, &mode_tetrix, _data_FX_MODE_TETRIX);
  addEffect(FX_MODE_FIRE_FLICKER, &mode_fire_flicker, _data_FX_MODE_FIRE_FLICKER);
  addEffect(FX_MODE_GRADIENT, &mode_gradient, _data_FX_MODE_GRADIENT);
  addEffect(FX_MODE_LOADING, &mode_loading, _data_FX_MODE_LOADING);
  addEffect(FX_MODE_WAVESINS, &mode_wavesins, _data_FX_MODE_WAVESINS);
  addEffect(FX_MODE_FAIRY, &mode_fairy, _data_FX_MODE_FAIRY);
  addEffect(FX_MODE_TWO_DOTS, &mode_two_dots, _data_FX_MODE_TWO_DOTS);
  addEffect(FX_MODE_FAIRYTWINKLE, &mode_fairytwinkle, _data_FX_MODE_FAIRYTWINKLE);
  addEffect(FX_MODE_RUNNING_DUAL, &mode_running_dual, _data_FX_MODE_RUNNING_DUAL);
  addEffect(FX_MODE_PERLINMOVE, &mode_perlinmove, _data_FX_MODE_PERLINMOVE);
  addEffect(FX_MODE_TRICOLOR_CHASE, &mode_tricolor_chase, _data_FX_MODE_TRICOLOR_CHASE);
  addEffect(FX_MODE_TRICOLOR_WIPE, &mode_tricolor_wipe, _data_FX_MODE_TRICOLOR_WIPE);
  addEffect(FX_MODE_TRICOLOR_FADE, &mode_tricolor_fade, _data_FX_MODE_TRICOLOR_FADE);
  addEffect(FX_MODE_BREATH, &mode_breath, _data_FX_MODE_BREATH);
  addEffect(FX_MODE_RUNNING_LIGHTS, &mode_running_lights, _data_FX_MODE_RUNNING_LIGHTS);
  addEffect(FX_MODE_LIGHTNING, &mode_lightning, _data_FX_MODE_LIGHTNING);
  addEffect(FX_MODE_ICU, &mode_icu, _data_FX_MODE_ICU);
  addEffect(FX_MODE_MULTI_COMET, &mode_multi_comet, _data_FX_MODE_MULTI_COMET);
  addEffect(FX_MODE_DUAL_LARSON_SCANNER, &mode_dual_larson_scanner, _data_FX_MODE_DUAL_LARSON_SCANNER);
  addEffect(FX_MODE_RANDOM_CHASE, &mode_random_chase, _data_FX_MODE_RANDOM_CHASE);
  addEffect(FX_MODE_OSCILLATE, &mode_oscillate, _data_FX_MODE_OSCILLATE);
  addEffect(FX_MODE_FIRE_2012, &mode_fire_2012, _data_FX_MODE_FIRE_2012);
  addEffect(FX_MODE_PRIDE_2015, &mode_pride_2015, _data_FX_MODE_PRIDE_2015);
  addEffect(FX_MODE_BPM, &mode_bpm, _data_FX_MODE_BPM);
  addEffect(FX_MODE_JUGGLE, &mode_juggle, _data_FX_MODE_JUGGLE);
  addEffect(FX_MODE_PALETTE, &mode_palette, _data_FX_MODE_PALETTE);
  addEffect(FX_MODE_COLORWAVES, &mode_colorwaves, _data_FX_MODE_COLORWAVES);
  addEffect(FX_MODE_FILLNOISE8, &mode_fillnoise8, _data_FX_MODE_FILLNOISE8);
  addEffect(FX_MODE_NOISE16_1, &mode_noise16_1, _data_FX_MODE_NOISE16_1);
  addEffect(FX_MODE_NOISE16_2, &mode_noise16_2, _data_FX_MODE_NOISE16_2);
  addEffect(FX_MODE_NOISE16_3, &mode_noise16_3, _data_FX_MODE_NOISE16_3);
  addEffect(FX_MODE_NOISE16_4, &mode_noise16_4, _data_FX_MODE_NOISE16_4);
  addEffect(FX_MODE_COLORTWINKLE, &mode_colortwinkle, _data_FX_MODE_COLORTWINKLE);
  addEffect(FX_MODE_LAKE, &mode_lake, _data_FX_MODE_LAKE);
  addEffect(FX_MODE_METEOR, &mode_meteor, _data_FX_MODE_METEOR);
  addEffect(FX_MODE_METEOR_SMOOTH, &mode_meteor_smooth, _data_FX_MODE_METEOR_SMOOTH);
  addEffect(FX_MODE_RAILWAY, &mode_railway, _data_FX_MODE_RAILWAY);
  addEffect(FX_MODE_RIPPLE, &mode_ripple, _data_FX_MODE_RIPPLE);
  addEffect(FX_MODE_TWINKLEFOX, &mode_twinklefox, _data_FX_MODE_TWINKLEFOX);
  addEffect(FX_MODE_TWINKLECAT, &mode_twinklecat, _data_FX_MODE_TWINKLECAT);
  addEffect(FX_MODE_HALLOWEEN_EYES, &mode_halloween_eyes, _data_FX_MODE_HALLOWEEN_EYES);
  addEffect(FX_MODE_STATIC_PATTERN, &mode_static_pattern, _data_FX_MODE_STATIC_PATTERN);
  addEffect(FX_MODE_TRI_STATIC_PATTERN, &mode_tri_static_pattern, _data_FX_MODE_TRI_STATIC_PATTERN);
  addEffect(FX_MODE_SPOTS, &mode_spots, _data_FX_MODE_SPOTS);
  addEffect(FX_MODE_SPOTS_FADE, &mode_spots_fade, _data_FX_MODE_SPOTS_FADE);
  addEffect(FX_MODE_GLITTER, &mode_glitter, _data_FX_MODE_GLITTER);
  addEffect(FX_MODE_CANDLE, &mode_candle, _data_FX_MODE_CANDLE);
  addEffect(FX_MODE_STARBURST, &mode_starburst, _data_FX_MODE_STARBURST);
  addEffect(FX_MODE_EXPLODING_FIREWORKS, &mode_exploding_fireworks, _data_FX_MODE_EXPLODING_FIREWORKS);
  addEffect(FX_MODE_BOUNCINGBALLS, &mode_bouncing_balls, _data_FX_MODE_BOUNCINGBALLS);
  addEffect(FX_MODE_SINELON, &mode_sinelon, _data_FX_MODE_SINELON);
  addEffect(FX_MODE_SINELON_DUAL, &mode_sinelon_dual, _data_FX_MODE_SINELON_DUAL);
  addEffect(FX_MODE_SINELON_RAINBOW, &mode_sinelon_rainbow, _data_FX_MODE_SINELON_RAINBOW);
  addEffect(FX_MODE_POPCORN, &mode_popcorn, _data_FX_MODE_POPCORN);
  addEffect(FX_MODE_DRIP, &mode_drip, _data_FX_MODE_DRIP);
  addEffect(FX_MODE_PLASMA, &mode_plasma, _data_FX_MODE_PLASMA);
  addEffect(FX_MODE_PERCENT, &mode_percent, _data_FX_MODE_PERCENT);
  addEffect(FX_MODE_RIPPLE_RAINBOW, &mode_ripple_rainbow, _data_FX_MODE_RIPPLE_RAINBOW);
  addEffect(FX_MODE_HEARTBEAT, &mode_heartbeat, _data_FX_MODE_HEARTBEAT);
  addEffect(FX_MODE_PACIFICA, &mode_pacifica, _data_FX_MODE_PACIFICA);
  addEffect(FX_MODE_CANDLE_MULTI, &mode_candle_multi, _data_FX_MODE_CANDLE_MULTI);
  addEffect(FX_MODE_SOLID_GLITTER, &mode_solid_glitter, _data_FX_MODE_SOLID_GLITTER);
  addEffect(FX_MODE_SUNRISE, &mode_sunrise, _data_FX_MODE_SUNRISE);
  addEffect(FX_MODE_PHASED, &mode_phased, _data_FX_MODE_PHASED);
  addEffect(FX_MODE_TWINKLEUP, &mode_twinkleup, _data_FX_MODE_TWINKLEUP);
  addEffect(FX_MODE_NOISEPAL, &mode_noisepal, _data_FX_MODE_NOISEPAL);
  addEffect(FX_MODE_SINEWAVE, &mode_sinewave, _data_FX_MODE_SINEWAVE);
  addEffect(FX_MODE_PHASEDNOISE, &mode_phased_noise, _data_FX_MODE_PHASEDNOISE);
  addEffect(FX_MODE_FLOW, &mode_flow, _data_FX_MODE_FLOW);
  addEffect(FX_MODE_CHUNCHUN, &mode_chunchun, _data_FX_MODE_CHUNCHUN);
  addEffect(FX_MODE_DANCING_SHADOWS, &mode_dancing_shadows, _data_FX_MODE_DANCING_SHADOWS);
  addEffect(FX_MODE_WASHING_MACHINE, &mode_washing_machine, _data_FX_MODE_WASHING_MACHINE);
  addEffect(FX_MODE_FLOWSTRIPE, &mode_FlowStripe, _data_FX_MODE_FLOWSTRIPE);
  addEffect(FX_MODE_BLENDS, &mode_blends, _data_FX_MODE_BLENDS);
  addEffect(FX_MODE_TV_SIMULATOR, &mode_tv_simulator, _data_FX_MODE_TV_SIMULATOR);
  addEffect(FX_MODE_DYNAMIC_SMOOTH, &mode_dynamic_smooth, _data_FX_MODE_DYNAMIC_SMOOTH);
  #ifndef WLED_DISABLE_2D
  addEffect(FX_MODE_2DSPACESHIPS, &mode_2Dspaceships, _data_FX_MODE_2DSPACESHIPS);
  addEffect(FX_MODE_2DCRAZYBEES, &mode_2Dcrazybees, _data_FX_MODE_2DCRAZYBEES);
  addEffect(FX_MODE_2DGHOSTRIDER, &mode_2Dghostrider, _data_FX_MODE_2DGHOSTRIDER);
  addEffect(FX_MODE_2DBLOBS, &mode_2Dfloatingblobs, _data_FX_MODE_2DBLOBS);
  addEffect(FX_MODE_2DSCROLLTEXT, &mode_2Dscrollingtext, _data_FX_MODE_2DSCROLLTEXT);
  addEffect(FX_MODE_2DDRIFTROSE, &mode_2Ddriftrose, _data_FX_MODE_2DDRIFTROSE);
  #endif
#ifndef USERMOD_AUDIOREACTIVE
  #ifndef WLED_DISABLE_2D
  addEffect(FX_MODE_2DJULIA, &mode_2DJulia, _data_FX_MODE_2DJULIA);
  addEffect(FX_MODE_2DGAMEOFLIFE, &mode_2Dgameoflife, _data_FX_MODE_2DGAMEOFLIFE);
  addEffect(FX_MODE_2DNOISE, &mode_2Dnoise, _data_FX_MODE_2DNOISE);
  addEffect(FX_MODE_2DFIRENOISE, &mode_2Dfirenoise, _data_FX_MODE_2DFIRENOISE);
  addEffect(FX_MODE_2DSQUAREDSWIRL, &mode_2Dsquaredswirl, _data_FX_MODE_2DSQUAREDSWIRL);
  addEffect(FX_MODE_2DDNA, &mode_2Ddna, _data_FX_MODE_2DDNA);
  addEffect(FX_MODE_2DMATRIX, &mode_2Dmatrix, _data_FX_MODE_2DMATRIX);
  addEffect(FX_MODE_2DMETABALLS, &mode_2Dmetaballs, _data_FX_MODE_2DMETABALLS);
  addEffect(FX_MODE_2DPULSER, &mode_2DPulser, _data_FX_MODE_2DPULSER);
  addEffect(FX_MODE_2DSUNRADIATION, &mode_2DSunradiation, _data_FX_MODE_2DSUNRADIATION);
  addEffect(FX_MODE_2DWAVERLY, &mode_2DWaverly, _data_FX_MODE_2DWAVERLY);
  addEffect(FX_MODE_2DDRIFT, &mode_2DDrift, _data_FX_MODE_2DDRIFT);
  addEffect(FX_MODE_2DCOLOREDBURSTS, &mode_2DColoredBursts, _data_FX_MODE_2DCOLOREDBURSTS);
  addEffect(FX_MODE_2DTARTAN, &mode_2Dtartan, _data_FX_MODE_2DTARTAN);
  addEffect(FX_MODE_2DPOLARLIGHTS, &mode_2DPolarLights, _data_FX_MODE_2DPOLARLIGHTS);
  addEffect(FX_MODE_2DSWIRL, &mode_2DSwirl, _data_FX_MODE_2DSWIRL);
  addEffect(FX_MODE_2DLISSAJOUS, &mode_2DLissajous, _data_FX_MODE_2DLISSAJOUS);
  addEffect(FX_MODE_2DFRIZZLES, &mode_2DFrizzles, _data_FX_MODE_2DFRIZZLES);
  addEffect(FX_MODE_2DPLASMABALL, &mode_2DPlasmaball, _data_FX_MODE_2DPLASMABALL);
  addEffect(FX_MODE_2DHIPHOTIC, &mode_2DHiphotic, _data_FX_MODE_2DHIPHOTIC);
  addEffect(FX_MODE_2DSINDOTS, &mode_2DSindots, _data_FX_MODE_2DSINDOTS);
  addEffect(FX_MODE_2DDNASPIRAL, &mode_2DDNASpiral, _data_FX_MODE_2DDNASPIRAL);
  addEffect(FX_MODE_2DBLACKHOLE, &mode_2DBlackHole, _data_FX_MODE_2DBLACKHOLE);
  addEffect(FX_MODE_2DAKEMI, &mode_2DAkemi, _data_FX_MODE_2DAKEMI);
  #endif
  addEffect(FX_MODE_PIXELWAVE, &mode_pixelwave, _data_FX_MODE_PIXELWAVE);
  addEffect(FX_MODE_JUGGLES, &mode_juggles, _data_FX_MODE_JUGGLES);
  addEffect(FX_MODE_MATRIPIX, &mode_matripix, _data_FX_MODE_MATRIPIX);
  addEffect(FX_MODE_GRAVCENTER, &mode_gravcenter, _data_FX_MODE_GRAVCENTER);
  addEffect(FX_MODE_GRAVCENTRIC, &mode_gravcentric, _data_FX_MODE_GRAVCENTRIC);
  addEffect(FX_MODE_GRAVIMETER, &mode_gravimeter, _data_FX_MODE_GRAVIMETER);
  addEffect(FX_MODE_PLASMOID, &mode_plasmoid, _data_FX_MODE_PLASMOID);
  addEffect(FX_MODE_PUDDLES, &mode_puddles, _data_FX_MODE_PUDDLES);
  addEffect(FX_MODE_PUDDLEPEAK, &mode_puddlepeak, _data_FX_MODE_PUDDLEPEAK);
  addEffect(FX_MODE_RIPPLEPEAK, &mode_ripplepeak, _data_FX_MODE_RIPPLEPEAK);
  addEffect(FX_MODE_MIDNOISE, &mode_midnoise, _data_FX_MODE_MIDNOISE);
  addEffect(FX_MODE_NOISEMETER, &mode_noisemeter, _data_FX_MODE_NOISEMETER);
  addEffect(FX_MODE_NOISEFIRE, &mode_noisefire, _data_FX_MODE_NOISEFIRE);
#else
  // WLED-SR
  #ifdef WLED_DISABLE_2D
  #error AUDIOREACTIVE requires 2D support.
  #endif
  addEffect(FX_MODE_2DJULIA, &mode_2DJulia, _data_FX_MODE_2DJULIA);
  addEffect(FX_MODE_2DGAMEOFLIFE, &mode_2Dgameoflife, _data_FX_MODE_2DGAMEOFLIFE);
  addEffect(FX_MODE_PIXELS, &mode_pixels, _data_FX_MODE_PIXELS);
  addEffect(FX_MODE_PIXELWAVE, &mode_pixelwave, _data_FX_MODE_PIXELWAVE);
  addEffect(FX_MODE_JUGGLES, &mode_juggles, _data_FX_MODE_JUGGLES);
  addEffect(FX_MODE_MATRIPIX, &mode_matripix, _data_FX_MODE_MATRIPIX);
  addEffect(FX_MODE_GRAVIMETER, &mode_gravimeter, _data_FX_MODE_GRAVIMETER);
  addEffect(FX_MODE_PLASMOID, &mode_plasmoid, _data_FX_MODE_PLASMOID);
  addEffect(FX_MODE_PUDDLES, &mode_puddles, _data_FX_MODE_PUDDLES);
  addEffect(FX_MODE_MIDNOISE, &mode_midnoise, _data_FX_MODE_MIDNOISE);
  addEffect(FX_MODE_NOISEMETER, &mode_noisemeter, _data_FX_MODE_NOISEMETER);
  addEffect(FX_MODE_FREQWAVE, &mode_freqwave, _data_FX_MODE_FREQWAVE);
  addEffect(FX_MODE_FREQMATRIX, &mode_freqmatrix, _data_FX_MODE_FREQMATRIX);
  addEffect(FX_MODE_2DGEQ, &mode_2DGEQ, _data_FX_MODE_2DGEQ);
  addEffect(FX_MODE_WATERFALL, &mode_waterfall, _data_FX_MODE_WATERFALL);
  addEffect(FX_MODE_FREQPIXELS, &mode_freqpixels, _data_FX_MODE_FREQPIXELS);
  addEffect(FX_MODE_NOISEFIRE, &mode_noisefire, _data_FX_MODE_NOISEFIRE);
  addEffect(FX_MODE_PUDDLEPEAK, &mode_puddlepeak, _data_FX_MODE_PUDDLEPEAK);
  addEffect(FX_MODE_NOISEMOVE, &mode_noisemove, _data_FX_MODE_NOISEMOVE);
  addEffect(FX_MODE_2DNOISE, &mode_2Dnoise, _data_FX_MODE_2DNOISE);
  //addEffect(FX_MODE_PERLINMOVE, &mode_perlinmove, _data_FX_MODE_PERLINMOVE);
  addEffect(FX_MODE_RIPPLEPEAK, &mode_ripplepeak, _data_FX_MODE_RIPPLEPEAK);
  addEffect(FX_MODE_2DFIRENOISE, &mode_2Dfirenoise, _data_FX_MODE_2DFIRENOISE);
  addEffect(FX_MODE_2DSQUAREDSWIRL, &mode_2Dsquaredswirl, _data_FX_MODE_2DSQUAREDSWIRL);
  //addEffect(FX_MODE_2DFIRE2012, &mode_2Dfire2012, _data_RESERVED);
  addEffect(FX_MODE_2DDNA, &mode_2Ddna, _data_FX_MODE_2DDNA);
  addEffect(FX_MODE_2DMATRIX, &mode_2Dmatrix, _data_FX_MODE_2DMATRIX);
  addEffect(FX_MODE_2DMETABALLS, &mode_2Dmetaballs, _data_FX_MODE_2DMETABALLS);
  addEffect(FX_MODE_FREQMAP, &mode_freqmap, _data_FX_MODE_FREQMAP);
  addEffect(FX_MODE_GRAVCENTER, &mode_gravcenter, _data_FX_MODE_GRAVCENTER);
  addEffect(FX_MODE_GRAVCENTRIC, &mode_gravcentric, _data_FX_MODE_GRAVCENTRIC);
  addEffect(FX_MODE_GRAVFREQ, &mode_gravfreq, _data_FX_MODE_GRAVFREQ);
  addEffect(FX_MODE_DJLIGHT, &mode_DJLight, _data_FX_MODE_DJLIGHT);
  addEffect(FX_MODE_2DFUNKYPLANK, &mode_2DFunkyPlank, _data_FX_MODE_2DFUNKYPLANK);
  //addEffect(FX_MODE_2DCENTERBARS, &mode_2DCenterBars, _data_FX_MODE_2DCENTERBARS);
  addEffect(FX_MODE_2DPULSER, &mode_2DPulser, _data_FX_MODE_2DPULSER);
  addEffect(FX_MODE_BLURZ, &mode_blurz, _data_FX_MODE_BLURZ);
  addEffect(FX_MODE_2DSUNRADIATION, &mode_2DSunradiation, _data_FX_MODE_2DSUNRADIATION);
  addEffect(FX_MODE_2DWAVERLY, &mode_2DWaverly, _data_FX_MODE_2DWAVERLY);
  addEffect(FX_MODE_2DDRIFT, &mode_2DDrift, _data_FX_MODE_2DDRIFT);
  addEffect(FX_MODE_2DCOLOREDBURSTS, &mode_2DColoredBursts, _data_FX_MODE_2DCOLOREDBURSTS);
  addEffect(FX_MODE_2DTARTAN, &mode_2Dtartan, _data_FX_MODE_2DTARTAN);
  addEffect(FX_MODE_2DPOLARLIGHTS, &mode_2DPolarLights, _data_FX_MODE_2DPOLARLIGHTS);
  addEffect(FX_MODE_2DSWIRL, &mode_2DSwirl, _data_FX_MODE_2DSWIRL);
  addEffect(FX_MODE_2DLISSAJOUS, &mode_2DLissajous, _data_FX_MODE_2DLISSAJOUS);
  addEffect(FX_MODE_2DFRIZZLES, &mode_2DFrizzles, _data_FX_MODE_2DFRIZZLES);
  addEffect(FX_MODE_2DPLASMABALL, &mode_2DPlasmaball, _data_FX_MODE_2DPLASMABALL);
  //addEffect(FX_MODE_FLOWSTRIPE, &mode_FlowStripe, _data_FX_MODE_FLOWSTRIPE);
  addEffect(FX_MODE_2DHIPHOTIC, &mode_2DHiphotic, _data_FX_MODE_2DHIPHOTIC);
  addEffect(FX_MODE_2DSINDOTS, &mode_2DSindots, _data_FX_MODE_2DSINDOTS);
  addEffect(FX_MODE_2DDNASPIRAL, &mode_2DDNASpiral, _data_FX_MODE_2DDNASPIRAL);
  addEffect(FX_MODE_2DBLACKHOLE, &mode_2DBlackHole, _data_FX_MODE_2DBLACKHOLE);
  //addEffect(FX_MODE_WAVESINS, &mode_wavesins, _data_FX_MODE_WAVESINS);
  addEffect(FX_MODE_ROCKTAVES, &mode_rocktaves, _data_FX_MODE_ROCKTAVES);
  addEffect(FX_MODE_2DAKEMI, &mode_2DAkemi, _data_FX_MODE_2DAKEMI);
  //addEffect(FX_MODE_CUSTOMEFFECT, &mode_customEffect, _data_FX_MODE_CUSTOMEFFECT); //WLEDSR Custom Effects
#endif
}<|MERGE_RESOLUTION|>--- conflicted
+++ resolved
@@ -5461,14 +5461,8 @@
   int offsetX = beatsin16(3, -360, 360);
   int offsetY = beatsin16(2, -360, 360);
 
-<<<<<<< HEAD
-  for(int x = 0; x < cols; x++) {
-    for(int y = 0; y < rows; y++) {
-      uint16_t index = XY(x, y);
-=======
   for (uint16_t x = 0; x < cols; x++) {
     for (uint16_t y = 0; y < rows; y++) {
->>>>>>> 2ca5e0c8
       hue = x * beatsin16(10, 1, 10) + offsetY;
       SEGMENT.setPixelColorXY(x, y, ColorFromPalette(SEGPALETTE, hue, sin8(x * SEGMENT.speed + offsetX) * sin8(x * SEGMENT.speed + offsetX) / 255, LINEARBLEND));
       hue = y * 3 + offsetX;
