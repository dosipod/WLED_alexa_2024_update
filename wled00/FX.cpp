--- conflicted
+++ resolved
@@ -3732,7 +3732,26 @@
   return FRAMETIME;
 }
 
-<<<<<<< HEAD
+/*
+  Blends random colors across palette
+  Modified, originally by Mark Kriegsman https://gist.github.com/kriegsman/1f7ccbbfa492a73c015e
+*/
+uint16_t WS2812FX::mode_blends(void) {
+  uint16_t dataSize = sizeof(uint32_t) * SEGLEN;
+  if (!SEGENV.allocateData(dataSize)) return mode_static(); //allocation failed
+  uint32_t* pixels = reinterpret_cast<uint32_t*>(SEGENV.data);
+  uint8_t blendSpeed = map(SEGMENT.intensity, 0, UINT8_MAX, 10, 128);
+    uint8_t shift = (now * ((SEGMENT.speed >> 3) +1)) >> 8;
+
+  for (int i = 0; i < SEGLEN; i++) {
+    pixels[i] = color_blend(pixels[i], color_from_palette(shift + quadwave8((i + 1) * 16), false, PALETTE_SOLID_WRAP, 255), blendSpeed);
+    setPixelColor(i, pixels[i]);
+    shift += 3;
+  }
+
+  return FRAMETIME;
+}
+
 
 /////////////////////////////////////////////////////////////////////////////
 //    Start of Audio Reactive fork, beginning with non-reactive routines   //
@@ -4271,7 +4290,7 @@
 
     double sumBin = 0;
 
-    for (int j=startBin; j<=endBin; j++) {                     
+    for (int j=startBin; j<=endBin; j++) {
       sumBin += (fftBin[j] < soundSquelch*6) ? 0 : fftBin[j];  // We need some sound temporary squelch for fftBin, because we didn't do it for the raw bins in audio_reactive.h
     }
 
@@ -5227,25 +5246,4 @@
    }
 
   return FRAMETIME;
-} // mode_2Dmeatballs()
-=======
-/*
-  Blends random colors across palette
-  Modified, originally by Mark Kriegsman https://gist.github.com/kriegsman/1f7ccbbfa492a73c015e
-*/
-uint16_t WS2812FX::mode_blends(void) {
-  uint16_t dataSize = sizeof(uint32_t) * SEGLEN;
-  if (!SEGENV.allocateData(dataSize)) return mode_static(); //allocation failed
-  uint32_t* pixels = reinterpret_cast<uint32_t*>(SEGENV.data);
-  uint8_t blendSpeed = map(SEGMENT.intensity, 0, UINT8_MAX, 10, 128);
-    uint8_t shift = (now * ((SEGMENT.speed >> 3) +1)) >> 8;
-
-  for (int i = 0; i < SEGLEN; i++) {
-    pixels[i] = color_blend(pixels[i], color_from_palette(shift + quadwave8((i + 1) * 16), false, PALETTE_SOLID_WRAP, 255), blendSpeed);
-    setPixelColor(i, pixels[i]);
-    shift += 3;
-  }
-
-  return FRAMETIME;
-}
->>>>>>> c277ebb4
+} // mode_2Dmeatballs()