/*
  WS2812FX.cpp contains all effect methods
  Harm Aldick - 2016
  www.aldick.org
  LICENSE
  The MIT License (MIT)
  Copyright (c) 2016  Harm Aldick
  Permission is hereby granted, free of charge, to any person obtaining a copy
  of this software and associated documentation files (the "Software"), to deal
  in the Software without restriction, including without limitation the rights
  to use, copy, modify, merge, publish, distribute, sublicense, and/or sell
  copies of the Software, and to permit persons to whom the Software is
  furnished to do so, subject to the following conditions:
  The above copyright notice and this permission notice shall be included in
  all copies or substantial portions of the Software.
  THE SOFTWARE IS PROVIDED "AS IS", WITHOUT WARRANTY OF ANY KIND, EXPRESS OR
  IMPLIED, INCLUDING BUT NOT LIMITED TO THE WARRANTIES OF MERCHANTABILITY,
  FITNESS FOR A PARTICULAR PURPOSE AND NONINFRINGEMENT. IN NO EVENT SHALL THE
  AUTHORS OR COPYRIGHT HOLDERS BE LIABLE FOR ANY CLAIM, DAMAGES OR OTHER
  LIABILITY, WHETHER IN AN ACTION OF CONTRACT, TORT OR OTHERWISE, ARISING FROM,
  OUT OF OR IN CONNECTION WITH THE SOFTWARE OR THE USE OR OTHER DEALINGS IN
  THE SOFTWARE.

  Modified heavily for WLED
*/

#include "FX.h"

#define IBN 5100
#define PALETTE_SOLID_WRAP (paletteBlend == 1 || paletteBlend == 3)


/*
 * No blinking. Just plain old static light.
 */
uint16_t WS2812FX::mode_static(void) {
  fill(SEGCOLOR(0));
  return (SEGMENT.getOption(SEG_OPTION_TRANSITIONAL)) ? FRAMETIME : 500; //update faster if in transition
}


/*
 * Blink/strobe function
 * Alternate between color1 and color2
 * if(strobe == true) then create a strobe effect
 * NOTE: Maybe re-rework without timer
 */
uint16_t WS2812FX::blink(uint32_t color1, uint32_t color2, bool strobe, bool do_palette) {
  uint16_t stateTime = SEGENV.aux1;
  uint32_t cycleTime = (255 - SEGMENT.speed)*20;
  uint32_t onTime = 0;
  uint32_t offTime = cycleTime;

  if (!strobe) {
    onTime = (cycleTime * SEGMENT.intensity) >> 8;
    offTime = cycleTime - onTime;
  }

  stateTime = ((SEGENV.aux0 & 1) == 0) ? onTime : offTime;
  stateTime += 20;

  if (now - SEGENV.step > stateTime)
  {
    SEGENV.aux0++;
    SEGENV.aux1 = stateTime;
    SEGENV.step = now;
  }

  uint32_t color = ((SEGENV.aux0 & 1) == 0) ? color1 : color2;
  if (color == color1 && do_palette)
  {
    for(uint16_t i = 0; i < SEGLEN; i++) {
      setPixelColor(i, color_from_palette(i, true, PALETTE_SOLID_WRAP, 0));
    }
  } else fill(color);

  return FRAMETIME;
}


/*
 * Normal blinking. 50% on/off time.
 */
uint16_t WS2812FX::mode_blink(void) {
  return blink(SEGCOLOR(0), SEGCOLOR(1), false, true);
}


/*
 * Classic Blink effect. Cycling through the rainbow.
 */
uint16_t WS2812FX::mode_blink_rainbow(void) {
  return blink(color_wheel(SEGENV.call & 0xFF), SEGCOLOR(1), false, false);
}


/*
 * Classic Strobe effect.
 */
uint16_t WS2812FX::mode_strobe(void) {
  return blink(SEGCOLOR(0), SEGCOLOR(1), true, true);
}


/*
 * Classic Strobe effect. Cycling through the rainbow.
 */
uint16_t WS2812FX::mode_strobe_rainbow(void) {
  return blink(color_wheel(SEGENV.call & 0xFF), SEGCOLOR(1), true, false);
}


/*
 * Color wipe function
 * LEDs are turned on (color1) in sequence, then turned off (color2) in sequence.
 * if (bool rev == true) then LEDs are turned off in reverse order
 */
uint16_t WS2812FX::color_wipe(bool rev, bool useRandomColors) {
  uint32_t cycleTime = 750 + (255 - SEGMENT.speed)*150;
  uint32_t perc = now % cycleTime;
  uint16_t prog = (perc * 65535) / cycleTime;
  bool back = (prog > 32767);
  if (back) {
    prog -= 32767;
    if (SEGENV.step == 0) SEGENV.step = 1;
  } else {
    if (SEGENV.step == 2) SEGENV.step = 3; //trigger color change
  }

  if (useRandomColors) {
    if (SEGENV.call == 0) {
      SEGENV.aux0 = random8();
      SEGENV.step = 3;
    }
    if (SEGENV.step == 1) { //if flag set, change to new random color
      SEGENV.aux1 = get_random_wheel_index(SEGENV.aux0);
      SEGENV.step = 2;
    }
    if (SEGENV.step == 3) {
      SEGENV.aux0 = get_random_wheel_index(SEGENV.aux1);
      SEGENV.step = 0;
    }
  }

  uint16_t ledIndex = (prog * SEGLEN) >> 15;
  uint16_t rem = 0;
  rem = (prog * SEGLEN) * 2; //mod 0xFFFF
  rem /= (SEGMENT.intensity +1);
  if (rem > 255) rem = 255;

  uint32_t col1 = useRandomColors? color_wheel(SEGENV.aux1) : SEGCOLOR(1);
  for (uint16_t i = 0; i < SEGLEN; i++)
  {
    uint16_t index = (rev && back)? SEGLEN -1 -i : i;
    uint32_t col0 = useRandomColors? color_wheel(SEGENV.aux0) : color_from_palette(index, true, PALETTE_SOLID_WRAP, 0);

    if (i < ledIndex)
    {
      setPixelColor(index, back? col1 : col0);
    } else
    {
      setPixelColor(index, back? col0 : col1);
      if (i == ledIndex) setPixelColor(index, color_blend(back? col0 : col1, back? col1 : col0, rem));
    }
  }
  return FRAMETIME;
}


/*
 * Lights all LEDs one after another.
 */
uint16_t WS2812FX::mode_color_wipe(void) {
  return color_wipe(false, false);
}

/*
 * Lights all LEDs one after another. Turns off opposite
 */
uint16_t WS2812FX::mode_color_sweep(void) {
  return color_wipe(true, false);
}


/*
 * Turns all LEDs after each other to a random color.
 * Then starts over with another color.
 */
uint16_t WS2812FX::mode_color_wipe_random(void) {
  return color_wipe(false, true);
}


/*
 * Random color introduced alternating from start and end of strip.
 */
uint16_t WS2812FX::mode_color_sweep_random(void) {
  return color_wipe(true, true);
}


/*
 * Lights all LEDs in one random color up. Then switches them
 * to the next random color.
 */
uint16_t WS2812FX::mode_random_color(void) {
  uint32_t cycleTime = 200 + (255 - SEGMENT.speed)*50;
  uint32_t it = now / cycleTime;
  uint32_t rem = now % cycleTime;
  uint16_t fadedur = (cycleTime * SEGMENT.intensity) >> 8;

  uint32_t fade = 255;
  if (fadedur) {
    fade = (rem * 255) / fadedur;
    if (fade > 255) fade = 255;
  }

  if (SEGENV.call == 0) {
    SEGENV.aux0 = random8();
    SEGENV.step = 2;
  }
  if (it != SEGENV.step) //new color
  {
    SEGENV.aux1 = SEGENV.aux0;
    SEGENV.aux0 = get_random_wheel_index(SEGENV.aux0); //aux0 will store our random color wheel index
    SEGENV.step = it;
  }

  fill(color_blend(color_wheel(SEGENV.aux1), color_wheel(SEGENV.aux0), fade));
  return FRAMETIME;
}


/*
 * Lights every LED in a random color. Changes all LED at the same time
// * to new random colors.
 */
uint16_t WS2812FX::mode_dynamic(void) {
  if (!SEGENV.allocateData(SEGLEN)) return mode_static(); //allocation failed

  if(SEGENV.call == 0) {
    for (uint16_t i = 0; i < SEGLEN; i++) SEGENV.data[i] = random8();
  }

  uint32_t cycleTime = 50 + (255 - SEGMENT.speed)*15;
  uint32_t it = now / cycleTime;
  if (it != SEGENV.step && SEGMENT.speed != 0) //new color
  {
    for (uint16_t i = 0; i < SEGLEN; i++) {
      if (random8() <= SEGMENT.intensity) SEGENV.data[i] = random8();
    }
    SEGENV.step = it;
  }

  for (uint16_t i = 0; i < SEGLEN; i++) {
    setPixelColor(i, color_wheel(SEGENV.data[i]));
  }
  return FRAMETIME;
}


/*
 * Does the "standby-breathing" of well known i-Devices.
 */
uint16_t WS2812FX::mode_breath(void) {
  uint16_t var = 0;
  uint16_t counter = (now * ((SEGMENT.speed >> 3) +10));
  counter = (counter >> 2) + (counter >> 4); //0-16384 + 0-2048
  if (counter < 16384) {
    if (counter > 8192) counter = 8192 - (counter - 8192);
    var = sin16(counter) / 103; //close to parabolic in range 0-8192, max val. 23170
  }

  uint8_t lum = 30 + var;
  for(uint16_t i = 0; i < SEGLEN; i++) {
    setPixelColor(i, color_blend(SEGCOLOR(1), color_from_palette(i, true, PALETTE_SOLID_WRAP, 0), lum));
  }

  return FRAMETIME;
}


/*
 * Fades the LEDs between two colors
 */
uint16_t WS2812FX::mode_fade(void) {
  uint16_t counter = (now * ((SEGMENT.speed >> 3) +10));
  uint8_t lum = triwave16(counter) >> 8;

  for(uint16_t i = 0; i < SEGLEN; i++) {
    setPixelColor(i, color_blend(SEGCOLOR(1), color_from_palette(i, true, PALETTE_SOLID_WRAP, 0), lum));
  }

  return FRAMETIME;
}


/*
 * Scan mode parent function
 */
uint16_t WS2812FX::scan(bool dual)
{
  uint32_t cycleTime = 750 + (255 - SEGMENT.speed)*150;
  uint32_t perc = now % cycleTime;
  uint16_t prog = (perc * 65535) / cycleTime;
  uint16_t size = 1 + ((SEGMENT.intensity * SEGLEN) >> 9);
  uint16_t ledIndex = (prog * ((SEGLEN *2) - size *2)) >> 16;

  fill(SEGCOLOR(1));

  int led_offset = ledIndex - (SEGLEN - size);
  led_offset = abs(led_offset);

  if (dual) {
    for (uint16_t j = led_offset; j < led_offset + size; j++) {
      uint16_t i2 = SEGLEN -1 -j;
      setPixelColor(i2, color_from_palette(i2, true, PALETTE_SOLID_WRAP, (SEGCOLOR(2))? 2:0));
    }
  }

  for (uint16_t j = led_offset; j < led_offset + size; j++) {
    setPixelColor(j, color_from_palette(j, true, PALETTE_SOLID_WRAP, 0));
  }

  return FRAMETIME;
}


/*
 * Runs a single pixel back and forth.
 */
uint16_t WS2812FX::mode_scan(void) {
  return scan(false);
}


/*
 * Runs two pixel back and forth in opposite directions.
 */
uint16_t WS2812FX::mode_dual_scan(void) {
  return scan(true);
}


/*
 * Cycles all LEDs at once through a rainbow.
 */
uint16_t WS2812FX::mode_rainbow(void) {
  uint16_t counter = (now * ((SEGMENT.speed >> 2) +2)) & 0xFFFF;
  counter = counter >> 8;

  if (SEGMENT.intensity < 128){
    fill(color_blend(color_wheel(counter),WHITE,128-SEGMENT.intensity));
  } else {
    fill(color_wheel(counter));
  }

  return FRAMETIME;
}


/*
 * Cycles a rainbow over the entire string of LEDs.
 */
uint16_t WS2812FX::mode_rainbow_cycle(void) {
  uint16_t counter = (now * ((SEGMENT.speed >> 2) +2)) & 0xFFFF;
  counter = counter >> 8;

  for(uint16_t i = 0; i < SEGLEN; i++) {
    //intensity/29 = 0 (1/16) 1 (1/8) 2 (1/4) 3 (1/2) 4 (1) 5 (2) 6 (4) 7 (8) 8 (16)
    uint8_t index = (i * (16 << (SEGMENT.intensity /29)) / SEGLEN) + counter;
    setPixelColor(i, color_wheel(index));
  }

  return FRAMETIME;
}


/*
 * theater chase function
 */
uint16_t WS2812FX::theater_chase(uint32_t color1, uint32_t color2, bool do_palette) {
  byte gap = 2 + ((255 - SEGMENT.intensity) >> 5);
  uint32_t cycleTime = 50 + (255 - SEGMENT.speed)*2;
  uint32_t it = now / cycleTime;
  if (it != SEGENV.step) //new color
  {
    SEGENV.aux0 = (SEGENV.aux0 +1) % gap;
    SEGENV.step = it;
  }

  for(uint16_t i = 0; i < SEGLEN; i++) {
    if((i % gap) == SEGENV.aux0) {
      if (do_palette)
      {
        setPixelColor(i, color_from_palette(i, true, PALETTE_SOLID_WRAP, 0));
      } else {
        setPixelColor(i, color1);
      }
    } else {
      setPixelColor(i, color2);
    }
  }
  return FRAMETIME;
}


/*
 * Theatre-style crawling lights.
 * Inspired by the Adafruit examples.
 */
uint16_t WS2812FX::mode_theater_chase(void) {
  return theater_chase(SEGCOLOR(0), SEGCOLOR(1), true);
}


/*
 * Theatre-style crawling lights with rainbow effect.
 * Inspired by the Adafruit examples.
 */
uint16_t WS2812FX::mode_theater_chase_rainbow(void) {
  return theater_chase(color_wheel(SEGENV.step), SEGCOLOR(1), false);
}


/*
 * Running lights effect with smooth sine transition base.
 */
uint16_t WS2812FX::running_base(bool saw) {
  uint8_t x_scale = SEGMENT.intensity >> 2;
  uint32_t counter = (now * SEGMENT.speed) >> 9;

  for(uint16_t i = 0; i < SEGLEN; i++) {
    uint8_t s = 0;
    uint8_t a = i*x_scale - counter;
    if (saw) {
      if (a < 16)
      {
        a = 192 + a*8;
      } else {
        a = map(a,16,255,64,192);
      }
    }
    s = sin8(a);
    setPixelColor(i, color_blend(color_from_palette(i, true, PALETTE_SOLID_WRAP, 0), SEGCOLOR(1), s));
  }
  return FRAMETIME;
}


/*
 * Running lights effect with smooth sine transition.
 */
uint16_t WS2812FX::mode_running_lights(void) {
  return running_base(false);
}


/*
 * Running lights effect with sawtooth transition.
 */
uint16_t WS2812FX::mode_saw(void) {
  return running_base(true);
}


/*
 * Blink several LEDs in random colors on, reset, repeat.
 * Inspired by www.tweaking4all.com/hardware/arduino/adruino-led-strip-effects/
 */
uint16_t WS2812FX::mode_twinkle(void) {
  fill(SEGCOLOR(1));

  uint32_t cycleTime = 20 + (255 - SEGMENT.speed)*5;
  uint32_t it = now / cycleTime;
  if (it != SEGENV.step)
  {
    uint16_t maxOn = map(SEGMENT.intensity, 0, 255, 1, SEGLEN); // make sure at least one LED is on
    if (SEGENV.aux0 >= maxOn)
    {
      SEGENV.aux0 = 0;
      SEGENV.aux1 = random16(); //new seed for our PRNG
    }
    SEGENV.aux0++;
    SEGENV.step = it;
  }

  uint16_t PRNG16 = SEGENV.aux1;

  for (uint16_t i = 0; i < SEGENV.aux0; i++)
  {
    PRNG16 = (uint16_t)(PRNG16 * 2053) + 13849; // next 'random' number
    uint32_t p = (uint32_t)SEGLEN * (uint32_t)PRNG16;
    uint16_t j = p >> 16;
    setPixelColor(j, color_from_palette(j, true, PALETTE_SOLID_WRAP, 0));
  }

  return FRAMETIME;
}


/*
 * Dissolve function
 */
uint16_t WS2812FX::dissolve(uint32_t color) {
  bool wa = (SEGCOLOR(1) != 0 && _brightness < 255); //workaround, can't compare getPixel to color if not full brightness

  for (uint16_t j = 0; j <= SEGLEN / 15; j++)
  {
    if (random8() <= SEGMENT.intensity) {
      for (uint8_t times = 0; times < 10; times++) //attempt to spawn a new pixel 5 times
      {
        uint16_t i = random16(SEGLEN);
        if (SEGENV.aux0) { //dissolve to primary/palette
          if (getPixelColor(i) == SEGCOLOR(1) || wa) {
            if (color == SEGCOLOR(0))
            {
              setPixelColor(i, color_from_palette(i, true, PALETTE_SOLID_WRAP, 0));
            } else { setPixelColor(i, color); }
            break; //only spawn 1 new pixel per frame per 50 LEDs
          }
        } else { //dissolve to secondary
          if (getPixelColor(i) != SEGCOLOR(1)) { setPixelColor(i, SEGCOLOR(1)); break; }
        }
      }
    }
  }

  if (SEGENV.call > (255 - SEGMENT.speed) + 15)
  {
    SEGENV.aux0 = !SEGENV.aux0;
    SEGENV.call = 0;
  }

  return FRAMETIME;
}


/*
 * Blink several LEDs on and then off
 */
uint16_t WS2812FX::mode_dissolve(void) {
  return dissolve(SEGCOLOR(0));
}


/*
 * Blink several LEDs on and then off in random colors
 */
uint16_t WS2812FX::mode_dissolve_random(void) {
  return dissolve(color_wheel(random8()));
}


/*
 * Blinks one LED at a time.
 * Inspired by www.tweaking4all.com/hardware/arduino/adruino-led-strip-effects/
 */
uint16_t WS2812FX::mode_sparkle(void) {
  for(uint16_t i = 0; i < SEGLEN; i++) {
    setPixelColor(i, color_from_palette(i, true, PALETTE_SOLID_WRAP, 1));
  }
  uint32_t cycleTime = 10 + (255 - SEGMENT.speed)*2;
  uint32_t it = now / cycleTime;
  if (it != SEGENV.step)
  {
    SEGENV.aux0 = random16(SEGLEN); // aux0 stores the random led index
    SEGENV.step = it;
  }

  setPixelColor(SEGENV.aux0, SEGCOLOR(0));
  return FRAMETIME;
}


/*
 * Lights all LEDs in the color. Flashes single white pixels randomly.
 * Inspired by www.tweaking4all.com/hardware/arduino/adruino-led-strip-effects/
 */
uint16_t WS2812FX::mode_flash_sparkle(void) {
  for(uint16_t i = 0; i < SEGLEN; i++) {
    setPixelColor(i, color_from_palette(i, true, PALETTE_SOLID_WRAP, 0));
  }

  if(random8(5) == 0) {
    SEGENV.aux0 = random16(SEGLEN); // aux0 stores the random led index
    setPixelColor(SEGENV.aux0, SEGCOLOR(1));
    return 20;
  }
  return 20 + (uint16_t)(255-SEGMENT.speed);
}


/*
 * Like flash sparkle. With more flash.
 * Inspired by www.tweaking4all.com/hardware/arduino/adruino-led-strip-effects/
 */
uint16_t WS2812FX::mode_hyper_sparkle(void) {
  for(uint16_t i = 0; i < SEGLEN; i++) {
    setPixelColor(i, color_from_palette(i, true, PALETTE_SOLID_WRAP, 0));
  }

  if(random8(5) < 2) {
    for(uint16_t i = 0; i < MAX(1, SEGLEN/3); i++) {
      setPixelColor(random16(SEGLEN), SEGCOLOR(1));
    }
    return 20;
  }
  return 20 + (uint16_t)(255-SEGMENT.speed);
}


/*
 * Strobe effect with different strobe count and pause, controlled by speed.
 */
uint16_t WS2812FX::mode_multi_strobe(void) {
  for(uint16_t i = 0; i < SEGLEN; i++) {
    setPixelColor(i, color_from_palette(i, true, PALETTE_SOLID_WRAP, 1));
  }
  //blink(SEGCOLOR(0), SEGCOLOR(1), true, true);

  uint16_t delay = 50 + 20*(uint16_t)(255-SEGMENT.speed);
  uint16_t count = 2 * ((SEGMENT.speed / 10) + 1);
  if(SEGENV.step < count) {
    if((SEGENV.step & 1) == 0) {
      for(uint16_t i = 0; i < SEGLEN; i++) {
        setPixelColor(i, SEGCOLOR(0));
      }
      delay = 20;
    } else {
      delay = 50;
    }
  }
  SEGENV.step = (SEGENV.step + 1) % (count + 1);
  return delay;
}

/*
 * Android loading circle
 */
uint16_t WS2812FX::mode_android(void) {

  for(uint16_t i = 0; i < SEGLEN; i++) {
    setPixelColor(i, color_from_palette(i, true, PALETTE_SOLID_WRAP, 1));
  }

  if (SEGENV.aux1 > ((float)SEGMENT.intensity/255.0)*(float)SEGLEN)
  {
    SEGENV.aux0 = 1;
  } else
  {
    if (SEGENV.aux1 < 2) SEGENV.aux0 = 0;
  }

  uint16_t a = SEGENV.step;

  if (SEGENV.aux0 == 0)
  {
    if (SEGENV.call %3 == 1) {a++;}
    else {SEGENV.aux1++;}
  } else
  {
    a++;
    if (SEGENV.call %3 != 1) SEGENV.aux1--;
  }

  if (a >= SEGLEN) a = 0;

  if (a + SEGENV.aux1 < SEGLEN)
  {
    for(int i = a; i < a+SEGENV.aux1; i++) {
      setPixelColor(i, SEGCOLOR(0));
    }
  } else
  {
    for(int i = a; i < SEGLEN; i++) {
      setPixelColor(i, SEGCOLOR(0));
    }
    for(int i = 0; i < SEGENV.aux1 - (SEGLEN -a); i++) {
      setPixelColor(i, SEGCOLOR(0));
    }
  }
  SEGENV.step = a;

  return 3 + ((8 * (uint32_t)(255 - SEGMENT.speed)) / SEGLEN);
}

/*
 * color chase function.
 * color1 = background color
 * color2 and color3 = colors of two adjacent leds
 */
uint16_t WS2812FX::chase(uint32_t color1, uint32_t color2, uint32_t color3, bool do_palette) {
  uint16_t counter = now * ((SEGMENT.speed >> 2) + 1);
  uint16_t a = counter * SEGLEN  >> 16;

  bool chase_random = (SEGMENT.mode == FX_MODE_CHASE_RANDOM);
  if (chase_random) {
    if (a < SEGENV.step) //we hit the start again, choose new color for Chase random
    {
      SEGENV.aux1 = SEGENV.aux0; //store previous random color
      SEGENV.aux0 = get_random_wheel_index(SEGENV.aux0);
    }
    color1 = color_wheel(SEGENV.aux0);
  }
  SEGENV.step = a;

  // Use intensity setting to vary chase up to 1/2 string length
  uint8_t size = 1 + (SEGMENT.intensity * SEGLEN >> 10);

  uint16_t b = a + size; //"trail" of chase, filled with color1
  if (b > SEGLEN) b -= SEGLEN;
  uint16_t c = b + size;
  if (c > SEGLEN) c -= SEGLEN;

  //background
  if (do_palette)
  {
    for(uint16_t i = 0; i < SEGLEN; i++) {
      setPixelColor(i, color_from_palette(i, true, PALETTE_SOLID_WRAP, 1));
    }
  } else fill(color1);

  //if random, fill old background between a and end
  if (chase_random)
  {
    color1 = color_wheel(SEGENV.aux1);
    for (uint16_t i = a; i < SEGLEN; i++)
      setPixelColor(i, color1);
  }

  //fill between points a and b with color2
  if (a < b)
  {
    for (uint16_t i = a; i < b; i++)
      setPixelColor(i, color2);
  } else {
    for (uint16_t i = a; i < SEGLEN; i++) //fill until end
      setPixelColor(i, color2);
    for (uint16_t i = 0; i < b; i++) //fill from start until b
      setPixelColor(i, color2);
  }

  //fill between points b and c with color2
  if (b < c)
  {
    for (uint16_t i = b; i < c; i++)
      setPixelColor(i, color3);
  } else {
    for (uint16_t i = b; i < SEGLEN; i++) //fill until end
      setPixelColor(i, color3);
    for (uint16_t i = 0; i < c; i++) //fill from start until c
      setPixelColor(i, color3);
  }

  return FRAMETIME;
}


/*
 * Bicolor chase, more primary color.
 */
uint16_t WS2812FX::mode_chase_color(void) {
  return chase(SEGCOLOR(1), (SEGCOLOR(2)) ? SEGCOLOR(2) : SEGCOLOR(0), SEGCOLOR(0), true);
}


/*
 * Primary running followed by random color.
 */
uint16_t WS2812FX::mode_chase_random(void) {
  return chase(SEGCOLOR(1), (SEGCOLOR(2)) ? SEGCOLOR(2) : SEGCOLOR(0), SEGCOLOR(0), false);
}


/*
 * Primary, secondary running on rainbow.
 */
uint16_t WS2812FX::mode_chase_rainbow(void) {
  uint8_t color_sep = 256 / SEGLEN;
  uint8_t color_index = SEGENV.call & 0xFF;
  uint32_t color = color_wheel(((SEGENV.step * color_sep) + color_index) & 0xFF);

  return chase(color, SEGCOLOR(0), SEGCOLOR(1), false);
}


/*
 * Primary running on rainbow.
 */
uint16_t WS2812FX::mode_chase_rainbow_white(void) {
  uint16_t n = SEGENV.step;
  uint16_t m = (SEGENV.step + 1) % SEGLEN;
  uint32_t color2 = color_wheel(((n * 256 / SEGLEN) + (SEGENV.call & 0xFF)) & 0xFF);
  uint32_t color3 = color_wheel(((m * 256 / SEGLEN) + (SEGENV.call & 0xFF)) & 0xFF);

  return chase(SEGCOLOR(0), color2, color3, false);
}


/*
 * Red - Amber - Green - Blue lights running
 */
uint16_t WS2812FX::mode_colorful(void) {
  uint32_t cols[]{0x00FF0000,0x00EEBB00,0x0000EE00,0x000077CC,0x00FF0000,0x00EEBB00,0x0000EE00};
  if (SEGMENT.intensity < 127) //pastel (easter) colors
  {
    cols[0] = 0x00FF8040;
    cols[1] = 0x00E5D241;
    cols[2] = 0x0077FF77;
    cols[3] = 0x0077F0F0;
    for (uint8_t i = 4; i < 7; i++) cols[i] = cols[i-4];
  }

  uint32_t cycleTime = 50 + (15 * (uint32_t)(255 - SEGMENT.speed));
  uint32_t it = now / cycleTime;
  if (it != SEGENV.step)
  {
    if (SEGMENT.speed > 0) SEGENV.aux0++;
    if (SEGENV.aux0 > 3) SEGENV.aux0 = 0;
    SEGENV.step = it;
  }

  uint16_t i = 0;
  for (i; i < SEGLEN -3; i+=4)
  {
    setPixelColor(i, cols[SEGENV.aux0]);
    setPixelColor(i+1, cols[SEGENV.aux0+1]);
    setPixelColor(i+2, cols[SEGENV.aux0+2]);
    setPixelColor(i+3, cols[SEGENV.aux0+3]);
  }
  if(i < SEGLEN)
  {
    setPixelColor(i, cols[SEGENV.aux0]);

    if(i+1 < SEGLEN)
    {
      setPixelColor(i+1, cols[SEGENV.aux0+1]);

      if(i+2 < SEGLEN)
      {
        setPixelColor(i+2, cols[SEGENV.aux0+2]);
      }
    }
  }

  return FRAMETIME;
}


/*
 * Emulates a traffic light.
 */
uint16_t WS2812FX::mode_traffic_light(void) {
  for(uint16_t i=0; i < SEGLEN; i++)
    setPixelColor(i, color_from_palette(i, true, PALETTE_SOLID_WRAP, 1));
  uint32_t mdelay = 500;
  for (int i = 0; i < SEGLEN-2 ; i+=3)
  {
    switch (SEGENV.aux0)
    {
      case 0: setPixelColor(i, 0x00FF0000); mdelay = 150 + (100 * (uint32_t)(255 - SEGMENT.speed));break;
      case 1: setPixelColor(i, 0x00FF0000); mdelay = 150 + (20 * (uint32_t)(255 - SEGMENT.speed)); setPixelColor(i+1, 0x00EECC00); break;
      case 2: setPixelColor(i+2, 0x0000FF00); mdelay = 150 + (100 * (uint32_t)(255 - SEGMENT.speed));break;
      case 3: setPixelColor(i+1, 0x00EECC00); mdelay = 150 + (20 * (uint32_t)(255 - SEGMENT.speed));break;
    }
  }

  if (now - SEGENV.step > mdelay)
  {
    SEGENV.aux0++;
    if (SEGENV.aux0 > 3) SEGENV.aux0 = 0;
    SEGENV.step = now;
  }

  return FRAMETIME;
}


/*
 * Sec flashes running on prim.
 */
#define FLASH_COUNT 4
uint16_t WS2812FX::mode_chase_flash(void) {
  uint8_t flash_step = SEGENV.call % ((FLASH_COUNT * 2) + 1);

  for(uint16_t i = 0; i < SEGLEN; i++) {
    setPixelColor(i, color_from_palette(i, true, PALETTE_SOLID_WRAP, 0));
  }

  uint16_t delay = 10 + ((30 * (uint16_t)(255 - SEGMENT.speed)) / SEGLEN);
  if(flash_step < (FLASH_COUNT * 2)) {
    if(flash_step % 2 == 0) {
      uint16_t n = SEGENV.step;
      uint16_t m = (SEGENV.step + 1) % SEGLEN;
      setPixelColor( n, SEGCOLOR(1));
      setPixelColor( m, SEGCOLOR(1));
      delay = 20;
    } else {
      delay = 30;
    }
  } else {
    SEGENV.step = (SEGENV.step + 1) % SEGLEN;
  }
  return delay;
}


/*
 * Prim flashes running, followed by random color.
 */
uint16_t WS2812FX::mode_chase_flash_random(void) {
  uint8_t flash_step = SEGENV.call % ((FLASH_COUNT * 2) + 1);

  for(uint16_t i = 0; i < SEGENV.step; i++) {
    setPixelColor(i, color_wheel(SEGENV.aux0));
  }

  uint16_t delay = 1 + ((10 * (uint16_t)(255 - SEGMENT.speed)) / SEGLEN);
  if(flash_step < (FLASH_COUNT * 2)) {
    uint16_t n = SEGENV.step;
    uint16_t m = (SEGENV.step + 1) % SEGLEN;
    if(flash_step % 2 == 0) {
      setPixelColor( n, SEGCOLOR(0));
      setPixelColor( m, SEGCOLOR(0));
      delay = 20;
    } else {
      setPixelColor( n, color_wheel(SEGENV.aux0));
      setPixelColor( m, SEGCOLOR(1));
      delay = 30;
    }
  } else {
    SEGENV.step = (SEGENV.step + 1) % SEGLEN;

    if(SEGENV.step == 0) {
      SEGENV.aux0 = get_random_wheel_index(SEGENV.aux0);
    }
  }
  return delay;
}


/*
 * Alternating pixels running function.
 */
uint16_t WS2812FX::running(uint32_t color1, uint32_t color2) {
  uint8_t pxw = 1 + (SEGMENT.intensity >> 5);
  uint32_t cycleTime = 35 + (255 - SEGMENT.speed);
  uint32_t it = now / cycleTime;
  if (SEGMENT.speed == 0) it = 0;

  for(uint16_t i = 0; i < SEGLEN; i++) {
    if((i + SEGENV.aux0) % (pxw*2) < pxw) {
      if (color1 == SEGCOLOR(0))
      {
        setPixelColor(SEGLEN -i -1, color_from_palette(SEGLEN -i -1, true, PALETTE_SOLID_WRAP, 0));
      } else
      {
        setPixelColor(SEGLEN -i -1, color1);
      }
    } else {
      setPixelColor(SEGLEN -i -1, color2);
    }
  }

  if (it != SEGENV.step )
  {
    SEGENV.aux0 = (SEGENV.aux0 +1) % (pxw*2);
    SEGENV.step = it;
  }
  return FRAMETIME;
}

/*
 * Alternating color/sec pixels running.
 */
uint16_t WS2812FX::mode_running_color(void) {
  return running(SEGCOLOR(0), SEGCOLOR(1));
}


/*
 * Alternating red/blue pixels running.
 */
uint16_t WS2812FX::mode_running_red_blue(void) {
  return running(RED, BLUE);
}


/*
 * Alternating red/green pixels running.
 */
uint16_t WS2812FX::mode_merry_christmas(void) {
  return running(RED, GREEN);
}


/*
 * Alternating orange/purple pixels running.
 */
uint16_t WS2812FX::mode_halloween(void) {
  return running(PURPLE, ORANGE);
}


/*
 * Random colored pixels running.
 */
uint16_t WS2812FX::mode_running_random(void) {
  uint32_t cycleTime = 25 + (3 * (uint32_t)(255 - SEGMENT.speed));
  uint32_t it = now / cycleTime;
  if (SEGENV.aux1 == it) return FRAMETIME;

  for(uint16_t i=SEGLEN-1; i > 0; i--) {
    setPixelColor( i, getPixelColor( i - 1));
  }

  if(SEGENV.step == 0) {
    SEGENV.aux0 = get_random_wheel_index(SEGENV.aux0);
    setPixelColor(0, color_wheel(SEGENV.aux0));
  }

  SEGENV.step++;
  if (SEGENV.step > ((255-SEGMENT.intensity) >> 4))
  {
    SEGENV.step = 0;
  }

  SEGENV.aux1 = it;
  return FRAMETIME;
}


/*
 * K.I.T.T.
 */
uint16_t WS2812FX::mode_larson_scanner(void){
  return larson_scanner(false);
}

uint16_t WS2812FX::larson_scanner(bool dual) {
  uint16_t counter = now * ((SEGMENT.speed >> 2) +8);
  uint16_t index = counter * SEGLEN  >> 16;

  fade_out(SEGMENT.intensity);

  if (SEGENV.step > index && SEGENV.step - index > SEGLEN/2) {
    SEGENV.aux0 = !SEGENV.aux0;
  }

  for (uint16_t i = SEGENV.step; i < index; i++) {
    uint16_t j = (SEGENV.aux0)?i:SEGLEN-1-i;
    setPixelColor( j, color_from_palette(j, true, PALETTE_SOLID_WRAP, 0));
  }
  if (dual) {
    uint32_t c;
    if (SEGCOLOR(2) != 0) {
      c = SEGCOLOR(2);
    } else {
      c = color_from_palette(index, true, PALETTE_SOLID_WRAP, 0);
    }

    for (uint16_t i = SEGENV.step; i < index; i++) {
      uint16_t j = (SEGENV.aux0)?SEGLEN-1-i:i;
      setPixelColor(j, c);
    }
  }

  SEGENV.step = index;
  return FRAMETIME;
}


/*
 * Firing comets from one end. "Lighthouse"
 */
uint16_t WS2812FX::mode_comet(void) {
  uint16_t counter = now * ((SEGMENT.speed >>2) +1);
  uint16_t index = counter * SEGLEN >> 16;
  if (SEGENV.call == 0) SEGENV.aux0 = index;

  fade_out(SEGMENT.intensity);

  setPixelColor( index, color_from_palette(index, true, PALETTE_SOLID_WRAP, 0));
  if (index > SEGENV.aux0) {
    for (uint16_t i = SEGENV.aux0; i < index ; i++) {
       setPixelColor( i, color_from_palette(i, true, PALETTE_SOLID_WRAP, 0));
    }
  } else if (index < SEGENV.aux0 && index < 10) {
    for (uint16_t i = 0; i < index ; i++) {
       setPixelColor( i, color_from_palette(i, true, PALETTE_SOLID_WRAP, 0));
    }
  }
  SEGENV.aux0 = index++;

  return FRAMETIME;
}


/*
 * Fireworks function.
 */
uint16_t WS2812FX::mode_fireworks() {
  fade_out(0);
  if (SEGENV.call == 0) {
    SEGENV.aux0 = UINT16_MAX;
    SEGENV.aux1 = UINT16_MAX;
  }
  bool valid1 = (SEGENV.aux0 < SEGLEN);
  bool valid2 = (SEGENV.aux1 < SEGLEN);
  uint32_t sv1 = 0, sv2 = 0;
  if (valid1) sv1 = getPixelColor(SEGENV.aux0);
  if (valid2) sv2 = getPixelColor(SEGENV.aux1);
  blur(255-SEGMENT.speed);
  if (valid1) setPixelColor(SEGENV.aux0 , sv1);
  if (valid2) setPixelColor(SEGENV.aux1, sv2);

  for(uint16_t i=0; i<MAX(1, SEGLEN/20); i++) {
    if(random8(129 - (SEGMENT.intensity >> 1)) == 0) {
      uint16_t index = random(SEGLEN);
      setPixelColor(index, color_from_palette(random8(), false, false, 0));
      SEGENV.aux1 = SEGENV.aux0;
      SEGENV.aux0 = index;
    }
  }
  return FRAMETIME;
}


//Twinkling LEDs running. Inspired by https://github.com/kitesurfer1404/WS2812FX/blob/master/src/custom/Rain.h
uint16_t WS2812FX::mode_rain()
{
  SEGENV.step += FRAMETIME;
  if (SEGENV.step > SPEED_FORMULA_L) {
    SEGENV.step = 0;
    //shift all leds right
    uint32_t ctemp = getPixelColor(SEGLEN -1);
    for(uint16_t i = SEGLEN -1; i > 0; i--) {
      setPixelColor(i, getPixelColor(i-1));
    }
    setPixelColor(0, ctemp);
    SEGENV.aux0++;
    SEGENV.aux1++;
    if (SEGENV.aux0 == 0) SEGENV.aux0 = UINT16_MAX;
    if (SEGENV.aux1 == 0) SEGENV.aux0 = UINT16_MAX;
    if (SEGENV.aux0 == SEGLEN) SEGENV.aux0 = 0;
    if (SEGENV.aux1 == SEGLEN) SEGENV.aux1 = 0;
  }
  return mode_fireworks();
}


/*
 * Fire flicker function
 */
uint16_t WS2812FX::mode_fire_flicker(void) {
  uint32_t cycleTime = 40 + (255 - SEGMENT.speed);
  uint32_t it = now / cycleTime;
  if (SEGENV.step == it) return FRAMETIME;

  byte w = (SEGCOLOR(0) >> 24) & 0xFF;
  byte r = (SEGCOLOR(0) >> 16) & 0xFF;
  byte g = (SEGCOLOR(0) >>  8) & 0xFF;
  byte b = (SEGCOLOR(0)        & 0xFF);
  byte lum = (SEGMENT.palette == 0) ? MAX(w, MAX(r, MAX(g, b))) : 255;
  lum /= (((256-SEGMENT.intensity)/16)+1);
  for(uint16_t i = 0; i < SEGLEN; i++) {
    byte flicker = random8(lum);
    if (SEGMENT.palette == 0) {
      setPixelColor(i, MAX(r - flicker, 0), MAX(g - flicker, 0), MAX(b - flicker, 0), MAX(w - flicker, 0));
    } else {
      setPixelColor(i, color_from_palette(i, true, PALETTE_SOLID_WRAP, 0, 255 - flicker));
    }
  }

  SEGENV.step = it;
  return FRAMETIME;
}


/*
 * Gradient run base function
 */
uint16_t WS2812FX::gradient_base(bool loading) {
  uint16_t counter = now * ((SEGMENT.speed >> 2) + 1);
  uint16_t pp = counter * SEGLEN >> 16;
  if (SEGENV.call == 0) pp = 0;
  float val; //0.0 = sec 1.0 = pri
  float brd = loading ? SEGMENT.intensity : SEGMENT.intensity/2;
  if (brd <1.0) brd = 1.0;
  int p1 = pp-SEGLEN;
  int p2 = pp+SEGLEN;

  for(uint16_t i = 0; i < SEGLEN; i++)
  {
    if (loading)
    {
      val = abs(((i>pp) ? p2:pp) -i);
    } else {
      val = MIN(abs(pp-i),MIN(abs(p1-i),abs(p2-i)));
    }
    val = (brd > val) ? val/brd * 255 : 255;
    setPixelColor(i, color_blend(SEGCOLOR(0), color_from_palette(i, true, PALETTE_SOLID_WRAP, 1), val));
  }

  return FRAMETIME;
}


/*
 * Gradient run
 */
uint16_t WS2812FX::mode_gradient(void) {
  return gradient_base(false);
}


/*
 * Gradient run with hard transition
 */
uint16_t WS2812FX::mode_loading(void) {
  return gradient_base(true);
}


//American Police Light with all LEDs Red and Blue
uint16_t WS2812FX::police_base(uint32_t color1, uint32_t color2, bool all)
{
  uint16_t counter = now * ((SEGMENT.speed >> 2) +1);
  uint16_t idexR = (counter * SEGLEN) >> 16;
  if (idexR >= SEGLEN) idexR = 0;

  uint16_t topindex = SEGLEN >> 1;
  uint16_t idexB = (idexR > topindex) ? idexR - topindex : idexR + topindex;
  if (SEGENV.call == 0) SEGENV.aux0 = idexR;
  if (idexB >= SEGLEN) idexB = 0; //otherwise overflow on odd number of LEDs

  if (all) { //different algo, ensuring immediate fill
    if (idexB > idexR) {
      fill(color2);
      for (uint16_t i = idexR; i < idexB; i++) setPixelColor(i, color1);
    } else {
      fill(color1);
      for (uint16_t i = idexB; i < idexR; i++) setPixelColor(i, color2);
    }
  } else { //regular dot-only mode
    uint8_t size = 1 + SEGMENT.intensity >> 3;
    if (size > SEGLEN/2) size = 1+ SEGLEN/2;
    for (uint8_t i=0; i <= size; i++) {
      setPixelColor(idexR+i, color1);
      setPixelColor(idexB+i, color2);
    }
    if (SEGENV.aux0 != idexR) {
      uint8_t gap = (SEGENV.aux0 < idexR)? idexR - SEGENV.aux0:SEGLEN - SEGENV.aux0 + idexR;
      for (uint8_t i = 0; i <= gap ; i++) {
        if ((idexR - i) < 0) idexR = SEGLEN-1 + i;
        if ((idexB - i) < 0) idexB = SEGLEN-1 + i;
        setPixelColor(idexR-i, color1);
        setPixelColor(idexB-i, color2);
      }
      SEGENV.aux0 = idexR;
    }
  }

  return FRAMETIME;
}


//American Police Light with all LEDs Red and Blue
uint16_t WS2812FX::mode_police_all()
{
  return police_base(RED, BLUE, true);
}


//Police Lights Red and Blue
uint16_t WS2812FX::mode_police()
{
  fill(SEGCOLOR(1));

  return police_base(RED, BLUE, false);
}


//Police All with custom colors
uint16_t WS2812FX::mode_two_areas()
{
  return police_base(SEGCOLOR(0), SEGCOLOR(1), true);
}


//Police Lights with custom colors
uint16_t WS2812FX::mode_two_dots()
{
  fill(SEGCOLOR(2));
  uint32_t color2 = (SEGCOLOR(1) == SEGCOLOR(2)) ? SEGCOLOR(0) : SEGCOLOR(1);

  return police_base(SEGCOLOR(0), color2, false);
}


/*
 * Tricolor chase function
 */
uint16_t WS2812FX::tricolor_chase(uint32_t color1, uint32_t color2) {
  uint32_t cycleTime = 50 + (255 - SEGMENT.speed)*2;
  uint32_t it = now / cycleTime;
  uint8_t width = (1 + SEGMENT.intensity/32) * 3; //value of 1-8 for each colour
  uint8_t index = it % width;

  for(uint16_t i = 0; i < SEGLEN; i++, index++) {
    if(index > width-1) index = 0;

    uint32_t color = color1;
    if(index > width*2/3-1) color = color_from_palette(i, true, PALETTE_SOLID_WRAP, 1);
    else if(index > width/3-1) color = color2;

    setPixelColor(SEGLEN - i -1, color);
  }

  return FRAMETIME;
}


/*
 * Alternating white/red/black pixels running. PLACEHOLDER
 */
uint16_t WS2812FX::mode_circus_combustus(void) {
  return tricolor_chase(RED, WHITE);
}


/*
 * Tricolor chase mode
 */
uint16_t WS2812FX::mode_tricolor_chase(void) {
  return tricolor_chase(SEGCOLOR(2), SEGCOLOR(0));
}


/*
 * ICU mode
 */
uint16_t WS2812FX::mode_icu(void) {
  uint16_t dest = SEGENV.step & 0xFFFF;
  uint8_t space = (SEGMENT.intensity >> 3) +2;

  fill(SEGCOLOR(1));

  byte pindex = map(dest, 0, SEGLEN-SEGLEN/space, 0, 255);
  uint32_t col = color_from_palette(pindex, false, false, 0);

  setPixelColor(dest, col);
  setPixelColor(dest + SEGLEN/space, col);

  if(SEGENV.aux0 == dest) { // pause between eye movements
    if(random8(6) == 0) { // blink once in a while
      setPixelColor(dest, SEGCOLOR(1));
      setPixelColor(dest + SEGLEN/space, SEGCOLOR(1));
      return 200;
    }
    SEGENV.aux0 = random16(SEGLEN-SEGLEN/space);
    return 1000 + random16(2000);
  }

  if(SEGENV.aux0 > SEGENV.step) {
    SEGENV.step++;
    dest++;
  } else if (SEGENV.aux0 < SEGENV.step) {
    SEGENV.step--;
    dest--;
  }

  setPixelColor(dest, col);
  setPixelColor(dest + SEGLEN/space, col);

  return SPEED_FORMULA_L;
}


/*
 * Custom mode by Aircoookie. Color Wipe, but with 3 colors
 */
uint16_t WS2812FX::mode_tricolor_wipe(void)
{
  uint32_t cycleTime = 1000 + (255 - SEGMENT.speed)*200;
  uint32_t perc = now % cycleTime;
  uint16_t prog = (perc * 65535) / cycleTime;
  uint16_t ledIndex = (prog * SEGLEN * 3) >> 16;
  uint16_t ledOffset = ledIndex;

  for (uint16_t i = 0; i < SEGLEN; i++)
  {
    setPixelColor(i, color_from_palette(i, true, PALETTE_SOLID_WRAP, 2));
  }

  if(ledIndex < SEGLEN) { //wipe from 0 to 1
    for (uint16_t i = 0; i < SEGLEN; i++)
    {
      setPixelColor(i, (i > ledOffset)? SEGCOLOR(0) : SEGCOLOR(1));
    }
  } else if (ledIndex < SEGLEN*2) { //wipe from 1 to 2
    ledOffset = ledIndex - SEGLEN;
    for (uint16_t i = ledOffset +1; i < SEGLEN; i++)
    {
      setPixelColor(i, SEGCOLOR(1));
    }
  } else //wipe from 2 to 0
  {
    ledOffset = ledIndex - SEGLEN*2;
    for (uint16_t i = 0; i <= ledOffset; i++)
    {
      setPixelColor(i, SEGCOLOR(0));
    }
  }

  return FRAMETIME;
}


/*
 * Fades between 3 colors
 * Custom mode by Keith Lord: https://github.com/kitesurfer1404/WS2812FX/blob/master/src/custom/TriFade.h
 * Modified by Aircoookie
 */
uint16_t WS2812FX::mode_tricolor_fade(void)
{
  uint16_t counter = now * ((SEGMENT.speed >> 3) +1);
  uint32_t prog = (counter * 768) >> 16;

  uint32_t color1 = 0, color2 = 0;
  byte stage = 0;

  if(prog < 256) {
    color1 = SEGCOLOR(0);
    color2 = SEGCOLOR(1);
    stage = 0;
  } else if(prog < 512) {
    color1 = SEGCOLOR(1);
    color2 = SEGCOLOR(2);
    stage = 1;
  } else {
    color1 = SEGCOLOR(2);
    color2 = SEGCOLOR(0);
    stage = 2;
  }

  byte stp = prog; // % 256
  uint32_t color = 0;
  for(uint16_t i = 0; i < SEGLEN; i++) {
    if (stage == 2) {
      color = color_blend(color_from_palette(i, true, PALETTE_SOLID_WRAP, 2), color2, stp);
    } else if (stage == 1) {
      color = color_blend(color1, color_from_palette(i, true, PALETTE_SOLID_WRAP, 2), stp);
    } else {
      color = color_blend(color1, color2, stp);
    }
    setPixelColor(i, color);
  }

  return FRAMETIME;
}


/*
 * Creates random comets
 * Custom mode by Keith Lord: https://github.com/kitesurfer1404/WS2812FX/blob/master/src/custom/MultiComet.h
 */
uint16_t WS2812FX::mode_multi_comet(void)
{
  uint32_t cycleTime = 10 + (uint32_t)(255 - SEGMENT.speed);
  uint32_t it = now / cycleTime;
  if (SEGENV.step == it) return FRAMETIME;
  if (!SEGENV.allocateData(sizeof(uint16_t) * 8)) return mode_static(); //allocation failed

  fade_out(SEGMENT.intensity);

  uint16_t* comets = reinterpret_cast<uint16_t*>(SEGENV.data);

  for(uint8_t i=0; i < 8; i++) {
    if(comets[i] < SEGLEN) {
      uint16_t index = comets[i];
      if (SEGCOLOR(2) != 0)
      {
        setPixelColor(index, i % 2 ? color_from_palette(index, true, PALETTE_SOLID_WRAP, 0) : SEGCOLOR(2));
      } else
      {
        setPixelColor(index, color_from_palette(index, true, PALETTE_SOLID_WRAP, 0));
      }
      comets[i]++;
    } else {
      if(!random(SEGLEN)) {
        comets[i] = 0;
      }
    }
  }

  SEGENV.step = it;
  return FRAMETIME;
}


/*
 * Creates two Larson scanners moving in opposite directions
 * Custom mode by Keith Lord: https://github.com/kitesurfer1404/WS2812FX/blob/master/src/custom/DualLarson.h
 */
uint16_t WS2812FX::mode_dual_larson_scanner(void){
  return larson_scanner(true);
}


/*
 * Running random pixels
 * Custom mode by Keith Lord: https://github.com/kitesurfer1404/WS2812FX/blob/master/src/custom/RandomChase.h
 */
uint16_t WS2812FX::mode_random_chase(void)
{
  uint32_t cycleTime = 25 + (3 * (uint32_t)(255 - SEGMENT.speed));
  uint32_t it = now / cycleTime;
  if (SEGENV.step == it) return FRAMETIME;

  for(uint16_t i = SEGLEN -1; i > 0; i--) {
    setPixelColor(i, getPixelColor(i-1));
  }
  uint32_t color = getPixelColor(0);
  if (SEGLEN > 1) color = getPixelColor( 1);
  uint8_t r = random8(6) != 0 ? (color >> 16 & 0xFF) : random8();
  uint8_t g = random8(6) != 0 ? (color >> 8  & 0xFF) : random8();
  uint8_t b = random8(6) != 0 ? (color       & 0xFF) : random8();
  setPixelColor(0, r, g, b);

  SEGENV.step = it;
  return FRAMETIME;
}


typedef struct Oscillator {
  int16_t pos;
  int8_t  size;
  int8_t  dir;
  int8_t  speed;
} oscillator;

/*
/  Oscillating bars of color, updated with standard framerate
*/
uint16_t WS2812FX::mode_oscillate(void)
{
  uint8_t numOscillators = 3;
  uint16_t dataSize = sizeof(oscillator) * numOscillators;

  if (!SEGENV.allocateData(dataSize)) return mode_static(); //allocation failed

  Oscillator* oscillators = reinterpret_cast<Oscillator*>(SEGENV.data);

  if (SEGENV.call == 0)
  {
    oscillators[0] = {SEGLEN/4,   SEGLEN/8,  1, 1};
    oscillators[1] = {SEGLEN/4*3, SEGLEN/8,  1, 2};
    oscillators[2] = {SEGLEN/4*2, SEGLEN/8, -1, 1};
  }

  uint32_t cycleTime = 20 + (2 * (uint32_t)(255 - SEGMENT.speed));
  uint32_t it = now / cycleTime;

  for(uint8_t i = 0; i < numOscillators; i++) {
    // if the counter has increased, move the oscillator by the random step
    if (it != SEGENV.step) oscillators[i].pos += oscillators[i].dir * oscillators[i].speed;
    oscillators[i].size = SEGLEN/(3+SEGMENT.intensity/8);
    if((oscillators[i].dir == -1) && (oscillators[i].pos <= 0)) {
      oscillators[i].pos = 0;
      oscillators[i].dir = 1;
      // make bigger steps for faster speeds
      oscillators[i].speed = SEGMENT.speed > 100 ? random8(2, 4):random8(1, 3);
    }
    if((oscillators[i].dir == 1) && (oscillators[i].pos >= (SEGLEN - 1))) {
      oscillators[i].pos = SEGLEN - 1;
      oscillators[i].dir = -1;
      oscillators[i].speed = SEGMENT.speed > 100 ? random8(2, 4):random8(1, 3);
    }
  }

  for(uint16_t i=0; i < SEGLEN; i++) {
    uint32_t color = BLACK;
    for(uint8_t j=0; j < numOscillators; j++) {
      if(i >= oscillators[j].pos - oscillators[j].size && i <= oscillators[j].pos + oscillators[j].size) {
        color = (color == BLACK) ? SEGCOLOR(j) : color_blend(color, SEGCOLOR(j), 128);
      }
    }
    setPixelColor(i, color);
  }

  SEGENV.step = it;
  return FRAMETIME;
}


uint16_t WS2812FX::mode_lightning(void)
{
  uint16_t ledstart = random16(SEGLEN);               // Determine starting location of flash
  uint16_t ledlen = random16(SEGLEN -1 -ledstart);    // Determine length of flash (not to go beyond SEGLEN-1)
  uint8_t bri = 255/random8(1, 3);

  if (SEGENV.step == 0)
  {
    SEGENV.aux0 = random8(3, 3 + SEGMENT.intensity/20); //number of flashes
    bri = 52;
    SEGENV.aux1 = 1;
  }

  fill(SEGCOLOR(1));

  if (SEGENV.aux1) {
    for (int i = ledstart; i < ledstart + ledlen; i++)
    {
      if (SEGMENT.palette == 0)
      {
//        setPixelColor(i,bri,bri,bri,bri);
        setPixelColor(i, SEGCOLOR(0));
      } else {
        setPixelColor(i,color_from_palette(i, true, PALETTE_SOLID_WRAP, 0, bri));
      }
    }
    SEGENV.aux1 = 0;
    SEGENV.step++;
    return random8(4, 10);                                    // each flash only lasts 4-10 milliseconds
  }

  SEGENV.aux1 = 1;
  if (SEGENV.step == 1) return (200);                       // longer delay until next flash after the leader

  if (SEGENV.step <= SEGENV.aux0) return (50 + random8(100));  // shorter delay between strokes

  SEGENV.step = 0;
  return (random8(255 - SEGMENT.speed) * 100);                            // delay between strikes
}


// Pride2015
// Animated, ever-changing rainbows.
// by Mark Kriegsman: https://gist.github.com/kriegsman/964de772d64c502760e5
uint16_t WS2812FX::mode_pride_2015(void)
{
  uint16_t duration = 10 + SEGMENT.speed;
  uint16_t sPseudotime = SEGENV.step;
  uint16_t sHue16 = SEGENV.aux0;

  uint8_t sat8 = beatsin88( 87, 220, 250);
  uint8_t brightdepth = beatsin88( 341, 96, 224);
  uint16_t brightnessthetainc16 = beatsin88( 203, (25 * 256), (40 * 256));
  uint8_t msmultiplier = beatsin88(147, 23, 60);

  uint16_t hue16 = sHue16;//gHue * 256;
  uint16_t hueinc16 = beatsin88(113, 1, 3000);

  sPseudotime += duration * msmultiplier;
  sHue16 += duration * beatsin88( 400, 5,9);
  uint16_t brightnesstheta16 = sPseudotime;
  CRGB fastled_col;

  for (uint16_t i = 0 ; i < SEGLEN; i++) {
    hue16 += hueinc16;
    uint8_t hue8 = hue16 >> 8;

    brightnesstheta16  += brightnessthetainc16;
    uint16_t b16 = sin16( brightnesstheta16  ) + 32768;

    uint16_t bri16 = (uint32_t)((uint32_t)b16 * (uint32_t)b16) / 65536;
    uint8_t bri8 = (uint32_t)(((uint32_t)bri16) * brightdepth) / 65536;
    bri8 += (255 - brightdepth);

    CRGB newcolor = CHSV( hue8, sat8, bri8);
    fastled_col = col_to_crgb(getPixelColor(i));
    nblend(fastled_col, newcolor, 64);

    if (SEGMENT.palette == 0) {
      setPixelColor(i, fastled_col.red, fastled_col.green, fastled_col.blue);
    } else {
      fastled_col = ColorFromPalette(currentPalette, hue8, bri8);
      setPixelColor(i, fastled_col.red, fastled_col.green, fastled_col.blue);
    }

  }
  SEGENV.step = sPseudotime;
  SEGENV.aux0 = sHue16;
  return FRAMETIME;
}


//eight colored dots, weaving in and out of sync with each other
uint16_t WS2812FX::mode_juggle(void){
  fade_out(SEGMENT.intensity);
  CRGB fastled_col;
  byte dothue = 0;
  for ( byte i = 0; i < 8; i++) {
    uint16_t index = 0 + beatsin88((128 + SEGMENT.speed)*(i + 7), 0, SEGLEN -1);
    fastled_col = col_to_crgb(getPixelColor(index));
    fastled_col |= (SEGMENT.palette==0)?CHSV(dothue, 220, 255):ColorFromPalette(currentPalette, dothue, 255);
    setPixelColor(index, fastled_col.red, fastled_col.green, fastled_col.blue);
    dothue += 32;
  }
  return FRAMETIME;
}


uint16_t WS2812FX::mode_palette()
{
  uint16_t counter = 0;
  if (SEGMENT.speed != 0)
  {
    counter = (now * ((SEGMENT.speed >> 3) +1)) & 0xFFFF;
    counter = counter >> 8;
  }

  bool noWrap = (paletteBlend == 2 || (paletteBlend == 0 && SEGMENT.speed == 0));
  for (uint16_t i = 0; i < SEGLEN; i++)
  {
    uint8_t colorIndex = (i * 255 / SEGLEN) - counter;

    if (noWrap) colorIndex = map(colorIndex, 0, 255, 0, 240); //cut off blend at palette "end"

    setPixelColor(i, color_from_palette(colorIndex, false, true, 255));
  }
  return FRAMETIME;
}


// WLED limitation: Analog Clock overlay will NOT work when Fire2012 is active
// Fire2012 by Mark Kriegsman, July 2012
// as part of "Five Elements" shown here: http://youtu.be/knWiGsmgycY
////
// This basic one-dimensional 'fire' simulation works roughly as follows:
// There's a underlying array of 'heat' cells, that model the temperature
// at each point along the line.  Every cycle through the simulation,
// four steps are performed:
//  1) All cells cool down a little bit, losing heat to the air
//  2) The heat from each cell drifts 'up' and diffuses a little
//  3) Sometimes randomly new 'sparks' of heat are added at the bottom
//  4) The heat from each cell is rendered as a color into the leds array
//     The heat-to-color mapping uses a black-body radiation approximation.
//
// Temperature is in arbitrary units from 0 (cold black) to 255 (white hot).
//
// This simulation scales it self a bit depending on NUM_LEDS; it should look
// "OK" on anywhere from 20 to 100 LEDs without too much tweaking.
//
// I recommend running this simulation at anywhere from 30-100 frames per second,
// meaning an interframe delay of about 10-35 milliseconds.
//
// Looks best on a high-density LED setup (60+ pixels/meter).
//
//
// There are two main parameters you can play with to control the look and
// feel of your fire: COOLING (used in step 1 above) (Speed = COOLING), and SPARKING (used
// in step 3 above) (Effect Intensity = Sparking).


uint16_t WS2812FX::mode_fire_2012()
{
  uint32_t it = now >> 5; //div 32

  if (!SEGENV.allocateData(SEGLEN)) return mode_static(); //allocation failed

  byte* heat = SEGENV.data;

  if (it != SEGENV.step)
  {
    // Step 1.  Cool down every cell a little
    for (uint16_t i = 0; i < SEGLEN; i++) {
      SEGENV.data[i] = qsub8(heat[i],  random8(0, (((20 + SEGMENT.speed /3) * 10) / SEGLEN) + 2));
    }

    // Step 2.  Heat from each cell drifts 'up' and diffuses a little
    for (uint16_t k= SEGLEN -1; k > 1; k--) {
      heat[k] = (heat[k - 1] + heat[k - 2] + heat[k - 2] ) / 3;
    }

    // Step 3.  Randomly ignite new 'sparks' of heat near the bottom
    if (random8() <= SEGMENT.intensity) {
      uint8_t y = random8(7);
      if (y < SEGLEN) heat[y] = qadd8(heat[y], random8(160,255));
    }
    SEGENV.step = it;
  }

  // Step 4.  Map from heat cells to LED colors
  for (uint16_t j = 0; j < SEGLEN; j++) {
    CRGB color = ColorFromPalette(currentPalette, MIN(heat[j],240), 255, LINEARBLEND);
    setPixelColor(j, color.red, color.green, color.blue);
  }
  return FRAMETIME;
}


// ColorWavesWithPalettes by Mark Kriegsman: https://gist.github.com/kriegsman/8281905786e8b2632aeb
// This function draws color waves with an ever-changing,
// widely-varying set of parameters, using a color palette.
uint16_t WS2812FX::mode_colorwaves()
{
  uint16_t duration = 10 + SEGMENT.speed;
  uint16_t sPseudotime = SEGENV.step;
  uint16_t sHue16 = SEGENV.aux0;

  uint8_t brightdepth = beatsin88(341, 96, 224);
  uint16_t brightnessthetainc16 = beatsin88( 203, (25 * 256), (40 * 256));
  uint8_t msmultiplier = beatsin88(147, 23, 60);

  uint16_t hue16 = sHue16;//gHue * 256;
  // uint16_t hueinc16 = beatsin88(113, 300, 1500);
  uint16_t hueinc16 = beatsin88(113, 60, 300)*SEGMENT.intensity*10/255;  // Use the Intensity Slider for the hues

  sPseudotime += duration * msmultiplier;
  sHue16 += duration * beatsin88(400, 5, 9);
  uint16_t brightnesstheta16 = sPseudotime;
  CRGB fastled_col;

  for ( uint16_t i = 0 ; i < SEGLEN; i++) {
    uint8_t hue8 = hue16 >> 8;
    uint16_t h16_128 = hue16 >> 7;
    if ( h16_128 & 0x100) {
      hue8 = 255 - (h16_128 >> 1);
    } else {
      hue8 = h16_128 >> 1;
    }

    brightnesstheta16  += brightnessthetainc16;
    uint16_t b16 = sin16( brightnesstheta16  ) + 32768;

    uint16_t bri16 = (uint32_t)((uint32_t)b16 * (uint32_t)b16) / 65536;
    uint8_t bri8 = (uint32_t)(((uint32_t)bri16) * brightdepth) / 65536;
    bri8 += (255 - brightdepth);

    CRGB newcolor = ColorFromPalette(currentPalette, hue8, bri8);
    fastled_col = col_to_crgb(getPixelColor(i));

    nblend(fastled_col, newcolor, 128);
    setPixelColor(i, fastled_col.red, fastled_col.green, fastled_col.blue);
  }
  SEGENV.step = sPseudotime;
  SEGENV.aux0 = sHue16;
  return FRAMETIME;
}


// colored stripes pulsing at a defined Beats-Per-Minute (BPM)
uint16_t WS2812FX::mode_bpm()
{
  CRGB fastled_col;
  uint32_t stp = (now / 20) & 0xFF;
  uint8_t beat = beatsin8(SEGMENT.speed, 64, 255);
  for (uint16_t i = 0; i < SEGLEN; i++) {
//    fastled_col = ColorFromPalette(currentPalette, stp + (i * 2), beat - stp + (i * 10));
//    setPixelColor(i, fastled_col.red, fastled_col.green, fastled_col.blue);

    setPixCol(i, stp + (i * 2), beat - stp + (i * 10));

  }
  return FRAMETIME;
}


uint16_t WS2812FX::mode_fillnoise8()
{
  if (SEGENV.call == 0) SEGENV.step = random16(12345);
//  CRGB fastled_col;
  for (uint16_t i = 0; i < SEGLEN; i++) {
    uint8_t index = inoise8(i * SEGLEN, SEGENV.step + i * SEGLEN);

    setPixCol(i, index, sin8(index));

//    fastled_col = ColorFromPalette(currentPalette, index, 255, LINEARBLEND);
//    setPixelColor(i, fastled_col.red, fastled_col.green, fastled_col.blue);
  }
//  SEGENV.step += beatsin8(SEGMENT.speed, 1, 6); //10,1,4
  SEGENV.step += (SEGMENT.speed >> 4);

  return FRAMETIME;
}


uint16_t WS2812FX::mode_noise16_1()
{
  uint16_t scale = 320;                                      // the "zoom factor" for the noise
  CRGB fastled_col;
  SEGENV.step += (1 + SEGMENT.speed/16);

  for (uint16_t i = 0; i < SEGLEN; i++) {

    uint16_t shift_x = beatsin8(11);                           // the x position of the noise field swings @ 17 bpm
    uint16_t shift_y = SEGENV.step/42;             // the y position becomes slowly incremented


    uint16_t real_x = (i + shift_x) * scale;                  // the x position of the noise field swings @ 17 bpm
    uint16_t real_y = (i + shift_y) * scale;                  // the y position becomes slowly incremented
    uint32_t real_z = SEGENV.step;                          // the z position becomes quickly incremented

    uint8_t noise = inoise16(real_x, real_y, real_z) >> 8;   // get the noise data and scale it down

    uint8_t index = sin8(noise * 3);                         // map LED color based on noise data

    setPixCol(i, index, sin8(index));

//    fastled_col = ColorFromPalette(currentPalette, index, 255, LINEARBLEND);   // With that value, look up the 8 bit colour palette value and assign it to the current LED.
//    setPixelColor(i, fastled_col.red, fastled_col.green, fastled_col.blue);
  }

  return FRAMETIME;
}


uint16_t WS2812FX::mode_noise16_2()
{
  uint16_t scale = 1000;                                       // the "zoom factor" for the noise
  CRGB fastled_col;
  SEGENV.step += (1 + (SEGMENT.speed >> 1));

  for (uint16_t i = 0; i < SEGLEN; i++) {

    uint16_t shift_x = SEGENV.step >> 6;                         // x as a function of time
    uint16_t shift_y = SEGENV.step/42;

    uint32_t real_x = (i + shift_x) * scale;                  // calculate the coordinates within the noise field

    uint8_t noise = inoise16(real_x, 0, 4223) >> 8;    // get the noise data and scale it down

    uint8_t index = sin8(noise * 3);                          // map led color based on noise data

    setPixCol(i, index, sin8(index));
//    fastled_col = ColorFromPalette(currentPalette, index, noise, LINEARBLEND);   // With that value, look up the 8 bit colour palette value and assign it to the current LED.
//    setPixelColor(i, fastled_col.red, fastled_col.green, fastled_col.blue);
  }

  return FRAMETIME;
}


uint16_t WS2812FX::mode_noise16_3()
{
  uint16_t scale = 800;                                       // the "zoom factor" for the noise
  CRGB fastled_col;
  SEGENV.step += (1 + SEGMENT.speed);

  for (uint16_t i = 0; i < SEGLEN; i++) {

    uint16_t shift_x = 4223;                                  // no movement along x and y
    uint16_t shift_y = 1234;

    uint32_t real_x = (i + shift_x) * scale;                  // calculate the coordinates within the noise field
    uint32_t real_y = (i + shift_y) * scale;                  // based on the precalculated positions
    uint32_t real_z = SEGENV.step*8;

    uint8_t noise = inoise16(real_x, real_y, real_z) >> 8;    // get the noise data and scale it down

    uint8_t index = sin8(noise * 3);                          // map led color based on noise data

    setPixCol(i, index, sin8(index));
//    fastled_col = ColorFromPalette(currentPalette, index, noise, LINEARBLEND);   // With that value, look up the 8 bit colour palette value and assign it to the current LED.
//    setPixelColor(i, fastled_col.red, fastled_col.green, fastled_col.blue);
  }

  return FRAMETIME;
}


//https://github.com/aykevl/ledstrip-spark/blob/master/ledstrip.ino
uint16_t WS2812FX::mode_noise16_4()
{
  CRGB fastled_col;
  uint32_t stp = (now * SEGMENT.speed) >> 7;
  for (uint16_t i = 0; i < SEGLEN; i++) {
    int16_t index = inoise16(uint32_t(i) << 12, stp);

    setPixCol(i, index, sin8(index));
//    fastled_col = ColorFromPalette(currentPalette, index);
//    setPixelColor(i, fastled_col.red, fastled_col.green, fastled_col.blue);
  }
  return FRAMETIME;
}


//based on https://gist.github.com/kriegsman/5408ecd397744ba0393e
uint16_t WS2812FX::mode_colortwinkle()
{
  uint16_t dataSize = (SEGLEN+7) >> 3; //1 bit per LED
  if (!SEGENV.allocateData(dataSize)) return mode_static(); //allocation failed

  CRGB fastled_col, prev;
  fract8 fadeUpAmount = 8 + (SEGMENT.speed/4), fadeDownAmount = 5 + (SEGMENT.speed/7);
  for (uint16_t i = 0; i < SEGLEN; i++) {
    fastled_col = col_to_crgb(getPixelColor(i));
    prev = fastled_col;
    uint16_t index = i >> 3;
    uint8_t  bitNum = i & 0x07;
    bool fadeUp = bitRead(SEGENV.data[index], bitNum);

    if (fadeUp) {
      CRGB incrementalColor = fastled_col;
      incrementalColor.nscale8_video( fadeUpAmount);
      fastled_col += incrementalColor;

      if (fastled_col.red == 255 || fastled_col.green == 255 || fastled_col.blue == 255) {
        bitWrite(SEGENV.data[index], bitNum, false);
      }
      setPixelColor(i, fastled_col.red, fastled_col.green, fastled_col.blue);

      if (col_to_crgb(getPixelColor(i)) == prev) //fix "stuck" pixels
      {
        fastled_col += fastled_col;
        setPixelColor(i, fastled_col.red, fastled_col.green, fastled_col.blue);
      }
    } else {
      fastled_col.nscale8( 255 - fadeDownAmount);
      setPixelColor(i, fastled_col.red, fastled_col.green, fastled_col.blue);
    }
  }

  for (uint16_t j = 0; j <= SEGLEN / 50; j++)
  {
    if (random8() <= SEGMENT.intensity) {
      for (uint8_t times = 0; times < 5; times++) //attempt to spawn a new pixel 5 times
      {
        int i = random16(SEGLEN);
        if(getPixelColor(i) == 0) {
          fastled_col = ColorFromPalette(currentPalette, random8(), 64, NOBLEND);
          uint16_t index = i >> 3;
          uint8_t  bitNum = i & 0x07;
          bitWrite(SEGENV.data[index], bitNum, true);
          setPixelColor(i, fastled_col.red, fastled_col.green, fastled_col.blue);
          break; //only spawn 1 new pixel per frame per 50 LEDs
        }
      }
    }
  }
  return FRAMETIME;
}


//Calm effect, like a lake at night
uint16_t WS2812FX::mode_lake() {
  uint8_t sp = SEGMENT.speed/10;
  int wave1 = beatsin8(sp +2, -64,64);
  int wave2 = beatsin8(sp +1, -64,64);
  uint8_t wave3 = beatsin8(sp +2,   0,80);
  CRGB fastled_col;

  for (uint16_t i = 0; i < SEGLEN; i++)
  {
    int index = cos8((i*15)+ wave1)/2 + cubicwave8((i*23)+ wave2)/2;
    uint8_t lum = (index > wave3) ? index - wave3 : 0;

//    fastled_col = ColorFromPalette(currentPalette, map(index,0,255,0,240), lum, LINEARBLEND);
//    setPixelColor(i, fastled_col.red, fastled_col.green, fastled_col.blue);
    setPixCol(i,map(index,0,255,0,240), lum);
  }
  return FRAMETIME;
}


// meteor effect
// send a meteor from begining to to the end of the strip with a trail that randomly decays.
// adapted from https://www.tweaking4all.com/hardware/arduino/adruino-led-strip-effects/#LEDStripEffectMeteorRain
uint16_t WS2812FX::mode_meteor() {
  if (!SEGENV.allocateData(SEGLEN)) return mode_static(); //allocation failed

  byte* trail = SEGENV.data;

  byte meteorSize= 1+ SEGLEN / 10;
  uint16_t counter = now * ((SEGMENT.speed >> 2) +8);
  uint16_t in = counter * SEGLEN >> 16;

  // fade all leds to colors[1] in LEDs one step
  for (uint16_t i = 0; i < SEGLEN; i++) {
    if (random8() <= 255 - SEGMENT.intensity)
    {
      byte meteorTrailDecay = 128 + random8(127);
      trail[i] = scale8(trail[i], meteorTrailDecay);
      setPixelColor(i, color_from_palette(trail[i], false, true, 255));
    }
  }

  // draw meteor
  for(int j = 0; j < meteorSize; j++) {
    uint16_t index = in + j;
    if(index >= SEGLEN) {
      index = (in + j - SEGLEN);
    }

    trail[index] = 240;
    setPixelColor(index, color_from_palette(trail[index], false, true, 255));
  }

  return FRAMETIME;
}


// smooth meteor effect
// send a meteor from begining to to the end of the strip with a trail that randomly decays.
// adapted from https://www.tweaking4all.com/hardware/arduino/adruino-led-strip-effects/#LEDStripEffectMeteorRain
uint16_t WS2812FX::mode_meteor_smooth() {
  if (!SEGENV.allocateData(SEGLEN)) return mode_static(); //allocation failed

  byte* trail = SEGENV.data;

  byte meteorSize= 1+ SEGLEN / 10;
  uint16_t in = map((SEGENV.step >> 6 & 0xFF), 0, 255, 0, SEGLEN -1);

  // fade all leds to colors[1] in LEDs one step
  for (uint16_t i = 0; i < SEGLEN; i++) {
    if (trail[i] != 0 && random8() <= 255 - SEGMENT.intensity)
    {
      int change = 3 - random8(12); //change each time between -8 and +3
      trail[i] += change;
      if (trail[i] > 245) trail[i] = 0;
      if (trail[i] > 240) trail[i] = 240;
      setPixelColor(i, color_from_palette(trail[i], false, true, 255));
    }
  }

  // draw meteor
  for(int j = 0; j < meteorSize; j++) {
    uint16_t index = in + j;
    if(in + j >= SEGLEN) {
      index = (in + j - SEGLEN);
    }
    setPixelColor(index, color_blend(getPixelColor(index), color_from_palette(240, false, true, 255), 48));
    trail[index] = 240;
  }

  SEGENV.step += SEGMENT.speed +1;
  return FRAMETIME;
}


//Railway Crossing / Christmas Fairy lights
uint16_t WS2812FX::mode_railway()
{
  uint16_t dur = 40 + (255 - SEGMENT.speed) * 10;
  uint16_t rampdur = (dur * SEGMENT.intensity) >> 8;
  if (SEGENV.step > dur)
  {
    //reverse direction
    SEGENV.step = 0;
    SEGENV.aux0 = !SEGENV.aux0;
  }
  uint8_t pos = 255;
  if (rampdur != 0)
  {
    uint16_t p0 = (SEGENV.step * 255) / rampdur;
    if (p0 < 255) pos = p0;
  }
  if (SEGENV.aux0) pos = 255 - pos;
  for (uint16_t i = 0; i < SEGLEN; i += 2)
  {
    setPixelColor(i, color_from_palette(255 - pos, false, false, 255));
    if (i < SEGLEN -1)
    {
      setPixelColor(i + 1, color_from_palette(pos, false, false, 255));
    }
  }
  SEGENV.step += FRAMETIME;
  return FRAMETIME;
}


//Water ripple
//propagation velocity from speed
//drop rate from intensity

//4 bytes
typedef struct Ripple {
  uint8_t state;
  uint8_t color;
  uint16_t pos;
} ripple;

uint16_t WS2812FX::ripple_base(bool rainbow)
{
  uint16_t maxRipples = 1 + (SEGLEN >> 2);
  if (maxRipples > 100) maxRipples = 100;
  uint16_t dataSize = sizeof(ripple) * maxRipples;

  if (!SEGENV.allocateData(dataSize)) return mode_static(); //allocation failed

  Ripple* ripples = reinterpret_cast<Ripple*>(SEGENV.data);

  // ranbow background or chosen background, all very dim.
  if (rainbow) {
    if (SEGENV.call ==0) {
      SEGENV.aux0 = random8();
      SEGENV.aux1 = random8();
    }
    if (SEGENV.aux0 == SEGENV.aux1) {
      SEGENV.aux1 = random8();
    }
    else if (SEGENV.aux1 > SEGENV.aux0) {
      SEGENV.aux0++;
    } else {
      SEGENV.aux0--;
    }
    fill(color_blend(color_wheel(SEGENV.aux0),BLACK,235));
  } else {
    fill(SEGCOLOR(1));
  }

  //draw wave
  for (uint16_t i = 0; i < maxRipples; i++)
  {
    uint16_t ripplestate = ripples[i].state;
    if (ripplestate)
    {
      uint8_t rippledecay = (SEGMENT.speed >> 4) +1; //faster decay if faster propagation
      uint16_t rippleorigin = ripples[i].pos;
      uint32_t col = color_from_palette(ripples[i].color, false, false, 255);
      uint16_t propagation = ((ripplestate/rippledecay -1) * SEGMENT.speed);
      int16_t propI = propagation >> 8;
      uint8_t propF = propagation & 0xFF;
      int16_t left = rippleorigin - propI -1;
      uint8_t amp = (ripplestate < 17) ? triwave8((ripplestate-1)*8) : map(ripplestate,17,255,255,2);

      for (int16_t v = left; v < left +4; v++)
      {
        uint8_t mag = scale8(cubicwave8((propF>>2)+(v-left)*64), amp);
        if (v < SEGLEN && v >= 0)
        {
          setPixelColor(v, color_blend(getPixelColor(v), col, mag));
        }
        int16_t w = left + propI*2 + 3 -(v-left);
        if (w < SEGLEN && w >= 0)
        {
          setPixelColor(w, color_blend(getPixelColor(w), col, mag));
        }
      }
      ripplestate += rippledecay;
      ripples[i].state = (ripplestate > 254) ? 0 : ripplestate;
    } else //randomly create new wave
    {
      if (random16(IBN + 10000) <= SEGMENT.intensity)
      {
        ripples[i].state = 1;
        ripples[i].pos = random16(SEGLEN);
        ripples[i].color = random8(); //color
      }
    }
  }
  return FRAMETIME;
}

uint16_t WS2812FX::mode_ripple(void) {
  return ripple_base(false);
}

uint16_t WS2812FX::mode_ripple_rainbow(void) {
  return ripple_base(true);
}



//  TwinkleFOX by Mark Kriegsman: https://gist.github.com/kriegsman/756ea6dcae8e30845b5a
//
//  TwinkleFOX: Twinkling 'holiday' lights that fade in and out.
//  Colors are chosen from a palette. Read more about this effect using the link above!

// If COOL_LIKE_INCANDESCENT is set to 1, colors will
// fade out slighted 'reddened', similar to how
// incandescent bulbs change color as they get dim down.
#define COOL_LIKE_INCANDESCENT 1

CRGB WS2812FX::twinklefox_one_twinkle(uint32_t ms, uint8_t salt, bool cat)
{
  // Overall twinkle speed (changed)
  uint16_t ticks = ms / (32 - (SEGMENT.speed >> 3));
  uint8_t fastcycle8 = ticks;
  uint16_t slowcycle16 = (ticks >> 8) + salt;
  slowcycle16 += sin8(slowcycle16);
  slowcycle16 = (slowcycle16 * 2053) + 1384;
  uint8_t slowcycle8 = (slowcycle16 & 0xFF) + (slowcycle16 >> 8);

  // Overall twinkle density.
  // 0 (NONE lit) to 8 (ALL lit at once).
  // Default is 5.
  uint8_t twinkleDensity = (SEGMENT.intensity >> 5) +1;

  uint8_t bright = 0;
  if (((slowcycle8 & 0x0E)/2) < twinkleDensity) {
    uint8_t ph = fastcycle8;
    // This is like 'triwave8', which produces a
    // symmetrical up-and-down triangle sawtooth waveform, except that this
    // function produces a triangle wave with a faster attack and a slower decay
    if (cat) //twinklecat, variant where the leds instantly turn on
    {
      bright = 255 - ph;
    } else { //vanilla twinklefox
      if (ph < 86) {
      bright = ph * 3;
      } else {
        ph -= 86;
        bright = 255 - (ph + (ph/2));
      }
    }
  }

  uint8_t hue = slowcycle8 - salt;
  CRGB c;
  if (bright > 0) {
    c = ColorFromPalette(currentPalette, hue, bright, NOBLEND);
    if(COOL_LIKE_INCANDESCENT == 1) {
      // This code takes a pixel, and if its in the 'fading down'
      // part of the cycle, it adjusts the color a little bit like the
      // way that incandescent bulbs fade toward 'red' as they dim.
      if (fastcycle8 >= 128)
      {
        uint8_t cooling = (fastcycle8 - 128) >> 4;
        c.g = qsub8(c.g, cooling);
        c.b = qsub8(c.b, cooling * 2);
      }
    }
  } else {
    c = CRGB::Black;
  }
  return c;
}

//  This function loops over each pixel, calculates the
//  adjusted 'clock' that this pixel should use, and calls
//  "CalculateOneTwinkle" on each pixel.  It then displays
//  either the twinkle color of the background color,
//  whichever is brighter.
uint16_t WS2812FX::twinklefox_base(bool cat)
{
  // "PRNG16" is the pseudorandom number generator
  // It MUST be reset to the same starting value each time
  // this function is called, so that the sequence of 'random'
  // numbers that it generates is (paradoxically) stable.
  uint16_t PRNG16 = 11337;

  // Set up the background color, "bg".
  // if AUTO_SELECT_BACKGROUND_COLOR == 1, and the first two colors of
  // the current palette are identical, then a deeply faded version of
  // that color is used for the background color
  CRGB bg;
  bg = col_to_crgb(SEGCOLOR(1));
  uint8_t bglight = bg.getAverageLight();
  if (bglight > 64) {
    bg.nscale8_video(16); // very bright, so scale to 1/16th
  } else if (bglight > 16) {
    bg.nscale8_video(64); // not that bright, so scale to 1/4th
  } else {
    bg.nscale8_video(86); // dim, scale to 1/3rd.
  }

  uint8_t backgroundBrightness = bg.getAverageLight();

  for (uint16_t i = 0; i < SEGLEN; i++) {

    PRNG16 = (uint16_t)(PRNG16 * 2053) + 1384; // next 'random' number
    uint16_t myclockoffset16= PRNG16; // use that number as clock offset
    PRNG16 = (uint16_t)(PRNG16 * 2053) + 1384; // next 'random' number
    // use that number as clock speed adjustment factor (in 8ths, from 8/8ths to 23/8ths)
    uint8_t myspeedmultiplierQ5_3 =  ((((PRNG16 & 0xFF)>>4) + (PRNG16 & 0x0F)) & 0x0F) + 0x08;
    uint32_t myclock30 = (uint32_t)((now * myspeedmultiplierQ5_3) >> 3) + myclockoffset16;
    uint8_t  myunique8 = PRNG16 >> 8; // get 'salt' value for this pixel

    // We now have the adjusted 'clock' for this pixel, now we call
    // the function that computes what color the pixel should be based
    // on the "brightness = f( time )" idea.
    CRGB c = twinklefox_one_twinkle(myclock30, myunique8, cat);

    uint8_t cbright = c.getAverageLight();
    int16_t deltabright = cbright - backgroundBrightness;
    if (deltabright >= 32 || (!bg)) {
      // If the new pixel is significantly brighter than the background color,
      // use the new color.
      setPixelColor(i, c.red, c.green, c.blue);
    } else if (deltabright > 0) {
      // If the new pixel is just slightly brighter than the background color,
      // mix a blend of the new color and the background color
      setPixelColor(i, color_blend(crgb_to_col(bg), crgb_to_col(c), deltabright * 8));
    } else {
      // if the new pixel is not at all brighter than the background color,
      // just use the background color.
      setPixelColor(i, bg.r, bg.g, bg.b);
    }
  }
  return FRAMETIME;
}

uint16_t WS2812FX::mode_twinklefox()
{
  return twinklefox_base(false);
}

uint16_t WS2812FX::mode_twinklecat()
{
  return twinklefox_base(true);
}


//inspired by https://www.tweaking4all.com/hardware/arduino/adruino-led-strip-effects/#LEDStripEffectBlinkingHalloweenEyes
#define HALLOWEEN_EYE_SPACE 3
#define HALLOWEEN_EYE_WIDTH 1

uint16_t WS2812FX::mode_halloween_eyes()
{
  uint16_t eyeLength = (2*HALLOWEEN_EYE_WIDTH) + HALLOWEEN_EYE_SPACE;
  if (eyeLength > SEGLEN) return mode_static(); //bail if segment too short

  fill(SEGCOLOR(1)); //fill background

  uint8_t state = SEGENV.aux1 >> 8;
  uint16_t stateTime = SEGENV.call;
  if (stateTime == 0) stateTime = 2000;

  if (state == 0) { //spawn eyes
    SEGENV.aux0 = random16(0, SEGLEN - eyeLength); //start pos
    SEGENV.aux1 = random8(); //color
    state = 1;
  }

  if (state < 2) { //fade eyes
    uint16_t startPos    = SEGENV.aux0;
    uint16_t start2ndEye = startPos + HALLOWEEN_EYE_WIDTH + HALLOWEEN_EYE_SPACE;

    uint32_t fadestage = (now - SEGENV.step)*255 / stateTime;
    if (fadestage > 255) fadestage = 255;
    uint32_t c = color_blend(color_from_palette(SEGENV.aux1 & 0xFF, false, false, 0), SEGCOLOR(1), fadestage);

    for (uint16_t i = 0; i < HALLOWEEN_EYE_WIDTH; i++)
    {
      setPixelColor(startPos    + i, c);
      setPixelColor(start2ndEye + i, c);
    }
  }

  if (now - SEGENV.step > stateTime)
  {
    state++;
    if (state > 2) state = 0;

    if (state < 2)
    {
      stateTime = 100 + (255 - SEGMENT.intensity)*10; //eye fade time
    } else {
      uint16_t eyeOffTimeBase = (255 - SEGMENT.speed)*10;
      stateTime = eyeOffTimeBase + random16(eyeOffTimeBase);
    }
    SEGENV.step = now;
    SEGENV.call = stateTime;
  }

  SEGENV.aux1 = (SEGENV.aux1 & 0xFF) + (state << 8); //save state

  return FRAMETIME;
}


//Speed slider sets amount of LEDs lit, intensity sets unlit
uint16_t WS2812FX::mode_static_pattern()
{
  uint16_t lit = 1 + SEGMENT.speed;
  uint16_t unlit = 1 + SEGMENT.intensity;
  bool drawingLit = true;
  uint16_t cnt = 0;

  for (uint16_t i = 0; i < SEGLEN; i++) {
    setPixelColor(i, (drawingLit) ? color_from_palette(i, true, PALETTE_SOLID_WRAP, 0) : SEGCOLOR(1));
    cnt++;
    if (cnt >= ((drawingLit) ? lit : unlit)) {
      cnt = 0;
      drawingLit = !drawingLit;
    }
  }

  return FRAMETIME;
}

uint16_t WS2812FX::mode_tri_static_pattern()
{
  uint8_t segSize = (SEGMENT.intensity >> 5) +1;
  uint8_t currSeg = 0;
  uint16_t currSegCount = 0;

  for (uint16_t i = 0; i < SEGLEN; i++) {
    if ( currSeg % 3 == 0 ) {
      setPixelColor(i, SEGCOLOR(0));
    } else if( currSeg % 3 == 1) {
      setPixelColor(i, SEGCOLOR(1));
    } else {
      setPixelColor(i, (SEGCOLOR(2) > 0 ? SEGCOLOR(2) : WHITE));
    }
    currSegCount += 1;
    if (currSegCount >= segSize) {
      currSeg +=1;
      currSegCount = 0;
    }
  }

  return FRAMETIME;
}


uint16_t WS2812FX::spots_base(uint16_t threshold)
{
  fill(SEGCOLOR(1));

  uint16_t maxZones = SEGLEN >> 2;
  uint16_t zones = 1 + ((SEGMENT.intensity * maxZones) >> 8);
  uint16_t zoneLen = SEGLEN / zones;
  uint16_t offset = (SEGLEN - zones * zoneLen) >> 1;

  for (uint16_t z = 0; z < zones; z++)
  {
    uint16_t pos = offset + z * zoneLen;
    for (uint16_t i = 0; i < zoneLen; i++)
    {
      uint16_t wave = triwave16((i * 0xFFFF) / zoneLen);
      if (wave > threshold) {
        uint16_t index = 0 + pos + i;
        uint8_t s = (wave - threshold)*255 / (0xFFFF - threshold);
        setPixelColor(index, color_blend(color_from_palette(index, true, PALETTE_SOLID_WRAP, 0), SEGCOLOR(1), 255-s));
      }
    }
  }

  return FRAMETIME;
}


//Intensity slider sets number of "lights", speed sets LEDs per light
uint16_t WS2812FX::mode_spots()
{
  return spots_base((255 - SEGMENT.speed) << 8);
}


//Intensity slider sets number of "lights", LEDs per light fade in and out
uint16_t WS2812FX::mode_spots_fade()
{
  uint16_t counter = now * ((SEGMENT.speed >> 2) +8);
  uint16_t t = triwave16(counter);
  uint16_t tr = (t >> 1) + (t >> 2);
  return spots_base(tr);
}


//each needs 12 bytes
//Spark type is used for popcorn and 1D fireworks
typedef struct Ball {
  unsigned long lastBounceTime;
  float impactVelocity;
  float height;
} ball;

/*
*  Bouncing Balls Effect
*/
uint16_t WS2812FX::mode_bouncing_balls(void) {
  //allocate segment data
  uint16_t maxNumBalls = 16;
  uint16_t dataSize = sizeof(ball) * maxNumBalls;
  if (!SEGENV.allocateData(dataSize)) return mode_static(); //allocation failed

  Ball* balls = reinterpret_cast<Ball*>(SEGENV.data);

  // number of balls based on intensity setting to max of 7 (cycles colors)
  // non-chosen color is a random color
  uint8_t numBalls = int(((SEGMENT.intensity * (maxNumBalls - 0.8f)) / 255) + 1);

  float gravity                           = -9.81; // standard value of gravity
  float impactVelocityStart               = sqrt( -2 * gravity);

  unsigned long time = millis();

  if (SEGENV.call == 0) {
    for (uint8_t i = 0; i < maxNumBalls; i++) balls[i].lastBounceTime = time;
  }

  bool hasCol2 = SEGCOLOR(2);
  fill(hasCol2 ? BLACK : SEGCOLOR(1));

  for (uint8_t i = 0; i < numBalls; i++) {
    float timeSinceLastBounce = (time - balls[i].lastBounceTime)/((255-SEGMENT.speed)*8/256 +1);
    balls[i].height = 0.5 * gravity * pow(timeSinceLastBounce/1000 , 2.0) + balls[i].impactVelocity * timeSinceLastBounce/1000;

    if (balls[i].height < 0) { //start bounce
      balls[i].height = 0;
      //damping for better effect using multiple balls
      float dampening = 0.90 - float(i)/pow(numBalls,2);
      balls[i].impactVelocity = dampening * balls[i].impactVelocity;
      balls[i].lastBounceTime = time;

      if (balls[i].impactVelocity < 0.015) {
        balls[i].impactVelocity = impactVelocityStart;
      }
    }

    uint32_t color = SEGCOLOR(0);
    if (SEGMENT.palette) {
      color = color_wheel(i*(256/MAX(numBalls, 8)));
    } else if (hasCol2) {
      color = SEGCOLOR(i % NUM_COLORS);
    }

    uint16_t pos = round(balls[i].height * (SEGLEN - 1));
    setPixelColor(pos, color);
  }

  return FRAMETIME;
}


/*
* Sinelon stolen from FASTLED examples
*/
uint16_t WS2812FX::sinelon_base(bool dual, bool rainbow=false) {
  fade_out(SEGMENT.intensity);
  uint16_t pos = beatsin16(SEGMENT.speed/10,0,SEGLEN-1);
  if (SEGENV.call == 0) SEGENV.aux0 = pos;
  uint32_t color1 = color_from_palette(pos, true, false, 0);
  uint32_t color2 = SEGCOLOR(2);
  if (rainbow) {
    color1 = color_wheel((pos & 0x07) * 32);
  }
  setPixelColor(pos, color1);
  if (dual) {
    if (!color2) color2 = color_from_palette(pos, true, false, 0);
    if (rainbow) color2 = color1; //rainbow
    setPixelColor(SEGLEN-1-pos, color2);
  }
  if (SEGENV.aux0 != pos) {
    if (SEGENV.aux0 < pos) {
      for (uint16_t i = SEGENV.aux0; i < pos ; i++) {
        setPixelColor(i, color1);
        if (dual) setPixelColor(SEGLEN-1-i, color2);
      }
    } else {
      for (uint16_t i = SEGENV.aux0; i > pos ; i--) {
        setPixelColor(i, color1);
        if (dual) setPixelColor(SEGLEN-1-i, color2);
      }
    }
    SEGENV.aux0 = pos;
  }

  return FRAMETIME;
}

uint16_t WS2812FX::mode_sinelon(void) {
  return sinelon_base(false);
}

uint16_t WS2812FX::mode_sinelon_dual(void) {
  return sinelon_base(true);
}

uint16_t WS2812FX::mode_sinelon_rainbow(void) {
  return sinelon_base(true, true);
}


//Rainbow with glitter, inspired by https://gist.github.com/kriegsman/062e10f7f07ba8518af6
uint16_t WS2812FX::mode_glitter()
{
  mode_palette();

  if (SEGMENT.intensity > random8())
  {
    setPixelColor(random16(SEGLEN), ULTRAWHITE);
  }

  return FRAMETIME;
}



//each needs 12 bytes
//Spark type is used for popcorn, 1D fireworks, and drip
typedef struct Spark {
  float pos;
  float vel;
  uint16_t col;
  uint8_t colIndex;
} spark;

/*
*  POPCORN
*  modified from https://github.com/kitesurfer1404/WS2812FX/blob/master/src/custom/Popcorn.h
*/
uint16_t WS2812FX::mode_popcorn(void) {
  //allocate segment data
  uint16_t maxNumPopcorn = 24;
  uint16_t dataSize = sizeof(spark) * maxNumPopcorn;
  if (!SEGENV.allocateData(dataSize)) return mode_static(); //allocation failed

  Spark* popcorn = reinterpret_cast<Spark*>(SEGENV.data);

  float gravity = -0.0001 - (SEGMENT.speed/200000.0); // m/s/s
  gravity *= SEGLEN;

  bool hasCol2 = SEGCOLOR(2);
  fill(hasCol2 ? BLACK : SEGCOLOR(1));

  uint8_t numPopcorn = SEGMENT.intensity*maxNumPopcorn/255;
  if (numPopcorn == 0) numPopcorn = 1;

  for(uint8_t i = 0; i < numPopcorn; i++) {
    bool isActive = popcorn[i].pos >= 0.0f;

    if (isActive) { // if kernel is active, update its position
      popcorn[i].pos += popcorn[i].vel;
      popcorn[i].vel += gravity;
      uint32_t col = color_wheel(popcorn[i].colIndex);
      if (!SEGMENT.palette && popcorn[i].colIndex < NUM_COLORS) col = SEGCOLOR(popcorn[i].colIndex);

      uint16_t ledIndex = popcorn[i].pos;
      if (ledIndex < SEGLEN) setPixelColor(ledIndex, col);
    } else { // if kernel is inactive, randomly pop it
      if (random8() < 2) { // POP!!!
        popcorn[i].pos = 0.01f;

        uint16_t peakHeight = 128 + random8(128); //0-255
        peakHeight = (peakHeight * (SEGLEN -1)) >> 8;
        popcorn[i].vel = sqrt(-2.0 * gravity * peakHeight);

        if (SEGMENT.palette)
        {
          popcorn[i].colIndex = random8();
        } else {
          byte col = random8(0, NUM_COLORS);
          if (!hasCol2 || !SEGCOLOR(col)) col = 0;
          popcorn[i].colIndex = col;
        }
      }
    }
  }

  return FRAMETIME;
}


//values close to 100 produce 5Hz flicker, which looks very candle-y
//Inspired by https://github.com/avanhanegem/ArduinoCandleEffectNeoPixel
//and https://cpldcpu.wordpress.com/2016/01/05/reverse-engineering-a-real-candle/

uint16_t WS2812FX::candle(bool multi)
{
  if (multi)
  {
    //allocate segment data
    uint16_t dataSize = (SEGLEN -1) *3;
    if (!SEGENV.allocateData(dataSize)) return candle(false); //allocation failed
  }

  //max. flicker range controlled by intensity
  uint8_t valrange = SEGMENT.intensity;
  uint8_t rndval = valrange >> 1;

  //step (how much to move closer to target per frame) coarsely set by speed
  uint8_t speedFactor = 4;
  if (SEGMENT.speed > 252) { //epilepsy
    speedFactor = 1;
  } else if (SEGMENT.speed > 99) { //regular candle (mode called every ~25 ms, so 4 frames to have a new target every 100ms)
    speedFactor = 2;
  } else if (SEGMENT.speed > 49) { //slower fade
    speedFactor = 3;
  } //else 4 (slowest)

  uint16_t numCandles = (multi) ? SEGLEN : 1;

  for (uint16_t i = 0; i < numCandles; i++)
  {
    uint16_t d = 0; //data location

    uint8_t s = SEGENV.aux0, s_target = SEGENV.aux1, fadeStep = SEGENV.step;
    if (i > 0) {
      d = (i-1) *3;
      s = SEGENV.data[d]; s_target = SEGENV.data[d+1]; fadeStep = SEGENV.data[d+2];
    }
    if (fadeStep == 0) { //init vals
      s = 128; s_target = 130 + random8(4); fadeStep = 1;
    }

    bool newTarget = false;
    if (s_target > s) { //fade up
      s = qadd8(s, fadeStep);
      if (s >= s_target) newTarget = true;
    } else {
      s = qsub8(s, fadeStep);
      if (s <= s_target) newTarget = true;
    }

    if (newTarget) {
      s_target = random8(rndval) + random8(rndval);
      if (s_target < (rndval >> 1)) s_target = (rndval >> 1) + random8(rndval);
      uint8_t offset = (255 - valrange) >> 1;
      s_target += offset;

      uint8_t dif = (s_target > s) ? s_target - s : s - s_target;

      fadeStep = dif >> speedFactor;
      if (fadeStep == 0) fadeStep = 1;
    }

     if (i > 0) {
      setPixelColor(i, color_blend(SEGCOLOR(1), color_from_palette(i, true, PALETTE_SOLID_WRAP, 0), s));

      SEGENV.data[d] = s; SEGENV.data[d+1] = s_target; SEGENV.data[d+2] = fadeStep;
    } else {
      for (uint16_t j = 0; j < SEGLEN; j++) {
        setPixelColor(j, color_blend(SEGCOLOR(1), color_from_palette(j, true, PALETTE_SOLID_WRAP, 0), s));
      }

      SEGENV.aux0 = s; SEGENV.aux1 = s_target; SEGENV.step = fadeStep;
    }
  }

  return FRAMETIME;
}

uint16_t WS2812FX::mode_candle()
{
  return candle(false);
}


uint16_t WS2812FX::mode_candle_multi()
{
  return candle(true);
}


/*
/ Fireworks in starburst effect
/ based on the video: https://www.reddit.com/r/arduino/comments/c3sd46/i_made_this_fireworks_effect_for_my_led_strips/
/ Speed sets frequency of new starbursts, intensity is the intensity of the burst
*/
#define STARBURST_MAX_FRAG 12

//each needs 64 byte
typedef struct particle {
  CRGB     color;
  uint32_t birth  =0;
  uint32_t last   =0;
  float    vel    =0;
  uint16_t pos    =-1;
  float    fragment[STARBURST_MAX_FRAG];
} star;

uint16_t WS2812FX::mode_starburst(void) {
  uint8_t numStars = 1 + (SEGLEN >> 3);
  if (numStars > 15) numStars = 15;
  uint16_t dataSize = sizeof(star) * numStars;

  if (!SEGENV.allocateData(dataSize)) return mode_static(); //allocation failed

  uint32_t it = millis();

  star* stars = reinterpret_cast<star*>(SEGENV.data);

  float          maxSpeed                = 375.0f;  // Max velocity
  float          particleIgnition        = 250.0f;  // How long to "flash"
  float          particleFadeTime        = 1500.0f; // Fade out time

  for (int j = 0; j < numStars; j++)
  {
    // speed to adjust chance of a burst, max is nearly always.
    if (random8((144-(SEGMENT.speed >> 1))) == 0 && stars[j].birth == 0)
    {
      // Pick a random color and location.
      uint16_t startPos = random16(SEGLEN-1);
      float multiplier = (float)(random8())/255.0 * 1.0;

      stars[j].color = col_to_crgb(color_wheel(random8()));
      stars[j].pos = startPos;
      stars[j].vel = maxSpeed * (float)(random8())/255.0 * multiplier;
      stars[j].birth = it;
      stars[j].last = it;
      // more fragments means larger burst effect
      int num = random8(3,6 + (SEGMENT.intensity >> 5));

      for (int i=0; i < STARBURST_MAX_FRAG; i++) {
        if (i < num) stars[j].fragment[i] = startPos;
        else stars[j].fragment[i] = -1;
      }
    }
  }

  fill(SEGCOLOR(1));

  for (int j=0; j<numStars; j++)
  {
    if (stars[j].birth != 0) {
      float dt = (it-stars[j].last)/1000.0;

      for (int i=0; i < STARBURST_MAX_FRAG; i++) {
        int var = i >> 1;

        if (stars[j].fragment[i] > 0) {
          //all fragments travel right, will be mirrored on other side
          stars[j].fragment[i] += stars[j].vel * dt * (float)var/3.0;
        }
      }
      stars[j].last = it;
      stars[j].vel -= 3*stars[j].vel*dt;
    }

    CRGB c = stars[j].color;

    // If the star is brand new, it flashes white briefly.
    // Otherwise it just fades over time.
    float fade = 0.0f;
    float age = it-stars[j].birth;

    if (age < particleIgnition) {
      c = col_to_crgb(color_blend(WHITE, crgb_to_col(c), 254.5f*((age / particleIgnition))));
    } else {
      // Figure out how much to fade and shrink the star based on
      // its age relative to its lifetime
      if (age > particleIgnition + particleFadeTime) {
        fade = 1.0f;                  // Black hole, all faded out
        stars[j].birth = 0;
        c = col_to_crgb(SEGCOLOR(1));
      } else {
        age -= particleIgnition;
        fade = (age / particleFadeTime);  // Fading star
        byte f = 254.5f*fade;
        c = col_to_crgb(color_blend(crgb_to_col(c), SEGCOLOR(1), f));
      }
    }

    float particleSize = (1.0 - fade) * 2;

    for (uint8_t index=0; index < STARBURST_MAX_FRAG*2; index++) {
      bool mirrored = index & 0x1;
      uint8_t i = index >> 1;
      if (stars[j].fragment[i] > 0) {
        float loc = stars[j].fragment[i];
        if (mirrored) loc -= (loc-stars[j].pos)*2;
        int start = loc - particleSize;
        int end = loc + particleSize;
        if (start < 0) start = 0;
        if (start == end) end++;
        if (end > SEGLEN) end = SEGLEN;
        for (int p = start; p < end; p++) {
          setPixelColor(p, c.r, c.g, c.b);
        }
      }
    }
  }
  return FRAMETIME;
}


/*
 * Exploding fireworks effect
 * adapted from: http://www.anirama.com/1000leds/1d-fireworks/
 */

uint16_t WS2812FX::mode_exploding_fireworks(void)
{
  //allocate segment data
  uint16_t numSparks = 2 + (SEGLEN >> 1);
  if (numSparks > 80) numSparks = 80;
  uint16_t dataSize = sizeof(spark) * numSparks;
  if (!SEGENV.allocateData(dataSize)) return mode_static(); //allocation failed

  fill(BLACK);

  bool actuallyReverse = SEGMENT.getOption(SEG_OPTION_REVERSED);
  //have fireworks start in either direction based on intensity
  SEGMENT.setOption(SEG_OPTION_REVERSED, SEGENV.step);

  Spark* sparks = reinterpret_cast<Spark*>(SEGENV.data);
  Spark* flare = sparks; //first spark is flare data

  float gravity = -0.0004 - (SEGMENT.speed/800000.0); // m/s/s
  gravity *= SEGLEN;

  if (SEGENV.aux0 < 2) { //FLARE
    if (SEGENV.aux0 == 0) { //init flare
      flare->pos = 0;
      uint16_t peakHeight = 75 + random8(180); //0-255
      peakHeight = (peakHeight * (SEGLEN -1)) >> 8;
      flare->vel = sqrt(-2.0 * gravity * peakHeight);
      flare->col = 255; //brightness

      SEGENV.aux0 = 1;
    }

    // launch
    if (flare->vel > 12 * gravity) {
      // flare
      setPixelColor(int(flare->pos),flare->col,flare->col,flare->col);

      flare->pos += flare->vel;
      flare->pos = constrain(flare->pos, 0, SEGLEN-1);
      flare->vel += gravity;
      flare->col -= 2;
    } else {
      SEGENV.aux0 = 2;  // ready to explode
    }
  } else if (SEGENV.aux0 < 4) {
    /*
     * Explode!
     *
     * Explosion happens where the flare ended.
     * Size is proportional to the height.
     */
    int nSparks = flare->pos;
    nSparks = constrain(nSparks, 0, numSparks);
    static float dying_gravity;

    // initialize sparks
    if (SEGENV.aux0 == 2) {
      for (int i = 1; i < nSparks; i++) {
        sparks[i].pos = flare->pos;
        sparks[i].vel = (float(random16(0, 20000)) / 10000.0) - 0.9; // from -0.9 to 1.1
        sparks[i].col = 345;//abs(sparks[i].vel * 750.0); // set colors before scaling velocity to keep them bright
        //sparks[i].col = constrain(sparks[i].col, 0, 345);
        sparks[i].colIndex = random8();
        sparks[i].vel *= flare->pos/SEGLEN; // proportional to height
        sparks[i].vel *= -gravity *50;
      }
      //sparks[1].col = 345; // this will be our known spark
      dying_gravity = gravity/2;
      SEGENV.aux0 = 3;
    }

    if (sparks[1].col > 4) {//&& sparks[1].pos > 0) { // as long as our known spark is lit, work with all the sparks
      for (int i = 1; i < nSparks; i++) {
        sparks[i].pos += sparks[i].vel;
        sparks[i].vel += dying_gravity;
        if (sparks[i].col > 3) sparks[i].col -= 4;

        if (sparks[i].pos > 0 && sparks[i].pos < SEGLEN) {
          uint16_t prog = sparks[i].col;
          uint32_t spColor = (SEGMENT.palette) ? color_wheel(sparks[i].colIndex) : SEGCOLOR(0);
          CRGB c = CRGB::Black; //HeatColor(sparks[i].col);
          if (prog > 300) { //fade from white to spark color
            c = col_to_crgb(color_blend(spColor, WHITE, (prog - 300)*5));
          } else if (prog > 45) { //fade from spark color to black
            c = col_to_crgb(color_blend(BLACK, spColor, prog - 45));
            uint8_t cooling = (300 - prog) >> 5;
            c.g = qsub8(c.g, cooling);
            c.b = qsub8(c.b, cooling * 2);
          }
          setPixelColor(int(sparks[i].pos), c.red, c.green, c.blue);
        }
      }
      dying_gravity *= .99; // as sparks burn out they fall slower
    } else {
      SEGENV.aux0 = 6 + random8(10); //wait for this many frames
    }
  } else {
    SEGENV.aux0--;
    if (SEGENV.aux0 < 4) {
      SEGENV.aux0 = 0; //back to flare
      SEGENV.step = (SEGMENT.intensity > random8()); //decide firing side
    }
  }

  SEGMENT.setOption(SEG_OPTION_REVERSED, actuallyReverse);

  return FRAMETIME;
}


/*
 * Drip Effect
 * ported of: https://www.youtube.com/watch?v=sru2fXh4r7k
 */
uint16_t WS2812FX::mode_drip(void)
{
  //allocate segment data
  uint16_t numDrops = 4;
  uint16_t dataSize = sizeof(spark) * numDrops;
  if (!SEGENV.allocateData(dataSize)) return mode_static(); //allocation failed

  fill(SEGCOLOR(1));

  Spark* drops = reinterpret_cast<Spark*>(SEGENV.data);

  numDrops = 1 + (SEGMENT.intensity >> 6);

  float gravity = -0.001 - (SEGMENT.speed/50000.0);
  gravity *= SEGLEN;
  int sourcedrop = 12;

  for (int j=0;j<numDrops;j++) {
    if (drops[j].colIndex == 0) { //init
      drops[j].pos = SEGLEN-1;    // start at end
      drops[j].vel = 0;           // speed
      drops[j].col = sourcedrop;  // brightness
      drops[j].colIndex = 1;      // drop state (0 init, 1 forming, 2 falling, 5 bouncing)
    }

    setPixelColor(SEGLEN-1,color_blend(BLACK,SEGCOLOR(0), sourcedrop));// water source
    if (drops[j].colIndex==1) {
      if (drops[j].col>255) drops[j].col=255;
      setPixelColor(int(drops[j].pos),color_blend(BLACK,SEGCOLOR(0),drops[j].col));

      drops[j].col += map(SEGMENT.speed, 0, 255, 1, 6); // swelling

      if (random8() < drops[j].col/10) {               // random drop
        drops[j].colIndex=2;               //fall
        drops[j].col=255;
      }
    }
    if (drops[j].colIndex > 1) {           // falling
      if (drops[j].pos > 0) {              // fall until end of segment
        drops[j].pos += drops[j].vel;
        if (drops[j].pos < 0) drops[j].pos = 0;
        drops[j].vel += gravity;

        for (int i=1;i<7-drops[j].colIndex;i++) { // some minor math so we don't expand bouncing droplets
          setPixelColor(int(drops[j].pos)+i,color_blend(BLACK,SEGCOLOR(0),drops[j].col/i)); //spread pixel with fade while falling
        }

        if (drops[j].colIndex > 2) {       // during bounce, some water is on the floor
          setPixelColor(0,color_blend(SEGCOLOR(0),BLACK,drops[j].col));
        }
      } else {                             // we hit bottom
        if (drops[j].colIndex > 2) {       // already hit once, so back to forming
          drops[j].colIndex = 0;
          drops[j].col = sourcedrop;

        } else {

          if (drops[j].colIndex==2) {      // init bounce
            drops[j].vel = -drops[j].vel/4;// reverse velocity with damping
            drops[j].pos += drops[j].vel;
          }
          drops[j].col = sourcedrop*2;
          drops[j].colIndex = 5;           // bouncing
        }
      }
    }
  }
  return FRAMETIME;
}


/*
/ Plasma Effect
/ adapted from https://github.com/atuline/FastLED-Demos/blob/master/plasma/plasma.ino
*/
uint16_t WS2812FX::mode_plasma(void) {
  uint8_t thisPhase = beatsin8(6,-64,64);                       // Setting phase change for a couple of waves.
  uint8_t thatPhase = beatsin8(7,-64,64);

  for (int i = 0; i < SEGLEN; i++) {   // For each of the LED's in the strand, set color &  brightness based on a wave as follows:
    uint8_t colorIndex = cubicwave8((i*(1+ 3*(SEGMENT.speed >> 5)))+(thisPhase) & 0xFF)/2   // factor=23 // Create a wave and add a phase change and add another wave with its own phase change.
                             + cos8((i*(1+ 2*(SEGMENT.speed >> 5)))+(thatPhase) & 0xFF)/2;  // factor=15 // Hey, you can even change the frequencies if you wish.
    uint8_t thisBright = qsub8(colorIndex, beatsin8(6,0, (255 - SEGMENT.intensity)|0x01 ));

    setPixCol(i, colorIndex, thisBright);
//    CRGB color = ColorFromPalette(currentPalette, colorIndex, thisBright, LINEARBLEND);
//    setPixelColor(i, color.red, color.green, color.blue);
  }

  return FRAMETIME;
}



/*
 * Percentage display
 * Intesity values from 0-100 turn on the leds.
 */
uint16_t WS2812FX::mode_percent(void) {

	uint8_t percent = MAX(0, MIN(200, SEGMENT.intensity));
	uint16_t active_leds = (percent < 100) ? SEGLEN * percent / 100.0
                                         : SEGLEN * (200 - percent) / 100.0;

  uint8_t size = (1 + ((SEGMENT.speed * SEGLEN) >> 11));
  if (SEGMENT.speed == 255) size = 255;

  if (percent < 100) {
    for (uint16_t i = 0; i < SEGLEN; i++) {
      if (i < SEGENV.step) {
        setPixelColor(i, color_from_palette(i, true, PALETTE_SOLID_WRAP, 0));
      }
      else {
        setPixelColor(i, SEGCOLOR(1));
      }
    }
  } else {
    for (uint16_t i = 0; i < SEGLEN; i++) {
      if (i < (SEGLEN - SEGENV.step)) {
        setPixelColor(i, SEGCOLOR(1));
      }
      else {
        setPixelColor(i, color_from_palette(i, true, PALETTE_SOLID_WRAP, 0));
      }
    }
  }

  if(active_leds > SEGENV.step) {  // smooth transition to the target value
    SEGENV.step += size;
    if (SEGENV.step > active_leds) SEGENV.step = active_leds;
  } else if (active_leds < SEGENV.step) {
    if (SEGENV.step > size) SEGENV.step -= size; else SEGENV.step = 0;
    if (SEGENV.step < active_leds) SEGENV.step = active_leds;
  }

  return FRAMETIME;
}

/*
/ Modulates the brightness similar to a heartbeat
*/
uint16_t WS2812FX::mode_heartbeat(void) {
  uint8_t bpm = 40 + (SEGMENT.speed >> 4);
  uint32_t msPerBeat = (60000 / bpm);
  uint32_t secondBeat = (msPerBeat / 3);

  uint32_t bri_lower = SEGENV.aux1;
  bri_lower = bri_lower * 2042 / (2048 + SEGMENT.intensity);
  SEGENV.aux1 = bri_lower;

  unsigned long beatTimer = millis() - SEGENV.step;
  if((beatTimer > secondBeat) && !SEGENV.aux0) { // time for the second beat?
    SEGENV.aux1 = UINT16_MAX; //full bri
    SEGENV.aux0 = 1;
  }
  if(beatTimer > msPerBeat) { // time to reset the beat timer?
    SEGENV.aux1 = UINT16_MAX; //full bri
    SEGENV.aux0 = 0;
    SEGENV.step = millis();
  }

  for (uint16_t i = 0; i < SEGLEN; i++) {
    setPixelColor(i, color_blend(color_from_palette(i, true, PALETTE_SOLID_WRAP, 0), SEGCOLOR(1), 255 - (SEGENV.aux1 >> 8)));
  }

  return FRAMETIME;
}


//  "Pacifica"
//  Gentle, blue-green ocean waves.
//  December 2019, Mark Kriegsman and Mary Corey March.
//  For Dan.
//
//
// In this animation, there are four "layers" of waves of light.
//
// Each layer moves independently, and each is scaled separately.
//
// All four wave layers are added together on top of each other, and then
// another filter is applied that adds "whitecaps" of brightness where the
// waves line up with each other more.  Finally, another pass is taken
// over the led array to 'deepen' (dim) the blues and greens.
//
// The speed and scale and motion each layer varies slowly within independent
// hand-chosen ranges, which is why the code has a lot of low-speed 'beatsin8' functions
// with a lot of oddly specific numeric ranges.
//
// These three custom blue-green color palettes were inspired by the colors found in
// the waters off the southern coast of California, https://goo.gl/maps/QQgd97jjHesHZVxQ7
//
// Modified for WLED, based on https://github.com/FastLED/FastLED/blob/master/examples/Pacifica/Pacifica.ino
//
uint16_t WS2812FX::mode_pacifica()
{
  CRGBPalette16 pacifica_palette_1 =
    { 0x000507, 0x000409, 0x00030B, 0x00030D, 0x000210, 0x000212, 0x000114, 0x000117,
      0x000019, 0x00001C, 0x000026, 0x000031, 0x00003B, 0x000046, 0x14554B, 0x28AA50 };
  CRGBPalette16 pacifica_palette_2 =
    { 0x000507, 0x000409, 0x00030B, 0x00030D, 0x000210, 0x000212, 0x000114, 0x000117,
      0x000019, 0x00001C, 0x000026, 0x000031, 0x00003B, 0x000046, 0x0C5F52, 0x19BE5F };
  CRGBPalette16 pacifica_palette_3 =
    { 0x000208, 0x00030E, 0x000514, 0x00061A, 0x000820, 0x000927, 0x000B2D, 0x000C33,
      0x000E39, 0x001040, 0x001450, 0x001860, 0x001C70, 0x002080, 0x1040BF, 0x2060FF };

  if (SEGMENT.palette) {
    pacifica_palette_1 = currentPalette;
    pacifica_palette_2 = currentPalette;
    pacifica_palette_3 = currentPalette;
  }

  // Increment the four "color index start" counters, one for each wave layer.
  // Each is incremented at a different speed, and the speeds vary over time.
  uint16_t sCIStart1 = SEGENV.aux0, sCIStart2 = SEGENV.aux1, sCIStart3 = SEGENV.step, sCIStart4 = SEGENV.step >> 16;
  //static uint16_t sCIStart1, sCIStart2, sCIStart3, sCIStart4;
  uint32_t deltams = 26 + (SEGMENT.speed >> 3);

  uint16_t speedfactor1 = beatsin16(3, 179, 269);
  uint16_t speedfactor2 = beatsin16(4, 179, 269);
  uint32_t deltams1 = (deltams * speedfactor1) / 256;
  uint32_t deltams2 = (deltams * speedfactor2) / 256;
  uint32_t deltams21 = (deltams1 + deltams2) / 2;
  sCIStart1 += (deltams1 * beatsin88(1011,10,13));
  sCIStart2 -= (deltams21 * beatsin88(777,8,11));
  sCIStart3 -= (deltams1 * beatsin88(501,5,7));
  sCIStart4 -= (deltams2 * beatsin88(257,4,6));
  SEGENV.aux0 = sCIStart1; SEGENV.aux1 = sCIStart2;
  SEGENV.step = sCIStart4; SEGENV.step = (SEGENV.step << 16) + sCIStart3;

  // Clear out the LED array to a dim background blue-green
  //fill(132618);

  uint8_t basethreshold = beatsin8( 9, 55, 65);
  uint8_t wave = beat8( 7 );

  for( uint16_t i = 0; i < SEGLEN; i++) {
    CRGB c = CRGB(2, 6, 10);
    // Render each of four layers, with different scales and speeds, that vary over time
    c += pacifica_one_layer(i, pacifica_palette_1, sCIStart1, beatsin16(3, 11 * 256, 14 * 256), beatsin8(10, 70, 130), 0-beat16(301));
    c += pacifica_one_layer(i, pacifica_palette_2, sCIStart2, beatsin16(4,  6 * 256,  9 * 256), beatsin8(17, 40,  80),   beat16(401));
    c += pacifica_one_layer(i, pacifica_palette_3, sCIStart3,                         6 * 256 , beatsin8(9, 10,38)   , 0-beat16(503));
    c += pacifica_one_layer(i, pacifica_palette_3, sCIStart4,                         5 * 256 , beatsin8(8, 10,28)   ,   beat16(601));

    // Add extra 'white' to areas where the four layers of light have lined up brightly
    uint8_t threshold = scale8( sin8( wave), 20) + basethreshold;
    wave += 7;
    uint8_t l = c.getAverageLight();
    if (l > threshold) {
      uint8_t overage = l - threshold;
      uint8_t overage2 = qadd8(overage, overage);
      c += CRGB(overage, overage2, qadd8(overage2, overage2));
    }

    //deepen the blues and greens
    c.blue  = scale8(c.blue,  145);
    c.green = scale8(c.green, 200);
    c |= CRGB( 2, 5, 7);

    setPixelColor(i, c.red, c.green, c.blue);
  }

  return FRAMETIME;
}

// Add one layer of waves into the led array
CRGB WS2812FX::pacifica_one_layer(uint16_t i, CRGBPalette16& p, uint16_t cistart, uint16_t wavescale, uint8_t bri, uint16_t ioff)
{
  uint16_t ci = cistart;
  uint16_t waveangle = ioff;
  uint16_t wavescale_half = (wavescale >> 1) + 20;

  waveangle += ((120 + SEGMENT.intensity) * i); //original 250 * i
  uint16_t s16 = sin16(waveangle) + 32768;
  uint16_t cs = scale16(s16, wavescale_half) + wavescale_half;
  ci += (cs * i);
  uint16_t sindex16 = sin16(ci) + 32768;
  uint8_t sindex8 = scale16(sindex16, 240);
  return ColorFromPalette(p, sindex8, bri, LINEARBLEND);
}

//Solid colour background with glitter
uint16_t WS2812FX::mode_solid_glitter()
{
  fill(SEGCOLOR(0));

  if (SEGMENT.intensity > random8())
  {
    setPixelColor(random16(SEGLEN), ULTRAWHITE);
  }
  return FRAMETIME;
}


/////////////////////////////////////////////////////////////////////////////
//    Start of Audio Reactive fork, beginning with Non-reactive routines   //
/////////////////////////////////////////////////////////////////////////////

uint16_t WS2812FX::phased_base(uint8_t moder) {                       // We're making sine waves here. By Andrew Tuline

  float thisspeed = SEGMENT.speed/32.0;                               // You can change the speed of the wave.   AKA SPEED (was .4)
  uint8_t allfreq = 16;                                               // Base frequency.
  static float thisphase;                                             // Phase change value gets calculated.
  uint8_t thisrot = 64;                                               // Colour rotation speed.
  uint8_t cutOff = (255-SEGMENT.intensity);                           // You can change the number of pixels.  AKA INTENSITY (was 192).
  uint8_t modVal = SEGMENT.fft1/8+1;                                  // You can change the modulus. AKA FFT1 (was 5).

  uint8_t thisindex = millis()/thisrot;                               // Colour at leds[0].
  thisphase += thisspeed;                                             // Phase change at leds[0].

  for (int i=0; i<SEGLEN; i++) {
    if (moder == 1) modVal = (inoise8(i*1000 + i*1000) >> 4);         // Let's randomize our mod length with some Perlin noise.
    int val = (i+1)*allfreq;                                          // This sets the frequency of the waves. The +1 makes sure that leds[0] is used.
    val +=thisphase*(i%modVal+1)/2;                                   // This sets the varying phase change of the waves. By Andrew Tuline.
    int thisbright = cubicwave8(val);                                 // Now we make an 8 bit sinewave.
    thisbright = (thisbright > cutOff) ? (thisbright-cutOff) : 0;     // A ternary operator to cutoff the light.
    setPixCol(i, thisindex, thisbright);
    thisindex +=256/SEGLEN;
  }

  return FRAMETIME;
} // phased_base()



uint16_t WS2812FX::mode_phased(void) {
  return phased_base(0);
} // mode_phased()



uint16_t WS2812FX::mode_phased_noise(void) {
  return phased_base(1);
} // mode_phased_noise()



uint16_t WS2812FX::mode_twinkleup(void) {                 // A very short twinkle routine with fade-in and dual controls. By Andrew Tuline.

  random16_set_seed(535);                                 // The randomizer needs to be re-set each time through the loop in order for the same 'random' numbers to be the same each time through.

  for (int i = 0; i<SEGLEN; i++) {
    uint8_t ranstart = random8();                         // The starting value (aka brightness) for each pixel. Must be consistent each time through the loop for this to work.
    uint8_t pixBri = sin8(ranstart + 16 * millis()/(255-SEGMENT.speed));
    if (random8() > SEGMENT.intensity) pixBri = 0;
    setPixCol(i, i*20, pixBri);
  }

  return FRAMETIME;
} // mode_twinkleup()



// Peaceful noise that's slow and with gradually changing palettes. Does not support WLED palettes or default colours or controls.
uint16_t WS2812FX::mode_noisepal(void) {                                    // Slow noise palette by Andrew Tuline.

  #define scale 30                                                          // Don't change this programmatically or everything shakes.

  static CRGBPalette16 thisPalette;
  static CRGBPalette16 thatPalette = RainbowColors_p;                       // An initial palette so the led's aren't black.

  static uint16_t dist;                                                     // Our distance from 0.
  CRGB color;

  EVERY_N_MILLIS(10) {
    nblendPaletteTowardPalette(thisPalette, thatPalette, 48);               // Blend towards the target palette over 48 iterations.
  }

  EVERY_N_SECONDS(5) {                                                      // Change the target palette to a random one every 5 seconds.
    uint8_t baseI = random8();
    thatPalette = CRGBPalette16(CHSV(baseI+random8(64), 255, random8(128,255)), CHSV(baseI+128, 255, random8(128,255)), CHSV(baseI+random8(92), 192, random8(128,255)), CHSV(baseI+random8(92), 255, random8(128,255)));
  }

  for(int i = 0; i < SEGLEN; i++) {
    uint8_t index = inoise8(i*scale, dist+i*scale);                       // Get a value from the noise function. I'm using both x and y axis.
    color = ColorFromPalette(thisPalette, index, 255, LINEARBLEND);       // Use the my own palette.
    setPixelColor(i, color.red, color.green, color.blue);
  }

  dist += beatsin8(10,1,4);                                                // Moving along the distance. Vary it a bit with a sine wave.

  return FRAMETIME;
} // mode_noisepal()



// Sine waves that have controllable phase change speed, frequency and cutoff. By Andrew Tuline.
// SEGMENT.speed ->Speed, SEGMENT.intensity -> PWM cutoff, SEGMENT.fft1 -> Color change, SEGMENT.fft2 -> Frequency
uint16_t WS2812FX::mode_sinewave(void) {             // Adjustable sinewave. By Andrew Tuline.

  #define qsuba(x, b)  ((x>b)?x-b:0)                 // Analog Unsigned subtraction macro. if result <0, then => 0

  static uint16_t thisPhase = 0;
  uint16_t thisFreq;
  uint16_t colorIndex = millis() / (256 - SEGMENT.fft1);  // Amount of colour change.

  thisPhase += SEGMENT.speed/16;                   // Speed of animation.
  thisFreq = SEGMENT.fft2/8;                       // Frequency of the signal.

  for (int i=0; i<SEGLEN; i++) {                   // For each of the LED's in the strand, set a brightness based on a wave as follows:
    int pixBri = qsuba(cubicwave8((i*thisFreq)+thisPhase), (255-SEGMENT.intensity));    // qsub sets a minimum value called thiscutoff. If < thiscutoff, then bright = 0. Otherwise, bright = 128 (as defined in qsub)..
    setPixCol(i, i*colorIndex/255, pixBri);
  }

  return FRAMETIME;
} // mode_sinewave()



///////////////////////////////////////////////////////////
//   Pixel assignment helper routine by Andrew Tuline    //
///////////////////////////////////////////////////////////

// This helper function displays the RGBW SEGCOLOR(0) if no palette has been loaded. Index must be 32 bit because I use millis().
void WS2812FX::setPixCol(uint16_t location, uint32_t index, uint8_t intensity) {

  CRGB color;

  if (SEGMENT.palette == 0) {                                             // No palette loaded, so let's use the first colour. . . and white.
    uint32_t myClr = color_blend(SEGCOLOR(1), SEGCOLOR(0), intensity);    // Scale the brightness of the colour.
    setPixelColor(location, myClr);                                       // This supports RGBW.
  } else {
    color = ColorFromPalette(currentPalette, index, intensity);           // This just uses the palettes and just RGB ones at that.
    setPixelColor(location, color.red, color.green, color.blue);
  }

} // setPixCol()



////////////////////////////////////////
//    ASOUND01-09 volume routines     //
//    ASOUND10-19 FFT routines        //
////////////////////////////////////////

//////////////////////
//     ASOUND01     //
//////////////////////

uint16_t WS2812FX::mode_asound01(void) {                                   // Pixels. By Andrew Tuline

  fade_out(4);

  for (int i=0; i <SEGMENT.intensity/16; i++) {
    uint16_t segLoc = random(SEGLEN);                                      // 16 bit for larger strands of LED's.
    setPixCol(segLoc, myVals[i%32]+i*4, sampleAgc);
  }

  return FRAMETIME;
} // mode_asound01()


//////////////////////
//     ASOUND02     //
//////////////////////

uint16_t WS2812FX::mode_asound02(void) {                                  // Pixel 2 wave. By Andrew Tuline

  static unsigned long prevMillis;
  unsigned long curMillis = millis();

  if ((curMillis - prevMillis) >= ((256-SEGMENT.speed) >>2)) {
    prevMillis = curMillis;

    int pixBri = sample * SEGMENT.intensity / 128;
    setPixCol(SEGLEN/2, millis(), pixBri);

    for (int i=SEGLEN-1; i>SEGLEN/2; i--) {                               // Move to the right.
      setPixelColor(i,getPixelColor(i-1));
    }

    for (int i=0; i<SEGLEN/2; i++) {                                      // Move to the left.
      setPixelColor(i,getPixelColor(i+1));
    }
  }

  return FRAMETIME;
} // mode_asound02()


//////////////////////
//     ASOUND03     //
//////////////////////
<<<<<<< HEAD
uint16_t WS2812FX::mode_asound03(void) {                                  // Juggle pixels

  static int thistime = 20;
  EVERY_N_MILLISECONDS_I(pixTimer, SEGMENT.speed) {                       // Using FastLED's timer. You want to change speed? You need to
=======

uint16_t WS2812FX::mode_asound03(void) {                                  // Juggle pixels. By Andrew Tulne

  static int thistime = 20;

  static unsigned long prevMillis;
  unsigned long curMillis = millis();
>>>>>>> bc731b12

  if ((curMillis - prevMillis) >= ((256-SEGMENT.speed) >>2)) {
    prevMillis = curMillis;

    fade_out(224);

    for (int i=0; i<SEGMENT.intensity/32; i++) {
      setPixCol(beatsin16(thistime+i*2,0,SEGLEN-1), millis()/4+i*2, sampleAgc);
    }
  }

  return FRAMETIME;
} // mode_asound03()


//////////////////////
//     ASOUND04     //
//////////////////////

uint16_t WS2812FX::mode_asound04(void) {                                  // Matrix

  static unsigned long prevMillis;
  unsigned long curMillis = millis();

  if ((curMillis - prevMillis) >= ((256-SEGMENT.speed) >>2)) {
    prevMillis = curMillis;

    int pixBri = sample * SEGMENT.intensity / 128;
    setPixCol(SEGLEN-1, millis(), pixBri);
    for (int i=0; i<SEGLEN-1; i++) setPixelColor(i,getPixelColor(i+1));

  }

  return FRAMETIME;
} // mode_asound04()


//////////////////////
//     ASOUND05     //
//////////////////////

uint16_t WS2812FX::mode_asound05(void) {                                  // Myvumeter

  static int topLED;
  static int gravityCounter = 0;

  fade_out(240);

  sampleAvg = sampleAvg * SEGMENT.intensity / 255;

  int tempsamp = constrain(sampleAvg*2,0,SEGLEN-1);                       // Keep the sample from overflowing.
  uint8_t gravity = 8 - SEGMENT.speed/32;

  for (int i=0; i<tempsamp; i++) {
    uint8_t index = inoise8(i*sampleAvg+millis(), 5000+i*sampleAvg);
    setPixCol(i, index, sampleAvg*8);
  }

  if (tempsamp >= topLED)
    topLED = tempsamp;
  else if (gravityCounter % gravity == 0)
    topLED--;

  if (topLED > 0) setPixCol(topLED, millis(), 255);
  gravityCounter = (gravityCounter + 1) % gravity;

  return FRAMETIME;
} // mode_asound05()


//////////////////////
//     ASOUND06     //
//////////////////////

uint16_t WS2812FX::mode_asound06(void) {                                  // Plasma

  static int16_t thisphase = 0;                                           // Phase of a cubicwave8.
  static int16_t thatphase = 0;                                           // Phase of the cos8.

  uint8_t thisbright;
  uint8_t colorIndex;

  thisphase += beatsin8(6,-4,4);                                          // You can change direction and speed individually.
  thatphase += beatsin8(7,-4,4);                                          // Two phase values to make a complex pattern. By Andrew Tuline.

  for (int i=0; i<SEGLEN; i++) {                                          // For each of the LED's in the strand, set a brightness based on a wave as follows.
    thisbright = cubicwave8((i*13)+thisphase)/2;
    thisbright += cos8((i*117)+thatphase)/2;                              // Let's munge the brightness a bit and animate it all with the phases.
    colorIndex=thisbright;

    if (sampleAvg * 8 * SEGMENT.intensity/256 > thisbright) {thisbright = 255;} else {thisbright = 0;}


    setPixCol(i, colorIndex, thisbright);
  }

  return FRAMETIME;
} // mode_asound06()


//////////////////////
//     ASOUND07     //
//////////////////////

uint16_t WS2812FX::mode_asound07(void) {                                  // Puddle

  uint16_t size = 0;
  uint8_t fadeVal = map(SEGMENT.speed,0,255, 224, 255);
  uint16_t pos = random(SEGLEN);                                          // Set a random starting position.

  fade_out(fadeVal);

  if (sample>0 ) {
    size = sample * SEGMENT.intensity /256 /8 + 1;                        // Determine size of the flash based on the volume.
    if (pos+size>= SEGLEN) size=SEGLEN-pos;
  }

  for(int i=0; i<size; i++) {                                             // Flash the LED's.
    setPixCol(pos+i, millis(), 255);
  }

  return FRAMETIME;
} // mode_asound07()


//////////////////////
//     ASOUND08     //
//////////////////////

uint16_t WS2812FX::mode_asound08(void) {                                  // FillnoiseMid

  static uint16_t xdist;
  static uint16_t ydist;

  fade_out(224);

  uint16_t maxLen = sampleAvg * SEGMENT.intensity / 256;                  // Too sensitive.
  maxLen = maxLen * SEGMENT.intensity / 256;                              // Reduce sensitity/length.

  if (maxLen >SEGLEN/2) maxLen = SEGLEN/2;

  for (int i=(SEGLEN/2-maxLen); i<(SEGLEN/2+maxLen); i++) {
    uint8_t index = inoise8(i*sampleAvg+xdist, ydist+i*sampleAvg);        // Get a value from the noise function. I'm using both x and y axis.
    setPixCol(i, index, 255);
  }

  xdist=xdist+beatsin8(5,0,10);
  ydist=ydist+beatsin8(4,0,10);

  return FRAMETIME;
} // mode_asound08()


//////////////////////
//     ASOUND09     //
//////////////////////

uint16_t WS2812FX::mode_asound09(void) {                                  // Vumeter noise

  static uint16_t xdist;
  static uint16_t ydist;

  fade_out(240);

  int maxLen = sampleAvg;
  if (sample > sampleAvg) maxLen = sample-sampleAvg;
  maxLen = maxLen * SEGMENT.intensity / 256;                              // Still a bit too sensitive.
  maxLen = maxLen * SEGMENT.intensity / 256;                              // Reduce sensitity/length.
  if (maxLen >SEGLEN) maxLen = SEGLEN;

  for (int i=0; i<maxLen; i++) {                                          // The louder the sound, the wider the soundbar. By Andrew Tuline.
    uint8_t index = inoise8(i*sampleAvg+xdist, ydist+i*sampleAvg);        // Get a value from the noise function. I'm using both x and y axis.
    setPixCol(i, index, 255);
  }

  xdist+=beatsin8(5,0,10);
  ydist+=beatsin8(4,0,10);

  return FRAMETIME;
} // mode_asound09()


///////////////////////////////
//     BEGIN FFT ROUTINES    //
///////////////////////////////

#ifndef ESP8266
extern double FFT_MajorPeak;
extern double FFT_Magnitude;
extern double fftBin[];           // raw FFT data
extern double fftResult[];        // pre-added result array 0 .. 15
extern double beat;
extern uint16_t lastSample;
double volume = 1;
uint32_t ledData[1500];

double mapf(double x, double in_min, double in_max, double out_min, double out_max){
  return (x - in_min) * (out_max - out_min) / (in_max - in_min) + out_min;
}
#endif


//////////////////////
//     ASOUND10     //
//////////////////////

// sound 10: assign a color to the central (starting pixels) based on the predominant frequencies and the volume. The color is being determined by mapping the MajorPeak from the FFT
// and then mapping this to the HSV color circle. Currently we are sampling at 10240 Hz, so the highest frequency we can look at is 5120Hz.
//
// SEGMENT.fft1: the lower cut off point for the FFT. (many, most time the lowest values have very little information since they are FFT conversion artifacts. Suggested value is close to but above 0
// SEGMENT.fft2: The high cut off point. This depends on your sound profile. Most music looks good when this slider is between 50% and 100%.
// SEGMENT.fft3: "preamp" for the audio signal for audio10.
//
// I suggest that for this effect you turn the brightness to 95%-100% but again it depends on your soundprofile you find yourself in.
// Instead of using colorpalettes, This effect works on the HSV color circle with red being the lowest frequency
//
// as a compromise between speed and accuracy we are currently sampling with 10240Hz, from which we can then determine with a 512bin FFT our max frequency is 5120Hz.
// Depending on the music stream you have you might find it useful to change the frequency mapping.

uint16_t WS2812FX::mode_asound10(void) {

  delay(1);

// Instead of using colorpalettes, This effect works on the HSV color circle with red being the lowest frequency
//
// as a compromise between speed and accuracy we are currently sampling with 10240Hz, from which we can then determine with a 512bin FFT our max frequency is 5120Hz.
// Depending on the music stream you have you might find it useful to change the frequency mapping.

  #ifndef ESP8266
  EVERY_N_MILLISECONDS_I(pixTimer, SEGMENT.speed) {                   // Using FastLED's timer. You want to change speed? You need to . .

    pixTimer.setPeriod((256 - SEGMENT.speed) >> 2);                   // change it down here!!! By Andrew Tuline.

    uint32_t* leds = ledData;

    //uint8_t fade = SEGMENT.fft3;
    //uint8_t fadeval;

    double sensitivity = mapf(SEGMENT.fft3, 1, 255, 1, 10);
    int pixVal = sampleAvg * SEGMENT.intensity / 256 * sensitivity;
    if (pixVal > 255) pixVal = 255;

    double intensity = map(pixVal, 0, 255, 0, 100) / 100.0;            // make a brightness from the last avg

    CRGB color = 0;
    CHSV c;

    if (FFT_MajorPeak > 5120) FFT_MajorPeak = 0;
      // MajorPeak holds the freq. value which is most abundant in the last sample.
      // With our sampling rate of 10240Hz we have a usable freq range from roughtly 80Hz to 10240/2 Hz
      // we will treat everything with less than 65Hz as 0
      //Serial.printf("%5d ", FFT_MajorPeak, 0);
    if (FFT_MajorPeak < 80) {
      color = CRGB::Black;
    } else {
      int upperLimit = 20 * SEGMENT.fft2;
      int lowerLimit = 2 * SEGMENT.fft1;
      int i =  map(FFT_MajorPeak, lowerLimit, upperLimit, 0, 255);
      uint16_t b = 255 * intensity;
      if (b > 255) b=255;
      c = CHSV(i, 240, (uint8_t)b);
    }

    // Serial.println(color);
    leds[SEGLEN/2] =  (c.h << 16) + (c.s << 8)  + (c.v );

// shift the pixels one pixel outwards
    for (int i = SEGLEN; i > SEGLEN/2; i--) {                                 // Move to the right.
      leds[i] = leds[i-1];
    }
    for (int i = 0; i < SEGLEN/2; i++) {                                      // Move to the left.
      leds[i] = leds[i+1];
    }

    // DISPLAY ARRAY
    for (int i= 0; i < SEGLEN; i++) {
      c.h = (leds[i] >> 16) & 0xFF;
      c.s = (leds[i] >> 8) &0xFF;
      c.v = leds[i] & 0xFF;
      color = c;                                                              // implicit conversion to RGB supplied by FastLED
      setPixelColor(i, color.red, color.green, color.blue);
    }
  }

#endif
  return FRAMETIME;
} // mode_asound10()


//////////////////////
//     ASOUND11     //
//////////////////////

uint16_t WS2812FX::mode_asound11(void) {
  delay(1); // DO NOT REMOVE!
#ifndef ESP8266
  EVERY_N_MILLISECONDS_I(pixTimer, SEGMENT.speed) {                   // Using FastLED's timer. You want to change speed? You need to . .

    pixTimer.setPeriod((256 - SEGMENT.speed) >> 2);                   // change it down here!!! By Andrew Tuline.

    uint32_t *leds = ledData;

    double sensitivity = mapf(SEGMENT.fft3, 1, 255, 1, 10);
    int pixVal = sampleAvg * SEGMENT.intensity / 256 * sensitivity;
    if (pixVal > 255) pixVal = 255;

    double intensity = map(pixVal, 0, 255, 0, 100) / 100.0;            // make a brightness from the last avg

    CRGB color = 0;
    CHSV c;

    if (FFT_MajorPeak > 5120) FFT_MajorPeak = 0;
      // MajorPeak holds the freq. value which is most abundant in the last sample.
      // With our sampling rate of 10240Hz we have a usable freq range from roughtly 80Hz to 10240/2 Hz
      // we will treat everything with less than 65Hz as 0
      //Serial.printf("%5d ", FFT_MajorPeak, 0);
    if (FFT_MajorPeak < 80) {
      color = CRGB::Black;
    } else {
      int upperLimit = 20 * SEGMENT.fft2;
      int lowerLimit = 2 * SEGMENT.fft1;
      int i =  map(FFT_MajorPeak, lowerLimit, upperLimit, 0, 255);
      uint16_t b = 255 * intensity;
      if (b > 255) b=255;
      c = CHSV(i, 240, (uint8_t)b);
    }

    // Serial.println(color);
    leds[0] =  (c.h << 16) + (c.s << 8)  + (c.v );

// shift the pixels one pixel up
    for (int i = SEGLEN; i > 0; i--) {                                 // Move up
      leds[i] = leds[i-1];
    }

    //fadeval = fade;

    // DISPLAY ARRAY
    for (int i= 0; i < SEGLEN; i++) {
      c.h = (leds[i] >> 16) & 0xFF;
      c.s = (leds[i] >> 8) &0xFF;
      c.v = leds[i] & 0xFF;
      color = c;                                                              // implicit conversion to RGB supplied by FastLED
      setPixelColor(i, color.red, color.green, color.blue);
    }
  }

#endif
  return FRAMETIME;
} // mode_asound11()


//////////////////////
//     ASOUND12     //
//////////////////////

// asound12 delivers a spectral "analysis" of the audio signal compressed into 16 bins which are supposed to be at least half way similar log (human ear is log as well)
//
// this effect is best being displayed on strips in multiples of 16 leds (and only in multiples of 16), you can use it on strips shorter than 16 leds but then the higher frequency bins are just cut off
//
// The 2 slider that is active in this effect is the general brightness slider, everything else is being computed on the fly.
// FFT3 sets the cutoff value below which we think its noise
//
uint16_t WS2812FX::mode_asound12(void) {
  delay(1);
#ifndef ESP8266
  double maxVal = 0;
  CHSV c;
  CRGB color;

  if (SEGENV.call == 0)
    for (int i = 0; i < SEGLEN; i++)
      setPixelColor(i, 0,0,0);                              // turn off all leds

  uint16_t cutoff = 40 * SEGMENT.fft3;                      // read slider3

  // Determine max value in bins to normalize
  maxVal = 0;
  for (int i = 0; i < 16; i++) {
    if (fftResult[i] > maxVal) {
      maxVal = fftResult[i];
    }

  if (maxVal < cutoff)                                      // we assume this is noise
    for (int i = 0; i < 16; i++)
      fftResult[i] = 0;


  if (maxVal == 0) maxVal = 255;

//  EVERY_N_MILLISECONDS(5000) {
//    for (int i = 0; i < 16; i++) Serial.printf("%6.0f ",fftResult[i]);
//    Serial.println();
//  }
  int ledsPerBin = SEGLEN/16;

  if (ledsPerBin > 0) {                                     // our led strip is longer or at least than 16 LEDS
    for (int i = 0; i < 16; i++ )                           // walk through all bins and display
      if (ledsPerBin > 1) {                                 // more than one led per bin
        for (int l = 0; l < ledsPerBin; l++)  {
          int pos = i*ledsPerBin+l;                                   // which led are we talking about -- Also which bin are we talking about
          uint8_t angle = map(i*ledsPerBin, 0, SEGLEN, 0, 255);            // the color we are going to display
          uint8_t bright = mapf(fftResult[i], 0, maxVal, 0, 255); // find the brightness in relation to max
          color = CHSV(angle, 240, bright);                   // colculate a color and convert it to RGB
          setPixelColor(pos, color.red, color.green, color.blue);
        }
      } else {                                              // only one led per bin
        int pos = i;                                        // which led are we talking about -- Also which bin are we talking about
        uint8_t angle = map(pos, 0, SEGLEN, 0, 255);            // the color we are going to display
        uint8_t bright = mapf(fftResult[i], 0, maxVal, 0, 255); // find the brightness in relation to max
        color = CHSV(angle, 240, bright);                   // calculate a color and convert it to RGB
        setPixelColor(pos, color.red, color.green, color.blue);
      }
    } else {                                                  // our led strip is shorter than 16LEDS
    for (int i = 0; i < SEGLEN; i++ )  {                                      // which led are we talking about -- Also which bin are we talking about
        uint8_t angle = map(i, 0, SEGLEN, 0, 255);            // the color we are going to display
        uint8_t bright = mapf(fftResult[i], 0, maxVal, 0, 255); // find the brightness in relation to max
        color = CHSV(angle, 240, bright);                   // colculate a color and convert it to RGB
        setPixelColor(i, color.red, color.green, color.blue);
      }
    }
  }

#else
  for (int i = 0; i < SEGLEN; i++)  setPixelColor(i, color_from_palette(0, true, PALETTE_SOLID_WRAP, 1, 0));
#endif
  return FRAMETIME;
} // mode_asound12()


//////////////////////
//     ASOUND13     //
//////////////////////

uint16_t WS2812FX::mode_asound13(void) {                  // FFT Waterfall. By: Andrew Tuline

#ifndef ESP8266

  static unsigned long prevMillis;
  unsigned long curMillis = millis();

  if ((curMillis - prevMillis) >= ((256-SEGMENT.speed) >>2)) {
    prevMillis = curMillis;

    uint8_t pixCol = (log10((int)FFT_MajorPeak) - 2.26) * 177;       // log10 frequency range is from 2.26 to 3.7. Let's scale accordingly.

    if (samplePeak) {
      samplePeak = 0;
      setPixelColor(SEGLEN-1,92,92,92);
    } else {
      setPixCol(SEGLEN-1, pixCol+SEGMENT.intensity, (int)FFT_Magnitude>>8);
    }

    for (int i=0; i<SEGLEN-1; i++) setPixelColor(i,getPixelColor(i+1));
  }

#endif
  return FRAMETIME;
} // mode_asound13()


//////////////////////
//     ASOUND14     //
//////////////////////

uint16_t WS2812FX::mode_asound14(void) {                  // Random pixels by frequency. By Andrew Tuline.

#ifndef ESP8266

  uint16_t fadeRate = 2*SEGMENT.speed - SEGMENT.speed*SEGMENT.speed/255;   // Get to 255 as quick as you can.
  fade_out(fadeRate);
  uint16_t locn = random16(0,SEGLEN);
  uint8_t pixCol = (log10((int)FFT_MajorPeak) - 2.26) * 177;    // log10 frequency range is from 2.26 to 3.7. Let's scale accordingly.
  setPixCol(locn, SEGMENT.intensity+pixCol, (int)FFT_Magnitude>>8);           // Shift the colours so we start at blue.

#else
  setPixelColor(0, color_from_palette(0, true, PALETTE_SOLID_WRAP, 1, 0));
#endif

  return FRAMETIME;
} // mode_asound14()


//////////////////////
//     ASOUND15     //
//////////////////////

// Map bins 7 through 490 to the ENTIRE SEGLEN.
// For some reason, it seems to be mirroring itself. I really don't know why.
uint16_t WS2812FX::mode_asound15(void) {    // Scale bins to SEGLEN. By Andrew Tuline

#ifndef ESP8266

  extern double fftBin[];                   // raw FFT data. He uses bins 7 through 470, so we'll limit to around there.
  extern double fftResult[];
  #define samples 490                       // Don't use the highest bins.

  double maxVal = 0;

  for (int i = 0; i < 16; i++) {            // apleshu's quickie method to to get the max volume.
    if (fftResult[i] > maxVal) {
      maxVal = fftResult[i];                // These values aren't normalized though.
    }
  }

  if (maxVal == 0) maxVal = 255;            // If maxVal is too low, we'll have a mapping issue.
  if (maxVal > (255-SEGMENT.intensity)*10) maxVal = (255- SEGMENT.intensity)*10;         // That maxVal may be too high, so let's cap it.

  for (int i=0; i<SEGLEN; i++) {

    uint16_t startBin = 7+i*(samples-8)/SEGLEN;      // Don't use the first 7 bins, and don't overshoot by 8.
    uint16_t   endBin = 7+(i+1)*(samples-8)/SEGLEN;  // Ditto.

    double sumBin = 0;
    for (int j=startBin; j<=endBin; j++) { sumBin += fftBin[j]; }
    sumBin = sumBin / (endBin-startBin+1);  // Normalize it

    if (sumBin > maxVal) sumBin = maxVal;   // Make sure our bin isn't higher than the max . . which we capped earlier.
    uint8_t bright = mapf(sumBin, 0, maxVal, 0, 255); // find the brightness in relation to max
    setPixCol(i, i*4, bright);               // colour is just an index in the palette. The FFT is the intensity.

  }
#else
  setPixelColor(0, color_from_palette(0, true, PALETTE_SOLID_WRAP, 1, 0));
#endif

  return FRAMETIME;
} // mode_asound15()


//////////////////////
//     ASOUND16     //
//////////////////////

uint16_t WS2812FX::mode_asound16(void) {                  // Frequency noise beat (err. . . OK peak) to blast out palette based perlin noise across SEGLEN. By Andrew Tuline.

#ifndef ESP8266

  static CRGBPalette16 thisPalette;
  static uint16_t dist;
  CRGB color;

  uint16_t fadeRate = 2*SEGMENT.speed - SEGMENT.speed*SEGMENT.speed/255;   // Get to 255 as quick as you can.
  fade_out(fadeRate);

  uint8_t pixCol = SEGMENT.intensity+(log10((int)FFT_MajorPeak) - 2.26) * 177;    // log10 frequency range is from 2.26 to 3.7. Let's scale accordingly.

   if (samplePeak) {
      samplePeak = 0;

      // Palette defined on the fly that stays close to the base pixCol.
      thisPalette = CRGBPalette16(CHSV(pixCol,255,random8(128,255)),CHSV(pixCol+32,255,random8(128,255)),CHSV(pixCol+80,192,random8(128,255)),CHSV(pixCol+16,255,random8(128,255)));

      for (int i = 0; i < SEGLEN; i++) {
        uint8_t index = inoise8(i*30, dist+i*30);                       // Get a value from the noise function. I'm using both x and y axis.
        color = ColorFromPalette(thisPalette, index, 255, LINEARBLEND);       // Use the my own palette.
        setPixelColor(i, color.red, color.green, color.blue);
      }
    }
  dist += beatsin8(10,1,4);

#else
  setPixelColor(0, color_from_palette(0, true, PALETTE_SOLID_WRAP, 1, 0));
#endif

  return FRAMETIME;
} // mode_asound16()


//////////////////////
//     ASOUND17     //
//////////////////////

uint16_t WS2812FX::mode_asound17(void) {                                    // I am the god of hellfire. . . Volume (only) reactive fire routine. By Andrew Tuline.

#ifndef ESP8266

#define xscale 20            // How far apart they are
#define yscale 3             // How fast they move

  CRGB color;
  uint16_t index;            // Current colour lookup value.

  currentPalette = CRGBPalette16(CHSV(0,255,2), CHSV(0,255,4), CHSV(0,255,8), CHSV(0, 255, 8),    // Fire palette definition. Lower value = darker.
                                 CHSV(0, 255, 16), CRGB::Red, CRGB::Red, CRGB::Red,
                                 CRGB::DarkOrange,CRGB::DarkOrange, CRGB::Orange, CRGB::Orange,
                                 CRGB::Yellow, CRGB::Orange, CRGB::Yellow, CRGB::Yellow);

  for (int i = 0; i < SEGLEN; i++) {
    index = inoise8(i*xscale,millis()*yscale*SEGLEN/255);                     // X location is constant, but we move along the Y at the rate of millis(). By Andrew Tuline.
    index = (255 - i*256/SEGLEN) * index/128;                                 // Now we need to scale index so that it gets blacker as we get close to one of the ends.
    color = ColorFromPalette(currentPalette, index, sampleAvg*2, LINEARBLEND);       // Use the my own palette.
    setPixelColor(i, color.red, color.green, color.blue);                       // This is a simple y=mx+b equation that's been scaled. index/128 is another scaling.
  }

#else
  setPixelColor(0, color_from_palette(0, true, PALETTE_SOLID_WRAP, 1, 0));
#endif

  return FRAMETIME;
} // mode_asound17()


//////////////////////
//     ASOUND18     //
//////////////////////

uint16_t WS2812FX::mode_asound18(void) {
#ifndef ESP8266
// Put FFT code here.
#else
  setPixelColor(0, color_from_palette(0, true, PALETTE_SOLID_WRAP, 1, 0));
#endif

  return FRAMETIME;
} // mode_asound18()


//////////////////////
//     ASOUND19     //
//////////////////////

uint16_t WS2812FX::mode_asound19(void) {  // By: Andrew Tuline
#ifndef ESP8266

  fade_out(92);

  for (int i=0; i<3; i++) {     // DO NOT make this > 5 because we only have 15 FFTresult bins.
    uint16_t locn = inoise16(millis()*SEGMENT.speed+i*50000, millis()*SEGMENT.speed);           // Get a new pixel location from moving noise.
    locn = map(locn,0,65535,0,SEGLEN-1);                                         // Map that to the length of the strand, and ensure we don't go over.
    setPixCol(locn, i*64, fftResult[i*3]/256);
  }

#else
  setPixelColor(0, color_from_palette(0, true, PALETTE_SOLID_WRAP, 1, 0));
#endif

  return FRAMETIME;
} // mode_asound19()

uint16_t WS2812FX::mode_2D01(void) {
  
  return FRAMETIME;
}

uint16_t WS2812FX::mode_2D02(void) {
  
  return FRAMETIME;
}
uint16_t WS2812FX::mode_2D03(void) {
  
  return FRAMETIME;
}
uint16_t WS2812FX::mode_2D04(void) {
  
  return FRAMETIME;
}
uint16_t WS2812FX::mode_2D05(void) {
  
  return FRAMETIME;
}
uint16_t WS2812FX::mode_2D06(void) {
  
  return FRAMETIME;
}
uint16_t WS2812FX::mode_2D07(void) {
  
  return FRAMETIME;
}
uint16_t WS2812FX::mode_2D08(void) {
  
  return FRAMETIME;
}
uint16_t WS2812FX::mode_2D09(void) {
  
  return FRAMETIME;
}
uint16_t WS2812FX::mode_2D10(void) {
  
  return FRAMETIME;
}<|MERGE_RESOLUTION|>--- conflicted
+++ resolved
@@ -3550,12 +3550,6 @@
 //////////////////////
 //     ASOUND03     //
 //////////////////////
-<<<<<<< HEAD
-uint16_t WS2812FX::mode_asound03(void) {                                  // Juggle pixels
-
-  static int thistime = 20;
-  EVERY_N_MILLISECONDS_I(pixTimer, SEGMENT.speed) {                       // Using FastLED's timer. You want to change speed? You need to
-=======
 
 uint16_t WS2812FX::mode_asound03(void) {                                  // Juggle pixels. By Andrew Tulne
 
@@ -3563,7 +3557,6 @@
 
   static unsigned long prevMillis;
   unsigned long curMillis = millis();
->>>>>>> bc731b12
 
   if ((curMillis - prevMillis) >= ((256-SEGMENT.speed) >>2)) {
     prevMillis = curMillis;
@@ -4205,43 +4198,43 @@
 } // mode_asound19()
 
 uint16_t WS2812FX::mode_2D01(void) {
-  
+
   return FRAMETIME;
 }
 
 uint16_t WS2812FX::mode_2D02(void) {
-  
+
   return FRAMETIME;
 }
 uint16_t WS2812FX::mode_2D03(void) {
-  
+
   return FRAMETIME;
 }
 uint16_t WS2812FX::mode_2D04(void) {
-  
+
   return FRAMETIME;
 }
 uint16_t WS2812FX::mode_2D05(void) {
-  
+
   return FRAMETIME;
 }
 uint16_t WS2812FX::mode_2D06(void) {
-  
+
   return FRAMETIME;
 }
 uint16_t WS2812FX::mode_2D07(void) {
-  
+
   return FRAMETIME;
 }
 uint16_t WS2812FX::mode_2D08(void) {
-  
+
   return FRAMETIME;
 }
 uint16_t WS2812FX::mode_2D09(void) {
-  
+
   return FRAMETIME;
 }
 uint16_t WS2812FX::mode_2D10(void) {
-  
+
   return FRAMETIME;
 }