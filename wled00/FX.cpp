--- conflicted
+++ resolved
@@ -545,11 +545,7 @@
     }
   }
 
-<<<<<<< HEAD
-  if (SEGENV.call > (255 - SEGMENT.speed) + 15)
-=======
-  if (SEGENV.call > (255 - SEGMENT.speed) + 15U) 
->>>>>>> 3460f9d9
+  if (SEGENV.call > (255 - SEGMENT.speed) + 15U)
   {
     SEGENV.aux0 = !SEGENV.aux0;
     SEGENV.call = 0;
@@ -3162,7 +3158,7 @@
     fill(SEGCOLOR(1));
     return 250;  // short wait
   }
-  
+
   if (SEGENV.step == 0) {             //init
     drop->speed = 0.0238 * (SEGMENT.speed ? (SEGMENT.speed>>3)+1 : random8(6,40)); // set speed
     drop->pos   = SEGLEN-1;           // start at end of segment
@@ -3170,7 +3166,7 @@
     SEGENV.step = 1;                  // drop state (0 init, 1 forming, 2 falling)
     SEGENV.aux0 = (SEGMENT.intensity ? (SEGMENT.intensity>>5)+1 : random8(1,5)) * (1+(SEGLEN>>6));  // size of brick
   }
-  
+
   if (SEGENV.step == 1) {             // forming
     if (random8()>>6) {               // random drop
       SEGENV.step = 2;                // fall
@@ -3188,7 +3184,7 @@
       if (SEGENV.aux1 >= SEGLEN) return 1000;   // wait for a second
     }
   }
-  return FRAMETIME;  
+  return FRAMETIME;
 }
 
 
@@ -3210,6 +3206,7 @@
 
   return FRAMETIME;
 }
+
 
 /*
  * Percentage display
@@ -3500,7 +3497,6 @@
 
 uint16_t WS2812FX::mode_phased(void) {
   return phased_base(0);
-
 }
 
 
@@ -3510,7 +3506,6 @@
 
 
 uint16_t WS2812FX::mode_twinkleup(void) {                 // A very short twinkle routine with fade-in and dual controls. By Andrew Tuline.
-
   random16_set_seed(535);                                 // The randomizer needs to be re-set each time through the loop in order for the same 'random' numbers to be the same each time through.
 
   for (int i = 0; i<SEGLEN; i++) {
