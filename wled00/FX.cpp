/*
  WS2812FX.cpp contains all effect methods
  Harm Aldick - 2016
  www.aldick.org
  LICENSE
  The MIT License (MIT)
  Copyright (c) 2016  Harm Aldick
  Permission is hereby granted, free of charge, to any person obtaining a copy
  of this software and associated documentation files (the "Software"), to deal
  in the Software without restriction, including without limitation the rights
  to use, copy, modify, merge, publish, distribute, sublicense, and/or sell
  copies of the Software, and to permit persons to whom the Software is
  furnished to do so, subject to the following conditions:
  The above copyright notice and this permission notice shall be included in
  all copies or substantial portions of the Software.
  THE SOFTWARE IS PROVIDED "AS IS", WITHOUT WARRANTY OF ANY KIND, EXPRESS OR
  IMPLIED, INCLUDING BUT NOT LIMITED TO THE WARRANTIES OF MERCHANTABILITY,
  FITNESS FOR A PARTICULAR PURPOSE AND NONINFRINGEMENT. IN NO EVENT SHALL THE
  AUTHORS OR COPYRIGHT HOLDERS BE LIABLE FOR ANY CLAIM, DAMAGES OR OTHER
  LIABILITY, WHETHER IN AN ACTION OF CONTRACT, TORT OR OTHERWISE, ARISING FROM,
  OUT OF OR IN CONNECTION WITH THE SOFTWARE OR THE USE OR OTHER DEALINGS IN
  THE SOFTWARE.

  Modified heavily for WLED
*/

#include "wled.h"
#include "FX.h"
#include "fcn_declare.h"

#define IBN 5100

// paletteBlend: 0 - wrap when moving, 1 - always wrap, 2 - never wrap, 3 - none (undefined)
#define PALETTE_SOLID_WRAP   (strip.paletteBlend == 1 || strip.paletteBlend == 3)
#define PALETTE_MOVING_WRAP !(strip.paletteBlend == 2 || (strip.paletteBlend == 0 && SEGMENT.speed == 0))

#define indexToVStrip(index, stripNr) ((index) | (int((stripNr)+1)<<16))

// effect utility functions
uint8_t sin_gap(uint16_t in) {
  if (in & 0x100) return 0;
  return sin8(in + 192); // correct phase shift of sine so that it starts and stops at 0
}

uint16_t triwave16(uint16_t in) {
  if (in < 0x8000) return in *2;
  return 0xFFFF - (in - 0x8000)*2;
}

/*
 * Generates a tristate square wave w/ attac & decay
 * @param x input value 0-255
 * @param pulsewidth 0-127
 * @param attdec attac & decay, max. pulsewidth / 2
 * @returns signed waveform value
 */
int8_t tristate_square8(uint8_t x, uint8_t pulsewidth, uint8_t attdec) {
  int8_t a = 127;
  if (x > 127) {
    a = -127;
    x -= 127;
  }

  if (x < attdec) { //inc to max
    return (int16_t) x * a / attdec;
  }
  else if (x < pulsewidth - attdec) { //max
    return a;
  }
  else if (x < pulsewidth) { //dec to 0
    return (int16_t) (pulsewidth - x) * a / attdec;
  }
  return 0;
}

// effect functions

/*
 * No blinking. Just plain old static light.
 */
<<<<<<< HEAD
uint16_t WS2812FX::mode_static(void) {
  fill(SEGCOLOR(0));
=======
uint16_t mode_static(void) {
  SEGMENT.fill(SEGCOLOR(0));
>>>>>>> 9b440790
  return FRAMETIME; //we need the target fps even for static mode to get consistent timing
}
static const char _data_FX_MODE_STATIC[] PROGMEM = "Solid";


/*
 * Blink/strobe function
 * Alternate between color1 and color2
 * if(strobe == true) then create a strobe effect
 */
uint16_t blink(uint32_t color1, uint32_t color2, bool strobe, bool do_palette) {
  uint32_t cycleTime = (255 - SEGMENT.speed)*20;
  uint32_t onTime = FRAMETIME;
  if (!strobe) onTime += ((cycleTime * SEGMENT.intensity) >> 8);
  cycleTime += FRAMETIME*2;
  uint32_t it = strip.now / cycleTime;
  uint32_t rem = strip.now % cycleTime;

  bool on = false;
  if (it != SEGENV.step //new iteration, force on state for one frame, even if set time is too brief
      || rem <= onTime) {
    on = true;
  }

  SEGENV.step = it; //save previous iteration

  uint32_t color = on ? color1 : color2;
  if (color == color1 && do_palette)
  {
    for (int i = 0; i < SEGLEN; i++) {
      SEGMENT.setPixelColor(i, SEGMENT.color_from_palette(i, true, PALETTE_SOLID_WRAP, 0));
    }
  } else SEGMENT.fill(color);

  return FRAMETIME;
}


/*
 * Normal blinking. Intensity sets duty cycle.
 */
uint16_t mode_blink(void) {
  return blink(SEGCOLOR(0), SEGCOLOR(1), false, true);
}
static const char _data_FX_MODE_BLINK[] PROGMEM = "Blink@!,Duty cycle;!,!;!";


/*
 * Classic Blink effect. Cycling through the rainbow.
 */
uint16_t mode_blink_rainbow(void) {
  return blink(SEGMENT.color_wheel(SEGENV.call & 0xFF), SEGCOLOR(1), false, false);
}
static const char _data_FX_MODE_BLINK_RAINBOW[] PROGMEM = "Blink Rainbow@Frequency,Blink duration;!,!;!";


/*
 * Classic Strobe effect.
 */
uint16_t mode_strobe(void) {
  return blink(SEGCOLOR(0), SEGCOLOR(1), true, true);
}
static const char _data_FX_MODE_STROBE[] PROGMEM = "Strobe@!;!,!;!";


/*
 * Classic Strobe effect. Cycling through the rainbow.
 */
uint16_t mode_strobe_rainbow(void) {
  return blink(SEGMENT.color_wheel(SEGENV.call & 0xFF), SEGCOLOR(1), true, false);
}
static const char _data_FX_MODE_STROBE_RAINBOW[] PROGMEM = "Strobe Rainbow@!;,!;!";


/*
 * Color wipe function
 * LEDs are turned on (color1) in sequence, then turned off (color2) in sequence.
 * if (bool rev == true) then LEDs are turned off in reverse order
 */
uint16_t color_wipe(bool rev, bool useRandomColors) {
  uint32_t cycleTime = 750 + (255 - SEGMENT.speed)*150;
  uint32_t perc = strip.now % cycleTime;
  uint16_t prog = (perc * 65535) / cycleTime;
  bool back = (prog > 32767);
  if (back) {
    prog -= 32767;
    if (SEGENV.step == 0) SEGENV.step = 1;
  } else {
    if (SEGENV.step == 2) SEGENV.step = 3; //trigger color change
  }

  if (useRandomColors) {
    if (SEGENV.call == 0) {
      SEGENV.aux0 = random8();
      SEGENV.step = 3;
    }
    if (SEGENV.step == 1) { //if flag set, change to new random color
      SEGENV.aux1 = SEGMENT.get_random_wheel_index(SEGENV.aux0);
      SEGENV.step = 2;
    }
    if (SEGENV.step == 3) {
      SEGENV.aux0 = SEGMENT.get_random_wheel_index(SEGENV.aux1);
      SEGENV.step = 0;
    }
  }

  uint16_t ledIndex = (prog * SEGLEN) >> 15;
  uint16_t rem = 0;
  rem = (prog * SEGLEN) * 2; //mod 0xFFFF
  rem /= (SEGMENT.intensity +1);
  if (rem > 255) rem = 255;

  uint32_t col1 = useRandomColors? SEGMENT.color_wheel(SEGENV.aux1) : SEGCOLOR(1);
  for (int i = 0; i < SEGLEN; i++)
  {
    uint16_t index = (rev && back)? SEGLEN -1 -i : i;
    uint32_t col0 = useRandomColors? SEGMENT.color_wheel(SEGENV.aux0) : SEGMENT.color_from_palette(index, true, PALETTE_SOLID_WRAP, 0);

    if (i < ledIndex)
    {
      SEGMENT.setPixelColor(index, back? col1 : col0);
    } else
    {
      SEGMENT.setPixelColor(index, back? col0 : col1);
      if (i == ledIndex) SEGMENT.setPixelColor(index, color_blend(back? col0 : col1, back? col1 : col0, rem));
    }
  }
  return FRAMETIME;
}


/*
 * Lights all LEDs one after another.
 */
uint16_t mode_color_wipe(void) {
  return color_wipe(false, false);
}
static const char _data_FX_MODE_COLOR_WIPE[] PROGMEM = "Wipe@!,!;!,!;!";


/*
 * Lights all LEDs one after another. Turns off opposite
 */
uint16_t mode_color_sweep(void) {
  return color_wipe(true, false);
}
static const char _data_FX_MODE_COLOR_SWEEP[] PROGMEM = "Sweep@!,!;!,!;!";


/*
 * Turns all LEDs after each other to a random color.
 * Then starts over with another color.
 */
uint16_t mode_color_wipe_random(void) {
  return color_wipe(false, true);
}
static const char _data_FX_MODE_COLOR_WIPE_RANDOM[] PROGMEM = "Wipe Random@!;;!";


/*
 * Random color introduced alternating from start and end of strip.
 */
uint16_t mode_color_sweep_random(void) {
  return color_wipe(true, true);
}
static const char _data_FX_MODE_COLOR_SWEEP_RANDOM[] PROGMEM = "Sweep Random@!;;!";


/*
 * Lights all LEDs up in one random color. Then switches them
 * to the next random color.
 */
uint16_t mode_random_color(void) {
  uint32_t cycleTime = 200 + (255 - SEGMENT.speed)*50;
  uint32_t it = strip.now / cycleTime;
  uint32_t rem = strip.now % cycleTime;
  uint16_t fadedur = (cycleTime * SEGMENT.intensity) >> 8;

  uint32_t fade = 255;
  if (fadedur) {
    fade = (rem * 255) / fadedur;
    if (fade > 255) fade = 255;
  }

  if (SEGENV.call == 0) {
    SEGENV.aux0 = random8();
    SEGENV.step = 2;
  }
  if (it != SEGENV.step) //new color
  {
    SEGENV.aux1 = SEGENV.aux0;
    SEGENV.aux0 = SEGMENT.get_random_wheel_index(SEGENV.aux0); //aux0 will store our random color wheel index
    SEGENV.step = it;
  }

  SEGMENT.fill(color_blend(SEGMENT.color_wheel(SEGENV.aux1), SEGMENT.color_wheel(SEGENV.aux0), fade));
  return FRAMETIME;
}
static const char _data_FX_MODE_RANDOM_COLOR[] PROGMEM = "Random Colors@!,Fade time;;!";


/*
 * Lights every LED in a random color. Changes all LED at the same time
 * to new random colors.
 */
uint16_t mode_dynamic(void) {
  if (!SEGENV.allocateData(SEGLEN)) return mode_static(); //allocation failed

  if(SEGENV.call == 0) {
    //SEGMENT.setUpLeds();  //lossless getPixelColor()
    //SEGMENT.fill(BLACK);
    for (int i = 0; i < SEGLEN; i++) SEGENV.data[i] = random8();
  }

  uint32_t cycleTime = 50 + (255 - SEGMENT.speed)*15;
  uint32_t it = strip.now / cycleTime;
  if (it != SEGENV.step && SEGMENT.speed != 0) //new color
  {
    for (int i = 0; i < SEGLEN; i++) {
      if (random8() <= SEGMENT.intensity) SEGENV.data[i] = random8(); // random color index
    }
    SEGENV.step = it;
  }

  if (SEGMENT.check1) {
    for (int i = 0; i < SEGLEN; i++) {
      SEGMENT.blendPixelColor(i, SEGMENT.color_wheel(SEGENV.data[i]), 16);
    }
  } else {
    for (int i = 0; i < SEGLEN; i++) {
      SEGMENT.setPixelColor(i, SEGMENT.color_wheel(SEGENV.data[i]));
    }
  }
  return FRAMETIME;
}
static const char _data_FX_MODE_DYNAMIC[] PROGMEM = "Dynamic@!,!,,,,Smooth;;!";


/*
 * effect "Dynamic" with smooth color-fading
 */
uint16_t mode_dynamic_smooth(void) {
  bool old = SEGMENT.check1;
  SEGMENT.check1 = true;
  mode_dynamic();
  SEGMENT.check1 = old;
  return FRAMETIME;
 }
static const char _data_FX_MODE_DYNAMIC_SMOOTH[] PROGMEM = "Dynamic Smooth@!,!;;!";


/*
 * Does the "standby-breathing" of well known i-Devices.
 */
uint16_t mode_breath(void) {
  uint16_t var = 0;
  uint16_t counter = (strip.now * ((SEGMENT.speed >> 3) +10));
  counter = (counter >> 2) + (counter >> 4); //0-16384 + 0-2048
  if (counter < 16384) {
    if (counter > 8192) counter = 8192 - (counter - 8192);
    var = sin16(counter) / 103; //close to parabolic in range 0-8192, max val. 23170
  }

  uint8_t lum = 30 + var;
  for (int i = 0; i < SEGLEN; i++) {
    SEGMENT.setPixelColor(i, color_blend(SEGCOLOR(1), SEGMENT.color_from_palette(i, true, PALETTE_SOLID_WRAP, 0), lum));
  }

  return FRAMETIME;
}
static const char _data_FX_MODE_BREATH[] PROGMEM = "Breathe@!;!,!;!";


/*
 * Fades the LEDs between two colors
 */
uint16_t mode_fade(void) {
  uint16_t counter = (strip.now * ((SEGMENT.speed >> 3) +10));
  uint8_t lum = triwave16(counter) >> 8;

  for (int i = 0; i < SEGLEN; i++) {
    SEGMENT.setPixelColor(i, color_blend(SEGCOLOR(1), SEGMENT.color_from_palette(i, true, PALETTE_SOLID_WRAP, 0), lum));
  }

  return FRAMETIME;
}
static const char _data_FX_MODE_FADE[] PROGMEM = "Fade@!;!,!;!";


/*
 * Scan mode parent function
 */
uint16_t scan(bool dual)
{
  uint32_t cycleTime = 750 + (255 - SEGMENT.speed)*150;
  uint32_t perc = strip.now % cycleTime;
  uint16_t prog = (perc * 65535) / cycleTime;
  uint16_t size = 1 + ((SEGMENT.intensity * SEGLEN) >> 9);
  uint16_t ledIndex = (prog * ((SEGLEN *2) - size *2)) >> 16;

  if (!SEGMENT.check2) SEGMENT.fill(SEGCOLOR(1));

  int led_offset = ledIndex - (SEGLEN - size);
  led_offset = abs(led_offset);

  if (dual) {
    for (int j = led_offset; j < led_offset + size; j++) {
      uint16_t i2 = SEGLEN -1 -j;
      SEGMENT.setPixelColor(i2, SEGMENT.color_from_palette(i2, true, PALETTE_SOLID_WRAP, (SEGCOLOR(2))? 2:0));
    }
  }

  for (int j = led_offset; j < led_offset + size; j++) {
    SEGMENT.setPixelColor(j, SEGMENT.color_from_palette(j, true, PALETTE_SOLID_WRAP, 0));
  }

  return FRAMETIME;
}


/*
 * Runs a single pixel back and forth.
 */
uint16_t mode_scan(void) {
  return scan(false);
}
static const char _data_FX_MODE_SCAN[] PROGMEM = "Scan@!,# of dots,,,,,Overlay;!,!,!;!";


/*
 * Runs two pixel back and forth in opposite directions.
 */
uint16_t mode_dual_scan(void) {
  return scan(true);
}
static const char _data_FX_MODE_DUAL_SCAN[] PROGMEM = "Scan Dual@!,# of dots,,,,,Overlay;!,!,!;!";


/*
 * Cycles all LEDs at once through a rainbow.
 */
uint16_t mode_rainbow(void) {
  uint16_t counter = (strip.now * ((SEGMENT.speed >> 2) +2)) & 0xFFFF;
  counter = counter >> 8;

  if (SEGMENT.intensity < 128){
    SEGMENT.fill(color_blend(SEGMENT.color_wheel(counter),WHITE,128-SEGMENT.intensity));
  } else {
    SEGMENT.fill(SEGMENT.color_wheel(counter));
  }

  return FRAMETIME;
}
static const char _data_FX_MODE_RAINBOW[] PROGMEM = "Colorloop@!,Saturation;;!";


/*
 * Cycles a rainbow over the entire string of LEDs.
 */
uint16_t mode_rainbow_cycle(void) {
  uint16_t counter = (strip.now * ((SEGMENT.speed >> 2) +2)) & 0xFFFF;
  counter = counter >> 8;

  for (int i = 0; i < SEGLEN; i++) {
    //intensity/29 = 0 (1/16) 1 (1/8) 2 (1/4) 3 (1/2) 4 (1) 5 (2) 6 (4) 7 (8) 8 (16)
    uint8_t index = (i * (16 << (SEGMENT.intensity /29)) / SEGLEN) + counter;
    SEGMENT.setPixelColor(i, SEGMENT.color_wheel(index));
  }

  return FRAMETIME;
}
static const char _data_FX_MODE_RAINBOW_CYCLE[] PROGMEM = "Rainbow@!,Size;;!";


/*
 * Alternating pixels running function.
 */
uint16_t running(uint32_t color1, uint32_t color2, bool theatre = false) {
  uint8_t width = (theatre ? 3 : 1) + (SEGMENT.intensity >> 4);  // window
  uint32_t cycleTime = 50 + (255 - SEGMENT.speed);
  uint32_t it = strip.now / cycleTime;
  bool usePalette = color1 == SEGCOLOR(0);

  for (int i = 0; i < SEGLEN; i++) {
    uint32_t col = color2;
    if (usePalette) color1 = SEGMENT.color_from_palette(i, true, PALETTE_SOLID_WRAP, 0);
    if (theatre) {
      if ((i % width) == SEGENV.aux0) col = color1;
    } else {
      int8_t pos = (i % (width<<1));
      if ((pos < SEGENV.aux0-width) || ((pos >= SEGENV.aux0) && (pos < SEGENV.aux0+width))) col = color1;
    }
    SEGMENT.setPixelColor(i,col);
  }

  if (it != SEGENV.step) {
    SEGENV.aux0 = (SEGENV.aux0 +1) % (theatre ? width : (width<<1));
    SEGENV.step = it;
  }
  return FRAMETIME;
}


/*
 * Theatre-style crawling lights.
 * Inspired by the Adafruit examples.
 */
uint16_t mode_theater_chase(void) {
  return running(SEGCOLOR(0), SEGCOLOR(1), true);
}
static const char _data_FX_MODE_THEATER_CHASE[] PROGMEM = "Theater@!,Gap size;!,!;!";


/*
 * Theatre-style crawling lights with rainbow effect.
 * Inspired by the Adafruit examples.
 */
uint16_t mode_theater_chase_rainbow(void) {
  return running(SEGMENT.color_wheel(SEGENV.step), SEGCOLOR(1), true);
}
static const char _data_FX_MODE_THEATER_CHASE_RAINBOW[] PROGMEM = "Theater Rainbow@!,Gap size;,!;!";


/*
 * Running lights effect with smooth sine transition base.
 */
uint16_t running_base(bool saw, bool dual=false) {
  uint8_t x_scale = SEGMENT.intensity >> 2;
  uint32_t counter = (strip.now * SEGMENT.speed) >> 9;

  for (int i = 0; i < SEGLEN; i++) {
    uint16_t a = i*x_scale - counter;
    if (saw) {
      a &= 0xFF;
      if (a < 16)
      {
        a = 192 + a*8;
      } else {
        a = map(a,16,255,64,192);
      }
      a = 255 - a;
    }
    uint8_t s = dual ? sin_gap(a) : sin8(a);
    uint32_t ca = color_blend(SEGCOLOR(1), SEGMENT.color_from_palette(i, true, PALETTE_SOLID_WRAP, 0), s);
    if (dual) {
      uint16_t b = (SEGLEN-1-i)*x_scale - counter;
      uint8_t t = sin_gap(b);
      uint32_t cb = color_blend(SEGCOLOR(1), SEGMENT.color_from_palette(i, true, PALETTE_SOLID_WRAP, 2), t);
      ca = color_blend(ca, cb, 127);
    }
    SEGMENT.setPixelColor(i, ca);
  }

  return FRAMETIME;
}


/*
 * Running lights in opposite directions.
 * Idea: Make the gap width controllable with a third slider in the future
 */
uint16_t mode_running_dual(void) {
  return running_base(false, true);
}
static const char _data_FX_MODE_RUNNING_DUAL[] PROGMEM = "Running Dual@!,Wave width;L,!,R;!";


/*
 * Running lights effect with smooth sine transition.
 */
uint16_t mode_running_lights(void) {
  return running_base(false);
}
static const char _data_FX_MODE_RUNNING_LIGHTS[] PROGMEM = "Running@!,Wave width;!,!;!";


/*
 * Running lights effect with sawtooth transition.
 */
uint16_t mode_saw(void) {
  return running_base(true);
}
static const char _data_FX_MODE_SAW[] PROGMEM = "Saw@!,Width;!,!;!";


/*
 * Blink several LEDs in random colors on, reset, repeat.
 * Inspired by www.tweaking4all.com/hardware/arduino/adruino-led-strip-effects/
 */
uint16_t mode_twinkle(void) {
  SEGMENT.fade_out(224);

  uint32_t cycleTime = 20 + (255 - SEGMENT.speed)*5;
  uint32_t it = strip.now / cycleTime;
  if (it != SEGENV.step)
  {
    uint16_t maxOn = map(SEGMENT.intensity, 0, 255, 1, SEGLEN); // make sure at least one LED is on
    if (SEGENV.aux0 >= maxOn)
    {
      SEGENV.aux0 = 0;
      SEGENV.aux1 = random16(); //new seed for our PRNG
    }
    SEGENV.aux0++;
    SEGENV.step = it;
  }

  uint16_t PRNG16 = SEGENV.aux1;

  for (uint16_t i = 0; i < SEGENV.aux0; i++)
  {
    PRNG16 = (uint16_t)(PRNG16 * 2053) + 13849; // next 'random' number
    uint32_t p = (uint32_t)SEGLEN * (uint32_t)PRNG16;
    uint16_t j = p >> 16;
    SEGMENT.setPixelColor(j, SEGMENT.color_from_palette(j, true, PALETTE_SOLID_WRAP, 0));
  }

  return FRAMETIME;
}
static const char _data_FX_MODE_TWINKLE[] PROGMEM = "Twinkle@!,!;!,!;!;;m12=0"; //pixels


/*
 * Dissolve function
 */
uint16_t dissolve(uint32_t color) {
  //bool wa = (SEGCOLOR(1) != 0 && strip.getBrightness() < 255); //workaround, can't compare getPixel to color if not full brightness
  if (SEGENV.call == 0) {
    SEGMENT.setUpLeds();  //lossless getPixelColor()
    SEGMENT.fill(SEGCOLOR(1));
  }

  for (int j = 0; j <= SEGLEN / 15; j++) {
    if (random8() <= SEGMENT.intensity) {
      for (size_t times = 0; times < 10; times++) //attempt to spawn a new pixel 10 times
      {
        uint16_t i = random16(SEGLEN);
        if (SEGENV.aux0) { //dissolve to primary/palette
          if (SEGMENT.getPixelColor(i) == SEGCOLOR(1) /*|| wa*/) {
            if (color == SEGCOLOR(0)) {
              SEGMENT.setPixelColor(i, SEGMENT.color_from_palette(i, true, PALETTE_SOLID_WRAP, 0));
            } else {
              SEGMENT.setPixelColor(i, color);
            }
            break; //only spawn 1 new pixel per frame per 50 LEDs
          }
        } else { //dissolve to secondary
          if (SEGMENT.getPixelColor(i) != SEGCOLOR(1)) { SEGMENT.setPixelColor(i, SEGCOLOR(1)); break; }
        }
      }
    }
  }

  if (SEGENV.step > (255 - SEGMENT.speed) + 15U) {
    SEGENV.aux0 = !SEGENV.aux0;
    SEGENV.step = 0;
  } else {
    SEGENV.step++;
  }

  return FRAMETIME;
}


/*
 * Blink several LEDs on and then off
 */
uint16_t mode_dissolve(void) {
  return dissolve(SEGMENT.check1 ? SEGMENT.color_wheel(random8()) : SEGCOLOR(0));
}
static const char _data_FX_MODE_DISSOLVE[] PROGMEM = "Dissolve@Repeat speed,Dissolve speed,,,,Random;!,!;!";


/*
 * Blink several LEDs on and then off in random colors
 */
uint16_t mode_dissolve_random(void) {
  return dissolve(SEGMENT.color_wheel(random8()));
}
static const char _data_FX_MODE_DISSOLVE_RANDOM[] PROGMEM = "Dissolve Rnd@Repeat speed,Dissolve speed;,!;!";


/*
 * Blinks one LED at a time.
 * Inspired by www.tweaking4all.com/hardware/arduino/adruino-led-strip-effects/
 */
uint16_t mode_sparkle(void) {
  if (!SEGMENT.check2) for(int i = 0; i < SEGLEN; i++) {
    SEGMENT.setPixelColor(i, SEGMENT.color_from_palette(i, true, PALETTE_SOLID_WRAP, 1));
  }
  uint32_t cycleTime = 10 + (255 - SEGMENT.speed)*2;
  uint32_t it = strip.now / cycleTime;
  if (it != SEGENV.step)
  {
    SEGENV.aux0 = random16(SEGLEN); // aux0 stores the random led index
    SEGENV.step = it;
  }

  SEGMENT.setPixelColor(SEGENV.aux0, SEGCOLOR(0));
  return FRAMETIME;
}
static const char _data_FX_MODE_SPARKLE[] PROGMEM = "Sparkle@!,,,,,,Overlay;!,!;!;;m12=0";


/*
 * Lights all LEDs in the color. Flashes single col 1 pixels randomly. (List name: Sparkle Dark)
 * Inspired by www.tweaking4all.com/hardware/arduino/adruino-led-strip-effects/
 */
uint16_t mode_flash_sparkle(void) {
  if (!SEGMENT.check2) for(uint16_t i = 0; i < SEGLEN; i++) {
    SEGMENT.setPixelColor(i, SEGMENT.color_from_palette(i, true, PALETTE_SOLID_WRAP, 0));
  }

  if (strip.now - SEGENV.aux0 > SEGENV.step) {
    if(random8((255-SEGMENT.intensity) >> 4) == 0) {
      SEGMENT.setPixelColor(random16(SEGLEN), SEGCOLOR(1)); //flash
    }
    SEGENV.step = strip.now;
    SEGENV.aux0 = 255-SEGMENT.speed;
  }
  return FRAMETIME;
}
static const char _data_FX_MODE_FLASH_SPARKLE[] PROGMEM = "Sparkle Dark@!,!,,,,,Overlay;Bg,Fx;!;;m12=0";


/*
 * Like flash sparkle. With more flash.
 * Inspired by www.tweaking4all.com/hardware/arduino/adruino-led-strip-effects/
 */
uint16_t mode_hyper_sparkle(void) {
  if (!SEGMENT.check2) for (int i = 0; i < SEGLEN; i++) {
    SEGMENT.setPixelColor(i, SEGMENT.color_from_palette(i, true, PALETTE_SOLID_WRAP, 0));
  }

  if (strip.now - SEGENV.aux0 > SEGENV.step) {
    if (random8((255-SEGMENT.intensity) >> 4) == 0) {
      for (int i = 0; i < MAX(1, SEGLEN/3); i++) {
        SEGMENT.setPixelColor(random16(SEGLEN), SEGCOLOR(1));
      }
    }
    SEGENV.step = strip.now;
    SEGENV.aux0 = 255-SEGMENT.speed;
  }
  return FRAMETIME;
}
static const char _data_FX_MODE_HYPER_SPARKLE[] PROGMEM = "Sparkle+@!,!,,,,,Overlay;Bg,Fx;!;;m12=0";


/*
 * Strobe effect with different strobe count and pause, controlled by speed.
 */
uint16_t mode_multi_strobe(void) {
  for (int i = 0; i < SEGLEN; i++) {
    SEGMENT.setPixelColor(i, SEGMENT.color_from_palette(i, true, PALETTE_SOLID_WRAP, 1));
  }

  SEGENV.aux0 = 50 + 20*(uint16_t)(255-SEGMENT.speed);
  uint16_t count = 2 * ((SEGMENT.intensity / 10) + 1);
  if(SEGENV.aux1 < count) {
    if((SEGENV.aux1 & 1) == 0) {
      SEGMENT.fill(SEGCOLOR(0));
      SEGENV.aux0 = 15;
    } else {
      SEGENV.aux0 = 50;
    }
  }

  if (strip.now - SEGENV.aux0 > SEGENV.step) {
    SEGENV.aux1++;
    if (SEGENV.aux1 > count) SEGENV.aux1 = 0;
    SEGENV.step = strip.now;
  }

  return FRAMETIME;
}
static const char _data_FX_MODE_MULTI_STROBE[] PROGMEM = "Strobe Mega@!,!;!,!;!";


/*
 * Android loading circle
 */
uint16_t mode_android(void) {

  for (int i = 0; i < SEGLEN; i++) {
    SEGMENT.setPixelColor(i, SEGMENT.color_from_palette(i, true, PALETTE_SOLID_WRAP, 1));
  }

  if (SEGENV.aux1 > ((float)SEGMENT.intensity/255.0)*(float)SEGLEN)
  {
    SEGENV.aux0 = 1;
  } else
  {
    if (SEGENV.aux1 < 2) SEGENV.aux0 = 0;
  }

  uint16_t a = SEGENV.step;

  if (SEGENV.aux0 == 0)
  {
    if (SEGENV.call %3 == 1) {a++;}
    else {SEGENV.aux1++;}
  } else
  {
    a++;
    if (SEGENV.call %3 != 1) SEGENV.aux1--;
  }

  if (a >= SEGLEN) a = 0;

  if (a + SEGENV.aux1 < SEGLEN)
  {
    for (int i = a; i < a+SEGENV.aux1; i++) {
      SEGMENT.setPixelColor(i, SEGCOLOR(0));
    }
  } else
  {
    for (int i = a; i < SEGLEN; i++) {
      SEGMENT.setPixelColor(i, SEGCOLOR(0));
    }
    for (int i = 0; i < SEGENV.aux1 - (SEGLEN -a); i++) {
      SEGMENT.setPixelColor(i, SEGCOLOR(0));
    }
  }
  SEGENV.step = a;

  return 3 + ((8 * (uint32_t)(255 - SEGMENT.speed)) / SEGLEN);
}
static const char _data_FX_MODE_ANDROID[] PROGMEM = "Android@!,Width;!,!;!;;m12=1"; //vertical


/*
 * color chase function.
 * color1 = background color
 * color2 and color3 = colors of two adjacent leds
 */
uint16_t chase(uint32_t color1, uint32_t color2, uint32_t color3, bool do_palette) {
  uint16_t counter = strip.now * ((SEGMENT.speed >> 2) + 1);
  uint16_t a = counter * SEGLEN  >> 16;

  bool chase_random = (SEGMENT.mode == FX_MODE_CHASE_RANDOM);
  if (chase_random) {
    if (a < SEGENV.step) //we hit the start again, choose new color for Chase random
    {
      SEGENV.aux1 = SEGENV.aux0; //store previous random color
      SEGENV.aux0 = SEGMENT.get_random_wheel_index(SEGENV.aux0);
    }
    color1 = SEGMENT.color_wheel(SEGENV.aux0);
  }
  SEGENV.step = a;

  // Use intensity setting to vary chase up to 1/2 string length
  uint8_t size = 1 + (SEGMENT.intensity * SEGLEN >> 10);

  uint16_t b = a + size; //"trail" of chase, filled with color1
  if (b > SEGLEN) b -= SEGLEN;
  uint16_t c = b + size;
  if (c > SEGLEN) c -= SEGLEN;

  //background
  if (do_palette)
  {
    for (int i = 0; i < SEGLEN; i++) {
      SEGMENT.setPixelColor(i, SEGMENT.color_from_palette(i, true, PALETTE_SOLID_WRAP, 1));
    }
  } else SEGMENT.fill(color1);

  //if random, fill old background between a and end
  if (chase_random)
  {
    color1 = SEGMENT.color_wheel(SEGENV.aux1);
    for (int i = a; i < SEGLEN; i++)
      SEGMENT.setPixelColor(i, color1);
  }

  //fill between points a and b with color2
  if (a < b)
  {
    for (int i = a; i < b; i++)
      SEGMENT.setPixelColor(i, color2);
  } else {
    for (int i = a; i < SEGLEN; i++) //fill until end
      SEGMENT.setPixelColor(i, color2);
    for (int i = 0; i < b; i++) //fill from start until b
      SEGMENT.setPixelColor(i, color2);
  }

  //fill between points b and c with color2
  if (b < c)
  {
    for (int i = b; i < c; i++)
      SEGMENT.setPixelColor(i, color3);
  } else {
    for (int i = b; i < SEGLEN; i++) //fill until end
      SEGMENT.setPixelColor(i, color3);
    for (int i = 0; i < c; i++) //fill from start until c
      SEGMENT.setPixelColor(i, color3);
  }

  return FRAMETIME;
}


/*
 * Bicolor chase, more primary color.
 */
uint16_t mode_chase_color(void) {
  return chase(SEGCOLOR(1), (SEGCOLOR(2)) ? SEGCOLOR(2) : SEGCOLOR(0), SEGCOLOR(0), true);
}
static const char _data_FX_MODE_CHASE_COLOR[] PROGMEM = "Chase@!,Width;!,!,!;!";


/*
 * Primary running followed by random color.
 */
uint16_t mode_chase_random(void) {
  return chase(SEGCOLOR(1), (SEGCOLOR(2)) ? SEGCOLOR(2) : SEGCOLOR(0), SEGCOLOR(0), false);
}
static const char _data_FX_MODE_CHASE_RANDOM[] PROGMEM = "Chase Random@!,Width;!,,!;!";


/*
 * Primary, secondary running on rainbow.
 */
uint16_t mode_chase_rainbow(void) {
  uint8_t color_sep = 256 / SEGLEN;
  if (color_sep == 0) color_sep = 1;                                           // correction for segments longer than 256 LEDs
  uint8_t color_index = SEGENV.call & 0xFF;
  uint32_t color = SEGMENT.color_wheel(((SEGENV.step * color_sep) + color_index) & 0xFF);

  return chase(color, SEGCOLOR(0), SEGCOLOR(1), false);
}
static const char _data_FX_MODE_CHASE_RAINBOW[] PROGMEM = "Chase Rainbow@!,Width;!,!;!";


/*
 * Primary running on rainbow.
 */
uint16_t mode_chase_rainbow_white(void) {
  uint16_t n = SEGENV.step;
  uint16_t m = (SEGENV.step + 1) % SEGLEN;
  uint32_t color2 = SEGMENT.color_wheel(((n * 256 / SEGLEN) + (SEGENV.call & 0xFF)) & 0xFF);
  uint32_t color3 = SEGMENT.color_wheel(((m * 256 / SEGLEN) + (SEGENV.call & 0xFF)) & 0xFF);

  return chase(SEGCOLOR(0), color2, color3, false);
}
static const char _data_FX_MODE_CHASE_RAINBOW_WHITE[] PROGMEM = "Rainbow Runner@!,Size;Bg;!";


/*
 * Red - Amber - Green - Blue lights running
 */
uint16_t mode_colorful(void) {
  uint8_t numColors = 4; //3, 4, or 5
  uint32_t cols[9]{0x00FF0000,0x00EEBB00,0x0000EE00,0x000077CC};
  if (SEGMENT.intensity > 160 || SEGMENT.palette) { //palette or color
    if (!SEGMENT.palette) {
      numColors = 3;
      for (size_t i = 0; i < 3; i++) cols[i] = SEGCOLOR(i);
    } else {
      uint16_t fac = 80;
      if (SEGMENT.palette == 52) {numColors = 5; fac = 61;} //C9 2 has 5 colors
      for (size_t i = 0; i < numColors; i++) {
        cols[i] = SEGMENT.color_from_palette(i*fac, false, true, 255);
      }
    }
  } else if (SEGMENT.intensity < 80) //pastel (easter) colors
  {
    cols[0] = 0x00FF8040;
    cols[1] = 0x00E5D241;
    cols[2] = 0x0077FF77;
    cols[3] = 0x0077F0F0;
  }
  for (size_t i = numColors; i < numColors*2 -1U; i++) cols[i] = cols[i-numColors];

  uint32_t cycleTime = 50 + (8 * (uint32_t)(255 - SEGMENT.speed));
  uint32_t it = strip.now / cycleTime;
  if (it != SEGENV.step)
  {
    if (SEGMENT.speed > 0) SEGENV.aux0++;
    if (SEGENV.aux0 >= numColors) SEGENV.aux0 = 0;
    SEGENV.step = it;
  }

  for (int i = 0; i < SEGLEN; i+= numColors)
  {
    for (int j = 0; j < numColors; j++) SEGMENT.setPixelColor(i + j, cols[SEGENV.aux0 + j]);
  }

  return FRAMETIME;
}
static const char _data_FX_MODE_COLORFUL[] PROGMEM = "Colorful@!,Saturation;1,2,3;!";


/*
 * Emulates a traffic light.
 */
uint16_t mode_traffic_light(void) {
  for (int i=0; i < SEGLEN; i++)
    SEGMENT.setPixelColor(i, SEGMENT.color_from_palette(i, true, PALETTE_SOLID_WRAP, 1));
  uint32_t mdelay = 500;
  for (int i = 0; i < SEGLEN-2 ; i+=3)
  {
    switch (SEGENV.aux0)
    {
      case 0: SEGMENT.setPixelColor(i, 0x00FF0000); mdelay = 150 + (100 * (uint32_t)(255 - SEGMENT.speed));break;
      case 1: SEGMENT.setPixelColor(i, 0x00FF0000); mdelay = 150 + (20 * (uint32_t)(255 - SEGMENT.speed)); SEGMENT.setPixelColor(i+1, 0x00EECC00); break;
      case 2: SEGMENT.setPixelColor(i+2, 0x0000FF00); mdelay = 150 + (100 * (uint32_t)(255 - SEGMENT.speed));break;
      case 3: SEGMENT.setPixelColor(i+1, 0x00EECC00); mdelay = 150 + (20 * (uint32_t)(255 - SEGMENT.speed));break;
    }
  }

  if (strip.now - SEGENV.step > mdelay)
  {
    SEGENV.aux0++;
    if (SEGENV.aux0 == 1 && SEGMENT.intensity > 140) SEGENV.aux0 = 2; //skip Red + Amber, to get US-style sequence
    if (SEGENV.aux0 > 3) SEGENV.aux0 = 0;
    SEGENV.step = strip.now;
  }

  return FRAMETIME;
}
static const char _data_FX_MODE_TRAFFIC_LIGHT[] PROGMEM = "Traffic Light@!,US style;,!;!";


/*
 * Sec flashes running on prim.
 */
#define FLASH_COUNT 4
uint16_t mode_chase_flash(void) {
  uint8_t flash_step = SEGENV.call % ((FLASH_COUNT * 2) + 1);

  for (int i = 0; i < SEGLEN; i++) {
    SEGMENT.setPixelColor(i, SEGMENT.color_from_palette(i, true, PALETTE_SOLID_WRAP, 0));
  }

  uint16_t delay = 10 + ((30 * (uint16_t)(255 - SEGMENT.speed)) / SEGLEN);
  if(flash_step < (FLASH_COUNT * 2)) {
    if(flash_step % 2 == 0) {
      uint16_t n = SEGENV.step;
      uint16_t m = (SEGENV.step + 1) % SEGLEN;
      SEGMENT.setPixelColor( n, SEGCOLOR(1));
      SEGMENT.setPixelColor( m, SEGCOLOR(1));
      delay = 20;
    } else {
      delay = 30;
    }
  } else {
    SEGENV.step = (SEGENV.step + 1) % SEGLEN;
  }
  return delay;
}
static const char _data_FX_MODE_CHASE_FLASH[] PROGMEM = "Chase Flash@!;Bg,Fx;!";


/*
 * Prim flashes running, followed by random color.
 */
uint16_t mode_chase_flash_random(void) {
  uint8_t flash_step = SEGENV.call % ((FLASH_COUNT * 2) + 1);

  for (int i = 0; i < SEGENV.aux1; i++) {
    SEGMENT.setPixelColor(i, SEGMENT.color_wheel(SEGENV.aux0));
  }

  uint16_t delay = 1 + ((10 * (uint16_t)(255 - SEGMENT.speed)) / SEGLEN);
  if(flash_step < (FLASH_COUNT * 2)) {
    uint16_t n = SEGENV.aux1;
    uint16_t m = (SEGENV.aux1 + 1) % SEGLEN;
    if(flash_step % 2 == 0) {
      SEGMENT.setPixelColor( n, SEGCOLOR(0));
      SEGMENT.setPixelColor( m, SEGCOLOR(0));
      delay = 20;
    } else {
      SEGMENT.setPixelColor( n, SEGMENT.color_wheel(SEGENV.aux0));
      SEGMENT.setPixelColor( m, SEGCOLOR(1));
      delay = 30;
    }
  } else {
    SEGENV.aux1 = (SEGENV.aux1 + 1) % SEGLEN;

    if (SEGENV.aux1 == 0) {
      SEGENV.aux0 = SEGMENT.get_random_wheel_index(SEGENV.aux0);
    }
  }
  return delay;
}
static const char _data_FX_MODE_CHASE_FLASH_RANDOM[] PROGMEM = "Chase Flash Rnd@!;!,!;!";


/*
 * Alternating color/sec pixels running.
 */
uint16_t mode_running_color(void) {
  return running(SEGCOLOR(0), SEGCOLOR(1));
}
static const char _data_FX_MODE_RUNNING_COLOR[] PROGMEM = "Chase 2@!,Width;!,!;!";


/*
 * Random colored pixels running. ("Stream")
 */
uint16_t mode_running_random(void) {
  uint32_t cycleTime = 25 + (3 * (uint32_t)(255 - SEGMENT.speed));
  uint32_t it = strip.now / cycleTime;
  if (SEGENV.call == 0) SEGENV.aux0 = random16(); // random seed for PRNG on start

  uint8_t zoneSize = ((255-SEGMENT.intensity) >> 4) +1;
  uint16_t PRNG16 = SEGENV.aux0;

  uint8_t z = it % zoneSize;
  bool nzone = (!z && it != SEGENV.aux1);
  for (int i=SEGLEN-1; i > 0; i--) {
    if (nzone || z >= zoneSize) {
      uint8_t lastrand = PRNG16 >> 8;
      int16_t diff = 0;
      while (abs(diff) < 42) { // make sure the difference between adjacent colors is big enough
        PRNG16 = (uint16_t)(PRNG16 * 2053) + 13849; // next zone, next 'random' number
        diff = (PRNG16 >> 8) - lastrand;
      }
      if (nzone) {
        SEGENV.aux0 = PRNG16; // save next starting seed
        nzone = false;
      }
      z = 0;
    }
    SEGMENT.setPixelColor(i, SEGMENT.color_wheel(PRNG16 >> 8));
    z++;
  }

  SEGENV.aux1 = it;
  return FRAMETIME;
}
static const char _data_FX_MODE_RUNNING_RANDOM[] PROGMEM = "Stream@!,Zone size;;!";


uint16_t larson_scanner(bool dual) {
  uint16_t counter = strip.now * ((SEGMENT.speed >> 2) +8);
  uint16_t index = counter * SEGLEN  >> 16;

  SEGMENT.fade_out(SEGMENT.intensity);

  if (SEGENV.step > index && SEGENV.step - index > SEGLEN/2) {
    SEGENV.aux0 = !SEGENV.aux0;
  }

  for (int i = SEGENV.step; i < index; i++) {
    uint16_t j = (SEGENV.aux0)?i:SEGLEN-1-i;
    SEGMENT.setPixelColor( j, SEGMENT.color_from_palette(j, true, PALETTE_SOLID_WRAP, 0));
  }
  if (dual) {
    uint32_t c;
    if (SEGCOLOR(2) != 0) {
      c = SEGCOLOR(2);
    } else {
      c = SEGMENT.color_from_palette(index, true, PALETTE_SOLID_WRAP, 0);
    }

    for (int i = SEGENV.step; i < index; i++) {
      uint16_t j = (SEGENV.aux0)?SEGLEN-1-i:i;
      SEGMENT.setPixelColor(j, c);
    }
  }

  SEGENV.step = index;
  return FRAMETIME;
}


/*
 * K.I.T.T.
 */
uint16_t mode_larson_scanner(void){
  return larson_scanner(false);
}
static const char _data_FX_MODE_LARSON_SCANNER[] PROGMEM = "Scanner@!,Fade rate;!,!;!;;m12=0";


/*
 * Creates two Larson scanners moving in opposite directions
 * Custom mode by Keith Lord: https://github.com/kitesurfer1404/WS2812FX/blob/master/src/custom/DualLarson.h
 */
uint16_t mode_dual_larson_scanner(void){
  return larson_scanner(true);
}
static const char _data_FX_MODE_DUAL_LARSON_SCANNER[] PROGMEM = "Scanner Dual@!,Fade rate;!,!,!;!;;m12=0";


/*
 * Firing comets from one end. "Lighthouse"
 */
uint16_t mode_comet(void) {
  uint16_t counter = strip.now * ((SEGMENT.speed >>2) +1);
  uint16_t index = (counter * SEGLEN) >> 16;
  if (SEGENV.call == 0) SEGENV.aux0 = index;

  SEGMENT.fade_out(SEGMENT.intensity);

  SEGMENT.setPixelColor( index, SEGMENT.color_from_palette(index, true, PALETTE_SOLID_WRAP, 0));
  if (index > SEGENV.aux0) {
    for (int i = SEGENV.aux0; i < index ; i++) {
       SEGMENT.setPixelColor( i, SEGMENT.color_from_palette(i, true, PALETTE_SOLID_WRAP, 0));
    }
  } else if (index < SEGENV.aux0 && index < 10) {
    for (int i = 0; i < index ; i++) {
       SEGMENT.setPixelColor( i, SEGMENT.color_from_palette(i, true, PALETTE_SOLID_WRAP, 0));
    }
  }
  SEGENV.aux0 = index++;

  return FRAMETIME;
}
static const char _data_FX_MODE_COMET[] PROGMEM = "Lighthouse@!,Fade rate;!,!;!";


/*
 * Fireworks function.
 */
uint16_t mode_fireworks() {
  const uint16_t width  = strip.isMatrix ? SEGMENT.virtualWidth() : SEGMENT.virtualLength();
  const uint16_t height = SEGMENT.virtualHeight();

  if (SEGENV.call == 0) {
    SEGMENT.setUpLeds();  //lossless getPixelColor()
    SEGMENT.fill(SEGCOLOR(1));
    SEGENV.aux0 = UINT16_MAX;
    SEGENV.aux1 = UINT16_MAX;
  }
  SEGMENT.fade_out(128);

  bool valid1 = (SEGENV.aux0 < width*height);
  bool valid2 = (SEGENV.aux1 < width*height);
  uint32_t sv1 = 0, sv2 = 0;
  if (valid1) sv1 = strip.isMatrix ? SEGMENT.getPixelColorXY(SEGENV.aux0%width, SEGENV.aux0/width) : SEGMENT.getPixelColor(SEGENV.aux0); // get spark color
  if (valid2) sv2 = strip.isMatrix ? SEGMENT.getPixelColorXY(SEGENV.aux1%width, SEGENV.aux1/width) : SEGMENT.getPixelColor(SEGENV.aux1);
  if (!SEGENV.step) SEGMENT.blur(16);
  if (valid1) { if (strip.isMatrix) SEGMENT.setPixelColorXY(SEGENV.aux0%width, SEGENV.aux0/width, sv1); else SEGMENT.setPixelColor(SEGENV.aux0, sv1); } // restore spark color after blur
  if (valid2) { if (strip.isMatrix) SEGMENT.setPixelColorXY(SEGENV.aux1%width, SEGENV.aux1/width, sv2); else SEGMENT.setPixelColor(SEGENV.aux1, sv2); } // restore old spark color after blur

  for (int i=0; i<MAX(1, width/20); i++) {
    if (random8(129 - (SEGMENT.intensity >> 1)) == 0) {
      uint16_t index = random16(width*height);
      uint16_t j = index % width, k = index / width;
      uint32_t col = SEGMENT.color_from_palette(random8(), false, false, 0);
      if (strip.isMatrix) SEGMENT.setPixelColorXY(j, k, col);
      else                SEGMENT.setPixelColor(index, col);
      SEGENV.aux1 = SEGENV.aux0;  // old spark
      SEGENV.aux0 = index;        // remember where spark occured
    }
  }
  return FRAMETIME;
}
static const char _data_FX_MODE_FIREWORKS[] PROGMEM = "Fireworks@,Frequency;!,!;!;12;ix=192,pal=11";


//Twinkling LEDs running. Inspired by https://github.com/kitesurfer1404/WS2812FX/blob/master/src/custom/Rain.h
uint16_t mode_rain()
{
  const uint16_t width  = SEGMENT.virtualWidth();
  const uint16_t height = SEGMENT.virtualHeight();
  SEGENV.step += FRAMETIME;
  if (SEGENV.call && SEGENV.step > SPEED_FORMULA_L) {
    SEGENV.step = 1;
    if (strip.isMatrix) {
      uint32_t ctemp[width];
      for (int i = 0; i<width; i++) ctemp[i] = SEGMENT.getPixelColorXY(i, height-1);
      SEGMENT.move(6,1);  // move all pixels down
      for (int i = 0; i<width; i++) SEGMENT.setPixelColorXY(i, 0, ctemp[i]); // wrap around
      SEGENV.aux0 = (SEGENV.aux0 % width) + (SEGENV.aux0 / width + 1) * width;
      SEGENV.aux1 = (SEGENV.aux1 % width) + (SEGENV.aux1 / width + 1) * width;
    } else {
      //shift all leds left
      uint32_t ctemp = SEGMENT.getPixelColor(0);
      for (int i = 0; i < SEGLEN - 1; i++) {
        SEGMENT.setPixelColor(i, SEGMENT.getPixelColor(i+1));
      }
      SEGMENT.setPixelColor(SEGLEN -1, ctemp); // wrap around
      SEGENV.aux0++;  // increase spark index
      SEGENV.aux1++;
    }
    if (SEGENV.aux0 == 0) SEGENV.aux0 = UINT16_MAX; // reset previous spark positiom
    if (SEGENV.aux1 == 0) SEGENV.aux0 = UINT16_MAX; // reset previous spark positiom
    if (SEGENV.aux0 >= width*height) SEGENV.aux0 = 0;     // ignore
    if (SEGENV.aux1 >= width*height) SEGENV.aux1 = 0;
  }
  return mode_fireworks();
}
static const char _data_FX_MODE_RAIN[] PROGMEM = "Rain@!,Spawning rate;!,!;!;12;ix=128,pal=0";


/*
 * Fire flicker function
 */
uint16_t mode_fire_flicker(void) {
  uint32_t cycleTime = 40 + (255 - SEGMENT.speed);
  uint32_t it = strip.now / cycleTime;
  if (SEGENV.step == it) return FRAMETIME;

  byte w = (SEGCOLOR(0) >> 24);
  byte r = (SEGCOLOR(0) >> 16);
  byte g = (SEGCOLOR(0) >>  8);
  byte b = (SEGCOLOR(0)      );
  byte lum = (SEGMENT.palette == 0) ? MAX(w, MAX(r, MAX(g, b))) : 255;
  lum /= (((256-SEGMENT.intensity)/16)+1);
  for (int i = 0; i < SEGLEN; i++) {
    byte flicker = random8(lum);
    if (SEGMENT.palette == 0) {
      SEGMENT.setPixelColor(i, MAX(r - flicker, 0), MAX(g - flicker, 0), MAX(b - flicker, 0), MAX(w - flicker, 0));
    } else {
      SEGMENT.setPixelColor(i, SEGMENT.color_from_palette(i, true, PALETTE_SOLID_WRAP, 0, 255 - flicker));
    }
  }

  SEGENV.step = it;
  return FRAMETIME;
}
static const char _data_FX_MODE_FIRE_FLICKER[] PROGMEM = "Fire Flicker@!,!;!;!";


/*
 * Gradient run base function
 */
uint16_t gradient_base(bool loading) {
  uint16_t counter = strip.now * ((SEGMENT.speed >> 2) + 1);
  uint16_t pp = counter * SEGLEN >> 16;
  if (SEGENV.call == 0) pp = 0;
  float val; //0.0 = sec 1.0 = pri
  float brd = loading ? SEGMENT.intensity : SEGMENT.intensity/2;
  if (brd <1.0) brd = 1.0;
  int p1 = pp-SEGLEN;
  int p2 = pp+SEGLEN;

  for (int i = 0; i < SEGLEN; i++)
  {
    if (loading)
    {
      val = abs(((i>pp) ? p2:pp) -i);
    } else {
      val = MIN(abs(pp-i),MIN(abs(p1-i),abs(p2-i)));
    }
    val = (brd > val) ? val/brd * 255 : 255;
    SEGMENT.setPixelColor(i, color_blend(SEGCOLOR(0), SEGMENT.color_from_palette(i, true, PALETTE_SOLID_WRAP, 1), val));
  }

  return FRAMETIME;
}


/*
 * Gradient run
 */
uint16_t mode_gradient(void) {
  return gradient_base(false);
}
static const char _data_FX_MODE_GRADIENT[] PROGMEM = "Gradient@!,Spread;!,!;!;;ix=16";


/*
 * Gradient run with hard transition
 */
uint16_t mode_loading(void) {
  return gradient_base(true);
}
static const char _data_FX_MODE_LOADING[] PROGMEM = "Loading@!,Fade;!,!;!;;ix=16";


//American Police Light with all LEDs Red and Blue
uint16_t police_base(uint32_t color1, uint32_t color2)
{
  uint16_t delay = 1 + (FRAMETIME<<3) / SEGLEN;  // longer segments should change faster
  uint32_t it = strip.now / map(SEGMENT.speed, 0, 255, delay<<4, delay);
  uint16_t offset = it % SEGLEN;

  uint16_t width = ((SEGLEN*(SEGMENT.intensity+1))>>9); //max width is half the strip
  if (!width) width = 1;
  for (int i = 0; i < width; i++) {
    uint16_t indexR = (offset + i) % SEGLEN;
    uint16_t indexB = (offset + i + (SEGLEN>>1)) % SEGLEN;
    SEGMENT.setPixelColor(indexR, color1);
    SEGMENT.setPixelColor(indexB, color2);
  }
  return FRAMETIME;
}


//Police Lights Red and Blue
//uint16_t mode_police()
//{
//  SEGMENT.fill(SEGCOLOR(1));
//  return police_base(RED, BLUE);
//}
//static const char _data_FX_MODE_POLICE[] PROGMEM = "Police@!,Width;,Bg;0";


//Police Lights with custom colors
uint16_t mode_two_dots()
{
  if (!SEGMENT.check2) SEGMENT.fill(SEGCOLOR(2));
  uint32_t color2 = (SEGCOLOR(1) == SEGCOLOR(2)) ? SEGCOLOR(0) : SEGCOLOR(1);
  return police_base(SEGCOLOR(0), color2);
}
static const char _data_FX_MODE_TWO_DOTS[] PROGMEM = "Two Dots@!,Dot size,,,,,Overlay;1,2,Bg;!";


/*
 * Fairy, inspired by https://www.youtube.com/watch?v=zeOw5MZWq24
 */
//4 bytes
typedef struct Flasher {
  uint16_t stateStart;
  uint8_t stateDur;
  bool stateOn;
} flasher;

#define FLASHERS_PER_ZONE 6
#define MAX_SHIMMER 92

uint16_t mode_fairy() {
  //set every pixel to a 'random' color from palette (using seed so it doesn't change between frames)
  uint16_t PRNG16 = 5100 + strip.getCurrSegmentId();
  for (int i = 0; i < SEGLEN; i++) {
    PRNG16 = (uint16_t)(PRNG16 * 2053) + 1384; //next 'random' number
    SEGMENT.setPixelColor(i, SEGMENT.color_from_palette(PRNG16 >> 8, false, false, 0));
  }

  //amount of flasher pixels depending on intensity (0: none, 255: every LED)
  if (SEGMENT.intensity == 0) return FRAMETIME;
  uint8_t flasherDistance = ((255 - SEGMENT.intensity) / 28) +1; //1-10
  uint16_t numFlashers = (SEGLEN / flasherDistance) +1;

  uint16_t dataSize = sizeof(flasher) * numFlashers;
  if (!SEGENV.allocateData(dataSize)) return FRAMETIME; //allocation failed
  Flasher* flashers = reinterpret_cast<Flasher*>(SEGENV.data);
  uint16_t now16 = strip.now & 0xFFFF;

  //Up to 11 flashers in one brightness zone, afterwards a new zone for every 6 flashers
  uint16_t zones = numFlashers/FLASHERS_PER_ZONE;
  if (!zones) zones = 1;
  uint8_t flashersInZone = numFlashers/zones;
  uint8_t flasherBri[FLASHERS_PER_ZONE*2 -1];

  for (int z = 0; z < zones; z++) {
    uint16_t flasherBriSum = 0;
    uint16_t firstFlasher = z*flashersInZone;
    if (z == zones-1) flashersInZone = numFlashers-(flashersInZone*(zones-1));

    for (int f = firstFlasher; f < firstFlasher + flashersInZone; f++) {
      uint16_t stateTime = now16 - flashers[f].stateStart;
      //random on/off time reached, switch state
      if (stateTime > flashers[f].stateDur * 10) {
        flashers[f].stateOn = !flashers[f].stateOn;
        if (flashers[f].stateOn) {
          flashers[f].stateDur = 12 + random8(12 + ((255 - SEGMENT.speed) >> 2)); //*10, 250ms to 1250ms
        } else {
          flashers[f].stateDur = 20 + random8(6 + ((255 - SEGMENT.speed) >> 2)); //*10, 250ms to 1250ms
        }
        //flashers[f].stateDur = 51 + random8(2 + ((255 - SEGMENT.speed) >> 1));
        flashers[f].stateStart = now16;
        if (stateTime < 255) {
          flashers[f].stateStart -= 255 -stateTime; //start early to get correct bri
          flashers[f].stateDur += 26 - stateTime/10;
          stateTime = 255 - stateTime;
        } else {
          stateTime = 0;
        }
      }
      if (stateTime > 255) stateTime = 255; //for flasher brightness calculation, fades in first 255 ms of state
      //flasherBri[f - firstFlasher] = (flashers[f].stateOn) ? 255-SEGMENT.gamma8((510 - stateTime) >> 1) : SEGMENT.gamma8((510 - stateTime) >> 1);
      flasherBri[f - firstFlasher] = (flashers[f].stateOn) ? stateTime : 255 - (stateTime >> 0);
      flasherBriSum += flasherBri[f - firstFlasher];
    }
    //dim factor, to create "shimmer" as other pixels get less voltage if a lot of flashers are on
    uint8_t avgFlasherBri = flasherBriSum / flashersInZone;
    uint8_t globalPeakBri = 255 - ((avgFlasherBri * MAX_SHIMMER) >> 8); //183-255, suitable for 1/5th of LEDs flashers

    for (int f = firstFlasher; f < firstFlasher + flashersInZone; f++) {
      uint8_t bri = (flasherBri[f - firstFlasher] * globalPeakBri) / 255;
      PRNG16 = (uint16_t)(PRNG16 * 2053) + 1384; //next 'random' number
      uint16_t flasherPos = f*flasherDistance;
      SEGMENT.setPixelColor(flasherPos, color_blend(SEGCOLOR(1), SEGMENT.color_from_palette(PRNG16 >> 8, false, false, 0), bri));
      for (int i = flasherPos+1; i < flasherPos+flasherDistance && i < SEGLEN; i++) {
        PRNG16 = (uint16_t)(PRNG16 * 2053) + 1384; //next 'random' number
        SEGMENT.setPixelColor(i, SEGMENT.color_from_palette(PRNG16 >> 8, false, false, 0, globalPeakBri));
      }
    }
  }
  return FRAMETIME;
}
static const char _data_FX_MODE_FAIRY[] PROGMEM = "Fairy@!,# of flashers;!,!;!";


/*
 * Fairytwinkle. Like Colortwinkle, but starting from all lit and not relying on strip.getPixelColor
 * Warning: Uses 4 bytes of segment data per pixel
 */
uint16_t mode_fairytwinkle() {
  uint16_t dataSize = sizeof(flasher) * SEGLEN;
  if (!SEGENV.allocateData(dataSize)) return mode_static(); //allocation failed
  Flasher* flashers = reinterpret_cast<Flasher*>(SEGENV.data);
  uint16_t now16 = strip.now & 0xFFFF;
  uint16_t PRNG16 = 5100 + strip.getCurrSegmentId();

  uint16_t riseFallTime = 400 + (255-SEGMENT.speed)*3;
  uint16_t maxDur = riseFallTime/100 + ((255 - SEGMENT.intensity) >> 2) + 13 + ((255 - SEGMENT.intensity) >> 1);

  for (int f = 0; f < SEGLEN; f++) {
    uint16_t stateTime = now16 - flashers[f].stateStart;
    //random on/off time reached, switch state
    if (stateTime > flashers[f].stateDur * 100) {
      flashers[f].stateOn = !flashers[f].stateOn;
      bool init = !flashers[f].stateDur;
      if (flashers[f].stateOn) {
        flashers[f].stateDur = riseFallTime/100 + ((255 - SEGMENT.intensity) >> 2) + random8(12 + ((255 - SEGMENT.intensity) >> 1)) +1;
      } else {
        flashers[f].stateDur = riseFallTime/100 + random8(3 + ((255 - SEGMENT.speed) >> 6)) +1;
      }
      flashers[f].stateStart = now16;
      stateTime = 0;
      if (init) {
        flashers[f].stateStart -= riseFallTime; //start lit
        flashers[f].stateDur = riseFallTime/100 + random8(12 + ((255 - SEGMENT.intensity) >> 1)) +5; //fire up a little quicker
        stateTime = riseFallTime;
      }
    }
    if (flashers[f].stateOn && flashers[f].stateDur > maxDur) flashers[f].stateDur = maxDur; //react more quickly on intensity change
    if (stateTime > riseFallTime) stateTime = riseFallTime; //for flasher brightness calculation, fades in first 255 ms of state
    uint8_t fadeprog = 255 - ((stateTime * 255) / riseFallTime);
    uint8_t flasherBri = (flashers[f].stateOn) ? 255-gamma8(fadeprog) : gamma8(fadeprog);
    uint16_t lastR = PRNG16;
    uint16_t diff = 0;
    while (diff < 0x4000) { //make sure colors of two adjacent LEDs differ enough
      PRNG16 = (uint16_t)(PRNG16 * 2053) + 1384; //next 'random' number
      diff = (PRNG16 > lastR) ? PRNG16 - lastR : lastR - PRNG16;
    }
    SEGMENT.setPixelColor(f, color_blend(SEGCOLOR(1), SEGMENT.color_from_palette(PRNG16 >> 8, false, false, 0), flasherBri));
  }
  return FRAMETIME;
}
static const char _data_FX_MODE_FAIRYTWINKLE[] PROGMEM = "Fairytwinkle@!,!;!,!;!;;m12=0"; //pixels


/*
 * Tricolor chase function
 */
uint16_t tricolor_chase(uint32_t color1, uint32_t color2) {
  uint32_t cycleTime = 50 + ((255 - SEGMENT.speed)<<1);
  uint32_t it = strip.now / cycleTime;  // iterator
  uint8_t width = (1 + (SEGMENT.intensity>>4)); // value of 1-16 for each colour
  uint8_t index = it % (width*3);

  for (int i = 0; i < SEGLEN; i++, index++) {
    if (index > (width*3)-1) index = 0;

    uint32_t color = color1;
    if (index > (width<<1)-1) color = SEGMENT.color_from_palette(i, true, PALETTE_SOLID_WRAP, 1);
    else if (index > width-1) color = color2;

    SEGMENT.setPixelColor(SEGLEN - i -1, color);
  }
  return FRAMETIME;
}


/*
 * Tricolor chase mode
 */
uint16_t mode_tricolor_chase(void) {
  return tricolor_chase(SEGCOLOR(2), SEGCOLOR(0));
}
static const char _data_FX_MODE_TRICOLOR_CHASE[] PROGMEM = "Chase 3@!,Size;1,2,3;!";


/*
 * ICU mode
 */
uint16_t mode_icu(void) {
  uint16_t dest = SEGENV.step & 0xFFFF;
  uint8_t space = (SEGMENT.intensity >> 3) +2;

  if (!SEGMENT.check2) SEGMENT.fill(SEGCOLOR(1));

  byte pindex = map(dest, 0, SEGLEN-SEGLEN/space, 0, 255);
  uint32_t col = SEGMENT.color_from_palette(pindex, false, false, 0);

  SEGMENT.setPixelColor(dest, col);
  SEGMENT.setPixelColor(dest + SEGLEN/space, col);

  if(SEGENV.aux0 == dest) { // pause between eye movements
    if(random8(6) == 0) { // blink once in a while
      SEGMENT.setPixelColor(dest, SEGCOLOR(1));
      SEGMENT.setPixelColor(dest + SEGLEN/space, SEGCOLOR(1));
      return 200;
    }
    SEGENV.aux0 = random16(SEGLEN-SEGLEN/space);
    return 1000 + random16(2000);
  }

  if(SEGENV.aux0 > SEGENV.step) {
    SEGENV.step++;
    dest++;
  } else if (SEGENV.aux0 < SEGENV.step) {
    SEGENV.step--;
    dest--;
  }

  SEGMENT.setPixelColor(dest, col);
  SEGMENT.setPixelColor(dest + SEGLEN/space, col);

  return SPEED_FORMULA_L;
}
static const char _data_FX_MODE_ICU[] PROGMEM = "ICU@!,!,,,,,Overlay;!,!;!";


/*
 * Custom mode by Aircoookie. Color Wipe, but with 3 colors
 */
uint16_t mode_tricolor_wipe(void) {
  uint32_t cycleTime = 1000 + (255 - SEGMENT.speed)*200;
  uint32_t perc = strip.now % cycleTime;
  uint16_t prog = (perc * 65535) / cycleTime;
  uint16_t ledIndex = (prog * SEGLEN * 3) >> 16;
  uint16_t ledOffset = ledIndex;

  for (int i = 0; i < SEGLEN; i++)
  {
    SEGMENT.setPixelColor(i, SEGMENT.color_from_palette(i, true, PALETTE_SOLID_WRAP, 2));
  }

  if(ledIndex < SEGLEN) { //wipe from 0 to 1
    for (int i = 0; i < SEGLEN; i++)
    {
      SEGMENT.setPixelColor(i, (i > ledOffset)? SEGCOLOR(0) : SEGCOLOR(1));
    }
  } else if (ledIndex < SEGLEN*2) { //wipe from 1 to 2
    ledOffset = ledIndex - SEGLEN;
    for (int i = ledOffset +1; i < SEGLEN; i++)
    {
      SEGMENT.setPixelColor(i, SEGCOLOR(1));
    }
  } else //wipe from 2 to 0
  {
    ledOffset = ledIndex - SEGLEN*2;
    for (int i = 0; i <= ledOffset; i++)
    {
      SEGMENT.setPixelColor(i, SEGCOLOR(0));
    }
  }

  return FRAMETIME;
}
static const char _data_FX_MODE_TRICOLOR_WIPE[] PROGMEM = "Tri Wipe@!;1,2,3;!";


/*
 * Fades between 3 colors
 * Custom mode by Keith Lord: https://github.com/kitesurfer1404/WS2812FX/blob/master/src/custom/TriFade.h
 * Modified by Aircoookie
 */
uint16_t mode_tricolor_fade(void) {
  uint16_t counter = strip.now * ((SEGMENT.speed >> 3) +1);
  uint32_t prog = (counter * 768) >> 16;

  uint32_t color1 = 0, color2 = 0;
  byte stage = 0;

  if(prog < 256) {
    color1 = SEGCOLOR(0);
    color2 = SEGCOLOR(1);
    stage = 0;
  } else if(prog < 512) {
    color1 = SEGCOLOR(1);
    color2 = SEGCOLOR(2);
    stage = 1;
  } else {
    color1 = SEGCOLOR(2);
    color2 = SEGCOLOR(0);
    stage = 2;
  }

  byte stp = prog; // % 256
  for (int i = 0; i < SEGLEN; i++) {
    uint32_t color;
    if (stage == 2) {
      color = color_blend(SEGMENT.color_from_palette(i, true, PALETTE_SOLID_WRAP, 2), color2, stp);
    } else if (stage == 1) {
      color = color_blend(color1, SEGMENT.color_from_palette(i, true, PALETTE_SOLID_WRAP, 2), stp);
    } else {
      color = color_blend(color1, color2, stp);
    }
    SEGMENT.setPixelColor(i, color);
  }

  return FRAMETIME;
}
static const char _data_FX_MODE_TRICOLOR_FADE[] PROGMEM = "Tri Fade@!;1,2,3;!";


/*
 * Creates random comets
 * Custom mode by Keith Lord: https://github.com/kitesurfer1404/WS2812FX/blob/master/src/custom/MultiComet.h
 */
uint16_t mode_multi_comet(void) {
  uint32_t cycleTime = 10 + (uint32_t)(255 - SEGMENT.speed);
  uint32_t it = strip.now / cycleTime;
  if (SEGENV.step == it) return FRAMETIME;
  if (!SEGENV.allocateData(sizeof(uint16_t) * 8)) return mode_static(); //allocation failed

  SEGMENT.fade_out(SEGMENT.intensity);

  uint16_t* comets = reinterpret_cast<uint16_t*>(SEGENV.data);

  for (int i=0; i < 8; i++) {
    if(comets[i] < SEGLEN) {
      uint16_t index = comets[i];
      if (SEGCOLOR(2) != 0)
      {
        SEGMENT.setPixelColor(index, i % 2 ? SEGMENT.color_from_palette(index, true, PALETTE_SOLID_WRAP, 0) : SEGCOLOR(2));
      } else
      {
        SEGMENT.setPixelColor(index, SEGMENT.color_from_palette(index, true, PALETTE_SOLID_WRAP, 0));
      }
      comets[i]++;
    } else {
      if(!random(SEGLEN)) {
        comets[i] = 0;
      }
    }
  }

  SEGENV.step = it;
  return FRAMETIME;
}
static const char _data_FX_MODE_MULTI_COMET[] PROGMEM = "Multi Comet";


/*
 * Running random pixels ("Stream 2")
 * Custom mode by Keith Lord: https://github.com/kitesurfer1404/WS2812FX/blob/master/src/custom/RandomChase.h
 */
uint16_t mode_random_chase(void) {
  if (SEGENV.call == 0) {
    SEGENV.step = RGBW32(random8(), random8(), random8(), 0);
    SEGENV.aux0 = random16();
  }
  uint16_t prevSeed = random16_get_seed(); // save seed so we can restore it at the end of the function
  uint32_t cycleTime = 25 + (3 * (uint32_t)(255 - SEGMENT.speed));
  uint32_t it = strip.now / cycleTime;
  uint32_t color = SEGENV.step;
  random16_set_seed(SEGENV.aux0);

  for (int i = SEGLEN -1; i > 0; i--) {
    uint8_t r = random8(6) != 0 ? (color >> 16 & 0xFF) : random8();
    uint8_t g = random8(6) != 0 ? (color >> 8  & 0xFF) : random8();
    uint8_t b = random8(6) != 0 ? (color       & 0xFF) : random8();
    color = RGBW32(r, g, b, 0);
    SEGMENT.setPixelColor(i, r, g, b);
    if (i == SEGLEN -1 && SEGENV.aux1 != (it & 0xFFFF)) { //new first color in next frame
      SEGENV.step = color;
      SEGENV.aux0 = random16_get_seed();
    }
  }

  SEGENV.aux1 = it & 0xFFFF;

  random16_set_seed(prevSeed); // restore original seed so other effects can use "random" PRNG
  return FRAMETIME;
}
static const char _data_FX_MODE_RANDOM_CHASE[] PROGMEM = "Stream 2@!;;";


//7 bytes
typedef struct Oscillator {
  int16_t pos;
  int8_t  size;
  int8_t  dir;
  int8_t  speed;
} oscillator;

/*
/  Oscillating bars of color, updated with standard framerate
*/
uint16_t mode_oscillate(void) {
  uint8_t numOscillators = 3;
  uint16_t dataSize = sizeof(oscillator) * numOscillators;

  if (!SEGENV.allocateData(dataSize)) return mode_static(); //allocation failed

  Oscillator* oscillators = reinterpret_cast<Oscillator*>(SEGENV.data);

  if (SEGENV.call == 0)
  {
    oscillators[0] = {(int16_t)(SEGLEN/4),   (int8_t)(SEGLEN/8),  1, 1};
    oscillators[1] = {(int16_t)(SEGLEN/4*3), (int8_t)(SEGLEN/8),  1, 2};
    oscillators[2] = {(int16_t)(SEGLEN/4*2), (int8_t)(SEGLEN/8), -1, 1};
  }

  uint32_t cycleTime = 20 + (2 * (uint32_t)(255 - SEGMENT.speed));
  uint32_t it = strip.now / cycleTime;

  for (int i = 0; i < numOscillators; i++) {
    // if the counter has increased, move the oscillator by the random step
    if (it != SEGENV.step) oscillators[i].pos += oscillators[i].dir * oscillators[i].speed;
    oscillators[i].size = SEGLEN/(3+SEGMENT.intensity/8);
    if((oscillators[i].dir == -1) && (oscillators[i].pos <= 0)) {
      oscillators[i].pos = 0;
      oscillators[i].dir = 1;
      // make bigger steps for faster speeds
      oscillators[i].speed = SEGMENT.speed > 100 ? random8(2, 4):random8(1, 3);
    }
    if((oscillators[i].dir == 1) && (oscillators[i].pos >= (SEGLEN - 1))) {
      oscillators[i].pos = SEGLEN - 1;
      oscillators[i].dir = -1;
      oscillators[i].speed = SEGMENT.speed > 100 ? random8(2, 4):random8(1, 3);
    }
  }

  for (int i=0; i < SEGLEN; i++) {
    uint32_t color = BLACK;
    for (int j=0; j < numOscillators; j++) {
      if(i >= oscillators[j].pos - oscillators[j].size && i <= oscillators[j].pos + oscillators[j].size) {
        color = (color == BLACK) ? SEGCOLOR(j) : color_blend(color, SEGCOLOR(j), 128);
      }
    }
    SEGMENT.setPixelColor(i, color);
  }

  SEGENV.step = it;
  return FRAMETIME;
}
static const char _data_FX_MODE_OSCILLATE[] PROGMEM = "Oscillate";


//TODO
uint16_t mode_lightning(void) {
  uint16_t ledstart = random16(SEGLEN);               // Determine starting location of flash
  uint16_t ledlen = 1 + random16(SEGLEN -ledstart);   // Determine length of flash (not to go beyond NUM_LEDS-1)
  uint8_t bri = 255/random8(1, 3);

  if (SEGENV.aux1 == 0) //init, leader flash
  {
    SEGENV.aux1 = random8(4, 4 + SEGMENT.intensity/20); //number of flashes
    SEGENV.aux1 *= 2;

    bri = 52; //leader has lower brightness
    SEGENV.aux0 = 200; //200ms delay after leader
  }

  if (!SEGMENT.check2) SEGMENT.fill(SEGCOLOR(1));

  if (SEGENV.aux1 > 3 && !(SEGENV.aux1 & 0x01)) { //flash on even number >2
    for (int i = ledstart; i < ledstart + ledlen; i++)
    {
      SEGMENT.setPixelColor(i,SEGMENT.color_from_palette(i, true, PALETTE_SOLID_WRAP, 0, bri));
    }
    SEGENV.aux1--;

    SEGENV.step = millis();
    //return random8(4, 10); // each flash only lasts one frame/every 24ms... originally 4-10 milliseconds
  } else {
    if (millis() - SEGENV.step > SEGENV.aux0) {
      SEGENV.aux1--;
      if (SEGENV.aux1 < 2) SEGENV.aux1 = 0;

      SEGENV.aux0 = (50 + random8(100)); //delay between flashes
      if (SEGENV.aux1 == 2) {
        SEGENV.aux0 = (random8(255 - SEGMENT.speed) * 100); // delay between strikes
      }
      SEGENV.step = millis();
    }
  }
  return FRAMETIME;
}
static const char _data_FX_MODE_LIGHTNING[] PROGMEM = "Lightning@!,!,,,,,Overlay;!,!;!";


// Pride2015
// Animated, ever-changing rainbows.
// by Mark Kriegsman: https://gist.github.com/kriegsman/964de772d64c502760e5
uint16_t mode_pride_2015(void) {
  uint16_t duration = 10 + SEGMENT.speed;
  uint16_t sPseudotime = SEGENV.step;
  uint16_t sHue16 = SEGENV.aux0;

  uint8_t sat8 = beatsin88( 87, 220, 250);
  uint8_t brightdepth = beatsin88( 341, 96, 224);
  uint16_t brightnessthetainc16 = beatsin88( 203, (25 * 256), (40 * 256));
  uint8_t msmultiplier = beatsin88(147, 23, 60);

  uint16_t hue16 = sHue16;//gHue * 256;
  uint16_t hueinc16 = beatsin88(113, 1, 3000);

  sPseudotime += duration * msmultiplier;
  sHue16 += duration * beatsin88( 400, 5,9);
  uint16_t brightnesstheta16 = sPseudotime;
  CRGB fastled_col;

  for (int i = 0 ; i < SEGLEN; i++) {
    hue16 += hueinc16;
    uint8_t hue8 = hue16 >> 8;

    brightnesstheta16  += brightnessthetainc16;
    uint16_t b16 = sin16( brightnesstheta16  ) + 32768;

    uint16_t bri16 = (uint32_t)((uint32_t)b16 * (uint32_t)b16) / 65536;
    uint8_t bri8 = (uint32_t)(((uint32_t)bri16) * brightdepth) / 65536;
    bri8 += (255 - brightdepth);

    CRGB newcolor = CHSV(hue8, sat8, bri8);
    SEGMENT.blendPixelColor(i, newcolor, 64);
  }
  SEGENV.step = sPseudotime;
  SEGENV.aux0 = sHue16;

  return FRAMETIME;
}
static const char _data_FX_MODE_PRIDE_2015[] PROGMEM = "Pride 2015@!;;";


//eight colored dots, weaving in and out of sync with each other
uint16_t mode_juggle(void) {
  if (SEGENV.call == 0) {
    SEGMENT.setUpLeds();  //lossless getPixelColor()
    SEGMENT.fill(BLACK);
  }

  SEGMENT.fadeToBlackBy(192 - (3*SEGMENT.intensity/4));

  CRGB fastled_col;
  byte dothue = 0;
  for (int i = 0; i < 8; i++) {
    uint16_t index = 0 + beatsin88((16 + SEGMENT.speed)*(i + 7), 0, SEGLEN -1);
    fastled_col = CRGB(SEGMENT.getPixelColor(index));
    fastled_col |= (SEGMENT.palette==0)?CHSV(dothue, 220, 255):ColorFromPalette(SEGPALETTE, dothue, 255);
    SEGMENT.setPixelColor(index, fastled_col);
    dothue += 32;
  }
  return FRAMETIME;
}
static const char _data_FX_MODE_JUGGLE[] PROGMEM = "Juggle@!,Trail;;!;;sx=64,ix=128";


uint16_t mode_palette() {
  uint16_t counter = 0;
  if (SEGMENT.speed != 0)
  {
    counter = (strip.now * ((SEGMENT.speed >> 3) +1)) & 0xFFFF;
    counter = counter >> 8;
  }

  for (int i = 0; i < SEGLEN; i++)
  {
    uint8_t colorIndex = (i * 255 / SEGLEN) - counter;
    SEGMENT.setPixelColor(i, SEGMENT.color_from_palette(colorIndex, false, PALETTE_MOVING_WRAP, 255));
  }

  return FRAMETIME;
}
static const char _data_FX_MODE_PALETTE[] PROGMEM = "Palette@Cycle speed;;!;;c3=0,o2=0";


// WLED limitation: Analog Clock overlay will NOT work when Fire2012 is active
// Fire2012 by Mark Kriegsman, July 2012
// as part of "Five Elements" shown here: http://youtu.be/knWiGsmgycY
////
// This basic one-dimensional 'fire' simulation works roughly as follows:
// There's a underlying array of 'heat' cells, that model the temperature
// at each point along the line.  Every cycle through the simulation,
// four steps are performed:
//  1) All cells cool down a little bit, losing heat to the air
//  2) The heat from each cell drifts 'up' and diffuses a little
//  3) Sometimes randomly new 'sparks' of heat are added at the bottom
//  4) The heat from each cell is rendered as a color into the leds array
//     The heat-to-color mapping uses a black-body radiation approximation.
//
// Temperature is in arbitrary units from 0 (cold black) to 255 (white hot).
//
// This simulation scales it self a bit depending on SEGLEN; it should look
// "OK" on anywhere from 20 to 100 LEDs without too much tweaking.
//
// I recommend running this simulation at anywhere from 30-100 frames per second,
// meaning an interframe delay of about 10-35 milliseconds.
//
// Looks best on a high-density LED setup (60+ pixels/meter).
//
//
// There are two main parameters you can play with to control the look and
// feel of your fire: COOLING (used in step 1 above) (Speed = COOLING), and SPARKING (used
// in step 3 above) (Effect Intensity = Sparking).
uint16_t mode_fire_2012() {
  const uint16_t strips = SEGMENT.nrOfVStrips();
  if (!SEGENV.allocateData(strips * SEGLEN)) return mode_static(); //allocation failed
  byte* heat = SEGENV.data;

  const uint32_t it = strip.now >> 6; //div 64

  struct virtualStrip {
    static void runStrip(uint16_t stripNr, byte* heat, uint32_t it) {

      const uint8_t ignition = max(3,SEGLEN/10);  // ignition area: 10% of segment length or minimum 3 pixels

      // Step 1.  Cool down every cell a little
      for (int i = 0; i < SEGLEN; i++) {
        uint8_t cool = (it != SEGENV.step) ? random8((((20 + SEGMENT.speed/3) * 16) / SEGLEN)+2) : random(8);
        uint8_t minTemp = 0;
        if (i<ignition) {
          minTemp = (ignition-i)/4 + 16;  // and should not become black
        }
        uint8_t temp = qsub8(heat[i], cool);
        heat[i] = temp<minTemp ? minTemp : temp;
      }

      if (it != SEGENV.step)
      {
        // Step 2.  Heat from each cell drifts 'up' and diffuses a little
        for (int k = SEGLEN -1; k > 1; k--) {
          heat[k] = (heat[k - 1] + (heat[k - 2]<<1) ) / 3;  // heat[k-2] multiplied by 2
        }
      }

      // Step 3.  Randomly ignite new 'sparks' of heat near the bottom
      if (random8() <= SEGMENT.intensity) {
        uint8_t y = random8(ignition);
        uint8_t boost = (32+SEGMENT.custom3*2) * (2*ignition-y) / (2*ignition);
        heat[y] = qadd8(heat[y], random8(64+boost,128+boost));
      }

      // Step 4.  Map from heat cells to LED colors
      for (int j = 0; j < SEGLEN; j++) {
        SEGMENT.setPixelColor(indexToVStrip(j, stripNr), ColorFromPalette(SEGPALETTE, MIN(heat[j],240), 255, NOBLEND));
      }
    }
  };

  for (int stripNr=0; stripNr<strips; stripNr++)
    virtualStrip::runStrip(stripNr, &heat[stripNr * SEGLEN], it);

  if (SEGMENT.is2D()) SEGMENT.blur(32);

  if (it != SEGENV.step)
    SEGENV.step = it;

  return FRAMETIME;
}
static const char _data_FX_MODE_FIRE_2012[] PROGMEM = "Fire 2012@Cooling,Spark rate,,,Boost;;!;1;sx=120,ix=64,m12=1"; // bars


// ColorWavesWithPalettes by Mark Kriegsman: https://gist.github.com/kriegsman/8281905786e8b2632aeb
// This function draws color waves with an ever-changing,
// widely-varying set of parameters, using a color palette.
uint16_t mode_colorwaves() {
  uint16_t duration = 10 + SEGMENT.speed;
  uint16_t sPseudotime = SEGENV.step;
  uint16_t sHue16 = SEGENV.aux0;

  uint8_t brightdepth = beatsin88(341, 96, 224);
  uint16_t brightnessthetainc16 = beatsin88( 203, (25 * 256), (40 * 256));
  uint8_t msmultiplier = beatsin88(147, 23, 60);

  uint16_t hue16 = sHue16;//gHue * 256;
  uint16_t hueinc16 = beatsin88(113, 60, 300)*SEGMENT.intensity*10/255;  // Use the Intensity Slider for the hues

  sPseudotime += duration * msmultiplier;
  sHue16 += duration * beatsin88(400, 5, 9);
  uint16_t brightnesstheta16 = sPseudotime;

  for (int i = 0 ; i < SEGLEN; i++) {
    hue16 += hueinc16;
    uint8_t hue8 = hue16 >> 8;
    uint16_t h16_128 = hue16 >> 7;
    if ( h16_128 & 0x100) {
      hue8 = 255 - (h16_128 >> 1);
    } else {
      hue8 = h16_128 >> 1;
    }

    brightnesstheta16  += brightnessthetainc16;
    uint16_t b16 = sin16(brightnesstheta16) + 32768;

    uint16_t bri16 = (uint32_t)((uint32_t)b16 * (uint32_t)b16) / 65536;
    uint8_t bri8 = (uint32_t)(((uint32_t)bri16) * brightdepth) / 65536;
    bri8 += (255 - brightdepth);

    SEGMENT.blendPixelColor(i, SEGMENT.color_from_palette(hue8, false, PALETTE_SOLID_WRAP, 0, bri8), 128); // 50/50 mix
  }
  SEGENV.step = sPseudotime;
  SEGENV.aux0 = sHue16;

  return FRAMETIME;
}
static const char _data_FX_MODE_COLORWAVES[] PROGMEM = "Colorwaves@!,Hue;!;!";


// colored stripes pulsing at a defined Beats-Per-Minute (BPM)
uint16_t mode_bpm() {
  //CRGB fastled_col;
  uint32_t stp = (strip.now / 20) & 0xFF;
  uint8_t beat = beatsin8(SEGMENT.speed, 64, 255);
  for (int i = 0; i < SEGLEN; i++) {
    //fastled_col = ColorFromPalette(SEGPALETTE, stp + (i * 2), beat - stp + (i * 10));
    //SEGMENT.setPixelColor(i, fastled_col.red, fastled_col.green, fastled_col.blue);
    SEGMENT.setPixelColor(i, SEGMENT.color_from_palette(stp + (i * 2), false, PALETTE_SOLID_WRAP, 0, beat - stp + (i * 10)));
  }

  return FRAMETIME;
}
static const char _data_FX_MODE_BPM[] PROGMEM = "Bpm@!;!;!;;sx=64";


uint16_t mode_fillnoise8() {
  if (SEGENV.call == 0) SEGENV.step = random16(12345);
  //CRGB fastled_col;
  for (int i = 0; i < SEGLEN; i++) {
    uint8_t index = inoise8(i * SEGLEN, SEGENV.step + i * SEGLEN);
    //fastled_col = ColorFromPalette(SEGPALETTE, index, 255, LINEARBLEND);
    //SEGMENT.setPixelColor(i, fastled_col.red, fastled_col.green, fastled_col.blue);
    SEGMENT.setPixelColor(i, SEGMENT.color_from_palette(index, false, PALETTE_SOLID_WRAP, 0));
  }
  SEGENV.step += beatsin8(SEGMENT.speed, 1, 6); //10,1,4

  return FRAMETIME;
}
static const char _data_FX_MODE_FILLNOISE8[] PROGMEM = "Fill Noise@!;!;!";


uint16_t mode_noise16_1() {
  uint16_t scale = 320;                                       // the "zoom factor" for the noise
  //CRGB fastled_col;
  SEGENV.step += (1 + SEGMENT.speed/16);

  for (int i = 0; i < SEGLEN; i++) {
    uint16_t shift_x = beatsin8(11);                          // the x position of the noise field swings @ 17 bpm
    uint16_t shift_y = SEGENV.step/42;                        // the y position becomes slowly incremented
    uint16_t real_x = (i + shift_x) * scale;                  // the x position of the noise field swings @ 17 bpm
    uint16_t real_y = (i + shift_y) * scale;                  // the y position becomes slowly incremented
    uint32_t real_z = SEGENV.step;                            // the z position becomes quickly incremented
    uint8_t noise = inoise16(real_x, real_y, real_z) >> 8;    // get the noise data and scale it down
    uint8_t index = sin8(noise * 3);                          // map LED color based on noise data

    //fastled_col = ColorFromPalette(SEGPALETTE, index, 255, LINEARBLEND);   // With that value, look up the 8 bit colour palette value and assign it to the current LED.
    //SEGMENT.setPixelColor(i, fastled_col.red, fastled_col.green, fastled_col.blue);
    SEGMENT.setPixelColor(i, SEGMENT.color_from_palette(index, false, PALETTE_SOLID_WRAP, 0));
  }

  return FRAMETIME;
}
static const char _data_FX_MODE_NOISE16_1[] PROGMEM = "Noise 1@!;!;!";


uint16_t mode_noise16_2() {
  uint16_t scale = 1000;                                        // the "zoom factor" for the noise
  //CRGB fastled_col;
  SEGENV.step += (1 + (SEGMENT.speed >> 1));

  for (int i = 0; i < SEGLEN; i++) {
    uint16_t shift_x = SEGENV.step >> 6;                        // x as a function of time
    uint32_t real_x = (i + shift_x) * scale;                    // calculate the coordinates within the noise field
    uint8_t noise = inoise16(real_x, 0, 4223) >> 8;             // get the noise data and scale it down
    uint8_t index = sin8(noise * 3);                            // map led color based on noise data

    //fastled_col = ColorFromPalette(SEGPALETTE, index, noise, LINEARBLEND);   // With that value, look up the 8 bit colour palette value and assign it to the current LED.
    //SEGMENT.setPixelColor(i, fastled_col.red, fastled_col.green, fastled_col.blue);
    SEGMENT.setPixelColor(i, SEGMENT.color_from_palette(index, false, PALETTE_SOLID_WRAP, 0, noise));
  }

  return FRAMETIME;
}
static const char _data_FX_MODE_NOISE16_2[] PROGMEM = "Noise 2@!;!;!";


uint16_t mode_noise16_3() {
  uint16_t scale = 800;                                       // the "zoom factor" for the noise
  //CRGB fastled_col;
  SEGENV.step += (1 + SEGMENT.speed);

  for (int i = 0; i < SEGLEN; i++) {
    uint16_t shift_x = 4223;                                  // no movement along x and y
    uint16_t shift_y = 1234;
    uint32_t real_x = (i + shift_x) * scale;                  // calculate the coordinates within the noise field
    uint32_t real_y = (i + shift_y) * scale;                  // based on the precalculated positions
    uint32_t real_z = SEGENV.step*8;
    uint8_t noise = inoise16(real_x, real_y, real_z) >> 8;    // get the noise data and scale it down
    uint8_t index = sin8(noise * 3);                          // map led color based on noise data

    //fastled_col = ColorFromPalette(SEGPALETTE, index, noise, LINEARBLEND);   // With that value, look up the 8 bit colour palette value and assign it to the current LED.
    //SEGMENT.setPixelColor(i, fastled_col.red, fastled_col.green, fastled_col.blue);
    SEGMENT.setPixelColor(i, SEGMENT.color_from_palette(index, false, PALETTE_SOLID_WRAP, 0, noise));
  }

  return FRAMETIME;
}
static const char _data_FX_MODE_NOISE16_3[] PROGMEM = "Noise 3@!;!;!";


//https://github.com/aykevl/ledstrip-spark/blob/master/ledstrip.ino
uint16_t mode_noise16_4() {
  //CRGB fastled_col;
  uint32_t stp = (strip.now * SEGMENT.speed) >> 7;
  for (int i = 0; i < SEGLEN; i++) {
    int16_t index = inoise16(uint32_t(i) << 12, stp);
    //fastled_col = ColorFromPalette(SEGPALETTE, index);
    //SEGMENT.setPixelColor(i, fastled_col.red, fastled_col.green, fastled_col.blue);
    SEGMENT.setPixelColor(i, SEGMENT.color_from_palette(index, false, PALETTE_SOLID_WRAP, 0));
  }
  return FRAMETIME;
}
static const char _data_FX_MODE_NOISE16_4[] PROGMEM = "Noise 4@!;!;!";


//based on https://gist.github.com/kriegsman/5408ecd397744ba0393e
uint16_t mode_colortwinkle() {
  uint16_t dataSize = (SEGLEN+7) >> 3; //1 bit per LED
  if (!SEGENV.allocateData(dataSize)) return mode_static(); //allocation failed

  CRGB fastled_col, prev;
  fract8 fadeUpAmount = strip.getBrightness()>28 ? 8 + (SEGMENT.speed>>2) : 68-strip.getBrightness();
  fract8 fadeDownAmount = strip.getBrightness()>28 ? 8 + (SEGMENT.speed>>3) : 68-strip.getBrightness();
  for (uint16_t i = 0; i < SEGLEN; i++) {
    fastled_col = SEGMENT.getPixelColor(i);
    prev = fastled_col;
    uint16_t index = i >> 3;
    uint8_t  bitNum = i & 0x07;
    bool fadeUp = bitRead(SEGENV.data[index], bitNum);

    if (fadeUp) {
      CRGB incrementalColor = fastled_col;
      incrementalColor.nscale8_video(fadeUpAmount);
      fastled_col += incrementalColor;

      if (fastled_col.red == 255 || fastled_col.green == 255 || fastled_col.blue == 255) {
        bitWrite(SEGENV.data[index], bitNum, false);
      }
      SEGMENT.setPixelColor(i, fastled_col.red, fastled_col.green, fastled_col.blue);

      if (SEGMENT.getPixelColor(i) == RGBW32(prev.r, prev.g, prev.b, 0)) {  //fix "stuck" pixels
        fastled_col += fastled_col;
        SEGMENT.setPixelColor(i, fastled_col);
      }
    } else {
      fastled_col.nscale8(255 - fadeDownAmount);
      SEGMENT.setPixelColor(i, fastled_col);
    }
  }

  for (uint16_t j = 0; j <= SEGLEN / 50; j++) {
    if (random8() <= SEGMENT.intensity) {
      for (uint8_t times = 0; times < 5; times++) { //attempt to spawn a new pixel 5 times
        int i = random16(SEGLEN);
        if (SEGMENT.getPixelColor(i) == 0) {
          fastled_col = ColorFromPalette(SEGPALETTE, random8(), 64, NOBLEND);
          uint16_t index = i >> 3;
          uint8_t  bitNum = i & 0x07;
          bitWrite(SEGENV.data[index], bitNum, true);
          SEGMENT.setPixelColor(i, fastled_col);
          break; //only spawn 1 new pixel per frame per 50 LEDs
        }
      }
    }
  }
  return FRAMETIME_FIXED;
}
static const char _data_FX_MODE_COLORTWINKLE[] PROGMEM = "Colortwinkles@Fade speed,Spawn speed;;!;;m12=0"; //pixels


//Calm effect, like a lake at night
uint16_t mode_lake() {
  uint8_t sp = SEGMENT.speed/10;
  int wave1 = beatsin8(sp +2, -64,64);
  int wave2 = beatsin8(sp +1, -64,64);
  uint8_t wave3 = beatsin8(sp +2,   0,80);
  //CRGB fastled_col;

  for (int i = 0; i < SEGLEN; i++)
  {
    int index = cos8((i*15)+ wave1)/2 + cubicwave8((i*23)+ wave2)/2;
    uint8_t lum = (index > wave3) ? index - wave3 : 0;
    //fastled_col = ColorFromPalette(SEGPALETTE, map(index,0,255,0,240), lum, LINEARBLEND);
    //SEGMENT.setPixelColor(i, fastled_col.red, fastled_col.green, fastled_col.blue);
    SEGMENT.setPixelColor(i, SEGMENT.color_from_palette(index, false, false, 0, lum));
  }

  return FRAMETIME;
}
static const char _data_FX_MODE_LAKE[] PROGMEM = "Lake@!;Fx;!";


// meteor effect
// send a meteor from begining to to the end of the strip with a trail that randomly decays.
// adapted from https://www.tweaking4all.com/hardware/arduino/adruino-led-strip-effects/#LEDStripEffectMeteorRain
uint16_t mode_meteor() {
  if (!SEGENV.allocateData(SEGLEN)) return mode_static(); //allocation failed

  byte* trail = SEGENV.data;

  byte meteorSize= 1+ SEGLEN / 10;
  uint16_t counter = strip.now * ((SEGMENT.speed >> 2) +8);
  uint16_t in = counter * SEGLEN >> 16;

  // fade all leds to colors[1] in LEDs one step
  for (int i = 0; i < SEGLEN; i++) {
    if (random8() <= 255 - SEGMENT.intensity)
    {
      byte meteorTrailDecay = 128 + random8(127);
      trail[i] = scale8(trail[i], meteorTrailDecay);
      SEGMENT.setPixelColor(i, SEGMENT.color_from_palette(i, true, false, 0, trail[i]));
    }
  }

  // draw meteor
  for (int j = 0; j < meteorSize; j++) {
    uint16_t index = in + j;
    if (index >= SEGLEN) {
      index -= SEGLEN;
    }
    trail[index] = 240;
    SEGMENT.setPixelColor(index, SEGMENT.color_from_palette(index, true, false, 0, 255));
  }

  return FRAMETIME;
}
static const char _data_FX_MODE_METEOR[] PROGMEM = "Meteor@!,Trail length;!;!";


// smooth meteor effect
// send a meteor from begining to to the end of the strip with a trail that randomly decays.
// adapted from https://www.tweaking4all.com/hardware/arduino/adruino-led-strip-effects/#LEDStripEffectMeteorRain
uint16_t mode_meteor_smooth() {
  if (!SEGENV.allocateData(SEGLEN)) return mode_static(); //allocation failed

  byte* trail = SEGENV.data;

  byte meteorSize= 1+ SEGLEN / 10;
  uint16_t in = map((SEGENV.step >> 6 & 0xFF), 0, 255, 0, SEGLEN -1);

  // fade all leds to colors[1] in LEDs one step
  for (int i = 0; i < SEGLEN; i++) {
    if (trail[i] != 0 && random8() <= 255 - SEGMENT.intensity)
    {
      int change = 3 - random8(12); //change each time between -8 and +3
      trail[i] += change;
      if (trail[i] > 245) trail[i] = 0;
      if (trail[i] > 240) trail[i] = 240;
      SEGMENT.setPixelColor(i, SEGMENT.color_from_palette(i, true, false, 0, trail[i]));
    }
  }

  // draw meteor
  for (int j = 0; j < meteorSize; j++) {
    uint16_t index = in + j;
    if (index >= SEGLEN) {
      index -= SEGLEN;
    }
    trail[index] = 240;
    SEGMENT.setPixelColor(index, SEGMENT.color_from_palette(index, true, false, 0, 255));
  }

  SEGENV.step += SEGMENT.speed +1;
  return FRAMETIME;
}
static const char _data_FX_MODE_METEOR_SMOOTH[] PROGMEM = "Meteor Smooth@!,Trail length;!;!";


//Railway Crossing / Christmas Fairy lights
uint16_t mode_railway() {
  uint16_t dur = (256 - SEGMENT.speed) * 40;
  uint16_t rampdur = (dur * SEGMENT.intensity) >> 8;
  if (SEGENV.step > dur)
  {
    //reverse direction
    SEGENV.step = 0;
    SEGENV.aux0 = !SEGENV.aux0;
  }
  uint8_t pos = 255;
  if (rampdur != 0)
  {
    uint16_t p0 = (SEGENV.step * 255) / rampdur;
    if (p0 < 255) pos = p0;
  }
  if (SEGENV.aux0) pos = 255 - pos;
  for (int i = 0; i < SEGLEN; i += 2)
  {
    SEGMENT.setPixelColor(i, SEGMENT.color_from_palette(255 - pos, false, false, 255)); // do not use color 1 or 2, always use palette
    if (i < SEGLEN -1)
    {
      SEGMENT.setPixelColor(i + 1, SEGMENT.color_from_palette(pos, false, false, 255)); // do not use color 1 or 2, always use palette
    }
  }
  SEGENV.step += FRAMETIME;
  return FRAMETIME;
}
static const char _data_FX_MODE_RAILWAY[] PROGMEM = "Railway@!,Smoothness;1,2;!";


//Water ripple
//propagation velocity from speed
//drop rate from intensity

//4 bytes
typedef struct Ripple {
  uint8_t state;
  uint8_t color;
  uint16_t pos;
} ripple;

#ifdef ESP8266
  #define MAX_RIPPLES   56
#else
  #define MAX_RIPPLES  100
#endif
uint16_t ripple_base()
{
  uint16_t maxRipples = min(1 + (SEGLEN >> 2), MAX_RIPPLES);  // 56 max for 16 segment ESP8266
  uint16_t dataSize = sizeof(ripple) * maxRipples;

  if (!SEGENV.allocateData(dataSize)) return mode_static(); //allocation failed

  Ripple* ripples = reinterpret_cast<Ripple*>(SEGENV.data);

  //draw wave
  for (int i = 0; i < maxRipples; i++) {
    uint16_t ripplestate = ripples[i].state;
    if (ripplestate) {
      uint8_t rippledecay = (SEGMENT.speed >> 4) +1; //faster decay if faster propagation
      uint16_t rippleorigin = ripples[i].pos;
      uint32_t col = SEGMENT.color_from_palette(ripples[i].color, false, false, 255);
      uint16_t propagation = ((ripplestate/rippledecay - 1) * (SEGMENT.speed + 1));
      int16_t propI = propagation >> 8;
      uint8_t propF = propagation & 0xFF;
      uint8_t amp = (ripplestate < 17) ? triwave8((ripplestate-1)*8) : map(ripplestate,17,255,255,2);

      #ifndef WLED_DISABLE_2D
      if (SEGMENT.is2D()) {
        uint16_t cx = rippleorigin >> 8;
        uint16_t cy = rippleorigin & 0xFF;
        uint8_t mag = scale8(cubicwave8((propF>>2)), amp);
        if (propI > 0) SEGMENT.draw_circle(cx, cy, propI, color_blend(SEGMENT.getPixelColorXY(cx + propI, cy), col, mag));
      } else
      #endif
      {
        int16_t left = rippleorigin - propI -1;
        for (int16_t v = left; v < left +4; v++) {
          uint8_t mag = scale8(cubicwave8((propF>>2)+(v-left)*64), amp);
          SEGMENT.setPixelColor(v, color_blend(SEGMENT.getPixelColor(v), col, mag)); // TODO
          int16_t w = left + propI*2 + 3 -(v-left);
          SEGMENT.setPixelColor(w, color_blend(SEGMENT.getPixelColor(w), col, mag)); // TODO
        }
      }
      ripplestate += rippledecay;
      ripples[i].state = (ripplestate > 254) ? 0 : ripplestate;
    } else {//randomly create new wave
      if (random16(IBN + 10000) <= SEGMENT.intensity) {
        ripples[i].state = 1;
        ripples[i].pos = SEGMENT.is2D() ? ((random8(SEGENV.virtualWidth())<<8) | (random8(SEGENV.virtualHeight()))) : random16(SEGLEN);
        ripples[i].color = random8(); //color
      }
    }
  }

  return FRAMETIME;
}
#undef MAX_RIPPLES


uint16_t mode_ripple(void) {
  if (!SEGMENT.check2) SEGMENT.fill(SEGCOLOR(1));
  return ripple_base();
}
static const char _data_FX_MODE_RIPPLE[] PROGMEM = "Ripple@!,Wave #,,,,,Overlay;,!;!;12";


uint16_t mode_ripple_rainbow(void) {
  if (SEGENV.call ==0) {
    SEGENV.aux0 = random8();
    SEGENV.aux1 = random8();
  }
  if (SEGENV.aux0 == SEGENV.aux1) {
    SEGENV.aux1 = random8();
  } else if (SEGENV.aux1 > SEGENV.aux0) {
    SEGENV.aux0++;
  } else {
    SEGENV.aux0--;
  }
  SEGMENT.fill(color_blend(SEGMENT.color_wheel(SEGENV.aux0),BLACK,235));
  return ripple_base();
}
static const char _data_FX_MODE_RIPPLE_RAINBOW[] PROGMEM = "Ripple Rainbow@!,Wave #;;!;12";


//  TwinkleFOX by Mark Kriegsman: https://gist.github.com/kriegsman/756ea6dcae8e30845b5a
//
//  TwinkleFOX: Twinkling 'holiday' lights that fade in and out.
//  Colors are chosen from a palette. Read more about this effect using the link above!

// If COOL_LIKE_INCANDESCENT is set to 1, colors will
// fade out slighted 'reddened', similar to how
// incandescent bulbs change color as they get dim down.
#define COOL_LIKE_INCANDESCENT 1

CRGB twinklefox_one_twinkle(uint32_t ms, uint8_t salt, bool cat)
{
  // Overall twinkle speed (changed)
  uint16_t ticks = ms / SEGENV.aux0;
  uint8_t fastcycle8 = ticks;
  uint16_t slowcycle16 = (ticks >> 8) + salt;
  slowcycle16 += sin8(slowcycle16);
  slowcycle16 = (slowcycle16 * 2053) + 1384;
  uint8_t slowcycle8 = (slowcycle16 & 0xFF) + (slowcycle16 >> 8);

  // Overall twinkle density.
  // 0 (NONE lit) to 8 (ALL lit at once).
  // Default is 5.
  uint8_t twinkleDensity = (SEGMENT.intensity >> 5) +1;

  uint8_t bright = 0;
  if (((slowcycle8 & 0x0E)/2) < twinkleDensity) {
    uint8_t ph = fastcycle8;
    // This is like 'triwave8', which produces a
    // symmetrical up-and-down triangle sawtooth waveform, except that this
    // function produces a triangle wave with a faster attack and a slower decay
    if (cat) //twinklecat, variant where the leds instantly turn on
    {
      bright = 255 - ph;
    } else { //vanilla twinklefox
      if (ph < 86) {
      bright = ph * 3;
      } else {
        ph -= 86;
        bright = 255 - (ph + (ph/2));
      }
    }
  }

  uint8_t hue = slowcycle8 - salt;
  CRGB c;
  if (bright > 0) {
    c = ColorFromPalette(SEGPALETTE, hue, bright, NOBLEND);
    if(COOL_LIKE_INCANDESCENT == 1) {
      // This code takes a pixel, and if its in the 'fading down'
      // part of the cycle, it adjusts the color a little bit like the
      // way that incandescent bulbs fade toward 'red' as they dim.
      if (fastcycle8 >= 128)
      {
        uint8_t cooling = (fastcycle8 - 128) >> 4;
        c.g = qsub8(c.g, cooling);
        c.b = qsub8(c.b, cooling * 2);
      }
    }
  } else {
    c = CRGB::Black;
  }
  return c;
}

//  This function loops over each pixel, calculates the
//  adjusted 'clock' that this pixel should use, and calls
//  "CalculateOneTwinkle" on each pixel.  It then displays
//  either the twinkle color of the background color,
//  whichever is brighter.
uint16_t twinklefox_base(bool cat)
{
  // "PRNG16" is the pseudorandom number generator
  // It MUST be reset to the same starting value each time
  // this function is called, so that the sequence of 'random'
  // numbers that it generates is (paradoxically) stable.
  uint16_t PRNG16 = 11337;

  // Calculate speed
  if (SEGMENT.speed > 100) SEGENV.aux0 = 3 + ((255 - SEGMENT.speed) >> 3);
  else SEGENV.aux0 = 22 + ((100 - SEGMENT.speed) >> 1);

  // Set up the background color, "bg".
  CRGB bg = CRGB(SEGCOLOR(1));
  uint8_t bglight = bg.getAverageLight();
  if (bglight > 64) {
    bg.nscale8_video(16); // very bright, so scale to 1/16th
  } else if (bglight > 16) {
    bg.nscale8_video(64); // not that bright, so scale to 1/4th
  } else {
    bg.nscale8_video(86); // dim, scale to 1/3rd.
  }

  uint8_t backgroundBrightness = bg.getAverageLight();

  for (int i = 0; i < SEGLEN; i++) {

    PRNG16 = (uint16_t)(PRNG16 * 2053) + 1384; // next 'random' number
    uint16_t myclockoffset16= PRNG16; // use that number as clock offset
    PRNG16 = (uint16_t)(PRNG16 * 2053) + 1384; // next 'random' number
    // use that number as clock speed adjustment factor (in 8ths, from 8/8ths to 23/8ths)
    uint8_t myspeedmultiplierQ5_3 =  ((((PRNG16 & 0xFF)>>4) + (PRNG16 & 0x0F)) & 0x0F) + 0x08;
    uint32_t myclock30 = (uint32_t)((strip.now * myspeedmultiplierQ5_3) >> 3) + myclockoffset16;
    uint8_t  myunique8 = PRNG16 >> 8; // get 'salt' value for this pixel

    // We now have the adjusted 'clock' for this pixel, now we call
    // the function that computes what color the pixel should be based
    // on the "brightness = f( time )" idea.
    CRGB c = twinklefox_one_twinkle(myclock30, myunique8, cat);

    uint8_t cbright = c.getAverageLight();
    int16_t deltabright = cbright - backgroundBrightness;
    if (deltabright >= 32 || (!bg)) {
      // If the new pixel is significantly brighter than the background color,
      // use the new color.
      SEGMENT.setPixelColor(i, c.red, c.green, c.blue);
    } else if (deltabright > 0) {
      // If the new pixel is just slightly brighter than the background color,
      // mix a blend of the new color and the background color
      SEGMENT.setPixelColor(i, color_blend(RGBW32(bg.r,bg.g,bg.b,0), RGBW32(c.r,c.g,c.b,0), deltabright * 8));
    } else {
      // if the new pixel is not at all brighter than the background color,
      // just use the background color.
      SEGMENT.setPixelColor(i, bg.r, bg.g, bg.b);
    }
  }
  return FRAMETIME;
}


uint16_t mode_twinklefox()
{
  return twinklefox_base(false);
}
static const char _data_FX_MODE_TWINKLEFOX[] PROGMEM = "Twinklefox@!,Twinkle rate;;!";


uint16_t mode_twinklecat()
{
  return twinklefox_base(true);
}
static const char _data_FX_MODE_TWINKLECAT[] PROGMEM = "Twinklecat@!,Twinkle rate;;!";


//inspired by https://www.tweaking4all.com/hardware/arduino/adruino-led-strip-effects/#LEDStripEffectBlinkingHalloweenEyes
uint16_t mode_halloween_eyes()
{
  const uint16_t maxWidth = strip.isMatrix ? SEGMENT.virtualWidth() : SEGLEN;
  const uint16_t HALLOWEEN_EYE_SPACE = MAX(2, strip.isMatrix ? SEGMENT.virtualWidth()>>4: SEGLEN>>5);
  const uint16_t HALLOWEEN_EYE_WIDTH = HALLOWEEN_EYE_SPACE/2;
  uint16_t eyeLength = (2*HALLOWEEN_EYE_WIDTH) + HALLOWEEN_EYE_SPACE;
  if (eyeLength >= maxWidth) return mode_static(); //bail if segment too short

  if (!SEGMENT.check2) SEGMENT.fill(SEGCOLOR(1)); //fill background

  uint8_t state = SEGENV.aux1 >> 8;
  uint16_t stateTime = SEGENV.call;
  if (stateTime == 0) stateTime = 2000;

  if (state == 0) { //spawn eyes
    SEGENV.aux0 = random16(0, maxWidth - eyeLength - 1); //start pos
    SEGENV.aux1 = random8(); //color
    if (strip.isMatrix) SEGMENT.offset = random16(SEGMENT.virtualHeight()-1); // a hack: reuse offset since it is not used in matrices
    state = 1;
  }

  if (state < 2) { //fade eyes
    uint16_t startPos    = SEGENV.aux0;
    uint16_t start2ndEye = startPos + HALLOWEEN_EYE_WIDTH + HALLOWEEN_EYE_SPACE;

    uint32_t fadestage = (strip.now - SEGENV.step)*255 / stateTime;
    if (fadestage > 255) fadestage = 255;
    uint32_t c = color_blend(SEGMENT.color_from_palette(SEGENV.aux1 & 0xFF, false, false, 0), SEGCOLOR(1), fadestage);

    for (int i = 0; i < HALLOWEEN_EYE_WIDTH; i++) {
      if (strip.isMatrix) {
        SEGMENT.setPixelColorXY(startPos    + i, SEGMENT.offset, c);
        SEGMENT.setPixelColorXY(start2ndEye + i, SEGMENT.offset, c);
      } else {
        SEGMENT.setPixelColor(startPos    + i, c);
        SEGMENT.setPixelColor(start2ndEye + i, c);
      }
    }
  }

  if (strip.now - SEGENV.step > stateTime) {
    state++;
    if (state > 2) state = 0;

    if (state < 2) {
      stateTime = 100 + SEGMENT.intensity*10; //eye fade time
    } else {
      uint16_t eyeOffTimeBase = (256 - SEGMENT.speed)*10;
      stateTime = eyeOffTimeBase + random16(eyeOffTimeBase);
    }
    SEGENV.step = strip.now;
    SEGENV.call = stateTime;
  }

  SEGENV.aux1 = (SEGENV.aux1 & 0xFF) + (state << 8); //save state

  return FRAMETIME;
}
static const char _data_FX_MODE_HALLOWEEN_EYES[] PROGMEM = "Halloween Eyes@Duration,Eye fade time,,,,,Overlay;!,!;!;12";


//Speed slider sets amount of LEDs lit, intensity sets unlit
uint16_t mode_static_pattern()
{
  uint16_t lit = 1 + SEGMENT.speed;
  uint16_t unlit = 1 + SEGMENT.intensity;
  bool drawingLit = true;
  uint16_t cnt = 0;

  for (int i = 0; i < SEGLEN; i++) {
    SEGMENT.setPixelColor(i, (drawingLit) ? SEGMENT.color_from_palette(i, true, PALETTE_SOLID_WRAP, 0) : SEGCOLOR(1));
    cnt++;
    if (cnt >= ((drawingLit) ? lit : unlit)) {
      cnt = 0;
      drawingLit = !drawingLit;
    }
  }

  return FRAMETIME;
}
static const char _data_FX_MODE_STATIC_PATTERN[] PROGMEM = "Solid Pattern@Fg size,Bg size;Fg,!;!;;pal=0";


uint16_t mode_tri_static_pattern()
{
  uint8_t segSize = (SEGMENT.intensity >> 5) +1;
  uint8_t currSeg = 0;
  uint16_t currSegCount = 0;

  for (int i = 0; i < SEGLEN; i++) {
    if ( currSeg % 3 == 0 ) {
      SEGMENT.setPixelColor(i, SEGCOLOR(0));
    } else if( currSeg % 3 == 1) {
      SEGMENT.setPixelColor(i, SEGCOLOR(1));
    } else {
      SEGMENT.setPixelColor(i, (SEGCOLOR(2) > 0 ? SEGCOLOR(2) : WHITE));
    }
    currSegCount += 1;
    if (currSegCount >= segSize) {
      currSeg +=1;
      currSegCount = 0;
    }
  }

  return FRAMETIME;
}
static const char _data_FX_MODE_TRI_STATIC_PATTERN[] PROGMEM = "Solid Pattern Tri@,Size;1,2,3;;;pal=0";


uint16_t spots_base(uint16_t threshold)
{
  if (!SEGMENT.check2) SEGMENT.fill(SEGCOLOR(1));

  uint16_t maxZones = SEGLEN >> 2;
  uint16_t zones = 1 + ((SEGMENT.intensity * maxZones) >> 8);
  uint16_t zoneLen = SEGLEN / zones;
  uint16_t offset = (SEGLEN - zones * zoneLen) >> 1;

  for (int z = 0; z < zones; z++)
  {
    uint16_t pos = offset + z * zoneLen;
    for (int i = 0; i < zoneLen; i++)
    {
      uint16_t wave = triwave16((i * 0xFFFF) / zoneLen);
      if (wave > threshold) {
        uint16_t index = 0 + pos + i;
        uint8_t s = (wave - threshold)*255 / (0xFFFF - threshold);
        SEGMENT.setPixelColor(index, color_blend(SEGMENT.color_from_palette(index, true, PALETTE_SOLID_WRAP, 0), SEGCOLOR(1), 255-s));
      }
    }
  }

  return FRAMETIME;
}


//Intensity slider sets number of "lights", speed sets LEDs per light
uint16_t mode_spots()
{
  return spots_base((255 - SEGMENT.speed) << 8);
}
static const char _data_FX_MODE_SPOTS[] PROGMEM = "Spots@,Width,,,,,Overlay;!,!;!";


//Intensity slider sets number of "lights", LEDs per light fade in and out
uint16_t mode_spots_fade()
{
  uint16_t counter = strip.now * ((SEGMENT.speed >> 2) +8);
  uint16_t t = triwave16(counter);
  uint16_t tr = (t >> 1) + (t >> 2);
  return spots_base(tr);
}
static const char _data_FX_MODE_SPOTS_FADE[] PROGMEM = "Spots Fade@Spread,Width,,,,,Overlay;!,!;!";


//each needs 12 bytes
typedef struct Ball {
  unsigned long lastBounceTime;
  float impactVelocity;
  float height;
} ball;

/*
*  Bouncing Balls Effect
*/
uint16_t mode_bouncing_balls(void) {
  //allocate segment data
  const uint16_t strips = SEGMENT.nrOfVStrips(); // adapt for 2D
  const size_t maxNumBalls = 16;
  uint16_t dataSize = sizeof(ball) * maxNumBalls;
  if (!SEGENV.allocateData(dataSize * strips)) return mode_static(); //allocation failed

  Ball* balls = reinterpret_cast<Ball*>(SEGENV.data);

  if (!SEGMENT.check2) SEGMENT.fill(SEGCOLOR(2) ? BLACK : SEGCOLOR(1));

  // virtualStrip idea by @ewowi (Ewoud Wijma)
  // requires virtual strip # to be embedded into upper 16 bits of index in setPixelColor()
  // the following functions will not work on virtual strips: fill(), fade_out(), fadeToBlack(), blur()
  struct virtualStrip {
    static void runStrip(size_t stripNr, Ball* balls) {
      // number of balls based on intensity setting to max of 7 (cycles colors)
      // non-chosen color is a random color
      uint16_t numBalls = (SEGMENT.intensity * (maxNumBalls - 1)) / 255 + 1; // minimum 1 ball
      const float gravity = -9.81; // standard value of gravity
      const bool hasCol2 = SEGCOLOR(2);
      const unsigned long time = millis();

      if (SEGENV.call == 0) {
        for (size_t i = 0; i < maxNumBalls; i++) balls[i].lastBounceTime = time;
      }

      for (size_t i = 0; i < numBalls; i++) {
        float timeSinceLastBounce = (time - balls[i].lastBounceTime)/((255-SEGMENT.speed)/64 +1);
        float timeSec = timeSinceLastBounce/1000.0f;
        balls[i].height = (0.5f * gravity * timeSec + balls[i].impactVelocity) * timeSec; // avoid use pow(x, 2) - its extremely slow !

        if (balls[i].height <= 0.0f) {
          balls[i].height = 0.0f;
          //damping for better effect using multiple balls
          float dampening = 0.9f - float(i)/float(numBalls * numBalls); // avoid use pow(x, 2) - its extremely slow !
          balls[i].impactVelocity = dampening * balls[i].impactVelocity;
          balls[i].lastBounceTime = time;

          if (balls[i].impactVelocity < 0.015f) {
            float impactVelocityStart = sqrtf(-2.0f * gravity) * random8(5,11)/10.0f; // randomize impact velocity
            balls[i].impactVelocity = impactVelocityStart;
          }
        } else if (balls[i].height > 1.0f) {
          continue; // do not draw OOB ball
        }

        uint32_t color = SEGCOLOR(0);
        if (SEGMENT.palette) {
          color = SEGMENT.color_wheel(i*(256/MAX(numBalls, 8)));
        } else if (hasCol2) {
          color = SEGCOLOR(i % NUM_COLORS);
        }

        int pos = roundf(balls[i].height * (SEGLEN - 1));
        if (SEGLEN<32) SEGMENT.setPixelColor(indexToVStrip(pos, stripNr), color); // encode virtual strip into index
        else           SEGMENT.setPixelColor(balls[i].height + (stripNr+1)*10.0f, color);
      }
    }
  };

  for (int stripNr=0; stripNr<strips; stripNr++)
    virtualStrip::runStrip(stripNr, &balls[stripNr * maxNumBalls]);

  return FRAMETIME;
}
static const char _data_FX_MODE_BOUNCINGBALLS[] PROGMEM = "Bouncing Balls@Gravity,# of balls,,,,,Overlay;!,!,!;!;1;m12=1"; //bar


/*
* Sinelon stolen from FASTLED examples
*/
uint16_t sinelon_base(bool dual, bool rainbow=false) {
  SEGMENT.fade_out(SEGMENT.intensity);
  uint16_t pos = beatsin16(SEGMENT.speed/10,0,SEGLEN-1);
  if (SEGENV.call == 0) SEGENV.aux0 = pos;
  uint32_t color1 = SEGMENT.color_from_palette(pos, true, false, 0);
  uint32_t color2 = SEGCOLOR(2);
  if (rainbow) {
    color1 = SEGMENT.color_wheel((pos & 0x07) * 32);
  }
  SEGMENT.setPixelColor(pos, color1);
  if (dual) {
    if (!color2) color2 = SEGMENT.color_from_palette(pos, true, false, 0);
    if (rainbow) color2 = color1; //rainbow
    SEGMENT.setPixelColor(SEGLEN-1-pos, color2);
  }
  if (SEGENV.aux0 != pos) {
    if (SEGENV.aux0 < pos) {
      for (int i = SEGENV.aux0; i < pos ; i++) {
        SEGMENT.setPixelColor(i, color1);
        if (dual) SEGMENT.setPixelColor(SEGLEN-1-i, color2);
      }
    } else {
      for (int i = SEGENV.aux0; i > pos ; i--) {
        SEGMENT.setPixelColor(i, color1);
        if (dual) SEGMENT.setPixelColor(SEGLEN-1-i, color2);
      }
    }
    SEGENV.aux0 = pos;
  }

  return FRAMETIME;
}


uint16_t mode_sinelon(void) {
  return sinelon_base(false);
}
static const char _data_FX_MODE_SINELON[] PROGMEM = "Sinelon@!,Trail;!,!,!;!";


uint16_t mode_sinelon_dual(void) {
  return sinelon_base(true);
}
static const char _data_FX_MODE_SINELON_DUAL[] PROGMEM = "Sinelon Dual@!,Trail;!,!,!;!";


uint16_t mode_sinelon_rainbow(void) {
  return sinelon_base(false, true);
}
static const char _data_FX_MODE_SINELON_RAINBOW[] PROGMEM = "Sinelon Rainbow@!,Trail;,,!;!";


// utility function that will add random glitter to SEGMENT
void glitter_base(uint8_t intensity, uint32_t col = ULTRAWHITE) {
  if (intensity > random8()) {
    if (SEGMENT.is2D()) {
      SEGMENT.setPixelColorXY(random16(SEGMENT.virtualWidth()),random16(SEGMENT.virtualHeight()), col);
    } else {
      SEGMENT.setPixelColor(random16(SEGLEN), col);
    }
  }
}

//Glitter with palette background, inspired by https://gist.github.com/kriegsman/062e10f7f07ba8518af6
uint16_t mode_glitter()
{
  if (!SEGMENT.check2) mode_palette(); // use "* Color 1" palette for solid background (replacing "Solid glitter")
  glitter_base(SEGMENT.intensity, SEGCOLOR(2) ? SEGCOLOR(2) : ULTRAWHITE);
  return FRAMETIME;
}
static const char _data_FX_MODE_GLITTER[] PROGMEM = "Glitter@!,!,,,,,Overlay;1,2,Glitter color;!;;pal=0,m12=0"; //pixels


//Solid colour background with glitter
uint16_t mode_solid_glitter()
{
  SEGMENT.fill(SEGCOLOR(0));
  glitter_base(SEGMENT.intensity, SEGCOLOR(2) ? SEGCOLOR(2) : ULTRAWHITE);
  return FRAMETIME;
}
static const char _data_FX_MODE_SOLID_GLITTER[] PROGMEM = "Solid Glitter@,!;Bg,,Glitter color;;;m12=0";


//each needs 19 bytes
//Spark type is used for popcorn, 1D fireworks, and drip
typedef struct Spark {
  float pos, posX;
  float vel, velX;
  uint16_t col;
  uint8_t colIndex;
} spark;

#define maxNumPopcorn 21 // max 21 on 16 segment ESP8266
/*
*  POPCORN
*  modified from https://github.com/kitesurfer1404/WS2812FX/blob/master/src/custom/Popcorn.h
*/
uint16_t mode_popcorn(void) {
  //allocate segment data
  uint16_t strips = SEGMENT.nrOfVStrips();
  uint16_t dataSize = sizeof(spark) * maxNumPopcorn;
  if (!SEGENV.allocateData(dataSize * strips)) return mode_static(); //allocation failed

  Spark* popcorn = reinterpret_cast<Spark*>(SEGENV.data);

  bool hasCol2 = SEGCOLOR(2);
  if (!SEGMENT.check2) SEGMENT.fill(hasCol2 ? BLACK : SEGCOLOR(1));

  struct virtualStrip {
    static void runStrip(uint16_t stripNr, Spark* popcorn) {
      float gravity = -0.0001 - (SEGMENT.speed/200000.0); // m/s/s
      gravity *= SEGLEN;

      uint8_t numPopcorn = SEGMENT.intensity*maxNumPopcorn/255;
      if (numPopcorn == 0) numPopcorn = 1;

      for(int i = 0; i < numPopcorn; i++) {
        if (popcorn[i].pos >= 0.0f) { // if kernel is active, update its position
          popcorn[i].pos += popcorn[i].vel;
          popcorn[i].vel += gravity;
        } else { // if kernel is inactive, randomly pop it
          if (random8() < 2) { // POP!!!
            popcorn[i].pos = 0.01f;

            uint16_t peakHeight = 128 + random8(128); //0-255
            peakHeight = (peakHeight * (SEGLEN -1)) >> 8;
            popcorn[i].vel = sqrtf(-2.0f * gravity * peakHeight);

            if (SEGMENT.palette)
            {
              popcorn[i].colIndex = random8();
            } else {
              byte col = random8(0, NUM_COLORS);
              if (!SEGCOLOR(2) || !SEGCOLOR(col)) col = 0;
              popcorn[i].colIndex = col;
            }
          }
        }
        if (popcorn[i].pos >= 0.0f) { // draw now active popcorn (either active before or just popped)
          uint32_t col = SEGMENT.color_wheel(popcorn[i].colIndex);
          if (!SEGMENT.palette && popcorn[i].colIndex < NUM_COLORS) col = SEGCOLOR(popcorn[i].colIndex);
          uint16_t ledIndex = popcorn[i].pos;
          if (ledIndex < SEGLEN) SEGMENT.setPixelColor(indexToVStrip(ledIndex, stripNr), col);
        }
      }
    }
  };

  for (int stripNr=0; stripNr<strips; stripNr++)
    virtualStrip::runStrip(stripNr, &popcorn[stripNr * maxNumPopcorn]);

  return FRAMETIME;
}
static const char _data_FX_MODE_POPCORN[] PROGMEM = "Popcorn@!,!,,,,,Overlay;!,!,!;!;;m12=1"; //bar


//values close to 100 produce 5Hz flicker, which looks very candle-y
//Inspired by https://github.com/avanhanegem/ArduinoCandleEffectNeoPixel
//and https://cpldcpu.wordpress.com/2016/01/05/reverse-engineering-a-real-candle/

uint16_t candle(bool multi)
{
  if (multi)
  {
    //allocate segment data
    uint16_t dataSize = (SEGLEN -1) *3; //max. 1365 pixels (ESP8266)
    if (!SEGENV.allocateData(dataSize)) return candle(false); //allocation failed
  }

  //max. flicker range controlled by intensity
  uint8_t valrange = SEGMENT.intensity;
  uint8_t rndval = valrange >> 1; //max 127

  //step (how much to move closer to target per frame) coarsely set by speed
  uint8_t speedFactor = 4;
  if (SEGMENT.speed > 252) { //epilepsy
    speedFactor = 1;
  } else if (SEGMENT.speed > 99) { //regular candle (mode called every ~25 ms, so 4 frames to have a new target every 100ms)
    speedFactor = 2;
  } else if (SEGMENT.speed > 49) { //slower fade
    speedFactor = 3;
  } //else 4 (slowest)

  uint16_t numCandles = (multi) ? SEGLEN : 1;

  for (int i = 0; i < numCandles; i++)
  {
    uint16_t d = 0; //data location

    uint8_t s = SEGENV.aux0, s_target = SEGENV.aux1, fadeStep = SEGENV.step;
    if (i > 0) {
      d = (i-1) *3;
      s = SEGENV.data[d]; s_target = SEGENV.data[d+1]; fadeStep = SEGENV.data[d+2];
    }
    if (fadeStep == 0) { //init vals
      s = 128; s_target = 130 + random8(4); fadeStep = 1;
    }

    bool newTarget = false;
    if (s_target > s) { //fade up
      s = qadd8(s, fadeStep);
      if (s >= s_target) newTarget = true;
    } else {
      s = qsub8(s, fadeStep);
      if (s <= s_target) newTarget = true;
    }

    if (newTarget) {
      s_target = random8(rndval) + random8(rndval); //between 0 and rndval*2 -2 = 252
      if (s_target < (rndval >> 1)) s_target = (rndval >> 1) + random8(rndval);
      uint8_t offset = (255 - valrange);
      s_target += offset;

      uint8_t dif = (s_target > s) ? s_target - s : s - s_target;

      fadeStep = dif >> speedFactor;
      if (fadeStep == 0) fadeStep = 1;
    }

     if (i > 0) {
      SEGMENT.setPixelColor(i, color_blend(SEGCOLOR(1), SEGMENT.color_from_palette(i, true, PALETTE_SOLID_WRAP, 0), s));

      SEGENV.data[d] = s; SEGENV.data[d+1] = s_target; SEGENV.data[d+2] = fadeStep;
    } else {
      for (int j = 0; j < SEGLEN; j++) {
        SEGMENT.setPixelColor(j, color_blend(SEGCOLOR(1), SEGMENT.color_from_palette(j, true, PALETTE_SOLID_WRAP, 0), s));
      }

      SEGENV.aux0 = s; SEGENV.aux1 = s_target; SEGENV.step = fadeStep;
    }
  }

  return FRAMETIME_FIXED;
}


uint16_t mode_candle()
{
  return candle(false);
}
static const char _data_FX_MODE_CANDLE[] PROGMEM = "Candle@!,!;!,!;!;1;sx=96,ix=224,pal=0";


uint16_t mode_candle_multi()
{
  return candle(true);
}
static const char _data_FX_MODE_CANDLE_MULTI[] PROGMEM = "Candle Multi@!,!;!,!;!;;sx=96,ix=224,pal=0";


/*
/ Fireworks in starburst effect
/ based on the video: https://www.reddit.com/r/arduino/comments/c3sd46/i_made_this_fireworks_effect_for_my_led_strips/
/ Speed sets frequency of new starbursts, intensity is the intensity of the burst
*/
#ifdef ESP8266
  #define STARBURST_MAX_FRAG   8 //52 bytes / star
#else
  #define STARBURST_MAX_FRAG  10 //60 bytes / star
#endif
//each needs 20+STARBURST_MAX_FRAG*4 bytes
typedef struct particle {
  CRGB     color;
  uint32_t birth  =0;
  uint32_t last   =0;
  float    vel    =0;
  uint16_t pos    =-1;
  float    fragment[STARBURST_MAX_FRAG];
} star;

uint16_t mode_starburst(void) {
  uint16_t maxData = FAIR_DATA_PER_SEG; //ESP8266: 256 ESP32: 640
  uint8_t segs = strip.getActiveSegmentsNum();
  if (segs <= (strip.getMaxSegments() /2)) maxData *= 2; //ESP8266: 512 if <= 8 segs ESP32: 1280 if <= 16 segs
  if (segs <= (strip.getMaxSegments() /4)) maxData *= 2; //ESP8266: 1024 if <= 4 segs ESP32: 2560 if <= 8 segs
  uint16_t maxStars = maxData / sizeof(star); //ESP8266: max. 4/9/19 stars/seg, ESP32: max. 10/21/42 stars/seg

  uint8_t numStars = 1 + (SEGLEN >> 3);
  if (numStars > maxStars) numStars = maxStars;
  uint16_t dataSize = sizeof(star) * numStars;

  if (!SEGENV.allocateData(dataSize)) return mode_static(); //allocation failed

  uint32_t it = millis();

  star* stars = reinterpret_cast<star*>(SEGENV.data);

  float          maxSpeed                = 375.0f;  // Max velocity
  float          particleIgnition        = 250.0f;  // How long to "flash"
  float          particleFadeTime        = 1500.0f; // Fade out time

  for (int j = 0; j < numStars; j++)
  {
    // speed to adjust chance of a burst, max is nearly always.
    if (random8((144-(SEGMENT.speed >> 1))) == 0 && stars[j].birth == 0)
    {
      // Pick a random color and location.
      uint16_t startPos = random16(SEGLEN-1);
      float multiplier = (float)(random8())/255.0 * 1.0;

      stars[j].color = CRGB(SEGMENT.color_wheel(random8()));
      stars[j].pos = startPos;
      stars[j].vel = maxSpeed * (float)(random8())/255.0 * multiplier;
      stars[j].birth = it;
      stars[j].last = it;
      // more fragments means larger burst effect
      int num = random8(3,6 + (SEGMENT.intensity >> 5));

      for (int i=0; i < STARBURST_MAX_FRAG; i++) {
        if (i < num) stars[j].fragment[i] = startPos;
        else stars[j].fragment[i] = -1;
      }
    }
  }

  if (!SEGMENT.check2) SEGMENT.fill(SEGCOLOR(1));

  for (int j=0; j<numStars; j++)
  {
    if (stars[j].birth != 0) {
      float dt = (it-stars[j].last)/1000.0;

      for (int i=0; i < STARBURST_MAX_FRAG; i++) {
        int var = i >> 1;

        if (stars[j].fragment[i] > 0) {
          //all fragments travel right, will be mirrored on other side
          stars[j].fragment[i] += stars[j].vel * dt * (float)var/3.0;
        }
      }
      stars[j].last = it;
      stars[j].vel -= 3*stars[j].vel*dt;
    }

    CRGB c = stars[j].color;

    // If the star is brand new, it flashes white briefly.
    // Otherwise it just fades over time.
    float fade = 0.0f;
    float age = it-stars[j].birth;

    if (age < particleIgnition) {
      c = CRGB(color_blend(WHITE, RGBW32(c.r,c.g,c.b,0), 254.5f*((age / particleIgnition))));
    } else {
      // Figure out how much to fade and shrink the star based on
      // its age relative to its lifetime
      if (age > particleIgnition + particleFadeTime) {
        fade = 1.0f;                  // Black hole, all faded out
        stars[j].birth = 0;
        c = CRGB(SEGCOLOR(1));
      } else {
        age -= particleIgnition;
        fade = (age / particleFadeTime);  // Fading star
        byte f = 254.5f*fade;
        c = CRGB(color_blend(RGBW32(c.r,c.g,c.b,0), SEGCOLOR(1), f));
      }
    }

    float particleSize = (1.0f - fade) * 2.0f;

    for (size_t index=0; index < STARBURST_MAX_FRAG*2; index++) {
      bool mirrored = index & 0x1;
      uint8_t i = index >> 1;
      if (stars[j].fragment[i] > 0) {
        float loc = stars[j].fragment[i];
        if (mirrored) loc -= (loc-stars[j].pos)*2;
        int start = loc - particleSize;
        int end = loc + particleSize;
        if (start < 0) start = 0;
        if (start == end) end++;
        if (end > SEGLEN) end = SEGLEN;
        for (int p = start; p < end; p++) {
          SEGMENT.setPixelColor(p, c.r, c.g, c.b);
        }
      }
    }
  }
  return FRAMETIME;
}
#undef STARBURST_MAX_FRAG
static const char _data_FX_MODE_STARBURST[] PROGMEM = "Fireworks Starburst@Chance,Fragments,,,,,Overlay;,!;!;;pal=11,m12=0";


/*
 * Exploding fireworks effect
 * adapted from: http://www.anirama.com/1000leds/1d-fireworks/
 * adapted for 2D WLED by blazoncek (Blaz Kristan (AKA blazoncek))
 */
uint16_t mode_exploding_fireworks(void)
{
  const uint16_t cols = strip.isMatrix ? SEGMENT.virtualWidth() : 1;
  const uint16_t rows = strip.isMatrix ? SEGMENT.virtualHeight() : SEGMENT.virtualLength();

  //allocate segment data
  uint16_t maxData = FAIR_DATA_PER_SEG; //ESP8266: 256 ESP32: 640
  uint8_t segs = strip.getActiveSegmentsNum();
  if (segs <= (strip.getMaxSegments() /2)) maxData *= 2; //ESP8266: 512 if <= 8 segs ESP32: 1280 if <= 16 segs
  if (segs <= (strip.getMaxSegments() /4)) maxData *= 2; //ESP8266: 1024 if <= 4 segs ESP32: 2560 if <= 8 segs
  int maxSparks = maxData / sizeof(spark); //ESP8266: max. 21/42/85 sparks/seg, ESP32: max. 53/106/213 sparks/seg

  uint16_t numSparks = min(2 + ((rows*cols) >> 1), maxSparks);
  uint16_t dataSize = sizeof(spark) * numSparks;
  if (!SEGENV.allocateData(dataSize + sizeof(float))) return mode_static(); //allocation failed
  float *dying_gravity = reinterpret_cast<float*>(SEGENV.data + dataSize);

  if (dataSize != SEGENV.aux1) { //reset to flare if sparks were reallocated (it may be good idea to reset segment if bounds change)
    *dying_gravity = 0.0f;
    SEGENV.aux0 = 0;
    SEGENV.aux1 = dataSize;
  }

  SEGMENT.fade_out(252);

  Spark* sparks = reinterpret_cast<Spark*>(SEGENV.data);
  Spark* flare = sparks; //first spark is flare data

  float gravity = -0.0004f - (SEGMENT.speed/800000.0f); // m/s/s
  gravity *= rows;

  if (SEGENV.aux0 < 2) { //FLARE
    if (SEGENV.aux0 == 0) { //init flare
      flare->pos = 0;
      flare->posX = strip.isMatrix ? random16(2,cols-3) : (SEGMENT.intensity > random8()); // will enable random firing side on 1D
      uint16_t peakHeight = 75 + random8(180); //0-255
      peakHeight = (peakHeight * (rows -1)) >> 8;
      flare->vel = sqrtf(-2.0f * gravity * peakHeight);
      flare->velX = strip.isMatrix ? (random8(9)-4)/32.f : 0; // no X velocity on 1D
      flare->col = 255; //brightness
      SEGENV.aux0 = 1;
    }

    // launch
    if (flare->vel > 12 * gravity) {
      // flare
      if (strip.isMatrix) SEGMENT.setPixelColorXY(int(flare->posX), rows - uint16_t(flare->pos) - 1, flare->col, flare->col, flare->col);
      else                SEGMENT.setPixelColor(int(flare->posX) ? rows - int(flare->pos) - 1 : int(flare->pos), flare->col, flare->col, flare->col);
      flare->pos  += flare->vel;
      flare->posX += flare->velX;
      flare->pos  = constrain(flare->pos, 0, rows-1);
      flare->posX = constrain(flare->posX, 0, cols-strip.isMatrix);
      flare->vel  += gravity;
      flare->col  -= 2;
    } else {
      SEGENV.aux0 = 2;  // ready to explode
    }
  } else if (SEGENV.aux0 < 4) {
    /*
     * Explode!
     *
     * Explosion happens where the flare ended.
     * Size is proportional to the height.
     */
    int nSparks = flare->pos + random8(4);
    nSparks = constrain(nSparks, 4, numSparks);

    // initialize sparks
    if (SEGENV.aux0 == 2) {
      for (int i = 1; i < nSparks; i++) {
        sparks[i].pos  = flare->pos;
        sparks[i].posX = flare->posX;
        sparks[i].vel  = (float(random16(20001)) / 10000.0f) - 0.9f; // from -0.9 to 1.1
        sparks[i].vel *= rows<32 ? 0.5f : 1; // reduce velocity for smaller strips
        sparks[i].velX = strip.isMatrix ? (float(random16(10001)) / 10000.0f) - 0.5f : 0; // from -0.5 to 0.5
        sparks[i].col  = 345;//abs(sparks[i].vel * 750.0); // set colors before scaling velocity to keep them bright
        //sparks[i].col = constrain(sparks[i].col, 0, 345);
        sparks[i].colIndex = random8();
        sparks[i].vel  *= flare->pos/rows; // proportional to height
        sparks[i].velX *= strip.isMatrix ? flare->posX/cols : 0; // proportional to width
        sparks[i].vel  *= -gravity *50;
      }
      //sparks[1].col = 345; // this will be our known spark
      *dying_gravity = gravity/2;
      SEGENV.aux0 = 3;
    }

    if (sparks[1].col > 4) {//&& sparks[1].pos > 0) { // as long as our known spark is lit, work with all the sparks
      for (int i = 1; i < nSparks; i++) {
        sparks[i].pos  += sparks[i].vel;
        sparks[i].posX += sparks[i].velX;
        sparks[i].vel  += *dying_gravity;
        sparks[i].velX += strip.isMatrix ? *dying_gravity : 0;
        if (sparks[i].col > 3) sparks[i].col -= 4;

        if (sparks[i].pos > 0 && sparks[i].pos < rows) {
          if (strip.isMatrix && !(sparks[i].posX >= 0 && sparks[i].posX < cols)) continue;
          uint16_t prog = sparks[i].col;
          uint32_t spColor = (SEGMENT.palette) ? SEGMENT.color_wheel(sparks[i].colIndex) : SEGCOLOR(0);
          CRGB c = CRGB::Black; //HeatColor(sparks[i].col);
          if (prog > 300) { //fade from white to spark color
            c = CRGB(color_blend(spColor, WHITE, (prog - 300)*5));
          } else if (prog > 45) { //fade from spark color to black
            c = CRGB(color_blend(BLACK, spColor, prog - 45));
            uint8_t cooling = (300 - prog) >> 5;
            c.g = qsub8(c.g, cooling);
            c.b = qsub8(c.b, cooling * 2);
          }
          if (strip.isMatrix) SEGMENT.setPixelColorXY(int(sparks[i].posX), rows - int(sparks[i].pos) - 1, c.red, c.green, c.blue);
          else                SEGMENT.setPixelColor(int(sparks[i].posX) ? rows - int(sparks[i].pos) - 1 : int(sparks[i].pos), c.red, c.green, c.blue);
        }
      }
      SEGMENT.blur(16);
      *dying_gravity *= .8f; // as sparks burn out they fall slower
    } else {
      SEGENV.aux0 = 6 + random8(10); //wait for this many frames
    }
  } else {
    SEGENV.aux0--;
    if (SEGENV.aux0 < 4) {
      SEGENV.aux0 = 0; //back to flare
    }
  }

  return FRAMETIME;
}
#undef MAX_SPARKS
static const char _data_FX_MODE_EXPLODING_FIREWORKS[] PROGMEM = "Fireworks 1D@Gravity,Firing side;!,!;!;12;pal=11,ix=128";


/*
 * Drip Effect
 * ported of: https://www.youtube.com/watch?v=sru2fXh4r7k
 */
uint16_t mode_drip(void)
{
  //allocate segment data
  uint16_t strips = SEGMENT.nrOfVStrips();
  const int maxNumDrops = 4;
  uint16_t dataSize = sizeof(spark) * maxNumDrops;
  if (!SEGENV.allocateData(dataSize * strips)) return mode_static(); //allocation failed
  Spark* drops = reinterpret_cast<Spark*>(SEGENV.data);

  if (!SEGMENT.check2) SEGMENT.fill(SEGCOLOR(1));

  struct virtualStrip {
    static void runStrip(uint16_t stripNr, Spark* drops) {

      uint8_t numDrops = 1 + (SEGMENT.intensity >> 6); // 255>>6 = 3

      float gravity = -0.0005 - (SEGMENT.speed/50000.0);
      gravity *= SEGLEN-1;
      int sourcedrop = 12;

      for (int j=0;j<numDrops;j++) {
        if (drops[j].colIndex == 0) { //init
          drops[j].pos = SEGLEN-1;    // start at end
          drops[j].vel = 0;           // speed
          drops[j].col = sourcedrop;  // brightness
          drops[j].colIndex = 1;      // drop state (0 init, 1 forming, 2 falling, 5 bouncing)
        }

        SEGMENT.setPixelColor(indexToVStrip(SEGLEN-1, stripNr), color_blend(BLACK,SEGCOLOR(0), sourcedrop));// water source
        if (drops[j].colIndex==1) {
          if (drops[j].col>255) drops[j].col=255;
          SEGMENT.setPixelColor(indexToVStrip(uint16_t(drops[j].pos), stripNr), color_blend(BLACK,SEGCOLOR(0),drops[j].col));

          drops[j].col += map(SEGMENT.speed, 0, 255, 1, 6); // swelling

          if (random8() < drops[j].col/10) {               // random drop
            drops[j].colIndex=2;               //fall
            drops[j].col=255;
          }
        }
        if (drops[j].colIndex > 1) {           // falling
          if (drops[j].pos > 0) {              // fall until end of segment
            drops[j].pos += drops[j].vel;
            if (drops[j].pos < 0) drops[j].pos = 0;
            drops[j].vel += gravity;           // gravity is negative

            for (int i=1;i<7-drops[j].colIndex;i++) { // some minor math so we don't expand bouncing droplets
              uint16_t pos = constrain(uint16_t(drops[j].pos) +i, 0, SEGLEN-1); //this is BAD, returns a pos >= SEGLEN occasionally
              SEGMENT.setPixelColor(indexToVStrip(pos, stripNr), color_blend(BLACK,SEGCOLOR(0),drops[j].col/i)); //spread pixel with fade while falling
            }

            if (drops[j].colIndex > 2) {       // during bounce, some water is on the floor
              SEGMENT.setPixelColor(indexToVStrip(0, stripNr), color_blend(SEGCOLOR(0),BLACK,drops[j].col));
            }
          } else {                             // we hit bottom
            if (drops[j].colIndex > 2) {       // already hit once, so back to forming
              drops[j].colIndex = 0;
              drops[j].col = sourcedrop;

            } else {

              if (drops[j].colIndex==2) {      // init bounce
                drops[j].vel = -drops[j].vel/4;// reverse velocity with damping
                drops[j].pos += drops[j].vel;
              }
              drops[j].col = sourcedrop*2;
              drops[j].colIndex = 5;           // bouncing
            }
          }
        }
      }
    }
  };

  for (int stripNr=0; stripNr<strips; stripNr++)
    virtualStrip::runStrip(stripNr, &drops[stripNr*maxNumDrops]);

  return FRAMETIME;
}
static const char _data_FX_MODE_DRIP[] PROGMEM = "Drip@Gravity,# of drips,,,,,Overlay;!,!;!;;m12=1"; //bar


/*
 * Tetris or Stacking (falling bricks) Effect
 * by Blaz Kristan (AKA blazoncek) (https://github.com/blazoncek, https://blaz.at/home)
 */
//20 bytes
typedef struct Tetris {
  float    pos;
  float    speed;
  uint8_t  col;   // color index
  uint16_t brick; // brick size in pixels
  uint16_t stack; // stack size in pixels
  uint32_t step;  // 2D-fication of SEGENV.step (state)
} tetris;

uint16_t mode_tetrix(void) {
  uint16_t strips = SEGMENT.nrOfVStrips(); // allow running on virtual strips (columns in 2D segment)
  uint16_t dataSize = sizeof(tetris);
  if (!SEGENV.allocateData(dataSize * strips)) return mode_static(); //allocation failed
  Tetris* drops = reinterpret_cast<Tetris*>(SEGENV.data);

  //if (SEGENV.call == 0) SEGMENT.fill(SEGCOLOR(1));  // will fill entire segment (1D or 2D), then use drop->step = 0 below

  // virtualStrip idea by @ewowi (Ewoud Wijma)
  // requires virtual strip # to be embedded into upper 16 bits of index in setPixelcolor()
  // the following functions will not work on virtual strips: fill(), fade_out(), fadeToBlack(), blur()
  struct virtualStrip {
    static void runStrip(size_t stripNr, Tetris *drop) {
      // initialize dropping on first call or segment full
      if (SEGENV.call == 0) {
        drop->stack = 0;                  // reset brick stack size
        drop->step = millis() + 2000;     // start by fading out strip
        if (SEGMENT.check1) drop->col = 0;// use only one color from palette
      }

      if (drop->step == 0) {              // init brick
        // speed calcualtion: a single brick should reach bottom of strip in X seconds
        // if the speed is set to 1 this should take 5s and at 255 it should take 0.25s
        // as this is dependant on SEGLEN it should be taken into account and the fact that effect runs every FRAMETIME s
        int speed = SEGMENT.speed ? SEGMENT.speed : random8(1,255);
        speed = map(speed, 1, 255, 5000, 250); // time taken for full (SEGLEN) drop
        drop->speed = float(SEGLEN * FRAMETIME) / float(speed); // set speed
        drop->pos   = SEGLEN;             // start at end of segment (no need to subtract 1)
        if (!SEGMENT.check1) drop->col = random8(0,15)<<4;   // limit color choices so there is enough HUE gap
        drop->step  = 1;                  // drop state (0 init, 1 forming, 2 falling)
        drop->brick = (SEGMENT.intensity ? (SEGMENT.intensity>>5)+1 : random8(1,5)) * (1+(SEGLEN>>6));  // size of brick
      }

      if (drop->step == 1) {              // forming
        if (random8()>>6) {               // random drop
          drop->step = 2;                 // fall
        }
      }

      if (drop->step == 2) {              // falling
        if (drop->pos > drop->stack) {    // fall until top of stack
          drop->pos -= drop->speed;       // may add gravity as: speed += gravity
          if (int(drop->pos) < int(drop->stack)) drop->pos = drop->stack;
          for (int i=int(drop->pos); i<SEGLEN; i++) {
            uint32_t col = i<int(drop->pos)+drop->brick ? SEGMENT.color_from_palette(drop->col, false, false, 0) : SEGCOLOR(1);
            SEGMENT.setPixelColor(indexToVStrip(i, stripNr), col);
          }
        } else {                          // we hit bottom
          drop->step = 0;                 // proceed with next brick, go back to init
          drop->stack += drop->brick;     // increase the stack size
          if (drop->stack >= SEGLEN) drop->step = millis() + 2000; // fade out stack
        }
      }

      if (drop->step > 2) {               // fade strip
        drop->brick = 0;                  // reset brick size (no more growing)
        if (drop->step > millis()) {
          // allow fading of virtual strip
          for (int i=0; i<SEGLEN; i++) SEGMENT.blendPixelColor(indexToVStrip(i, stripNr), SEGCOLOR(1), 25); // 10% blend
        } else {
          drop->stack = 0;                // reset brick stack size
          drop->step = 0;                 // proceed with next brick
          if (SEGMENT.check1) drop->col += 8;   // gradually increase palette index
        }
      }
    }
  };

  for (int stripNr=0; stripNr<strips; stripNr++)
    virtualStrip::runStrip(stripNr, &drops[stripNr]);

  return FRAMETIME;
}
static const char _data_FX_MODE_TETRIX[] PROGMEM = "Tetrix@!,Width,,,,One color;!,!;!;;sx=0,ix=0,pal=11,m12=1";


/*
/ Plasma Effect
/ adapted from https://github.com/atuline/FastLED-Demos/blob/master/plasma/plasma.ino
*/
uint16_t mode_plasma(void) {
  // initialize phases on start
  if (SEGENV.call == 0) {
    SEGENV.aux0 = random8(0,2);  // add a bit of randomness
  }
  uint8_t thisPhase = beatsin8(6+SEGENV.aux0,-64,64);
  uint8_t thatPhase = beatsin8(7+SEGENV.aux0,-64,64);

  for (int i = 0; i < SEGLEN; i++) {   // For each of the LED's in the strand, set color &  brightness based on a wave as follows:
    uint8_t colorIndex = cubicwave8((i*(2+ 3*(SEGMENT.speed >> 5))+thisPhase) & 0xFF)/2   // factor=23 // Create a wave and add a phase change and add another wave with its own phase change.
                             + cos8((i*(1+ 2*(SEGMENT.speed >> 5))+thatPhase) & 0xFF)/2;  // factor=15 // Hey, you can even change the frequencies if you wish.
    uint8_t thisBright = qsub8(colorIndex, beatsin8(7,0, (128 - (SEGMENT.intensity>>1))));
    //CRGB color = ColorFromPalette(SEGPALETTE, colorIndex, thisBright, LINEARBLEND);
    //SEGMENT.setPixelColor(i, color.red, color.green, color.blue);
    SEGMENT.setPixelColor(i, SEGMENT.color_from_palette(colorIndex, false, PALETTE_SOLID_WRAP, 0, thisBright));
  }

  return FRAMETIME;
}
static const char _data_FX_MODE_PLASMA[] PROGMEM = "Plasma@Phase,!;!;!";


/*
 * Percentage display
 * Intesity values from 0-100 turn on the leds.
 */
uint16_t mode_percent(void) {

  uint8_t percent = SEGMENT.intensity;
  percent = constrain(percent, 0, 200);
  uint16_t active_leds = (percent < 100) ? SEGLEN * percent / 100.0
                                         : SEGLEN * (200 - percent) / 100.0;

  uint8_t size = (1 + ((SEGMENT.speed * SEGLEN) >> 11));
  if (SEGMENT.speed == 255) size = 255;

  if (percent <= 100) {
    for (int i = 0; i < SEGLEN; i++) {
    	if (i < SEGENV.aux1) {
        if (SEGMENT.check1)
          SEGMENT.setPixelColor(i, SEGMENT.color_from_palette(map(percent,0,100,0,255), false, false, 0));
        else
          SEGMENT.setPixelColor(i, SEGMENT.color_from_palette(i, true, PALETTE_SOLID_WRAP, 0));
    	}
    	else {
        SEGMENT.setPixelColor(i, SEGCOLOR(1));
    	}
    }
  } else {
    for (int i = 0; i < SEGLEN; i++) {
    	if (i < (SEGLEN - SEGENV.aux1)) {
        SEGMENT.setPixelColor(i, SEGCOLOR(1));
    	}
    	else {
        if (SEGMENT.check1)
          SEGMENT.setPixelColor(i, SEGMENT.color_from_palette(map(percent,100,200,255,0), false, false, 0));
        else
          SEGMENT.setPixelColor(i, SEGMENT.color_from_palette(i, true, PALETTE_SOLID_WRAP, 0));
    	}
    }
  }

  if(active_leds > SEGENV.aux1) {  // smooth transition to the target value
    SEGENV.aux1 += size;
    if (SEGENV.aux1 > active_leds) SEGENV.aux1 = active_leds;
  } else if (active_leds < SEGENV.aux1) {
    if (SEGENV.aux1 > size) SEGENV.aux1 -= size; else SEGENV.aux1 = 0;
    if (SEGENV.aux1 < active_leds) SEGENV.aux1 = active_leds;
  }

 	return FRAMETIME;
}
static const char _data_FX_MODE_PERCENT[] PROGMEM = "Percent@,% of fill,,,,One color;!,!;!";


/*
 * Modulates the brightness similar to a heartbeat
 * (unimplemented?) tries to draw an ECG aproximation on a 2D matrix
 */
uint16_t mode_heartbeat(void) {
  uint8_t bpm = 40 + (SEGMENT.speed >> 3);
  uint32_t msPerBeat = (60000L / bpm);
  uint32_t secondBeat = (msPerBeat / 3);
  uint32_t bri_lower = SEGENV.aux1;
  unsigned long beatTimer = strip.now - SEGENV.step;

  bri_lower = bri_lower * 2042 / (2048 + SEGMENT.intensity);
  SEGENV.aux1 = bri_lower;

  if ((beatTimer > secondBeat) && !SEGENV.aux0) { // time for the second beat?
    SEGENV.aux1 = UINT16_MAX; //3/4 bri
    SEGENV.aux0 = 1;
  }
  if (beatTimer > msPerBeat) { // time to reset the beat timer?
    SEGENV.aux1 = UINT16_MAX; //full bri
    SEGENV.aux0 = 0;
    SEGENV.step = strip.now;
  }

  for (int i = 0; i < SEGLEN; i++) {
    SEGMENT.setPixelColor(i, color_blend(SEGMENT.color_from_palette(i, true, PALETTE_SOLID_WRAP, 0), SEGCOLOR(1), 255 - (SEGENV.aux1 >> 8)));
  }

  return FRAMETIME;
}
static const char _data_FX_MODE_HEARTBEAT[] PROGMEM = "Heartbeat@!,!;!,!;!;;m12=1";


//  "Pacifica"
//  Gentle, blue-green ocean waves.
//  December 2019, Mark Kriegsman and Mary Corey March.
//  For Dan.
//
//
// In this animation, there are four "layers" of waves of light.
//
// Each layer moves independently, and each is scaled separately.
//
// All four wave layers are added together on top of each other, and then
// another filter is applied that adds "whitecaps" of brightness where the
// waves line up with each other more.  Finally, another pass is taken
// over the led array to 'deepen' (dim) the blues and greens.
//
// The speed and scale and motion each layer varies slowly within independent
// hand-chosen ranges, which is why the code has a lot of low-speed 'beatsin8' functions
// with a lot of oddly specific numeric ranges.
//
// These three custom blue-green color palettes were inspired by the colors found in
// the waters off the southern coast of California, https://goo.gl/maps/QQgd97jjHesHZVxQ7
//
// Modified for WLED, based on https://github.com/FastLED/FastLED/blob/master/examples/Pacifica/Pacifica.ino
//
// Add one layer of waves into the led array
CRGB pacifica_one_layer(uint16_t i, CRGBPalette16& p, uint16_t cistart, uint16_t wavescale, uint8_t bri, uint16_t ioff)
{
  uint16_t ci = cistart;
  uint16_t waveangle = ioff;
  uint16_t wavescale_half = (wavescale >> 1) + 20;

  waveangle += ((120 + SEGMENT.intensity) * i); //original 250 * i
  uint16_t s16 = sin16(waveangle) + 32768;
  uint16_t cs = scale16(s16, wavescale_half) + wavescale_half;
  ci += (cs * i);
  uint16_t sindex16 = sin16(ci) + 32768;
  uint8_t sindex8 = scale16(sindex16, 240);
  return ColorFromPalette(p, sindex8, bri, LINEARBLEND);
}

uint16_t mode_pacifica()
{
  uint32_t nowOld = strip.now;

  CRGBPalette16 pacifica_palette_1 =
    { 0x000507, 0x000409, 0x00030B, 0x00030D, 0x000210, 0x000212, 0x000114, 0x000117,
      0x000019, 0x00001C, 0x000026, 0x000031, 0x00003B, 0x000046, 0x14554B, 0x28AA50 };
  CRGBPalette16 pacifica_palette_2 =
    { 0x000507, 0x000409, 0x00030B, 0x00030D, 0x000210, 0x000212, 0x000114, 0x000117,
      0x000019, 0x00001C, 0x000026, 0x000031, 0x00003B, 0x000046, 0x0C5F52, 0x19BE5F };
  CRGBPalette16 pacifica_palette_3 =
    { 0x000208, 0x00030E, 0x000514, 0x00061A, 0x000820, 0x000927, 0x000B2D, 0x000C33,
      0x000E39, 0x001040, 0x001450, 0x001860, 0x001C70, 0x002080, 0x1040BF, 0x2060FF };

  if (SEGMENT.palette) {
    pacifica_palette_1 = SEGPALETTE;
    pacifica_palette_2 = SEGPALETTE;
    pacifica_palette_3 = SEGPALETTE;
  }

  // Increment the four "color index start" counters, one for each wave layer.
  // Each is incremented at a different speed, and the speeds vary over time.
  uint16_t sCIStart1 = SEGENV.aux0, sCIStart2 = SEGENV.aux1, sCIStart3 = SEGENV.step, sCIStart4 = SEGENV.step >> 16;
  uint32_t deltams = (FRAMETIME >> 2) + ((FRAMETIME * SEGMENT.speed) >> 7);
  uint64_t deltat = (strip.now >> 2) + ((strip.now * SEGMENT.speed) >> 7);
  strip.now = deltat;

  uint16_t speedfactor1 = beatsin16(3, 179, 269);
  uint16_t speedfactor2 = beatsin16(4, 179, 269);
  uint32_t deltams1 = (deltams * speedfactor1) / 256;
  uint32_t deltams2 = (deltams * speedfactor2) / 256;
  uint32_t deltams21 = (deltams1 + deltams2) / 2;
  sCIStart1 += (deltams1 * beatsin88(1011,10,13));
  sCIStart2 -= (deltams21 * beatsin88(777,8,11));
  sCIStart3 -= (deltams1 * beatsin88(501,5,7));
  sCIStart4 -= (deltams2 * beatsin88(257,4,6));
  SEGENV.aux0 = sCIStart1; SEGENV.aux1 = sCIStart2;
  SEGENV.step = sCIStart4; SEGENV.step = (SEGENV.step << 16) + sCIStart3;

  // Clear out the LED array to a dim background blue-green
  //SEGMENT.fill(132618);

  uint8_t basethreshold = beatsin8( 9, 55, 65);
  uint8_t wave = beat8( 7 );

  for (int i = 0; i < SEGLEN; i++) {
    CRGB c = CRGB(2, 6, 10);
    // Render each of four layers, with different scales and speeds, that vary over time
    c += pacifica_one_layer(i, pacifica_palette_1, sCIStart1, beatsin16(3, 11 * 256, 14 * 256), beatsin8(10, 70, 130), 0-beat16(301));
    c += pacifica_one_layer(i, pacifica_palette_2, sCIStart2, beatsin16(4,  6 * 256,  9 * 256), beatsin8(17, 40,  80),   beat16(401));
    c += pacifica_one_layer(i, pacifica_palette_3, sCIStart3,                         6 * 256 , beatsin8(9, 10,38)   , 0-beat16(503));
    c += pacifica_one_layer(i, pacifica_palette_3, sCIStart4,                         5 * 256 , beatsin8(8, 10,28)   ,   beat16(601));

    // Add extra 'white' to areas where the four layers of light have lined up brightly
    uint8_t threshold = scale8( sin8( wave), 20) + basethreshold;
    wave += 7;
    uint8_t l = c.getAverageLight();
    if (l > threshold) {
      uint8_t overage = l - threshold;
      uint8_t overage2 = qadd8(overage, overage);
      c += CRGB(overage, overage2, qadd8(overage2, overage2));
    }

    //deepen the blues and greens
    c.blue  = scale8(c.blue,  145);
    c.green = scale8(c.green, 200);
    c |= CRGB( 2, 5, 7);

    SEGMENT.setPixelColor(i, c.red, c.green, c.blue);
  }

  strip.now = nowOld;
  return FRAMETIME;
}
static const char _data_FX_MODE_PACIFICA[] PROGMEM = "Pacifica@!,Angle;;!;;pal=51";


/*
 * Mode simulates a gradual sunrise
 */
uint16_t mode_sunrise() {
  //speed 0 - static sun
  //speed 1 - 60: sunrise time in minutes
  //speed 60 - 120 : sunset time in minutes - 60;
  //speed above: "breathing" rise and set
  if (SEGENV.call == 0 || SEGMENT.speed != SEGENV.aux0) {
    SEGENV.step = millis(); //save starting time, millis() because now can change from sync
    SEGENV.aux0 = SEGMENT.speed;
  }

  SEGMENT.fill(BLACK);
  uint16_t stage = 0xFFFF;

  uint32_t s10SinceStart = (millis() - SEGENV.step) /100; //tenths of seconds

  if (SEGMENT.speed > 120) { //quick sunrise and sunset
    uint16_t counter = (strip.now >> 1) * (((SEGMENT.speed -120) >> 1) +1);
    stage = triwave16(counter);
  } else if (SEGMENT.speed) { //sunrise
    uint8_t durMins = SEGMENT.speed;
    if (durMins > 60) durMins -= 60;
    uint32_t s10Target = durMins * 600;
    if (s10SinceStart > s10Target) s10SinceStart = s10Target;
    stage = map(s10SinceStart, 0, s10Target, 0, 0xFFFF);
    if (SEGMENT.speed > 60) stage = 0xFFFF - stage; //sunset
  }

  for (int i = 0; i <= SEGLEN/2; i++)
  {
    //default palette is Fire
    uint32_t c = SEGMENT.color_from_palette(0, false, true, 255); //background

    uint16_t wave = triwave16((i * stage) / SEGLEN);

    wave = (wave >> 8) + ((wave * SEGMENT.intensity) >> 15);

    if (wave > 240) { //clipped, full white sun
      c = SEGMENT.color_from_palette( 240, false, true, 255);
    } else { //transition
      c = SEGMENT.color_from_palette(wave, false, true, 255);
    }
    SEGMENT.setPixelColor(i, c);
    SEGMENT.setPixelColor(SEGLEN - i - 1, c);
  }

  return FRAMETIME;
}
static const char _data_FX_MODE_SUNRISE[] PROGMEM = "Sunrise@Time [min],Width;;!;;sx=60";


/*
 * Effects by Andrew Tuline
 */
uint16_t phased_base(uint8_t moder) {                  // We're making sine waves here. By Andrew Tuline.

  uint8_t allfreq = 16;                                          // Base frequency.
  float *phase = reinterpret_cast<float*>(&SEGENV.step);         // Phase change value gets calculated (float fits into unsigned long).
  uint8_t cutOff = (255-SEGMENT.intensity);                      // You can change the number of pixels.  AKA INTENSITY (was 192).
  uint8_t modVal = 5;//SEGMENT.fft1/8+1;                         // You can change the modulus. AKA FFT1 (was 5).

  uint8_t index = strip.now/64;                                  // Set color rotation speed
  *phase += SEGMENT.speed/32.0;                                  // You can change the speed of the wave. AKA SPEED (was .4)

  for (int i = 0; i < SEGLEN; i++) {
    if (moder == 1) modVal = (inoise8(i*10 + i*10) /16);         // Let's randomize our mod length with some Perlin noise.
    uint16_t val = (i+1) * allfreq;                              // This sets the frequency of the waves. The +1 makes sure that led 0 is used.
    if (modVal == 0) modVal = 1;
    val += *phase * (i % modVal +1) /2;                          // This sets the varying phase change of the waves. By Andrew Tuline.
    uint8_t b = cubicwave8(val);                                 // Now we make an 8 bit sinewave.
    b = (b > cutOff) ? (b - cutOff) : 0;                         // A ternary operator to cutoff the light.
    SEGMENT.setPixelColor(i, color_blend(SEGCOLOR(1), SEGMENT.color_from_palette(index, false, false, 0), b));
    index += 256 / SEGLEN;
    if (SEGLEN > 256) index ++;                                  // Correction for segments longer than 256 LEDs
  }

  return FRAMETIME;
}


uint16_t mode_phased(void) {
  return phased_base(0);
}
static const char _data_FX_MODE_PHASED[] PROGMEM = "Phased@!,!;!,!;!";


uint16_t mode_phased_noise(void) {
  return phased_base(1);
}
static const char _data_FX_MODE_PHASEDNOISE[] PROGMEM = "Phased Noise@!,!;!,!;!";


uint16_t mode_twinkleup(void) {                 // A very short twinkle routine with fade-in and dual controls. By Andrew Tuline.
  random16_set_seed(535);                       // The randomizer needs to be re-set each time through the loop in order for the same 'random' numbers to be the same each time through.

  for (int i = 0; i<SEGLEN; i++) {
    uint8_t ranstart = random8();               // The starting value (aka brightness) for each pixel. Must be consistent each time through the loop for this to work.
    uint8_t pixBri = sin8(ranstart + 16 * strip.now/(256-SEGMENT.speed));
    if (random8() > SEGMENT.intensity) pixBri = 0;
    SEGMENT.setPixelColor(i, color_blend(SEGCOLOR(1), SEGMENT.color_from_palette(random8()+strip.now/100, false, PALETTE_SOLID_WRAP, 0), pixBri));
  }

  return FRAMETIME;
}
static const char _data_FX_MODE_TWINKLEUP[] PROGMEM = "Twinkleup@!,Intensity;!,!;!;;m12=0";


// Peaceful noise that's slow and with gradually changing palettes. Does not support WLED palettes or default colours or controls.
uint16_t mode_noisepal(void) {                                    // Slow noise palette by Andrew Tuline.
  uint16_t scale = 15 + (SEGMENT.intensity >> 2); //default was 30
  //#define scale 30

  uint16_t dataSize = sizeof(CRGBPalette16) * 2; //allocate space for 2 Palettes (2 * 16 * 3 = 96 bytes)
  if (!SEGENV.allocateData(dataSize)) return mode_static(); //allocation failed

  CRGBPalette16* palettes = reinterpret_cast<CRGBPalette16*>(SEGENV.data);

  uint16_t changePaletteMs = 4000 + SEGMENT.speed *10; //between 4 - 6.5sec
  if (millis() - SEGENV.step > changePaletteMs)
  {
    SEGENV.step = millis();

    uint8_t baseI = random8();
    palettes[1] = CRGBPalette16(CHSV(baseI+random8(64), 255, random8(128,255)), CHSV(baseI+128, 255, random8(128,255)), CHSV(baseI+random8(92), 192, random8(128,255)), CHSV(baseI+random8(92), 255, random8(128,255)));
  }

  CRGB color;

  //EVERY_N_MILLIS(10) { //(don't have to time this, effect function is only called every 24ms)
  nblendPaletteTowardPalette(palettes[0], palettes[1], 48);               // Blend towards the target palette over 48 iterations.

  if (SEGMENT.palette > 0) palettes[0] = SEGPALETTE;

  for (int i = 0; i < SEGLEN; i++) {
    uint8_t index = inoise8(i*scale, SEGENV.aux0+i*scale);                // Get a value from the noise function. I'm using both x and y axis.
    color = ColorFromPalette(palettes[0], index, 255, LINEARBLEND);       // Use the my own palette.
    SEGMENT.setPixelColor(i, color.red, color.green, color.blue);
  }

  SEGENV.aux0 += beatsin8(10,1,4);                                        // Moving along the distance. Vary it a bit with a sine wave.

  return FRAMETIME;
}
static const char _data_FX_MODE_NOISEPAL[] PROGMEM = "Noise Pal@!,Scale;;!";


// Sine waves that have controllable phase change speed, frequency and cutoff. By Andrew Tuline.
// SEGMENT.speed ->Speed, SEGMENT.intensity -> Frequency (SEGMENT.fft1 -> Color change, SEGMENT.fft2 -> PWM cutoff)
//
uint16_t mode_sinewave(void) {             // Adjustable sinewave. By Andrew Tuline
  //#define qsuba(x, b)  ((x>b)?x-b:0)               // Analog Unsigned subtraction macro. if result <0, then => 0

  uint16_t colorIndex = strip.now /32;//(256 - SEGMENT.fft1);  // Amount of colour change.

  SEGENV.step += SEGMENT.speed/16;                   // Speed of animation.
  uint16_t freq = SEGMENT.intensity/4;//SEGMENT.fft2/8;                       // Frequency of the signal.

  for (int i=0; i<SEGLEN; i++) {                   // For each of the LED's in the strand, set a brightness based on a wave as follows:
    int pixBri = cubicwave8((i*freq)+SEGENV.step);//qsuba(cubicwave8((i*freq)+SEGENV.step), (255-SEGMENT.intensity)); // qsub sets a minimum value called thiscutoff. If < thiscutoff, then bright = 0. Otherwise, bright = 128 (as defined in qsub)..
    //setPixCol(i, i*colorIndex/255, pixBri);
    SEGMENT.setPixelColor(i, color_blend(SEGCOLOR(1), SEGMENT.color_from_palette(i*colorIndex/255, false, PALETTE_SOLID_WRAP, 0), pixBri));
  }

  return FRAMETIME;
}
static const char _data_FX_MODE_SINEWAVE[] PROGMEM = "Sine";


/*
 * Best of both worlds from Palette and Spot effects. By Aircoookie
 */
uint16_t mode_flow(void)
{
  uint16_t counter = 0;
  if (SEGMENT.speed != 0)
  {
    counter = strip.now * ((SEGMENT.speed >> 2) +1);
    counter = counter >> 8;
  }

  uint16_t maxZones = SEGLEN / 6; //only looks good if each zone has at least 6 LEDs
  uint16_t zones = (SEGMENT.intensity * maxZones) >> 8;
  if (zones & 0x01) zones++; //zones must be even
  if (zones < 2) zones = 2;
  uint16_t zoneLen = SEGLEN / zones;
  uint16_t offset = (SEGLEN - zones * zoneLen) >> 1;

  SEGMENT.fill(SEGMENT.color_from_palette(-counter, false, true, 255));

  for (int z = 0; z < zones; z++)
  {
    uint16_t pos = offset + z * zoneLen;
    for (int i = 0; i < zoneLen; i++)
    {
      uint8_t colorIndex = (i * 255 / zoneLen) - counter;
      uint16_t led = (z & 0x01) ? i : (zoneLen -1) -i;
      if (SEGMENT.reverse) led = (zoneLen -1) -led;
      SEGMENT.setPixelColor(pos + led, SEGMENT.color_from_palette(colorIndex, false, true, 255));
    }
  }

  return FRAMETIME;
}
static const char _data_FX_MODE_FLOW[] PROGMEM = "Flow@!,Zones;;!;;m12=1"; //vertical


/*
 * Dots waving around in a sine/pendulum motion.
 * Little pixel birds flying in a circle. By Aircoookie
 */
uint16_t mode_chunchun(void)
{
  SEGMENT.fade_out(254); // add a bit of trail
  uint16_t counter = strip.now * (6 + (SEGMENT.speed >> 4));
  uint16_t numBirds = 2 + (SEGLEN >> 3);  // 2 + 1/8 of a segment
  uint16_t span = (SEGMENT.intensity << 8) / numBirds;

  for (int i = 0; i < numBirds; i++)
  {
    counter -= span;
    uint16_t megumin = sin16(counter) + 0x8000;
    uint16_t bird = uint32_t(megumin * SEGLEN) >> 16;
    uint32_t c = SEGMENT.color_from_palette((i * 255)/ numBirds, false, false, 0);  // no palette wrapping
    bird = constrain(bird, 0, SEGLEN-1);
    SEGMENT.setPixelColor(bird, c);
  }
  return FRAMETIME;
}
static const char _data_FX_MODE_CHUNCHUN[] PROGMEM = "Chunchun@!,Gap size;!,!;!";


//13 bytes
typedef struct Spotlight {
  float speed;
  uint8_t colorIdx;
  int16_t position;
  unsigned long lastUpdateTime;
  uint8_t width;
  uint8_t type;
} spotlight;

#define SPOT_TYPE_SOLID       0
#define SPOT_TYPE_GRADIENT    1
#define SPOT_TYPE_2X_GRADIENT 2
#define SPOT_TYPE_2X_DOT      3
#define SPOT_TYPE_3X_DOT      4
#define SPOT_TYPE_4X_DOT      5
#define SPOT_TYPES_COUNT      6
#ifdef ESP8266
  #define SPOT_MAX_COUNT 17          //Number of simultaneous waves
#else
  #define SPOT_MAX_COUNT 49          //Number of simultaneous waves
#endif

/*
 * Spotlights moving back and forth that cast dancing shadows.
 * Shine this through tree branches/leaves or other close-up objects that cast
 * interesting shadows onto a ceiling or tarp.
 *
 * By Steve Pomeroy @xxv
 */
uint16_t mode_dancing_shadows(void)
{
  uint8_t numSpotlights = map(SEGMENT.intensity, 0, 255, 2, SPOT_MAX_COUNT);  // 49 on 32 segment ESP32, 17 on 16 segment ESP8266
  bool initialize = SEGENV.aux0 != numSpotlights;
  SEGENV.aux0 = numSpotlights;

  uint16_t dataSize = sizeof(spotlight) * numSpotlights;
  if (!SEGENV.allocateData(dataSize)) return mode_static(); //allocation failed
  Spotlight* spotlights = reinterpret_cast<Spotlight*>(SEGENV.data);

  SEGMENT.fill(BLACK);

  unsigned long time = millis();
  bool respawn = false;

  for (size_t i = 0; i < numSpotlights; i++) {
    if (!initialize) {
      // advance the position of the spotlight
      int16_t delta = (float)(time - spotlights[i].lastUpdateTime) *
                  (spotlights[i].speed * ((1.0 + SEGMENT.speed)/100.0));

      if (abs(delta) >= 1) {
        spotlights[i].position += delta;
        spotlights[i].lastUpdateTime = time;
      }

      respawn = (spotlights[i].speed > 0.0 && spotlights[i].position > (SEGLEN + 2))
             || (spotlights[i].speed < 0.0 && spotlights[i].position < -(spotlights[i].width + 2));
    }

    if (initialize || respawn) {
      spotlights[i].colorIdx = random8();
      spotlights[i].width = random8(1, 10);

      spotlights[i].speed = 1.0/random8(4, 50);

      if (initialize) {
        spotlights[i].position = random16(SEGLEN);
        spotlights[i].speed *= random8(2) ? 1.0 : -1.0;
      } else {
        if (random8(2)) {
          spotlights[i].position = SEGLEN + spotlights[i].width;
          spotlights[i].speed *= -1.0;
        }else {
          spotlights[i].position = -spotlights[i].width;
        }
      }

      spotlights[i].lastUpdateTime = time;
      spotlights[i].type = random8(SPOT_TYPES_COUNT);
    }

    uint32_t color = SEGMENT.color_from_palette(spotlights[i].colorIdx, false, false, 0);
    int start = spotlights[i].position;

    if (spotlights[i].width <= 1) {
      if (start >= 0 && start < SEGLEN) {
        SEGMENT.blendPixelColor(start, color, 128);
      }
    } else {
      switch (spotlights[i].type) {
        case SPOT_TYPE_SOLID:
          for (size_t j = 0; j < spotlights[i].width; j++) {
            if ((start + j) >= 0 && (start + j) < SEGLEN) {
              SEGMENT.blendPixelColor(start + j, color, 128);
            }
          }
        break;

        case SPOT_TYPE_GRADIENT:
          for (size_t j = 0; j < spotlights[i].width; j++) {
            if ((start + j) >= 0 && (start + j) < SEGLEN) {
              SEGMENT.blendPixelColor(start + j, color, cubicwave8(map(j, 0, spotlights[i].width - 1, 0, 255)));
            }
          }
        break;

        case SPOT_TYPE_2X_GRADIENT:
          for (size_t j = 0; j < spotlights[i].width; j++) {
            if ((start + j) >= 0 && (start + j) < SEGLEN) {
              SEGMENT.blendPixelColor(start + j, color, cubicwave8(2 * map(j, 0, spotlights[i].width - 1, 0, 255)));
            }
          }
        break;

        case SPOT_TYPE_2X_DOT:
          for (size_t j = 0; j < spotlights[i].width; j += 2) {
            if ((start + j) >= 0 && (start + j) < SEGLEN) {
              SEGMENT.blendPixelColor(start + j, color, 128);
            }
          }
        break;

        case SPOT_TYPE_3X_DOT:
          for (size_t j = 0; j < spotlights[i].width; j += 3) {
            if ((start + j) >= 0 && (start + j) < SEGLEN) {
              SEGMENT.blendPixelColor(start + j, color, 128);
            }
          }
        break;

        case SPOT_TYPE_4X_DOT:
          for (size_t j = 0; j < spotlights[i].width; j += 4) {
            if ((start + j) >= 0 && (start + j) < SEGLEN) {
              SEGMENT.blendPixelColor(start + j, color, 128);
            }
          }
        break;
      }
    }
  }

  return FRAMETIME;
}
static const char _data_FX_MODE_DANCING_SHADOWS[] PROGMEM = "Dancing Shadows@!,# of shadows;!;!";


/*
  Imitates a washing machine, rotating same waves forward, then pause, then backward.
  By Stefan Seegel
*/
uint16_t mode_washing_machine(void) {
  float speed = tristate_square8(strip.now >> 7, 90, 15);
  float quot  = 32.0f - ((float)SEGMENT.speed / 16.0f);
  speed /= quot;

  SEGENV.step += (speed * 128.0f);

  for (int i=0; i<SEGLEN; i++) {
    uint8_t col = sin8(((SEGMENT.intensity / 25 + 1) * 255 * i / SEGLEN) + (SEGENV.step >> 7));
    SEGMENT.setPixelColor(i, SEGMENT.color_from_palette(col, false, PALETTE_SOLID_WRAP, 3));
  }

  return FRAMETIME;
}
static const char _data_FX_MODE_WASHING_MACHINE[] PROGMEM = "Washing Machine@!,!;;!";


/*
  Blends random colors across palette
  Modified, originally by Mark Kriegsman https://gist.github.com/kriegsman/1f7ccbbfa492a73c015e
*/
uint16_t mode_blends(void) {
  uint16_t pixelLen = SEGLEN > UINT8_MAX ? UINT8_MAX : SEGLEN;
  uint16_t dataSize = sizeof(uint32_t) * (pixelLen + 1);  // max segment length of 56 pixels on 16 segment ESP8266
  if (!SEGENV.allocateData(dataSize)) return mode_static(); //allocation failed
  uint32_t* pixels = reinterpret_cast<uint32_t*>(SEGENV.data);
  uint8_t blendSpeed = map(SEGMENT.intensity, 0, UINT8_MAX, 10, 128);
  uint8_t shift = (strip.now * ((SEGMENT.speed >> 3) +1)) >> 8;

  for (int i = 0; i < pixelLen; i++) {
    pixels[i] = color_blend(pixels[i], SEGMENT.color_from_palette(shift + quadwave8((i + 1) * 16), false, PALETTE_SOLID_WRAP, 255), blendSpeed);
    shift += 3;
  }

  uint16_t offset = 0;
  for (int i = 0; i < SEGLEN; i++) {
    SEGMENT.setPixelColor(i, pixels[offset++]);
    if (offset > pixelLen) offset = 0;
  }

  return FRAMETIME;
}
static const char _data_FX_MODE_BLENDS[] PROGMEM = "Blends@Shift speed,Blend speed;;!";


/*
  LED Clock helpers
*/

float _lc_map8f(uint8_t factor, float min, float max) {
  return min + (factor / (float) 255) * (max - min);
}

float _lc_random_float(float min, float max) {
  return min + (random16(UINT16_MAX) / (float) UINT16_MAX) * (max - min);
}

/*
  Vortex
*/

#define _LC_VTX_INC_MIN 0.5
#define _LC_VTX_INC_MAX 20
#define _LC_VTX_INT_MIN 0
#define _LC_VTX_INT_MAX 360

typedef struct {
  bool inited = false;
  uint8_t width;
  uint8_t height;
  float maxRadius;
  float rotation;
} _lcVortexData;

uint16_t WS2812FX::mode_lcVortex() {
  if (!SEGENV.allocateData(sizeof(_lcVortexData))) return mode_static(); //allocation failed
  _lcVortexData* d = reinterpret_cast<_lcVortexData*>(SEGENV.data);

  if (!d->inited) {
    d->inited = true;

    d->width = ledClockDisplay()->columnCount();
    d->height = ledClockDisplay()->rowCount();

    d->maxRadius = sqrtf(powf(d->width / (float) 2, 2) + powf(d->height / (float) 2, 2));

    d->rotation = 0;
  }

  d->rotation += _lc_map8f(SEGMENT.speed, _LC_VTX_INC_MIN, _LC_VTX_INC_MAX);
  d->rotation = fmodf(d->rotation, 360);

  for (uint8_t x = 0; x < d->width; ++x) {
      for (uint8_t y = 0; y < d->height; ++y) {
          uint8_t i = ledClockDisplay()->indexOfCoords(y, x);
          if (i != _7SEG_INDEX_UNDEF) {

            float _x = x - d->width / (float) 2;
            float _y = -(y - d->height / (float) 2);

            float absX = abs(_x);
            float absY = abs(_y);

            float deg = _x == 0 || _y == 0 ? 0 : atan(absX / absY) * (180 / PI);

            if (_x > 0 && _y <= 0) {
              deg = 90 + (deg == 0 ? 0 : 90 - deg);
            } else if (_y < 0 && _x <= 0) {
              deg += 180;
            } else if (_x < 0 && _y >= 0) {
              deg = 270 + (deg == 0 ? 0 : 90 - deg);
            }

            deg += d->rotation;

            float radius = (absX == 0 || absY == 0)
              ? (absX == 0 ? absY : absX)
              : sqrtf(powf(absX, 2) + powf(absY, 2));

            deg += (radius / d->maxRadius) * _lc_map8f(SEGMENT.intensity, _LC_VTX_INT_MIN, _LC_VTX_INT_MAX);
            deg = fmodf(deg, 360);

            uint16_t palIdx = (deg / 360) * 255; // map [0-360]f to [0-255]i
            uint32_t color = color_from_palette(palIdx, false, true, 3, 255);

            setPixelColor(i, color);
          }
      }
  }

  return FRAMETIME;
}

/*
  2sofix original effect
*/

#define _LC_2SX_VMIN .05
#define _LC_2SX_VMAX .5
#define _LC_2SX_RMIN .5
#define _LC_2SX_RMAX 3

typedef struct {
  bool inited = false;
  uint8_t hue;
  uint8_t width;
  uint8_t height;
  float x;
  float y;
  float vx;
  float vy;
} _lc2sofixData;

uint16_t WS2812FX::mode_lc2sofix() {
  if (!SEGENV.allocateData(sizeof(_lc2sofixData))) return mode_static(); //allocation failed
  _lc2sofixData* d = reinterpret_cast<_lc2sofixData*>(SEGENV.data);

  if (!d->inited) {
    d->inited = true;

    d->width = ledClockDisplay()->columnCount();
    d->height = ledClockDisplay()->rowCount();

    d->x = _lc_random_float(0, d->width);
    d->y = _lc_random_float(0, d->height);

    d->vx = _lc_map8f(SEGMENT.speed, _LC_2SX_VMIN, _LC_2SX_VMAX);
    d->vy = _lc_map8f(SEGMENT.speed, _LC_2SX_VMIN, _LC_2SX_VMAX);
  }

  d->x = constrain(d->x + d->vx, 0, d->width);
  d->y = constrain(d->y + d->vy, 0, d->height);

  if (d->x <= 0 || d->x >= d->width) {
      d->vx = d->vx < 0 ? _lc_map8f(SEGMENT.speed, _LC_2SX_VMIN, _LC_2SX_VMAX) : -_lc_map8f(SEGMENT.speed, _LC_2SX_VMIN, _LC_2SX_VMAX);
  }

  if (d->y <= 0 || d->y >= d->height) {
      d->vy = d->vy < 0 ? _lc_map8f(SEGMENT.speed, _LC_2SX_VMIN, _LC_2SX_VMAX) : -_lc_map8f(SEGMENT.speed, _LC_2SX_VMIN, _LC_2SX_VMAX);
  }

  d->hue += 1;

  for (uint8_t x = 0; x < d->width; ++x) {
      for (uint8_t y = 0; y < d->height; ++y) {
          uint8_t i = ledClockDisplay()->indexOfCoords(y, x);
          if (i != _7SEG_INDEX_UNDEF) {
            float dist = sqrtf(powf(x - d->x, 2) + powf(y - d->y, 2));

            float radius = sqrtf(powf(d->width, 2) + powf(d->height, 2))
              * _lc_map8f(255 - SEGMENT.intensity, _LC_2SX_RMIN, _LC_2SX_RMAX);

            float dNorm = dist / radius;
            uint8_t hueOffset = fmod(dNorm, 1) * 255;
            uint8_t hue = (d->hue + hueOffset) % 256;

            setPixelColor(i, crgb_to_col(CHSV(hue, 255, 255)));
          }
      }
  }

  return FRAMETIME;
}

/*
  Concentric
*/

#define _LC_CON_INC_MIN .003
#define _LC_CON_INC_MAX .05
#define _LC_CON_SCALE_MIN .5
#define _LC_CON_SCALE_MAX 3

typedef struct {
  bool inited = false;
  uint8_t width;
  uint8_t height;
  float radius;
  float offset;
} _lcConcentricData;

uint16_t WS2812FX::mode_lcConcentric() {
  if (!SEGENV.allocateData(sizeof(_lcConcentricData))) return mode_static(); //allocation failed
  _lcConcentricData* d = reinterpret_cast<_lcConcentricData*>(SEGENV.data);

  if (!d->inited) {
    d->inited = true;

    d->width = ledClockDisplay()->columnCount();
    d->height = ledClockDisplay()->rowCount();

    d->radius = sqrtf(powf(d->width / (float) 2, 2) + powf(d->height / (float) 2, 2));

    d->offset = 0;
  }

  d->offset += _lc_map8f(SEGMENT.speed, _LC_CON_INC_MIN, _LC_CON_INC_MAX);
  d->offset = fmodf(d->offset, 1);

  for (uint8_t x = 0; x < d->width; ++x) {
      for (uint8_t y = 0; y < d->height; ++y) {
          uint8_t i = ledClockDisplay()->indexOfCoords(y, x);
          if (i != _7SEG_INDEX_UNDEF) {

            float _x = x - d->width / (float) 2;
            float _y = -(y - d->height / (float) 2);

            float absX = abs(_x);
            float absY = abs(_y);

            float radius = (absX == 0 || absY == 0)
              ? (absX == 0 ? absY : absX)
              : sqrtf(powf(absX, 2) + powf(absY, 2));

            float scaledRadius = d->radius * _lc_map8f(SEGMENT.intensity, _LC_CON_SCALE_MIN, _LC_CON_SCALE_MAX);
            float idx = fmodf((1 - d->offset) + radius / scaledRadius, 1);
            uint32_t color = color_from_palette(idx * 255, false, true, 3, 255);

            setPixelColor(i, color);
          }
      }
  }

  return FRAMETIME;
}

/*
  TV Simulator
  Modified and adapted to WLED by Def3nder, based on "Fake TV Light for Engineers" by Phillip Burgess https://learn.adafruit.com/fake-tv-light-for-engineers/arduino-sketch
*/
//43 bytes
typedef struct TvSim {
  uint32_t totalTime = 0;
  uint32_t fadeTime  = 0;
  uint32_t startTime = 0;
  uint32_t elapsed   = 0;
  uint32_t pixelNum  = 0;
  uint16_t sliderValues = 0;
  uint32_t sceeneStart    = 0;
  uint32_t sceeneDuration = 0;
  uint16_t sceeneColorHue = 0;
  uint8_t  sceeneColorSat = 0;
  uint8_t  sceeneColorBri = 0;
  uint8_t  actualColorR = 0;
  uint8_t  actualColorG = 0;
  uint8_t  actualColorB = 0;
  uint16_t pr = 0; // Prev R, G, B
  uint16_t pg = 0;
  uint16_t pb = 0;
} tvSim;

uint16_t mode_tv_simulator(void) {
  uint16_t nr, ng, nb, r, g, b, i, hue;
  uint8_t  sat, bri, j;

  if (!SEGENV.allocateData(sizeof(tvSim))) return mode_static(); //allocation failed
  TvSim* tvSimulator = reinterpret_cast<TvSim*>(SEGENV.data);

  uint8_t colorSpeed     = map(SEGMENT.speed,     0, UINT8_MAX,  1, 20);
  uint8_t colorIntensity = map(SEGMENT.intensity, 0, UINT8_MAX, 10, 30);

  i = SEGMENT.speed << 8 | SEGMENT.intensity;
  if (i != tvSimulator->sliderValues) {
    tvSimulator->sliderValues = i;
    SEGENV.aux1 = 0;
  }

    // create a new sceene
    if (((millis() - tvSimulator->sceeneStart) >= tvSimulator->sceeneDuration) || SEGENV.aux1 == 0) {
      tvSimulator->sceeneStart    = millis();                                               // remember the start of the new sceene
      tvSimulator->sceeneDuration = random16(60* 250* colorSpeed, 60* 750 * colorSpeed);    // duration of a "movie sceene" which has similar colors (5 to 15 minutes with max speed slider)
      tvSimulator->sceeneColorHue = random16(   0, 768);                                    // random start color-tone for the sceene
      tvSimulator->sceeneColorSat = random8 ( 100, 130 + colorIntensity);                   // random start color-saturation for the sceene
      tvSimulator->sceeneColorBri = random8 ( 200, 240);                                    // random start color-brightness for the sceene
      SEGENV.aux1 = 1;
      SEGENV.aux0 = 0;
    }

    // slightly change the color-tone in this sceene
    if ( SEGENV.aux0 == 0) {
      // hue change in both directions
      j = random8(4 * colorIntensity);
      hue = (random8() < 128) ? ((j < tvSimulator->sceeneColorHue)       ? tvSimulator->sceeneColorHue - j : 767 - tvSimulator->sceeneColorHue - j) :  // negative
                                ((j + tvSimulator->sceeneColorHue) < 767 ? tvSimulator->sceeneColorHue + j : tvSimulator->sceeneColorHue + j - 767) ;  // positive

      // saturation
      j = random8(2 * colorIntensity);
      sat = (tvSimulator->sceeneColorSat - j) < 0 ? 0 : tvSimulator->sceeneColorSat - j;

      // brightness
      j = random8(100);
      bri = (tvSimulator->sceeneColorBri - j) < 0 ? 0 : tvSimulator->sceeneColorBri - j;

      // calculate R,G,B from HSV
      // Source: https://blog.adafruit.com/2012/03/14/constant-brightness-hsb-to-rgb-algorithm/
      { // just to create a local scope for  the variables
        uint8_t temp[5], n = (hue >> 8) % 3;
        uint8_t x = ((((hue & 255) * sat) >> 8) * bri) >> 8;
        uint8_t s = (  (256 - sat) * bri) >> 8;
        temp[0] = temp[3] =       s;
        temp[1] = temp[4] =   x + s;
        temp[2] =           bri - x;
        tvSimulator->actualColorR = temp[n + 2];
        tvSimulator->actualColorG = temp[n + 1];
        tvSimulator->actualColorB = temp[n    ];
      }
    }
    // Apply gamma correction, further expand to 16/16/16
    nr = (uint8_t)gamma8(tvSimulator->actualColorR) * 257; // New R/G/B
    ng = (uint8_t)gamma8(tvSimulator->actualColorG) * 257;
    nb = (uint8_t)gamma8(tvSimulator->actualColorB) * 257;

  if (SEGENV.aux0 == 0) {  // initialize next iteration
    SEGENV.aux0 = 1;

    // randomize total duration and fade duration for the actual color
    tvSimulator->totalTime = random16(250, 2500);                   // Semi-random pixel-to-pixel time
    tvSimulator->fadeTime  = random16(0, tvSimulator->totalTime);   // Pixel-to-pixel transition time
    if (random8(10) < 3) tvSimulator->fadeTime = 0;                 // Force scene cut 30% of time

    tvSimulator->startTime = millis();
  } // end of initialization

  // how much time is elapsed ?
  tvSimulator->elapsed = millis() - tvSimulator->startTime;

  // fade from prev volor to next color
  if (tvSimulator->elapsed < tvSimulator->fadeTime) {
    r = map(tvSimulator->elapsed, 0, tvSimulator->fadeTime, tvSimulator->pr, nr);
    g = map(tvSimulator->elapsed, 0, tvSimulator->fadeTime, tvSimulator->pg, ng);
    b = map(tvSimulator->elapsed, 0, tvSimulator->fadeTime, tvSimulator->pb, nb);
  } else { // Avoid divide-by-zero in map()
    r = nr;
    g = ng;
    b = nb;
  }

  // set strip color
  for (i = 0; i < SEGLEN; i++) {
    SEGMENT.setPixelColor(i, r >> 8, g >> 8, b >> 8);  // Quantize to 8-bit
  }

  // if total duration has passed, remember last color and restart the loop
  if ( tvSimulator->elapsed >= tvSimulator->totalTime) {
    tvSimulator->pr = nr; // Prev RGB = new RGB
    tvSimulator->pg = ng;
    tvSimulator->pb = nb;
    SEGENV.aux0 = 0;
  }

  return FRAMETIME;
}
static const char _data_FX_MODE_TV_SIMULATOR[] PROGMEM = "TV Simulator@!,!;;";


/*
  Aurora effect
*/

//CONFIG
#ifdef ESP8266
  #define W_MAX_COUNT  9          //Number of simultaneous waves
#else
  #define W_MAX_COUNT 20          //Number of simultaneous waves
#endif
#define W_MAX_SPEED 6             //Higher number, higher speed
#define W_WIDTH_FACTOR 6          //Higher number, smaller waves

//24 bytes
class AuroraWave {
  private:
    uint16_t ttl;
    CRGB basecolor;
    float basealpha;
    uint16_t age;
    uint16_t width;
    float center;
    bool goingleft;
    float speed_factor;
    bool alive = true;

  public:
    void init(uint32_t segment_length, CRGB color) {
      ttl = random(500, 1501);
      basecolor = color;
      basealpha = random(60, 101) / (float)100;
      age = 0;
      width = random(segment_length / 20, segment_length / W_WIDTH_FACTOR); //half of width to make math easier
      if (!width) width = 1;
      center = random(101) / (float)100 * segment_length;
      goingleft = random(0, 2) == 0;
      speed_factor = (random(10, 31) / (float)100 * W_MAX_SPEED / 255);
      alive = true;
    }

    CRGB getColorForLED(int ledIndex) {
      if(ledIndex < center - width || ledIndex > center + width) return 0; //Position out of range of this wave

      CRGB rgb;

      //Offset of this led from center of wave
      //The further away from the center, the dimmer the LED
      float offset = ledIndex - center;
      if (offset < 0) offset = -offset;
      float offsetFactor = offset / width;

      //The age of the wave determines it brightness.
      //At half its maximum age it will be the brightest.
      float ageFactor = 0.1;
      if((float)age / ttl < 0.5) {
        ageFactor = (float)age / (ttl / 2);
      } else {
        ageFactor = (float)(ttl - age) / ((float)ttl * 0.5);
      }

      //Calculate color based on above factors and basealpha value
      float factor = (1 - offsetFactor) * ageFactor * basealpha;
      rgb.r = basecolor.r * factor;
      rgb.g = basecolor.g * factor;
      rgb.b = basecolor.b * factor;

      return rgb;
    };

    //Change position and age of wave
    //Determine if its sill "alive"
    void update(uint32_t segment_length, uint32_t speed) {
      if(goingleft) {
        center -= speed_factor * speed;
      } else {
        center += speed_factor * speed;
      }

      age++;

      if(age > ttl) {
        alive = false;
      } else {
        if(goingleft) {
          if(center + width < 0) {
            alive = false;
          }
        } else {
          if(center - width > segment_length) {
            alive = false;
          }
        }
      }
    };

    bool stillAlive() {
      return alive;
    };
};

uint16_t mode_aurora(void) {
  //aux1 = Wavecount
  //aux2 = Intensity in last loop

  AuroraWave* waves;

//TODO: I am not sure this is a correct way of handling memory allocation since if it fails on 1st run
// it will display static effect but on second run it may crash ESP since data will be nullptr

  if(SEGENV.aux0 != SEGMENT.intensity || SEGENV.call == 0) {
    //Intensity slider changed or first call
    SEGENV.aux1 = map(SEGMENT.intensity, 0, 255, 2, W_MAX_COUNT);
    SEGENV.aux0 = SEGMENT.intensity;

    if(!SEGENV.allocateData(sizeof(AuroraWave) * SEGENV.aux1)) { // 26 on 32 segment ESP32, 9 on 16 segment ESP8266
      return mode_static(); //allocation failed
    }

    waves = reinterpret_cast<AuroraWave*>(SEGENV.data);

    for (int i = 0; i < SEGENV.aux1; i++) {
      waves[i].init(SEGLEN, CRGB(SEGMENT.color_from_palette(random8(), false, false, random(0, 3))));
    }
  } else {
    waves = reinterpret_cast<AuroraWave*>(SEGENV.data);
  }

  for (int i = 0; i < SEGENV.aux1; i++) {
    //Update values of wave
    waves[i].update(SEGLEN, SEGMENT.speed);

    if(!(waves[i].stillAlive())) {
      //If a wave dies, reinitialize it starts over.
      waves[i].init(SEGLEN, CRGB(SEGMENT.color_from_palette(random8(), false, false, random(0, 3))));
    }
  }

  uint8_t backlight = 1; //dimmer backlight if less active colors
  if (SEGCOLOR(0)) backlight++;
  if (SEGCOLOR(1)) backlight++;
  if (SEGCOLOR(2)) backlight++;
  //Loop through LEDs to determine color
  for (int i = 0; i < SEGLEN; i++) {
    CRGB mixedRgb = CRGB(backlight, backlight, backlight);

    //For each LED we must check each wave if it is "active" at this position.
    //If there are multiple waves active on a LED we multiply their values.
    for (int  j = 0; j < SEGENV.aux1; j++) {
      CRGB rgb = waves[j].getColorForLED(i);

      if(rgb != CRGB(0)) {
        mixedRgb += rgb;
      }
    }

    SEGMENT.setPixelColor(i, mixedRgb[0], mixedRgb[1], mixedRgb[2]);
  }

  return FRAMETIME;
}
static const char _data_FX_MODE_AURORA[] PROGMEM = "Aurora@!,!;1,2,3;!;;sx=24,pal=50";

// WLED-SR effects

/////////////////////////
//     Perlin Move     //
/////////////////////////
// 16 bit perlinmove. Use Perlin Noise instead of sinewaves for movement. By Andrew Tuline.
// Controls are speed, # of pixels, faderate.
uint16_t mode_perlinmove(void) {

  SEGMENT.fade_out(255-SEGMENT.custom1);
  for (int i = 0; i < SEGMENT.intensity/16 + 1; i++) {
    uint16_t locn = inoise16(millis()*128/(260-SEGMENT.speed)+i*15000, millis()*128/(260-SEGMENT.speed)); // Get a new pixel location from moving noise.
    uint16_t pixloc = map(locn, 50*256, 192*256, 0, SEGLEN-1);                                            // Map that to the length of the strand, and ensure we don't go over.
    SEGMENT.setPixelColor(pixloc, SEGMENT.color_from_palette(pixloc%255, false, PALETTE_SOLID_WRAP, 0));
  }

  return FRAMETIME;
} // mode_perlinmove()
static const char _data_FX_MODE_PERLINMOVE[] PROGMEM = "Perlin Move@!,# of pixels,Fade rate;!,!;!";


/////////////////////////
//     Waveins         //
/////////////////////////
// Uses beatsin8() + phase shifting. By: Andrew Tuline
uint16_t mode_wavesins(void) {

  for (int i = 0; i < SEGLEN; i++) {
    uint8_t bri = sin8(millis()/4 + i * SEGMENT.intensity);
    uint8_t index = beatsin8(SEGMENT.speed, SEGMENT.custom1, SEGMENT.custom1+SEGMENT.custom2, 0, i * (SEGMENT.custom3<<3)); // custom3 is reduced resolution slider
    //SEGMENT.setPixelColor(i, ColorFromPalette(SEGPALETTE, index, bri, LINEARBLEND));
    SEGMENT.setPixelColor(i, SEGMENT.color_from_palette(index, false, PALETTE_SOLID_WRAP, 0, bri));
  }

  return FRAMETIME;
} // mode_waveins()
static const char _data_FX_MODE_WAVESINS[] PROGMEM = "Wavesins@!,Brightness variation,Starting color,Range of colors,Color variation;!;!";


//////////////////////////////
//     Flow Stripe          //
//////////////////////////////
// By: ldirko  https://editor.soulmatelights.com/gallery/392-flow-led-stripe , modifed by: Andrew Tuline
uint16_t mode_FlowStripe(void) {

  const uint16_t hl = SEGLEN * 10 / 13;
  uint8_t hue = millis() / (SEGMENT.speed+1);
  uint32_t t = millis() / (SEGMENT.intensity/8+1);

  for (int i = 0; i < SEGLEN; i++) {
    int c = (abs(i - hl) / hl) * 127;
    c = sin8(c);
    c = sin8(c / 2 + t);
    byte b = sin8(c + t/8);
    SEGMENT.setPixelColor(i, CHSV(b + hue, 255, 255));
  }

  return FRAMETIME;
} // mode_FlowStripe()
static const char _data_FX_MODE_FLOWSTRIPE[] PROGMEM = "Flow Stripe@Hue speed,Effect speed;;";


#ifndef WLED_DISABLE_2D
///////////////////////////////////////////////////////////////////////////////
//***************************  2D routines  ***********************************
#define XY(x,y) SEGMENT.XY(x,y)


// Black hole
uint16_t mode_2DBlackHole(void) {            // By: Stepko https://editor.soulmatelights.com/gallery/1012 , Modified by: Andrew Tuline
  if (!strip.isMatrix) return mode_static(); // not a 2D set-up

  const uint16_t cols = SEGMENT.virtualWidth();
  const uint16_t rows = SEGMENT.virtualHeight();
  uint16_t x, y;

  // initialize on first call
  if (SEGENV.call == 0) {
    SEGMENT.setUpLeds();
    SEGMENT.fill(BLACK);
  }

  SEGMENT.fadeToBlackBy(16 + (SEGMENT.speed>>3)); // create fading trails
  float t = (float)(millis())/128;              // timebase
  // outer stars
  for (size_t i = 0; i < 8; i++) {
    x = beatsin8(SEGMENT.custom1>>3,   0, cols - 1, 0, ((i % 2) ? 128 : 0) + t * i);
    y = beatsin8(SEGMENT.intensity>>3, 0, rows - 1, 0, ((i % 2) ? 192 : 64) + t * i);
    SEGMENT.addPixelColorXY(x, y, CHSV(i*32, 255, 255));
  }
  // inner stars
  for (size_t i = 0; i < 4; i++) {
    x = beatsin8(SEGMENT.custom2>>3, cols/4, cols - 1 - cols/4, 0, ((i % 2) ? 128 : 0) + t * i);
    y = beatsin8(SEGMENT.custom3   , rows/4, rows - 1 - rows/4, 0, ((i % 2) ? 192 : 64) + t * i);
    SEGMENT.addPixelColorXY(x, y, CHSV(i*32, 255, 255));
  }
  // central white dot
  SEGMENT.setPixelColorXY(cols/2, rows/2, CHSV(0, 0, 255));
  // blur everything a bit
  SEGMENT.blur(16);

  return FRAMETIME;
} // mode_2DBlackHole()
static const char _data_FX_MODE_2DBLACKHOLE[] PROGMEM = "Black Hole@Fade rate,Outer Y freq.,Outer X freq.,Inner X freq.,Inner Y freq.;;;2";


////////////////////////////
//     2D Colored Bursts  //
////////////////////////////
uint16_t mode_2DColoredBursts() {              // By: ldirko   https://editor.soulmatelights.com/gallery/819-colored-bursts , modified by: Andrew Tuline
  if (!strip.isMatrix) return mode_static(); // not a 2D set-up

  const uint16_t cols = SEGMENT.virtualWidth();
  const uint16_t rows = SEGMENT.virtualHeight();

  if (SEGENV.call == 0) {
    SEGMENT.setUpLeds();
    SEGMENT.fill(BLACK);
    SEGENV.aux0 = 0; // start with red hue
  }

  bool dot = SEGMENT.check3;
  bool grad = SEGMENT.check1;

  byte numLines = SEGMENT.intensity/16 + 1;

  SEGENV.aux0++;  // hue
  SEGMENT.fadeToBlackBy(40);
  for (size_t i = 0; i < numLines; i++) {
    byte x1 = beatsin8(2 + SEGMENT.speed/16, 0, (cols - 1));
    byte x2 = beatsin8(1 + SEGMENT.speed/16, 0, (cols - 1));
    byte y1 = beatsin8(5 + SEGMENT.speed/16, 0, (rows - 1), 0, i * 24);
    byte y2 = beatsin8(3 + SEGMENT.speed/16, 0, (rows - 1), 0, i * 48 + 64);
    CRGB color = ColorFromPalette(SEGPALETTE, i * 255 / numLines + (SEGENV.aux0&0xFF), 255, LINEARBLEND);

    byte xsteps = abs8(x1 - y1) + 1;
    byte ysteps = abs8(x2 - y2) + 1;
    byte steps = xsteps >= ysteps ? xsteps : ysteps;
    //Draw gradient line
    for (size_t i = 1; i <= steps; i++) {
      uint8_t rate = i * 255 / steps;
      byte dx = lerp8by8(x1, y1, rate);
      byte dy = lerp8by8(x2, y2, rate);
      //SEGMENT.setPixelColorXY(dx, dy, grad ? color.nscale8_video(255-rate) : color); // use addPixelColorXY for different look
      SEGMENT.addPixelColorXY(dx, dy, color); // use setPixelColorXY for different look
      if (grad) SEGMENT.fadePixelColorXY(dx, dy, rate);
    }

    if (dot) { //add white point at the ends of line
      SEGMENT.setPixelColorXY(x1, x2, WHITE);
      SEGMENT.setPixelColorXY(y1, y2, DARKSLATEGRAY);
    }
  }
  if (SEGMENT.custom3) SEGMENT.blur(SEGMENT.custom3/2);

  return FRAMETIME;
} // mode_2DColoredBursts()
static const char _data_FX_MODE_2DCOLOREDBURSTS[] PROGMEM = "Colored Bursts@Speed,# of lines,,,Blur,Gradient,,Dots;;!;2;c3=16";


/////////////////////
//      2D DNA     //
/////////////////////
uint16_t mode_2Ddna(void) {         // dna originally by by ldirko at https://pastebin.com/pCkkkzcs. Updated by Preyy. WLED conversion by Andrew Tuline.
  if (!strip.isMatrix) return mode_static(); // not a 2D set-up

  const uint16_t cols = SEGMENT.virtualWidth();
  const uint16_t rows = SEGMENT.virtualHeight();

  if (SEGENV.call == 0) {
    SEGMENT.setUpLeds();
    SEGMENT.fill(BLACK);
  }

  SEGMENT.fadeToBlackBy(64);

  for (int i = 0; i < cols; i++) {
    SEGMENT.setPixelColorXY(i, beatsin8(SEGMENT.speed/8, 0, rows-1, 0, i*4    ), ColorFromPalette(SEGPALETTE, i*5+millis()/17, beatsin8(5, 55, 255, 0, i*10), LINEARBLEND));
    SEGMENT.setPixelColorXY(i, beatsin8(SEGMENT.speed/8, 0, rows-1, 0, i*4+128), ColorFromPalette(SEGPALETTE, i*5+128+millis()/17, beatsin8(5, 55, 255, 0, i*10+128), LINEARBLEND));
  }
  SEGMENT.blur(SEGMENT.intensity>>3);

  return FRAMETIME;
} // mode_2Ddna()
static const char _data_FX_MODE_2DDNA[] PROGMEM = "DNA@Scroll speed,Blur;;!;2";


/////////////////////////
//     2D DNA Spiral   //
/////////////////////////
uint16_t mode_2DDNASpiral() {               // By: ldirko  https://editor.soulmatelights.com/gallery/810 , modified by: Andrew Tuline
  if (!strip.isMatrix) return mode_static(); // not a 2D set-up

  const uint16_t cols = SEGMENT.virtualWidth();
  const uint16_t rows = SEGMENT.virtualHeight();

  if (SEGENV.call == 0) {
    SEGMENT.setUpLeds();
    SEGMENT.fill(BLACK);
  }

  uint8_t speeds = SEGMENT.speed/2 + 1;
  uint8_t freq = SEGMENT.intensity/8;

  uint32_t ms = millis() / 20;
  SEGMENT.fadeToBlackBy(135);

  for (int i = 0; i < rows; i++) {
    uint16_t x  = beatsin8(speeds, 0, cols - 1, 0, i * freq) + beatsin8(speeds - 7, 0, cols - 1, 0, i * freq + 128);
    uint16_t x1 = beatsin8(speeds, 0, cols - 1, 0, 128 + i * freq) + beatsin8(speeds - 7, 0, cols - 1, 0, 128 + 64 + i * freq);
    uint8_t hue = (i * 128 / rows) + ms;
    // skip every 4th row every now and then (fade it more)
    if ((i + ms / 8) & 3) {
      // draw a gradient line between x and x1
      x = x / 2; x1 = x1 / 2;
      uint8_t steps = abs8(x - x1) + 1;
      for (size_t k = 1; k <= steps; k++) {
        uint8_t rate = k * 255 / steps;
        uint8_t dx = lerp8by8(x, x1, rate);
        //SEGMENT.setPixelColorXY(dx, i, ColorFromPalette(SEGPALETTE, hue, 255, LINEARBLEND).nscale8_video(rate));
        SEGMENT.addPixelColorXY(dx, i, ColorFromPalette(SEGPALETTE, hue, 255, LINEARBLEND)); // use setPixelColorXY for different look
        SEGMENT.fadePixelColorXY(dx, i, rate);
      }
      SEGMENT.setPixelColorXY(x, i, DARKSLATEGRAY);
      SEGMENT.setPixelColorXY(x1, i, WHITE);
    }
  }

  return FRAMETIME;
} // mode_2DDNASpiral()
static const char _data_FX_MODE_2DDNASPIRAL[] PROGMEM = "DNA Spiral@Scroll speed,Y frequency;;!;2";


/////////////////////////
//     2D Drift        //
/////////////////////////
uint16_t mode_2DDrift() {              // By: Stepko   https://editor.soulmatelights.com/gallery/884-drift , Modified by: Andrew Tuline
  if (!strip.isMatrix) return mode_static(); // not a 2D set-up

  const uint16_t cols = SEGMENT.virtualWidth();
  const uint16_t rows = SEGMENT.virtualHeight();

  if (SEGENV.call == 0) {
    SEGMENT.setUpLeds();
    SEGMENT.fill(BLACK);
  }

  SEGMENT.fadeToBlackBy(128);

  const uint16_t maxDim = MAX(cols, rows)/2;
  unsigned long t = millis() / (32 - (SEGMENT.speed>>3));
  for (float i = 1; i < maxDim; i += 0.25) {
    float angle = radians(t * (maxDim - i));
    uint16_t myX = (cols>>1) + (uint16_t)(sin_t(angle) * i) + (cols%2);
    uint16_t myY = (rows>>1) + (uint16_t)(cos_t(angle) * i) + (rows%2);
    SEGMENT.setPixelColorXY(myX, myY, ColorFromPalette(SEGPALETTE, (i * 20) + (t / 20), 255, LINEARBLEND));
  }
  SEGMENT.blur(SEGMENT.intensity>>3);

  return FRAMETIME;
} // mode_2DDrift()
static const char _data_FX_MODE_2DDRIFT[] PROGMEM = "Drift@Rotation speed,Blur amount;;!;2";


//////////////////////////
//     2D Firenoise     //
//////////////////////////
uint16_t mode_2Dfirenoise(void) {               // firenoise2d. By Andrew Tuline. Yet another short routine.
  if (!strip.isMatrix) return mode_static(); // not a 2D set-up

  const uint16_t cols = SEGMENT.virtualWidth();
  const uint16_t rows = SEGMENT.virtualHeight();

  if (SEGENV.call == 0) {
    SEGMENT.setUpLeds();
    SEGMENT.fill(BLACK);
  }

  uint16_t xscale = SEGMENT.intensity*4;
  uint32_t yscale = SEGMENT.speed*8;
  uint8_t indexx = 0;

  SEGPALETTE = CRGBPalette16( CRGB(0,0,0), CRGB(0,0,0), CRGB(0,0,0), CRGB(0,0,0),
                              CRGB::Red, CRGB::Red, CRGB::Red, CRGB::DarkOrange,
                              CRGB::DarkOrange,CRGB::DarkOrange, CRGB::Orange, CRGB::Orange,
                              CRGB::Yellow, CRGB::Orange, CRGB::Yellow, CRGB::Yellow);

  for (int j=0; j < cols; j++) {
    for (int i=0; i < rows; i++) {
      indexx = inoise8(j*yscale*rows/255, i*xscale+millis()/4);                                           // We're moving along our Perlin map.
      SEGMENT.setPixelColorXY(j, i, ColorFromPalette(SEGPALETTE, min(i*(indexx)>>4, 255), i*255/cols, LINEARBLEND)); // With that value, look up the 8 bit colour palette value and assign it to the current LED.
    } // for i
  } // for j

  return FRAMETIME;
} // mode_2Dfirenoise()
static const char _data_FX_MODE_2DFIRENOISE[] PROGMEM = "Firenoise@X scale,Y scale;;!;2";


//////////////////////////////
//     2D Frizzles          //
//////////////////////////////
uint16_t mode_2DFrizzles(void) {                 // By: Stepko https://editor.soulmatelights.com/gallery/640-color-frizzles , Modified by: Andrew Tuline
  if (!strip.isMatrix) return mode_static(); // not a 2D set-up

  const uint16_t cols = SEGMENT.virtualWidth();
  const uint16_t rows = SEGMENT.virtualHeight();

  if (SEGENV.call == 0) {
    SEGMENT.setUpLeds();
    SEGMENT.fill(BLACK);
  }

  SEGMENT.fadeToBlackBy(16);
  for (size_t i = 8; i > 0; i--) {
    SEGMENT.addPixelColorXY(beatsin8(SEGMENT.speed/8 + i, 0, cols - 1),
                            beatsin8(SEGMENT.intensity/8 - i, 0, rows - 1),
                            ColorFromPalette(SEGPALETTE, beatsin8(12, 0, 255), 255, LINEARBLEND));
  }
  SEGMENT.blur(SEGMENT.custom1>>3);

  return FRAMETIME;
} // mode_2DFrizzles()
static const char _data_FX_MODE_2DFRIZZLES[] PROGMEM = "Frizzles@X frequency,Y frequency,Blur;;!;2";


///////////////////////////////////////////
//   2D Cellular Automata Game of life   //
///////////////////////////////////////////
typedef struct ColorCount {
  CRGB color;
  int8_t count;
} colorCount;

uint16_t mode_2Dgameoflife(void) { // Written by Ewoud Wijma, inspired by https://natureofcode.com/book/chapter-7-cellular-automata/ and https://github.com/DougHaber/nlife-color
  if (!strip.isMatrix) return mode_static(); // not a 2D set-up

  const uint16_t cols = SEGMENT.virtualWidth();
  const uint16_t rows = SEGMENT.virtualHeight();
  const uint16_t dataSize = sizeof(CRGB) * SEGMENT.length();  // using width*height prevents reallocation if mirroring is enabled
  const uint16_t crcBufferLen = 2; //(SEGMENT.width() + SEGMENT.height())*71/100; // roughly sqrt(2)/2 for better repetition detection (Ewowi)

  if (!SEGENV.allocateData(dataSize + sizeof(uint16_t)*crcBufferLen)) return mode_static(); //allocation failed
  CRGB *prevLeds = reinterpret_cast<CRGB*>(SEGENV.data);
  uint16_t *crcBuffer = reinterpret_cast<uint16_t*>(SEGENV.data + dataSize); 

  CRGB backgroundColor = SEGCOLOR(1);

  if (SEGENV.call == 0) SEGMENT.setUpLeds();

  if (SEGENV.call == 0 || strip.now - SEGMENT.step > 3000) {
    SEGENV.step = strip.now;
    SEGENV.aux0 = 0;
    random16_set_seed(millis()>>2); //seed the random generator

    //give the leds random state and colors (based on intensity, colors from palette or all posible colors are chosen)
    for (int x = 0; x < cols; x++) for (int y = 0; y < rows; y++) {
      uint8_t state = random8()%2;
      if (state == 0)
        SEGMENT.setPixelColorXY(x,y, backgroundColor);
      else
        SEGMENT.setPixelColorXY(x,y, SEGMENT.color_from_palette(random8(), false, PALETTE_SOLID_WRAP, 255));
    }

    for (int y = 0; y < rows; y++) for (int x = 0; x < cols; x++) prevLeds[XY(x,y)] = CRGB::Black;
    memset(crcBuffer, 0, sizeof(uint16_t)*crcBufferLen);
  } else if (strip.now - SEGENV.step < FRAMETIME_FIXED * (uint32_t)map(SEGMENT.speed,0,255,64,4)) {
    // update only when appropriate time passes (in 42 FPS slots)
    return FRAMETIME;
  }

  //copy previous leds (save previous generation)
  //NOTE: using lossy getPixelColor() is a benefit as endlessly repeating patterns will eventually fade out causing a reset
  for (int x = 0; x < cols; x++) for (int y = 0; y < rows; y++) prevLeds[XY(x,y)] = SEGMENT.getPixelColorXY(x,y);

  //calculate new leds
  for (int x = 0; x < cols; x++) for (int y = 0; y < rows; y++) {

    colorCount colorsCount[9]; // count the different colors in the 3*3 matrix
    for (int i=0; i<9; i++) colorsCount[i] = {backgroundColor, 0}; // init colorsCount

    // iterate through neighbors and count them and their different colors
    int neighbors = 0;
    for (int i = -1; i <= 1; i++) for (int j = -1; j <= 1; j++) { // iterate through 3*3 matrix
      if (i==0 && j==0) continue; // ignore itself
      // wrap around segment
      int16_t xx = x+i, yy = y+j;
      if (x+i < 0) xx = cols-1; else if (x+i >= cols) xx = 0;
      if (y+j < 0) yy = rows-1; else if (y+j >= rows) yy = 0;

      uint16_t xy = XY(xx, yy); // previous cell xy to check
      // count different neighbours and colors
      if (prevLeds[xy] != backgroundColor) {
        neighbors++;
        bool colorFound = false;
        int k;
        for (k=0; k<9 && colorsCount[i].count != 0; k++)
          if (colorsCount[k].color == prevLeds[xy]) {
            colorsCount[k].count++;
            colorFound = true;
          }
        if (!colorFound) colorsCount[k] = {prevLeds[xy], 1}; //add new color found in the array
      }
    } // i,j

    // Rules of Life
    uint32_t col = prevLeds[XY(x,y)];
    uint32_t bgc = RGBW32(backgroundColor.r, backgroundColor.g, backgroundColor.b, 0);
    if      ((col != bgc) && (neighbors <  2)) SEGMENT.setPixelColorXY(x,y, bgc); // Loneliness
    else if ((col != bgc) && (neighbors >  3)) SEGMENT.setPixelColorXY(x,y, bgc); // Overpopulation
    else if ((col == bgc) && (neighbors == 3)) {                                  // Reproduction
      // find dominant color and assign it to a cell
      colorCount dominantColorCount = {backgroundColor, 0};
      for (int i=0; i<9 && colorsCount[i].count != 0; i++)
        if (colorsCount[i].count > dominantColorCount.count) dominantColorCount = colorsCount[i];
      // assign the dominant color w/ a bit of randomness to avoid "gliders"
      if (dominantColorCount.count > 0 && random8(128)) SEGMENT.setPixelColorXY(x,y, dominantColorCount.color);
    } else if ((col == bgc) && (neighbors == 2) && !random8(128)) {               // Mutation
      SEGMENT.setPixelColorXY(x,y, SEGMENT.color_from_palette(random8(), false, PALETTE_SOLID_WRAP, 255));
    }
    // else do nothing!
  } //x,y

  // calculate CRC16 of leds
  uint16_t crc = crc16((const unsigned char*)prevLeds, dataSize);
  // check if we had same CRC and reset if needed
  bool repetition = false;
  for (int i=0; i<crcBufferLen && !repetition; i++) repetition = (crc == crcBuffer[i]); // (Ewowi)
  // same CRC would mean image did not change or was repeating itself
  if (!repetition) SEGENV.step = strip.now; //if no repetition avoid reset
  // remember CRCs across frames
  crcBuffer[SEGENV.aux0] = crc;
  ++SEGENV.aux0 %= crcBufferLen;

  return FRAMETIME;
} // mode_2Dgameoflife()
static const char _data_FX_MODE_2DGAMEOFLIFE[] PROGMEM = "Game Of Life@!;!,!;!;2";


/////////////////////////
//     2D Hiphotic     //
/////////////////////////
uint16_t mode_2DHiphotic() {                        //  By: ldirko  https://editor.soulmatelights.com/gallery/810 , Modified by: Andrew Tuline
  if (!strip.isMatrix) return mode_static(); // not a 2D set-up

  const uint16_t cols = SEGMENT.virtualWidth();
  const uint16_t rows = SEGMENT.virtualHeight();
  const uint32_t a = strip.now / ((SEGMENT.custom3>>1)+1);

  for (int x = 0; x < cols; x++) {
    for (int y = 0; y < rows; y++) {
      SEGMENT.setPixelColorXY(x, y, SEGMENT.color_from_palette(sin8(cos8(x * SEGMENT.speed/16 + a / 3) + sin8(y * SEGMENT.intensity/16 + a / 4) + a), false, PALETTE_SOLID_WRAP, 0));
    }
  }

  return FRAMETIME;
} // mode_2DHiphotic()
static const char _data_FX_MODE_2DHIPHOTIC[] PROGMEM = "Hiphotic@X scale,Y scale,,,Speed;!;!;2";


/////////////////////////
//     2D Julia        //
/////////////////////////
// Sliders are:
// intensity = Maximum number of iterations per pixel.
// Custom1 = Location of X centerpoint
// Custom2 = Location of Y centerpoint
// Custom3 = Size of the area (small value = smaller area)
typedef struct Julia {
  float xcen;
  float ycen;
  float xymag;
} julia;

uint16_t mode_2DJulia(void) {                           // An animated Julia set by Andrew Tuline.
  if (!strip.isMatrix) return mode_static(); // not a 2D set-up

  const uint16_t cols = SEGMENT.virtualWidth();
  const uint16_t rows = SEGMENT.virtualHeight();

  if (!SEGENV.allocateData(sizeof(julia))) return mode_static();
  Julia* julias = reinterpret_cast<Julia*>(SEGENV.data);

  float reAl;
  float imAg;

  if (SEGENV.call == 0) {           // Reset the center if we've just re-started this animation.
    julias->xcen = 0.;
    julias->ycen = 0.;
    julias->xymag = 1.0;

    SEGMENT.custom1 = 128;              // Make sure the location widgets are centered to start.
    SEGMENT.custom2 = 128;
    SEGMENT.custom3 = 16;
    SEGMENT.intensity = 24;
  }

  julias->xcen  = julias->xcen  + (float)(SEGMENT.custom1 - 128)/100000.f;
  julias->ycen  = julias->ycen  + (float)(SEGMENT.custom2 - 128)/100000.f;
  julias->xymag = julias->xymag + (float)((SEGMENT.custom3 - 16)<<3)/100000.f; // reduced resolution slider
  if (julias->xymag < 0.01f) julias->xymag = 0.01f;
  if (julias->xymag > 1.0f) julias->xymag = 1.0f;

  float xmin = julias->xcen - julias->xymag;
  float xmax = julias->xcen + julias->xymag;
  float ymin = julias->ycen - julias->xymag;
  float ymax = julias->ycen + julias->xymag;

  // Whole set should be within -1.2,1.2 to -.8 to 1.
  xmin = constrain(xmin, -1.2f, 1.2f);
  xmax = constrain(xmax, -1.2f, 1.2f);
  ymin = constrain(ymin, -0.8f, 1.0f);
  ymax = constrain(ymax, -0.8f, 1.0f);

  float dx;                       // Delta x is mapped to the matrix size.
  float dy;                       // Delta y is mapped to the matrix size.

  int maxIterations = 15;         // How many iterations per pixel before we give up. Make it 8 bits to match our range of colours.
  float maxCalc = 16.0;           // How big is each calculation allowed to be before we give up.

  maxIterations = SEGMENT.intensity/2;


  // Resize section on the fly for some animaton.
  reAl = -0.94299f;               // PixelBlaze example
  imAg = 0.3162f;

  reAl += sin_t((float)millis()/305.f)/20.f;
  imAg += sin_t((float)millis()/405.f)/20.f;

  dx = (xmax - xmin) / (cols);     // Scale the delta x and y values to our matrix size.
  dy = (ymax - ymin) / (rows);

  // Start y
  float y = ymin;
  for (int j = 0; j < rows; j++) {

    // Start x
    float x = xmin;
    for (int i = 0; i < cols; i++) {

      // Now we test, as we iterate z = z^2 + c does z tend towards infinity?
      float a = x;
      float b = y;
      int iter = 0;

      while (iter < maxIterations) {    // Here we determine whether or not we're out of bounds.
        float aa = a * a;
        float bb = b * b;
        float len = aa + bb;
        if (len > maxCalc) {            // |z| = sqrt(a^2+b^2) OR z^2 = a^2+b^2 to save on having to perform a square root.
          break;  // Bail
        }

       // This operation corresponds to z -> z^2+c where z=a+ib c=(x,y). Remember to use 'foil'.
        b = 2*a*b + imAg;
        a = aa - bb + reAl;
        iter++;
      } // while

      // We color each pixel based on how long it takes to get to infinity, or black if it never gets there.
      if (iter == maxIterations) {
        SEGMENT.setPixelColorXY(i, j, 0);
      } else {
        SEGMENT.setPixelColorXY(i, j, SEGMENT.color_from_palette(iter*255/maxIterations, false, PALETTE_SOLID_WRAP, 0));
      }
      x += dx;
    }
    y += dy;
  }
//  SEGMENT.blur(64);

  return FRAMETIME;
} // mode_2DJulia()
static const char _data_FX_MODE_2DJULIA[] PROGMEM = "Julia@,Max iterations per pixel,X center,Y center,Area size;!;!;2;ix=24,c1=128,c2=128,c3=16";


//////////////////////////////
//     2D Lissajous         //
//////////////////////////////
uint16_t mode_2DLissajous(void) {            // By: Andrew Tuline
  if (!strip.isMatrix) return mode_static(); // not a 2D set-up

  const uint16_t cols = SEGMENT.virtualWidth();
  const uint16_t rows = SEGMENT.virtualHeight();

  SEGMENT.fadeToBlackBy(SEGMENT.intensity);

  //for (int i=0; i < 4*(cols+rows); i ++) {
  for (int i=0; i < 256; i ++) {
    //float xlocn = float(sin8(now/4+i*(SEGMENT.speed>>5))) / 255.0f;
    //float ylocn = float(cos8(now/4+i*2)) / 255.0f;
    uint8_t xlocn = sin8(millis()/4+i*(SEGMENT.speed>>5));
    uint8_t ylocn = cos8(millis()/4+i*2);
    xlocn = map(xlocn,0,255,0,cols-1);
    ylocn = map(ylocn,0,255,0,rows-1);
    SEGMENT.setPixelColorXY(xlocn, ylocn, SEGMENT.color_from_palette(millis()/100+i, false, PALETTE_SOLID_WRAP, 0));
  }

  return FRAMETIME;
} // mode_2DLissajous()
static const char _data_FX_MODE_2DLISSAJOUS[] PROGMEM = "Lissajous@X frequency,Fade rate;!;!;2";


///////////////////////
//    2D Matrix      //
///////////////////////
uint16_t mode_2Dmatrix(void) {                  // Matrix2D. By Jeremy Williams. Adapted by Andrew Tuline & improved by merkisoft and ewowi.
  if (!strip.isMatrix) return mode_static(); // not a 2D set-up

  const uint16_t cols = SEGMENT.virtualWidth();
  const uint16_t rows = SEGMENT.virtualHeight();

  if (SEGENV.call == 0) {
    SEGMENT.setUpLeds();
    SEGMENT.fill(BLACK);
  }

  uint8_t fade = map(SEGMENT.custom1, 0, 255, 50, 250);    // equals trail size
  uint8_t speed = (256-SEGMENT.speed) >> map(MIN(rows, 150), 0, 150, 0, 3);    // slower speeds for small displays

  CRGB spawnColor;
  CRGB trailColor;
  if (SEGMENT.check1) {
    spawnColor = SEGCOLOR(0);
    trailColor = SEGCOLOR(1);
  } else {
    spawnColor = CRGB(175,255,175);
    trailColor = CRGB(27,130,39);
  }

  if (strip.now - SEGENV.step >= speed) {
    SEGENV.step = strip.now;
    for (int row=rows-1; row>=0; row--) {
      for (int col=0; col<cols; col++) {
        CRGB pix = SEGMENT.getPixelColorXY(col, row);
        if (pix == spawnColor) {
          SEGMENT.setPixelColorXY(col, row, trailColor);  // create trail
          if (row < rows-1) SEGMENT.setPixelColorXY(col, row+1, spawnColor);
        } else {
          // fade other pixels
          SEGMENT.setPixelColorXY(col, row, pix.nscale8(fade));
        }
      }
    }

    // check for empty screen to ensure code spawn
    bool emptyScreen = true;
    for (int x=0; x<cols; x++) for (int y=0; y<rows; y++) {
      if (SEGMENT.getPixelColorXY(x,y)) {
        emptyScreen = false;
        break;
      }
    }

    // spawn new falling code
    if (random8() < SEGMENT.intensity || emptyScreen) {
      uint8_t spawnX = random8(cols);
      SEGMENT.setPixelColorXY(spawnX, 0, spawnColor);
    }
  } // if millis

  return FRAMETIME;
} // mode_2Dmatrix()
static const char _data_FX_MODE_2DMATRIX[] PROGMEM = "Matrix@!,Spawning rate,Trail,,,Custom color;Spawn,Trail;;2";


/////////////////////////
//     2D Metaballs    //
/////////////////////////
uint16_t mode_2Dmetaballs(void) {   // Metaballs by Stefan Petrick. Cannot have one of the dimensions be 2 or less. Adapted by Andrew Tuline.
  if (!strip.isMatrix) return mode_static(); // not a 2D set-up

  const uint16_t cols = SEGMENT.virtualWidth();
  const uint16_t rows = SEGMENT.virtualHeight();

  float speed = 0.25f * (1+(SEGMENT.speed>>6));

  // get some 2 random moving points
  uint8_t x2 = map(inoise8(strip.now * speed, 25355, 685), 0, 255, 0, cols-1);
  uint8_t y2 = map(inoise8(strip.now * speed, 355, 11685), 0, 255, 0, rows-1);

  uint8_t x3 = map(inoise8(strip.now * speed, 55355, 6685), 0, 255, 0, cols-1);
  uint8_t y3 = map(inoise8(strip.now * speed, 25355, 22685), 0, 255, 0, rows-1);

  // and one Lissajou function
  uint8_t x1 = beatsin8(23 * speed, 0, cols-1);
  uint8_t y1 = beatsin8(28 * speed, 0, rows-1);

  for (int y = 0; y < rows; y++) {
    for (int x = 0; x < cols; x++) {
      // calculate distances of the 3 points from actual pixel
      // and add them together with weightening
      uint16_t dx = abs(x - x1);
      uint16_t dy = abs(y - y1);
      uint16_t dist = 2 * sqrt16((dx * dx) + (dy * dy));

      dx = abs(x - x2);
      dy = abs(y - y2);
      dist += sqrt16((dx * dx) + (dy * dy));

      dx = abs(x - x3);
      dy = abs(y - y3);
      dist += sqrt16((dx * dx) + (dy * dy));

      // inverse result
      byte color = dist ? 1000 / dist : 255;

      // map color between thresholds
      if (color > 0 and color < 60) {
        SEGMENT.setPixelColorXY(x, y, SEGMENT.color_from_palette(map(color * 9, 9, 531, 0, 255), false, PALETTE_SOLID_WRAP, 0));
      } else {
        SEGMENT.setPixelColorXY(x, y, SEGMENT.color_from_palette(0, false, PALETTE_SOLID_WRAP, 0));
      }
      // show the 3 points, too
      SEGMENT.setPixelColorXY(x1, y1, WHITE);
      SEGMENT.setPixelColorXY(x2, y2, WHITE);
      SEGMENT.setPixelColorXY(x3, y3, WHITE);
    }
  }

  return FRAMETIME;
} // mode_2Dmetaballs()
static const char _data_FX_MODE_2DMETABALLS[] PROGMEM = "Metaballs@!;;!;2";


//////////////////////
//    2D Noise      //
//////////////////////
uint16_t mode_2Dnoise(void) {                  // By Andrew Tuline
  if (!strip.isMatrix) return mode_static(); // not a 2D set-up

  const uint16_t cols = SEGMENT.virtualWidth();
  const uint16_t rows = SEGMENT.virtualHeight();

  const uint16_t scale  = SEGMENT.intensity+2;

  for (int y = 0; y < rows; y++) {
    for (int x = 0; x < cols; x++) {
      uint8_t pixelHue8 = inoise8(x * scale, y * scale, millis() / (16 - SEGMENT.speed/16));
      SEGMENT.setPixelColorXY(x, y, ColorFromPalette(SEGPALETTE, pixelHue8));
    }
  }

  return FRAMETIME;
} // mode_2Dnoise()
static const char _data_FX_MODE_2DNOISE[] PROGMEM = "Noise2D@!,Scale;;!;2";


//////////////////////////////
//     2D Plasma Ball       //
//////////////////////////////
uint16_t mode_2DPlasmaball(void) {                   // By: Stepko https://editor.soulmatelights.com/gallery/659-plasm-ball , Modified by: Andrew Tuline
  if (!strip.isMatrix) return mode_static(); // not a 2D set-up

  const uint16_t cols = SEGMENT.virtualWidth();
  const uint16_t rows = SEGMENT.virtualHeight();

  if (SEGENV.call == 0) {
    SEGMENT.setUpLeds();
    SEGMENT.fill(BLACK);
  }

  SEGMENT.fadeToBlackBy(SEGMENT.custom1>>2);

  float t = millis() / (33 - SEGMENT.speed/8);
  for (int i = 0; i < cols; i++) {
    uint16_t thisVal = inoise8(i * 30, t, t);
    uint16_t thisMax = map(thisVal, 0, 255, 0, cols-1);
    for (int j = 0; j < rows; j++) {
      uint16_t thisVal_ = inoise8(t, j * 30, t);
      uint16_t thisMax_ = map(thisVal_, 0, 255, 0, rows-1);
      uint16_t x = (i + thisMax_ - cols / 2);
      uint16_t y = (j + thisMax - cols / 2);
      uint16_t cx = (i + thisMax_);
      uint16_t cy = (j + thisMax);

      SEGMENT.addPixelColorXY(i, j, ((x - y > -2) && (x - y < 2)) ||
                                    ((cols - 1 - x - y) > -2 && (cols - 1 - x - y < 2)) ||
                                    (cols - cx == 0) ||
                                    (cols - 1 - cx == 0) ||
                                    ((rows - cy == 0) ||
                                    (rows - 1 - cy == 0)) ? ColorFromPalette(SEGPALETTE, beat8(5), thisVal, LINEARBLEND) : CRGB::Black);
    }
  }
  SEGMENT.blur(SEGMENT.custom2>>5);

  return FRAMETIME;
} // mode_2DPlasmaball()
static const char _data_FX_MODE_2DPLASMABALL[] PROGMEM = "Plasma Ball@Speed,,Fade,Blur;;!;2";


////////////////////////////////
//  2D Polar Lights           //
////////////////////////////////
//static float fmap(const float x, const float in_min, const float in_max, const float out_min, const float out_max) {
//  return (out_max - out_min) * (x - in_min) / (in_max - in_min) + out_min;
//}
uint16_t mode_2DPolarLights(void) {        // By: Kostyantyn Matviyevskyy  https://editor.soulmatelights.com/gallery/762-polar-lights , Modified by: Andrew Tuline
  if (!strip.isMatrix) return mode_static(); // not a 2D set-up

  const uint16_t cols = SEGMENT.virtualWidth();
  const uint16_t rows = SEGMENT.virtualHeight();

  CRGBPalette16 auroraPalette  = {0x000000, 0x003300, 0x006600, 0x009900, 0x00cc00, 0x00ff00, 0x33ff00, 0x66ff00, 0x99ff00, 0xccff00, 0xffff00, 0xffcc00, 0xff9900, 0xff6600, 0xff3300, 0xff0000};

  if (SEGENV.call == 0) {
    SEGMENT.setUpLeds();
    SEGMENT.fill(BLACK);
    SEGENV.step = 0;
  }

  float adjustHeight = (float)map(rows, 8, 32, 28, 12); // maybe use mapf() ???
  uint16_t adjScale = map(cols, 8, 64, 310, 63);
/*
  if (SEGENV.aux1 != SEGMENT.custom1/12) {   // Hacky palette rotation. We need that black.
    SEGENV.aux1 = SEGMENT.custom1/12;
    for (int i = 0; i < 16; i++) {
      long ilk;
      ilk = (long)currentPalette[i].r << 16;
      ilk += (long)currentPalette[i].g << 8;
      ilk += (long)currentPalette[i].b;
      ilk = (ilk << SEGENV.aux1) | (ilk >> (24 - SEGENV.aux1));
      currentPalette[i].r = ilk >> 16;
      currentPalette[i].g = ilk >> 8;
      currentPalette[i].b = ilk;
    }
  }
*/
  uint16_t _scale = map(SEGMENT.intensity, 0, 255, 30, adjScale);
  byte _speed = map(SEGMENT.speed, 0, 255, 128, 16);

  for (int x = 0; x < cols; x++) {
    for (int y = 0; y < rows; y++) {
      SEGENV.step++;
      SEGMENT.setPixelColorXY(x, y, ColorFromPalette(auroraPalette,
                                      qsub8(
                                        inoise8((SEGENV.step%2) + x * _scale, y * 16 + SEGENV.step % 16, SEGENV.step / _speed),
                                        fabsf((float)rows / 2.0f - (float)y) * adjustHeight)));
    }
  }

  return FRAMETIME;
} // mode_2DPolarLights()
static const char _data_FX_MODE_2DPOLARLIGHTS[] PROGMEM = "Polar Lights@!,Scale;;;2";


/////////////////////////
//     2D Pulser       //
/////////////////////////
uint16_t mode_2DPulser(void) {                       // By: ldirko   https://editor.soulmatelights.com/gallery/878-pulse-test , modifed by: Andrew Tuline
  if (!strip.isMatrix) return mode_static(); // not a 2D set-up

  const uint16_t cols = SEGMENT.virtualWidth();
  const uint16_t rows = SEGMENT.virtualHeight();

  if (SEGENV.call == 0) {
    SEGMENT.setUpLeds();
    SEGMENT.fill(BLACK);
  }

  SEGMENT.fadeToBlackBy(8 - (SEGMENT.intensity>>5));

  uint32_t a = strip.now / (18 - SEGMENT.speed / 16);
  uint16_t x = (a / 14) % cols;
  uint16_t y = map((sin8(a * 5) + sin8(a * 4) + sin8(a * 2)), 0, 765, rows-1, 0);
  SEGMENT.setPixelColorXY(x, y, ColorFromPalette(SEGPALETTE, map(y, 0, rows-1, 0, 255), 255, LINEARBLEND));

  SEGMENT.blur(1 + (SEGMENT.intensity>>4));

  return FRAMETIME;
} // mode_2DPulser()
static const char _data_FX_MODE_2DPULSER[] PROGMEM = "Pulser@!,Blur;;!;2";


/////////////////////////
//     2D Sindots      //
/////////////////////////
uint16_t mode_2DSindots(void) {                             // By: ldirko   https://editor.soulmatelights.com/gallery/597-sin-dots , modified by: Andrew Tuline
  if (!strip.isMatrix) return mode_static(); // not a 2D set-up

  const uint16_t cols = SEGMENT.virtualWidth();
  const uint16_t rows = SEGMENT.virtualHeight();

  if (SEGENV.call == 0) {
    SEGMENT.setUpLeds();
    SEGMENT.fill(BLACK);
  }

  SEGMENT.fadeToBlackBy(SEGMENT.custom1>>3);

  byte t1 = millis() / (257 - SEGMENT.speed); // 20;
  byte t2 = sin8(t1) / 4 * 2;
  for (int i = 0; i < 13; i++) {
    byte x = sin8(t1 + i * SEGMENT.intensity/8)*(cols-1)/255;  // max index now 255x15/255=15!
    byte y = sin8(t2 + i * SEGMENT.intensity/8)*(rows-1)/255;  // max index now 255x15/255=15!
    SEGMENT.setPixelColorXY(x, y, ColorFromPalette(SEGPALETTE, i * 255 / 13, 255, LINEARBLEND));
  }
  SEGMENT.blur(SEGMENT.custom2>>3);

  return FRAMETIME;
} // mode_2DSindots()
static const char _data_FX_MODE_2DSINDOTS[] PROGMEM = "Sindots@!,Dot distance,Fade rate,Blur;;!;2";


//////////////////////////////
//     2D Squared Swirl     //
//////////////////////////////
// custom3 affects the blur amount.
uint16_t mode_2Dsquaredswirl(void) {            // By: Mark Kriegsman. https://gist.github.com/kriegsman/368b316c55221134b160
                                                          // Modifed by: Andrew Tuline
  if (!strip.isMatrix) return mode_static(); // not a 2D set-up

  const uint16_t cols = SEGMENT.virtualWidth();
  const uint16_t rows = SEGMENT.virtualHeight();

  if (SEGENV.call == 0) {
    SEGMENT.setUpLeds();
    SEGMENT.fill(BLACK);
  }

  const uint8_t kBorderWidth = 2;

  SEGMENT.fadeToBlackBy(24);

  uint8_t blurAmount = SEGMENT.custom3>>1; // reduced resolution slider
  SEGMENT.blur(blurAmount);

  // Use two out-of-sync sine waves
  uint8_t i = beatsin8(19, kBorderWidth, cols-kBorderWidth);
  uint8_t j = beatsin8(22, kBorderWidth, cols-kBorderWidth);
  uint8_t k = beatsin8(17, kBorderWidth, cols-kBorderWidth);
  uint8_t m = beatsin8(18, kBorderWidth, rows-kBorderWidth);
  uint8_t n = beatsin8(15, kBorderWidth, rows-kBorderWidth);
  uint8_t p = beatsin8(20, kBorderWidth, rows-kBorderWidth);

  uint16_t ms = millis();

  SEGMENT.addPixelColorXY(i, m, ColorFromPalette(SEGPALETTE, ms/29, 255, LINEARBLEND));
  SEGMENT.addPixelColorXY(j, n, ColorFromPalette(SEGPALETTE, ms/41, 255, LINEARBLEND));
  SEGMENT.addPixelColorXY(k, p, ColorFromPalette(SEGPALETTE, ms/73, 255, LINEARBLEND));

  return FRAMETIME;
} // mode_2Dsquaredswirl()
static const char _data_FX_MODE_2DSQUAREDSWIRL[] PROGMEM = "Squared Swirl@,,,,Blur;;!;2";


//////////////////////////////
//     2D Sun Radiation     //
//////////////////////////////
uint16_t mode_2DSunradiation(void) {                   // By: ldirko https://editor.soulmatelights.com/gallery/599-sun-radiation  , modified by: Andrew Tuline
  if (!strip.isMatrix) return mode_static(); // not a 2D set-up

  const uint16_t cols = SEGMENT.virtualWidth();
  const uint16_t rows = SEGMENT.virtualHeight();

  if (!SEGENV.allocateData(sizeof(byte)*(cols+2)*(rows+2))) return mode_static(); //allocation failed
  byte *bump = reinterpret_cast<byte*>(SEGENV.data);

  if (SEGENV.call == 0) {
    SEGMENT.setUpLeds();
    SEGMENT.fill(BLACK);
  }

  unsigned long t = millis() / 4;
  int index = 0;
  uint8_t someVal = SEGMENT.speed/4;             // Was 25.
  for (int j = 0; j < (rows + 2); j++) {
    for (int i = 0; i < (cols + 2); i++) {
      byte col = (inoise8_raw(i * someVal, j * someVal, t)) / 2;
      bump[index++] = col;
    }
  }

  int yindex = cols + 3;
  int16_t vly = -(rows / 2 + 1);
  for (int y = 0; y < rows; y++) {
    ++vly;
    int16_t vlx = -(cols / 2 + 1);
    for (int x = 0; x < cols; x++) {
      ++vlx;
      int8_t nx = bump[x + yindex + 1] - bump[x + yindex - 1];
      int8_t ny = bump[x + yindex + (cols + 2)] - bump[x + yindex - (cols + 2)];
      byte difx = abs8(vlx * 7 - nx);
      byte dify = abs8(vly * 7 - ny);
      int temp = difx * difx + dify * dify;
      int col = 255 - temp / 8; //8 its a size of effect
      if (col < 0) col = 0;
      SEGMENT.setPixelColorXY(x, y, HeatColor(col / (3.0f-(float)(SEGMENT.intensity)/128.f)));
    }
    yindex += (cols + 2);
  }

  return FRAMETIME;
} // mode_2DSunradiation()
static const char _data_FX_MODE_2DSUNRADIATION[] PROGMEM = "Sun Radiation@Variance,Brightness;;;2";


/////////////////////////
//     2D Tartan       //
/////////////////////////
uint16_t mode_2Dtartan(void) {          // By: Elliott Kember  https://editor.soulmatelights.com/gallery/3-tartan , Modified by: Andrew Tuline
  if (!strip.isMatrix) return mode_static(); // not a 2D set-up

  const uint16_t cols = SEGMENT.virtualWidth();
  const uint16_t rows = SEGMENT.virtualHeight();

  if (SEGENV.call == 0) {
    SEGMENT.setUpLeds();
    SEGMENT.fill(BLACK);
  }

  uint8_t hue;
  int offsetX = beatsin16(3, -360, 360);
  int offsetY = beatsin16(2, -360, 360);

  for (int x = 0; x < cols; x++) {
    for (int y = 0; y < rows; y++) {
      hue = x * beatsin16(10, 1, 10) + offsetY;
      SEGMENT.setPixelColorXY(x, y, ColorFromPalette(SEGPALETTE, hue, sin8(x * SEGMENT.speed + offsetX) * sin8(x * SEGMENT.speed + offsetX) / 255, LINEARBLEND));
      hue = y * 3 + offsetX;
      SEGMENT.addPixelColorXY(x, y, ColorFromPalette(SEGPALETTE, hue, sin8(y * SEGMENT.intensity + offsetY) * sin8(y * SEGMENT.intensity + offsetY) / 255, LINEARBLEND));
    }
  }

  return FRAMETIME;
} // mode_2DTartan()
static const char _data_FX_MODE_2DTARTAN[] PROGMEM = "Tartan@X scale,Y scale;;!;2";


/////////////////////////
//     2D spaceships   //
/////////////////////////
uint16_t mode_2Dspaceships(void) {    //// Space ships by stepko (c)05.02.21 [https://editor.soulmatelights.com/gallery/639-space-ships], adapted by Blaz Kristan (AKA blazoncek)
  if (!strip.isMatrix) return mode_static(); // not a 2D set-up

  const uint16_t cols = SEGMENT.virtualWidth();
  const uint16_t rows = SEGMENT.virtualHeight();

  if (SEGENV.call == 0) {
    SEGMENT.setUpLeds();
    SEGMENT.fill(BLACK);
  }

  uint32_t tb = strip.now >> 12;  // every ~4s
  if (tb > SEGENV.step) {
    int8_t dir = ++SEGENV.aux0;
    dir  += (int)random8(3)-1;
    if      (dir > 7) SEGENV.aux0 = 0;
    else if (dir < 0) SEGENV.aux0 = 7;
    else              SEGENV.aux0 = dir;
    SEGENV.step = tb + random8(4);
  }

  SEGMENT.fadeToBlackBy(map(SEGMENT.speed, 0, 255, 248, 16));
  SEGMENT.move(SEGENV.aux0, 1);

  for (size_t i = 0; i < 8; i++) {
    byte x = beatsin8(12 + i, 2, cols - 3);
    byte y = beatsin8(15 + i, 2, rows - 3);
    CRGB color = ColorFromPalette(SEGPALETTE, beatsin8(12 + i, 0, 255), 255);
    SEGMENT.addPixelColorXY(x, y, color);
    if (cols > 24 || rows > 24) {
      SEGMENT.addPixelColorXY(x+1, y, color);
      SEGMENT.addPixelColorXY(x-1, y, color);
      SEGMENT.addPixelColorXY(x, y+1, color);
      SEGMENT.addPixelColorXY(x, y-1, color);
    }
  }
  SEGMENT.blur(SEGMENT.intensity>>3);

  return FRAMETIME;
}
static const char _data_FX_MODE_2DSPACESHIPS[] PROGMEM = "Spaceships@!,Blur;;!;2";


/////////////////////////
//     2D Crazy Bees   //
/////////////////////////
//// Crazy bees by stepko (c)12.02.21 [https://editor.soulmatelights.com/gallery/651-crazy-bees], adapted by Blaz Kristan (AKA blazoncek)
#define MAX_BEES 5
uint16_t mode_2Dcrazybees(void) {
  if (!strip.isMatrix) return mode_static(); // not a 2D set-up

  const uint16_t cols = SEGMENT.virtualWidth();
  const uint16_t rows = SEGMENT.virtualHeight();

  byte n = MIN(MAX_BEES, (rows * cols) / 256 + 1);

  typedef struct Bee {
    uint8_t posX, posY, aimX, aimY, hue;
    int8_t deltaX, deltaY, signX, signY, error;
    void aimed(uint16_t w, uint16_t h) {
      random16_set_seed(millis());
      aimX = random8(0, w);
      aimY = random8(0, h);
      hue = random8();
      deltaX = abs(aimX - posX);
      deltaY = abs(aimY - posY);
      signX = posX < aimX ? 1 : -1;
      signY = posY < aimY ? 1 : -1;
      error = deltaX - deltaY;
    };
  } bee_t;

  if (!SEGENV.allocateData(sizeof(bee_t)*MAX_BEES)) return mode_static(); //allocation failed
  bee_t *bee = reinterpret_cast<bee_t*>(SEGENV.data);

  if (SEGENV.call == 0) {
    SEGMENT.setUpLeds();
    SEGMENT.fill(BLACK);
    for (size_t i = 0; i < n; i++) {
      bee[i].posX = random8(0, cols);
      bee[i].posY = random8(0, rows);
      bee[i].aimed(cols, rows);
    }
  }

  if (millis() > SEGENV.step) {
    SEGENV.step = millis() + (FRAMETIME * 8 / ((SEGMENT.speed>>5)+1));

    SEGMENT.fadeToBlackBy(32);

    for (size_t i = 0; i < n; i++) {
      SEGMENT.addPixelColorXY(bee[i].aimX + 1, bee[i].aimY, CHSV(bee[i].hue, 255, 255));
      SEGMENT.addPixelColorXY(bee[i].aimX, bee[i].aimY + 1, CHSV(bee[i].hue, 255, 255));
      SEGMENT.addPixelColorXY(bee[i].aimX - 1, bee[i].aimY, CHSV(bee[i].hue, 255, 255));
      SEGMENT.addPixelColorXY(bee[i].aimX, bee[i].aimY - 1, CHSV(bee[i].hue, 255, 255));
      if (bee[i].posX != bee[i].aimX || bee[i].posY != bee[i].aimY) {
        SEGMENT.setPixelColorXY(bee[i].posX, bee[i].posY, CRGB(CHSV(bee[i].hue, 60, 255)));
        int8_t error2 = bee[i].error * 2;
        if (error2 > -bee[i].deltaY) {
          bee[i].error -= bee[i].deltaY;
          bee[i].posX += bee[i].signX;
        }
        if (error2 < bee[i].deltaX) {
          bee[i].error += bee[i].deltaX;
          bee[i].posY += bee[i].signY;
        }
      } else {
        bee[i].aimed(cols, rows);
      }
    }
    SEGMENT.blur(SEGMENT.intensity>>4);
  }
  return FRAMETIME;
}
static const char _data_FX_MODE_2DCRAZYBEES[] PROGMEM = "Crazy Bees@!,Blur;;;2";


/////////////////////////
//     2D Ghost Rider  //
/////////////////////////
//// Ghost Rider by stepko (c)2021 [https://editor.soulmatelights.com/gallery/716-ghost-rider], adapted by Blaz Kristan (AKA blazoncek)
#define LIGHTERS_AM 64  // max lighters (adequate for 32x32 matrix)
uint16_t mode_2Dghostrider(void) {
  if (!strip.isMatrix) return mode_static(); // not a 2D set-up

  const uint16_t cols = SEGMENT.virtualWidth();
  const uint16_t rows = SEGMENT.virtualHeight();

  typedef struct Lighter {
    int16_t  gPosX;
    int16_t  gPosY;
    uint16_t gAngle;
    int8_t   angleSpeed;
    uint16_t lightersPosX[LIGHTERS_AM];
    uint16_t lightersPosY[LIGHTERS_AM];
    uint16_t Angle[LIGHTERS_AM];
    uint16_t time[LIGHTERS_AM];
    bool     reg[LIGHTERS_AM];
    int8_t   Vspeed;
  } lighter_t;

  if (!SEGENV.allocateData(sizeof(lighter_t))) return mode_static(); //allocation failed
  lighter_t *lighter = reinterpret_cast<lighter_t*>(SEGENV.data);

  const size_t maxLighters = min(cols + rows, LIGHTERS_AM);

  if (SEGENV.call == 0) SEGMENT.setUpLeds();
  if (SEGENV.aux0 != cols || SEGENV.aux1 != rows) {
    SEGENV.aux0 = cols;
    SEGENV.aux1 = rows;
    SEGMENT.fill(BLACK);
    random16_set_seed(strip.now);
    lighter->angleSpeed = random8(0,20) - 10;
    lighter->Vspeed = 5;
    lighter->gPosX = (cols/2) * 10;
    lighter->gPosY = (rows/2) * 10;
    for (size_t i = 0; i < maxLighters; i++) {
      lighter->lightersPosX[i] = lighter->gPosX;
      lighter->lightersPosY[i] = lighter->gPosY + i;
      lighter->time[i] = i * 2;
    }
  }

  if (millis() > SEGENV.step) {
    SEGENV.step = millis() + 1024 / (cols+rows);

    SEGMENT.fadeToBlackBy((SEGMENT.speed>>2)+64);

    CRGB color = CRGB::White;
    SEGMENT.wu_pixel(lighter->gPosX * 256 / 10, lighter->gPosY * 256 / 10, color);

    lighter->gPosX += lighter->Vspeed * sin_t(radians(lighter->gAngle));
    lighter->gPosY += lighter->Vspeed * cos_t(radians(lighter->gAngle));
    lighter->gAngle += lighter->angleSpeed;
    if (lighter->gPosX < 0)               lighter->gPosX = (cols - 1) * 10;
    if (lighter->gPosX > (cols - 1) * 10) lighter->gPosX = 0;
    if (lighter->gPosY < 0)               lighter->gPosY = (rows - 1) * 10;
    if (lighter->gPosY > (rows - 1) * 10) lighter->gPosY = 0;
    for (size_t i = 0; i < maxLighters; i++) {
      lighter->time[i] += random8(5, 20);
      if (lighter->time[i] >= 255 ||
        (lighter->lightersPosX[i] <= 0) ||
          (lighter->lightersPosX[i] >= (cols - 1) * 10) ||
          (lighter->lightersPosY[i] <= 0) ||
          (lighter->lightersPosY[i] >= (rows - 1) * 10)) {
        lighter->reg[i] = true;
      }
      if (lighter->reg[i]) {
        lighter->lightersPosY[i] = lighter->gPosY;
        lighter->lightersPosX[i] = lighter->gPosX;
        lighter->Angle[i] = lighter->gAngle + random(-10, 10);
        lighter->time[i] = 0;
        lighter->reg[i] = false;
      } else {
        lighter->lightersPosX[i] += -7 * sin_t(radians(lighter->Angle[i]));
        lighter->lightersPosY[i] += -7 * cos_t(radians(lighter->Angle[i]));
      }
      SEGMENT.wu_pixel(lighter->lightersPosX[i] * 256 / 10, lighter->lightersPosY[i] * 256 / 10, ColorFromPalette(SEGPALETTE, (256 - lighter->time[i])));
    }
    SEGMENT.blur(SEGMENT.intensity>>3);
  }

  return FRAMETIME;
}
static const char _data_FX_MODE_2DGHOSTRIDER[] PROGMEM = "Ghost Rider@Fade rate,Blur;;!;2";


////////////////////////////
//     2D Floating Blobs  //
////////////////////////////
//// Floating Blobs by stepko (c)2021 [https://editor.soulmatelights.com/gallery/573-blobs], adapted by Blaz Kristan (AKA blazoncek)
#define MAX_BLOBS 8
uint16_t mode_2Dfloatingblobs(void) {
  if (!strip.isMatrix) return mode_static(); // not a 2D set-up

  const uint16_t cols = SEGMENT.virtualWidth();
  const uint16_t rows = SEGMENT.virtualHeight();

  typedef struct Blob {
    float x[MAX_BLOBS], y[MAX_BLOBS];
    float sX[MAX_BLOBS], sY[MAX_BLOBS]; // speed
    float r[MAX_BLOBS];
    bool grow[MAX_BLOBS];
    byte color[MAX_BLOBS];
  } blob_t;

  uint8_t Amount = (SEGMENT.intensity>>5) + 1; // NOTE: be sure to update MAX_BLOBS if you change this

  if (!SEGENV.allocateData(sizeof(blob_t))) return mode_static(); //allocation failed
  blob_t *blob = reinterpret_cast<blob_t*>(SEGENV.data);

  if (SEGENV.call == 0) SEGMENT.setUpLeds();
  if (SEGENV.aux0 != cols || SEGENV.aux1 != rows) {
    SEGENV.aux0 = cols; // re-initialise if virtual size changes
    SEGENV.aux1 = rows;
    SEGMENT.fill(BLACK);
    for (size_t i = 0; i < MAX_BLOBS; i++) {
      blob->r[i]  = random8(1, cols>8 ? (cols/4) : 2);
      blob->sX[i] = (float) random8(3, cols) / (float)(256 - SEGMENT.speed); // speed x
      blob->sY[i] = (float) random8(3, rows) / (float)(256 - SEGMENT.speed); // speed y
      blob->x[i]  = random8(0, cols-1);
      blob->y[i]  = random8(0, rows-1);
      blob->color[i] = random8();
      blob->grow[i]  = (blob->r[i] < 1.f);
      if (blob->sX[i] == 0) blob->sX[i] = 1;
      if (blob->sY[i] == 0) blob->sY[i] = 1;
    }
  }

  SEGMENT.fadeToBlackBy(20);

  // Bounce balls around
  for (size_t i = 0; i < Amount; i++) {
    if (SEGENV.step < millis()) blob->color[i] = add8(blob->color[i], 4); // slowly change color
    // change radius if needed
    if (blob->grow[i]) {
      // enlarge radius until it is >= 4
      blob->r[i] += (fabsf(blob->sX[i]) > fabsf(blob->sY[i]) ? fabsf(blob->sX[i]) : fabsf(blob->sY[i])) * 0.05f;
      if (blob->r[i] >= MIN(cols/4.f,2.f)) {
        blob->grow[i] = false;
      }
    } else {
      // reduce radius until it is < 1
      blob->r[i] -= (fabsf(blob->sX[i]) > fabsf(blob->sY[i]) ? fabsf(blob->sX[i]) : fabsf(blob->sY[i])) * 0.05f;
      if (blob->r[i] < 1.f) {
        blob->grow[i] = true;
      }
    }
    uint32_t c = SEGMENT.color_from_palette(blob->color[i], false, false, 0);
    if (blob->r[i] > 1.f) SEGMENT.fill_circle(blob->x[i], blob->y[i], roundf(blob->r[i]), c);
    else                  SEGMENT.setPixelColorXY(blob->x[i], blob->y[i], c);
    // move x
    if (blob->x[i] + blob->r[i] >= cols - 1) blob->x[i] += (blob->sX[i] * ((cols - 1 - blob->x[i]) / blob->r[i] + 0.005f));
    else if (blob->x[i] - blob->r[i] <= 0)   blob->x[i] += (blob->sX[i] * (blob->x[i] / blob->r[i] + 0.005f));
    else                                     blob->x[i] += blob->sX[i];
    // move y
    if (blob->y[i] + blob->r[i] >= rows - 1) blob->y[i] += (blob->sY[i] * ((rows - 1 - blob->y[i]) / blob->r[i] + 0.005f));
    else if (blob->y[i] - blob->r[i] <= 0)   blob->y[i] += (blob->sY[i] * (blob->y[i] / blob->r[i] + 0.005f));
    else                                     blob->y[i] += blob->sY[i];
    // bounce x
    if (blob->x[i] < 0.01f) {
      blob->sX[i] = (float)random8(3, cols) / (256 - SEGMENT.speed);
      blob->x[i]  = 0.01f;
    } else if (blob->x[i] > (float)cols - 1.01f) {
      blob->sX[i] = (float)random8(3, cols) / (256 - SEGMENT.speed);
      blob->sX[i] = -blob->sX[i];
      blob->x[i]  = (float)cols - 1.01f;
    }
    // bounce y
    if (blob->y[i] < 0.01f) {
      blob->sY[i] = (float)random8(3, rows) / (256 - SEGMENT.speed);
      blob->y[i]  = 0.01f;
    } else if (blob->y[i] > (float)rows - 1.01f) {
      blob->sY[i] = (float)random8(3, rows) / (256 - SEGMENT.speed);
      blob->sY[i] = -blob->sY[i];
      blob->y[i]  = (float)rows - 1.01f;
    }
  }
  SEGMENT.blur(SEGMENT.custom1>>2);

  if (SEGENV.step < millis()) SEGENV.step = millis() + 2000; // change colors every 2 seconds

  return FRAMETIME;
}
#undef MAX_BLOBS
static const char _data_FX_MODE_2DBLOBS[] PROGMEM = "Blobs@!,# blobs,Blur;!;!;2;c1=8";


////////////////////////////
//     2D Scrolling text  //
////////////////////////////
uint16_t mode_2Dscrollingtext(void) {
  if (!strip.isMatrix) return mode_static(); // not a 2D set-up

  const uint16_t cols = SEGMENT.virtualWidth();
  const uint16_t rows = SEGMENT.virtualHeight();

  int letterWidth;
  int letterHeight;
  switch (map(SEGMENT.custom2, 0, 255, 1, 5)) {
    default:
    case 1: letterWidth = 4; letterHeight =  6; break;
    case 2: letterWidth = 5; letterHeight =  8; break;
    case 3: letterWidth = 6; letterHeight =  8; break;
    case 4: letterWidth = 7; letterHeight =  9; break;
    case 5: letterWidth = 5; letterHeight = 12; break;
  }
  const int yoffset = map(SEGMENT.intensity, 0, 255, -rows/2, rows/2) + (rows-letterHeight)/2;
  char text[33] = {'\0'};
  if (SEGMENT.name) for (size_t i=0,j=0; i<strlen(SEGMENT.name); i++) if (SEGMENT.name[i]>31 && SEGMENT.name[i]<128) text[j++] = SEGMENT.name[i];

  if (!strlen(text) || !strncmp_P(text,PSTR("#DATE"),5) || !strncmp_P(text,PSTR("#DDMM"),5) || !strncmp_P(text,PSTR("#MMDD"),5) || !strncmp_P(text,PSTR("#TIME"),5) || !strncmp_P(text,PSTR("#HHMM"),5)) { // fallback if empty segment name: display date and time
    char sec[5];
    byte AmPmHour = hour(localTime);
    boolean isitAM = true;
    if (useAMPM) {
      if (AmPmHour > 11) { AmPmHour -= 12; isitAM = false; }
      if (AmPmHour == 0) { AmPmHour  = 12; }
    }
    if (useAMPM) sprintf_P(sec, PSTR(" %2s"), (isitAM ? "AM" : "PM"));
    else         sprintf_P(sec, PSTR(":%02d"), second(localTime));
    if      (!strncmp_P(text,PSTR("#DATE"),5)) sprintf_P(text, PSTR("%d.%d.%d"), day(localTime), month(localTime), year(localTime));
    else if (!strncmp_P(text,PSTR("#DDMM"),5)) sprintf_P(text, PSTR("%d.%d"), day(localTime), month(localTime));
    else if (!strncmp_P(text,PSTR("#MMDD"),5)) sprintf_P(text, PSTR("%d/%d"), month(localTime), day(localTime));
    else if (!strncmp_P(text,PSTR("#TIME"),5)) sprintf_P(text, PSTR("%2d:%02d%s"), AmPmHour, minute(localTime), sec);
    else if (!strncmp_P(text,PSTR("#HHMM"),5)) sprintf_P(text, PSTR("%2d:%02d"), AmPmHour, minute(localTime));
    else sprintf_P(text, PSTR("%s %d, %d %2d:%02d%s"), monthShortStr(month(localTime)), day(localTime), year(localTime), AmPmHour, minute(localTime), sec);
  }
  const int numberOfLetters = strlen(text);

  if (SEGENV.step < millis()) {
    if ((numberOfLetters * letterWidth) > cols) ++SEGENV.aux0 %= (numberOfLetters * letterWidth) + cols;      // offset
    else                                          SEGENV.aux0  = (cols + (numberOfLetters * letterWidth))/2;
    ++SEGENV.aux1 &= 0xFF; // color shift
    SEGENV.step = millis() + map(SEGMENT.speed, 0, 255, 10*FRAMETIME_FIXED, 2*FRAMETIME_FIXED);
    if (!SEGMENT.check2) {
      for (int y = 0; y < rows; y++) for (int x = 0; x < cols; x++ )
        SEGMENT.blendPixelColorXY(x, y, SEGCOLOR(1), 255 - (SEGMENT.custom1>>1));
    }
  }
  for (int i = 0; i < numberOfLetters; i++) {
    if (int(cols) - int(SEGENV.aux0) + letterWidth*(i+1) < 0) continue; // don't draw characters off-screen
    uint32_t col1 = SEGMENT.color_from_palette(SEGENV.aux1, false, PALETTE_SOLID_WRAP, 0);
    uint32_t col2 = BLACK;
    if (SEGMENT.check1 && SEGMENT.palette == 0) {
      col1 = SEGCOLOR(0);
      col2 = SEGCOLOR(2);
    }
    SEGMENT.drawCharacter(text[i], int(cols) - int(SEGENV.aux0) + letterWidth*i, yoffset, letterWidth, letterHeight, col1, col2);
  }

  return FRAMETIME;
}
static const char _data_FX_MODE_2DSCROLLTEXT[] PROGMEM = "Scrolling Text@!,Y Offset,Trail,Font size,,Gradient,Overlay;!,!,Gradient;!;2;ix=128,c1=0,rev=0,mi=0,rY=0,mY=0";


////////////////////////////
//     2D Drift Rose      //
////////////////////////////
//// Drift Rose by stepko (c)2021 [https://editor.soulmatelights.com/gallery/1369-drift-rose-pattern], adapted by Blaz Kristan (AKA blazoncek)
uint16_t mode_2Ddriftrose(void) {
  if (!strip.isMatrix) return mode_static(); // not a 2D set-up

  const uint16_t cols = SEGMENT.virtualWidth();
  const uint16_t rows = SEGMENT.virtualHeight();

  const float CX = (cols-cols%2)/2.f - .5f;
  const float CY = (rows-rows%2)/2.f - .5f;
  const float L = min(cols, rows) / 2.f;

  if (SEGENV.call == 0) {
    SEGMENT.setUpLeds();
    SEGMENT.fill(BLACK);
  }

  SEGMENT.fadeToBlackBy(32+(SEGMENT.speed>>3));
  for (size_t i = 1; i < 37; i++) {
    uint32_t x = (CX + (sin_t(radians(i * 10)) * (beatsin8(i, 0, L*2)-L))) * 255.f;
    uint32_t y = (CY + (cos_t(radians(i * 10)) * (beatsin8(i, 0, L*2)-L))) * 255.f;
    SEGMENT.wu_pixel(x, y, CHSV(i * 10, 255, 255));
  }
  SEGMENT.blur((SEGMENT.intensity>>4)+1);

  return FRAMETIME;
}
static const char _data_FX_MODE_2DDRIFTROSE[] PROGMEM = "Drift Rose@Fade,Blur;;;2";

#endif // WLED_DISABLE_2D


///////////////////////////////////////////////////////////////////////////////
/********************     audio enhanced routines     ************************/
///////////////////////////////////////////////////////////////////////////////


/* use the following code to pass AudioReactive usermod variables to effect

  uint8_t  *binNum = (uint8_t*)&SEGENV.aux1, *maxVol = (uint8_t*)(&SEGENV.aux1+1); // just in case assignment
  bool      samplePeak = false;
  float     FFT_MajorPeak = 1.0;
  uint8_t  *fftResult = nullptr;
  float    *fftBin = nullptr;
  um_data_t *um_data;
  if (usermods.getUMData(&um_data, USERMOD_ID_AUDIOREACTIVE)) {
    volumeSmth    = *(float*)   um_data->u_data[0];
    volumeRaw     = *(float*)   um_data->u_data[1];
    fftResult     =  (uint8_t*) um_data->u_data[2];
    samplePeak    = *(uint8_t*) um_data->u_data[3];
    FFT_MajorPeak = *(float*)   um_data->u_data[4];
    my_magnitude  = *(float*)   um_data->u_data[5];
    maxVol        =  (uint8_t*) um_data->u_data[6];  // requires UI element (SEGMENT.customX?), changes source element
    binNum        =  (uint8_t*) um_data->u_data[7];  // requires UI element (SEGMENT.customX?), changes source element
    fftBin        =  (float*)   um_data->u_data[8];
  } else {
    // add support for no audio data
    um_data = simulateSound(SEGMENT.soundSim);
  }
*/


// a few constants needed for AudioReactive effects

// for 22Khz sampling
#define MAX_FREQUENCY   11025    // sample frequency / 2 (as per Nyquist criterion)
#define MAX_FREQ_LOG10  4.04238f // log10(MAX_FREQUENCY)

// for 20Khz sampling
//#define MAX_FREQUENCY   10240
//#define MAX_FREQ_LOG10  4.0103f

// for 10Khz sampling
//#define MAX_FREQUENCY   5120
//#define MAX_FREQ_LOG10  3.71f


/////////////////////////////////
//     * Ripple Peak           //
/////////////////////////////////
uint16_t mode_ripplepeak(void) {                // * Ripple peak. By Andrew Tuline.
                                                          // This currently has no controls.
  #define maxsteps 16                                     // Case statement wouldn't allow a variable.

  uint16_t maxRipples = 16;
  uint16_t dataSize = sizeof(Ripple) * maxRipples;
  if (!SEGENV.allocateData(dataSize)) return mode_static(); //allocation failed
  Ripple* ripples = reinterpret_cast<Ripple*>(SEGENV.data);

  um_data_t *um_data;
  if (!usermods.getUMData(&um_data, USERMOD_ID_AUDIOREACTIVE)) {
    // add support for no audio
    um_data = simulateSound(SEGMENT.soundSim);
  }
  uint8_t samplePeak    = *(uint8_t*)um_data->u_data[3];
  #ifdef ESP32
  float   FFT_MajorPeak = *(float*)  um_data->u_data[4];
  #endif
  uint8_t *maxVol       =  (uint8_t*)um_data->u_data[6];
  uint8_t *binNum       =  (uint8_t*)um_data->u_data[7];

  // printUmData();

  if (SEGENV.call == 0) {
    SEGENV.aux0 = 255;
    SEGMENT.custom1 = *binNum;
    SEGMENT.custom2 = *maxVol * 2;
  }

  *binNum = SEGMENT.custom1;                              // Select a bin.
  *maxVol = SEGMENT.custom2 / 2;                          // Our volume comparator.

  SEGMENT.fade_out(240);                                  // Lower frame rate means less effective fading than FastLED
  SEGMENT.fade_out(240);

  for (int i = 0; i < SEGMENT.intensity/16; i++) {   // Limit the number of ripples.
    if (samplePeak) ripples[i].state = 255;

    switch (ripples[i].state) {
      case 254:     // Inactive mode
        break;

      case 255:                                           // Initialize ripple variables.
        ripples[i].pos = random16(SEGLEN);
        #ifdef ESP32
          if (FFT_MajorPeak > 1)                          // log10(0) is "forbidden" (throws exception)
          ripples[i].color = (int)(log10f(FFT_MajorPeak)*128);
          else ripples[i].color = 0;
        #else
          ripples[i].color = random8();
        #endif
        ripples[i].state = 0;
        break;

      case 0:
        SEGMENT.setPixelColor(ripples[i].pos, color_blend(SEGCOLOR(1), SEGMENT.color_from_palette(ripples[i].color, false, PALETTE_SOLID_WRAP, 0), SEGENV.aux0));
        ripples[i].state++;
        break;

      case maxsteps:                                      // At the end of the ripples. 254 is an inactive mode.
        ripples[i].state = 254;
        break;

      default:                                            // Middle of the ripples.
        SEGMENT.setPixelColor((ripples[i].pos + ripples[i].state + SEGLEN) % SEGLEN, color_blend(SEGCOLOR(1), SEGMENT.color_from_palette(ripples[i].color, false, PALETTE_SOLID_WRAP, 0), SEGENV.aux0/ripples[i].state*2));
        SEGMENT.setPixelColor((ripples[i].pos - ripples[i].state + SEGLEN) % SEGLEN, color_blend(SEGCOLOR(1), SEGMENT.color_from_palette(ripples[i].color, false, PALETTE_SOLID_WRAP, 0), SEGENV.aux0/ripples[i].state*2));
        ripples[i].state++;                               // Next step.
        break;
    } // switch step
  } // for i

  return FRAMETIME;
} // mode_ripplepeak()
static const char _data_FX_MODE_RIPPLEPEAK[] PROGMEM = "Ripple Peak@Fade rate,Max # of ripples,Select bin,Volume (min);!,!;!;1v;c2=0,m12=0,si=0"; // Pixel, Beatsin


#ifndef WLED_DISABLE_2D
/////////////////////////
//    * 2D Swirl       //
/////////////////////////
// By: Mark Kriegsman https://gist.github.com/kriegsman/5adca44e14ad025e6d3b , modified by Andrew Tuline
uint16_t mode_2DSwirl(void) {
  if (!strip.isMatrix) return mode_static(); // not a 2D set-up

  const uint16_t cols = SEGMENT.virtualWidth();
  const uint16_t rows = SEGMENT.virtualHeight();

  if (SEGENV.call == 0) {
    SEGMENT.setUpLeds();
    SEGMENT.fill(BLACK);
  }

  const uint8_t borderWidth = 2;

  SEGMENT.blur(SEGMENT.custom1);

  uint8_t  i = beatsin8( 27*SEGMENT.speed/255, borderWidth, cols - borderWidth);
  uint8_t  j = beatsin8( 41*SEGMENT.speed/255, borderWidth, rows - borderWidth);
  uint8_t ni = (cols - 1) - i;
  uint8_t nj = (cols - 1) - j;
  uint16_t ms = millis();

  um_data_t *um_data;
  if (!usermods.getUMData(&um_data, USERMOD_ID_AUDIOREACTIVE)) {
    // add support for no audio
    um_data = simulateSound(SEGMENT.soundSim);
  }
  float   volumeSmth  = *(float*)   um_data->u_data[0]; //ewowi: use instead of sampleAvg???
  int16_t volumeRaw   = *(int16_t*) um_data->u_data[1];

  // printUmData();

  SEGMENT.addPixelColorXY( i, j, ColorFromPalette(SEGPALETTE, (ms / 11 + volumeSmth*4), volumeRaw * SEGMENT.intensity / 64, LINEARBLEND)); //CHSV( ms / 11, 200, 255);
  SEGMENT.addPixelColorXY( j, i, ColorFromPalette(SEGPALETTE, (ms / 13 + volumeSmth*4), volumeRaw * SEGMENT.intensity / 64, LINEARBLEND)); //CHSV( ms / 13, 200, 255);
  SEGMENT.addPixelColorXY(ni,nj, ColorFromPalette(SEGPALETTE, (ms / 17 + volumeSmth*4), volumeRaw * SEGMENT.intensity / 64, LINEARBLEND)); //CHSV( ms / 17, 200, 255);
  SEGMENT.addPixelColorXY(nj,ni, ColorFromPalette(SEGPALETTE, (ms / 29 + volumeSmth*4), volumeRaw * SEGMENT.intensity / 64, LINEARBLEND)); //CHSV( ms / 29, 200, 255);
  SEGMENT.addPixelColorXY( i,nj, ColorFromPalette(SEGPALETTE, (ms / 37 + volumeSmth*4), volumeRaw * SEGMENT.intensity / 64, LINEARBLEND)); //CHSV( ms / 37, 200, 255);
  SEGMENT.addPixelColorXY(ni, j, ColorFromPalette(SEGPALETTE, (ms / 41 + volumeSmth*4), volumeRaw * SEGMENT.intensity / 64, LINEARBLEND)); //CHSV( ms / 41, 200, 255);

  return FRAMETIME;
} // mode_2DSwirl()
static const char _data_FX_MODE_2DSWIRL[] PROGMEM = "Swirl@!,Sensitivity,Blur;,Bg Swirl;!;2v;ix=64,si=0"; // Beatsin // TODO: color 1 unused?


/////////////////////////
//    * 2D Waverly     //
/////////////////////////
// By: Stepko, https://editor.soulmatelights.com/gallery/652-wave , modified by Andrew Tuline
uint16_t mode_2DWaverly(void) {
  if (!strip.isMatrix) return mode_static(); // not a 2D set-up

  const uint16_t cols = SEGMENT.virtualWidth();
  const uint16_t rows = SEGMENT.virtualHeight();

  if (SEGENV.call == 0) {
    SEGMENT.setUpLeds();
    SEGMENT.fill(BLACK);
  }

  um_data_t *um_data;
  if (!usermods.getUMData(&um_data, USERMOD_ID_AUDIOREACTIVE)) {
    // add support for no audio
    um_data = simulateSound(SEGMENT.soundSim);
  }
  float   volumeSmth  = *(float*)   um_data->u_data[0];

  SEGMENT.fadeToBlackBy(SEGMENT.speed);

  long t = millis() / 2;
  for (int i = 0; i < cols; i++) {
    uint16_t thisVal = (1 + SEGMENT.intensity/64) * inoise8(i * 45 , t , t)/2;
    // use audio if available
    if (um_data) {
      thisVal /= 32; // reduce intensity of inoise8()
      thisVal *= volumeSmth;
    }
    uint16_t thisMax = map(thisVal, 0, 512, 0, rows);

    for (int j = 0; j < thisMax; j++) {
      SEGMENT.addPixelColorXY(i, j, ColorFromPalette(SEGPALETTE, map(j, 0, thisMax, 250, 0), 255, LINEARBLEND));
      SEGMENT.addPixelColorXY((cols - 1) - i, (rows - 1) - j, ColorFromPalette(SEGPALETTE, map(j, 0, thisMax, 250, 0), 255, LINEARBLEND));
    }
  }
  SEGMENT.blur(16);

  return FRAMETIME;
} // mode_2DWaverly()
static const char _data_FX_MODE_2DWAVERLY[] PROGMEM = "Waverly@Amplification,Sensitivity;;!;2v;ix=64,si=0"; // Beatsin

#endif // WLED_DISABLE_2D

// float version of map()
static float mapf(float x, float in_min, float in_max, float out_min, float out_max){
  return (x - in_min) * (out_max - out_min) / (in_max - in_min) + out_min;
}

// Gravity struct requited for GRAV* effects
typedef struct Gravity {
  int    topLED;
  int    gravityCounter;
} gravity;

///////////////////////
//   * GRAVCENTER    //
///////////////////////
uint16_t mode_gravcenter(void) {                // Gravcenter. By Andrew Tuline.

  const uint16_t dataSize = sizeof(gravity);
  if (!SEGENV.allocateData(dataSize)) return mode_static(); //allocation failed
  Gravity* gravcen = reinterpret_cast<Gravity*>(SEGENV.data);

  um_data_t *um_data;
  if (!usermods.getUMData(&um_data, USERMOD_ID_AUDIOREACTIVE)) {
    // add support for no audio
    um_data = simulateSound(SEGMENT.soundSim);
  }
  float   volumeSmth  = *(float*)  um_data->u_data[0];

  //SEGMENT.fade_out(240);
  SEGMENT.fade_out(251);  // 30%

  float segmentSampleAvg = volumeSmth * (float)SEGMENT.intensity / 255.0f;
  segmentSampleAvg *= 0.125; // divide by 8, to compensate for later "sensitivty" upscaling

  float mySampleAvg = mapf(segmentSampleAvg*2.0, 0, 32, 0, (float)SEGLEN/2.0); // map to pixels available in current segment
  uint16_t tempsamp = constrain(mySampleAvg, 0, SEGLEN/2);     // Keep the sample from overflowing.
  uint8_t gravity = 8 - SEGMENT.speed/32;

  for (int i=0; i<tempsamp; i++) {
    uint8_t index = inoise8(i*segmentSampleAvg+millis(), 5000+i*segmentSampleAvg);
    SEGMENT.setPixelColor(i+SEGLEN/2, color_blend(SEGCOLOR(1), SEGMENT.color_from_palette(index, false, PALETTE_SOLID_WRAP, 0), segmentSampleAvg*8));
    SEGMENT.setPixelColor(SEGLEN/2-i-1, color_blend(SEGCOLOR(1), SEGMENT.color_from_palette(index, false, PALETTE_SOLID_WRAP, 0), segmentSampleAvg*8));
  }

  if (tempsamp >= gravcen->topLED)
    gravcen->topLED = tempsamp-1;
  else if (gravcen->gravityCounter % gravity == 0)
    gravcen->topLED--;

  if (gravcen->topLED >= 0) {
    SEGMENT.setPixelColor(gravcen->topLED+SEGLEN/2, SEGMENT.color_from_palette(millis(), false, PALETTE_SOLID_WRAP, 0));
    SEGMENT.setPixelColor(SEGLEN/2-1-gravcen->topLED, SEGMENT.color_from_palette(millis(), false, PALETTE_SOLID_WRAP, 0));
  }
  gravcen->gravityCounter = (gravcen->gravityCounter + 1) % gravity;

  return FRAMETIME;
} // mode_gravcenter()
static const char _data_FX_MODE_GRAVCENTER[] PROGMEM = "Gravcenter@Rate of fall,Sensitivity;!,!;!;1v;ix=128,m12=2,si=0"; // Circle, Beatsin


///////////////////////
//   * GRAVCENTRIC   //
///////////////////////
uint16_t mode_gravcentric(void) {                     // Gravcentric. By Andrew Tuline.

  uint16_t dataSize = sizeof(gravity);
  if (!SEGENV.allocateData(dataSize)) return mode_static();     //allocation failed
  Gravity* gravcen = reinterpret_cast<Gravity*>(SEGENV.data);

  um_data_t *um_data;
  if (!usermods.getUMData(&um_data, USERMOD_ID_AUDIOREACTIVE)) {
    // add support for no audio
    um_data = simulateSound(SEGMENT.soundSim);
  }
  float   volumeSmth  = *(float*)  um_data->u_data[0];

  // printUmData();

  //SEGMENT.fade_out(240);
  //SEGMENT.fade_out(240); // twice? really?
  SEGMENT.fade_out(253);  // 50%

  float segmentSampleAvg = volumeSmth * (float)SEGMENT.intensity / 255.0;
  segmentSampleAvg *= 0.125f; // divide by 8, to compensate for later "sensitivty" upscaling

  float mySampleAvg = mapf(segmentSampleAvg*2.0, 0.0f, 32.0f, 0.0f, (float)SEGLEN/2.0); // map to pixels availeable in current segment
  int tempsamp = constrain(mySampleAvg, 0, SEGLEN/2);     // Keep the sample from overflowing.
  uint8_t gravity = 8 - SEGMENT.speed/32;

  for (int i=0; i<tempsamp; i++) {
    uint8_t index = segmentSampleAvg*24+millis()/200;
    SEGMENT.setPixelColor(i+SEGLEN/2, SEGMENT.color_from_palette(index, false, PALETTE_SOLID_WRAP, 0));
    SEGMENT.setPixelColor(SEGLEN/2-1-i, SEGMENT.color_from_palette(index, false, PALETTE_SOLID_WRAP, 0));
  }

  if (tempsamp >= gravcen->topLED)
    gravcen->topLED = tempsamp-1;
  else if (gravcen->gravityCounter % gravity == 0)
    gravcen->topLED--;

  if (gravcen->topLED >= 0) {
    SEGMENT.setPixelColor(gravcen->topLED+SEGLEN/2, CRGB::Gray);
    SEGMENT.setPixelColor(SEGLEN/2-1-gravcen->topLED, CRGB::Gray);
  }
  gravcen->gravityCounter = (gravcen->gravityCounter + 1) % gravity;

  return FRAMETIME;
} // mode_gravcentric()
static const char _data_FX_MODE_GRAVCENTRIC[] PROGMEM = "Gravcentric@Rate of fall,Sensitivity;!,!;!;1v;ix=128,m12=3,si=0"; // Corner, Beatsin


///////////////////////
//   * GRAVIMETER    //
///////////////////////
uint16_t mode_gravimeter(void) {                // Gravmeter. By Andrew Tuline.

  uint16_t dataSize = sizeof(gravity);
  if (!SEGENV.allocateData(dataSize)) return mode_static(); //allocation failed
  Gravity* gravcen = reinterpret_cast<Gravity*>(SEGENV.data);

  um_data_t *um_data;
  if (!usermods.getUMData(&um_data, USERMOD_ID_AUDIOREACTIVE)) {
    // add support for no audio
    um_data = simulateSound(SEGMENT.soundSim);
  }
  float   volumeSmth  = *(float*)  um_data->u_data[0];

  //SEGMENT.fade_out(240);
  SEGMENT.fade_out(249);  // 25%

  float segmentSampleAvg = volumeSmth * (float)SEGMENT.intensity / 255.0;
  segmentSampleAvg *= 0.25; // divide by 4, to compensate for later "sensitivty" upscaling

  float mySampleAvg = mapf(segmentSampleAvg*2.0, 0, 64, 0, (SEGLEN-1)); // map to pixels availeable in current segment
  int tempsamp = constrain(mySampleAvg,0,SEGLEN-1);       // Keep the sample from overflowing.
  uint8_t gravity = 8 - SEGMENT.speed/32;

  for (int i=0; i<tempsamp; i++) {
    uint8_t index = inoise8(i*segmentSampleAvg+millis(), 5000+i*segmentSampleAvg);
    SEGMENT.setPixelColor(i, color_blend(SEGCOLOR(1), SEGMENT.color_from_palette(index, false, PALETTE_SOLID_WRAP, 0), segmentSampleAvg*8));
  }

  if (tempsamp >= gravcen->topLED)
    gravcen->topLED = tempsamp;
  else if (gravcen->gravityCounter % gravity == 0)
    gravcen->topLED--;

  if (gravcen->topLED > 0) {
    SEGMENT.setPixelColor(gravcen->topLED, SEGMENT.color_from_palette(millis(), false, PALETTE_SOLID_WRAP, 0));
  }
  gravcen->gravityCounter = (gravcen->gravityCounter + 1) % gravity;

  return FRAMETIME;
} // mode_gravimeter()
static const char _data_FX_MODE_GRAVIMETER[] PROGMEM = "Gravimeter@Rate of fall,Sensitivity;!,!;!;1v;ix=128,m12=2,si=0"; // Circle, Beatsin


//////////////////////
//   * JUGGLES      //
//////////////////////
uint16_t mode_juggles(void) {                   // Juggles. By Andrew Tuline.
  um_data_t *um_data;
  if (!usermods.getUMData(&um_data, USERMOD_ID_AUDIOREACTIVE)) {
    // add support for no audio
    um_data = simulateSound(SEGMENT.soundSim);
  }
  float   volumeSmth   = *(float*)  um_data->u_data[0];

  SEGMENT.fade_out(224); // 6.25%
  uint16_t my_sampleAgc = fmax(fmin(volumeSmth, 255.0), 0);

  for (size_t i=0; i<SEGMENT.intensity/32+1U; i++) {
    SEGMENT.setPixelColor(beatsin16(SEGMENT.speed/4+i*2,0,SEGLEN-1), color_blend(SEGCOLOR(1), SEGMENT.color_from_palette(millis()/4+i*2, false, PALETTE_SOLID_WRAP, 0), my_sampleAgc));
  }

  return FRAMETIME;
} // mode_juggles()
static const char _data_FX_MODE_JUGGLES[] PROGMEM = "Juggles@!,# of balls;!,!;!;1v;m12=0,si=0"; // Pixels, Beatsin


//////////////////////
//   * MATRIPIX     //
//////////////////////
uint16_t mode_matripix(void) {                  // Matripix. By Andrew Tuline.
  // even with 1D effect we have to take logic for 2D segments for allocation as fill_solid() fills whole segment

  um_data_t *um_data;
  if (!usermods.getUMData(&um_data, USERMOD_ID_AUDIOREACTIVE)) {
    // add support for no audio
    um_data = simulateSound(SEGMENT.soundSim);
  }
  int16_t volumeRaw    = *(int16_t*)um_data->u_data[1];

  if (SEGENV.call == 0) {
    SEGMENT.setUpLeds();
    SEGMENT.fill(BLACK);
  }

  uint8_t secondHand = micros()/(256-SEGMENT.speed)/500 % 16;
  if(SEGENV.aux0 != secondHand) {
    SEGENV.aux0 = secondHand;

    int pixBri = volumeRaw * SEGMENT.intensity / 64;
    for (int i=0; i<SEGLEN-1; i++) SEGMENT.setPixelColor(i, SEGMENT.getPixelColor(i+1)); // shift left
    SEGMENT.setPixelColor(SEGLEN-1, color_blend(SEGCOLOR(1), SEGMENT.color_from_palette(millis(), false, PALETTE_SOLID_WRAP, 0), pixBri));
  }

  return FRAMETIME;
} // mode_matripix()
static const char _data_FX_MODE_MATRIPIX[] PROGMEM = "Matripix@!,Brightness;!,!;!;1v;ix=64,m12=2,si=1"; //,rev=1,mi=1,rY=1,mY=1 Circle, WeWillRockYou, reverseX


//////////////////////
//   * MIDNOISE     //
//////////////////////
uint16_t mode_midnoise(void) {                  // Midnoise. By Andrew Tuline.
// Changing xdist to SEGENV.aux0 and ydist to SEGENV.aux1.

  um_data_t *um_data;
  if (!usermods.getUMData(&um_data, USERMOD_ID_AUDIOREACTIVE)) {
    // add support for no audio
    um_data = simulateSound(SEGMENT.soundSim);
  }
  float   volumeSmth   = *(float*)  um_data->u_data[0];

  SEGMENT.fade_out(SEGMENT.speed);
  SEGMENT.fade_out(SEGMENT.speed);

  float tmpSound2 = volumeSmth * (float)SEGMENT.intensity / 256.0;  // Too sensitive.
  tmpSound2 *= (float)SEGMENT.intensity / 128.0;              // Reduce sensitity/length.

  int maxLen = mapf(tmpSound2, 0, 127, 0, SEGLEN/2);
  if (maxLen >SEGLEN/2) maxLen = SEGLEN/2;

  for (int i=(SEGLEN/2-maxLen); i<(SEGLEN/2+maxLen); i++) {
    uint8_t index = inoise8(i*volumeSmth+SEGENV.aux0, SEGENV.aux1+i*volumeSmth);  // Get a value from the noise function. I'm using both x and y axis.
    SEGMENT.setPixelColor(i, SEGMENT.color_from_palette(index, false, PALETTE_SOLID_WRAP, 0));
  }

  SEGENV.aux0=SEGENV.aux0+beatsin8(5,0,10);
  SEGENV.aux1=SEGENV.aux1+beatsin8(4,0,10);

  return FRAMETIME;
} // mode_midnoise()
static const char _data_FX_MODE_MIDNOISE[] PROGMEM = "Midnoise@Fade rate,Max. length;!,!;!;1v;ix=128,m12=1,si=0"; // Bar, Beatsin


//////////////////////
//   * NOISEFIRE    //
//////////////////////
// I am the god of hellfire. . . Volume (only) reactive fire routine. Oh, look how short this is.
uint16_t mode_noisefire(void) {                 // Noisefire. By Andrew Tuline.
  CRGBPalette16 myPal = CRGBPalette16(CHSV(0,255,2),    CHSV(0,255,4),    CHSV(0,255,8), CHSV(0, 255, 8),  // Fire palette definition. Lower value = darker.
                                      CHSV(0, 255, 16), CRGB::Red,        CRGB::Red,     CRGB::Red,
                                      CRGB::DarkOrange, CRGB::DarkOrange, CRGB::Orange,  CRGB::Orange,
                                      CRGB::Yellow,     CRGB::Orange,     CRGB::Yellow,  CRGB::Yellow);

  um_data_t *um_data;
  if (!usermods.getUMData(&um_data, USERMOD_ID_AUDIOREACTIVE)) {
    // add support for no audio
    um_data = simulateSound(SEGMENT.soundSim);
  }
  float   volumeSmth   = *(float*)  um_data->u_data[0];

  if (SEGENV.call == 0) SEGMENT.fill(BLACK);

  for (int i = 0; i < SEGLEN; i++) {
    uint16_t index = inoise8(i*SEGMENT.speed/64,millis()*SEGMENT.speed/64*SEGLEN/255);  // X location is constant, but we move along the Y at the rate of millis(). By Andrew Tuline.
    index = (255 - i*256/SEGLEN) * index/(256-SEGMENT.intensity);                       // Now we need to scale index so that it gets blacker as we get close to one of the ends.
                                                                                        // This is a simple y=mx+b equation that's been scaled. index/128 is another scaling.

    CRGB color = ColorFromPalette(myPal, index, volumeSmth*2, LINEARBLEND);     // Use the my own palette.
    SEGMENT.setPixelColor(i, color);
  }

  return FRAMETIME;
} // mode_noisefire()
static const char _data_FX_MODE_NOISEFIRE[] PROGMEM = "Noisefire@!,!;;;1v;m12=2,si=0"; // Circle, Beatsin


///////////////////////
//   * Noisemeter    //
///////////////////////
uint16_t mode_noisemeter(void) {                // Noisemeter. By Andrew Tuline.

  um_data_t *um_data;
  if (!usermods.getUMData(&um_data, USERMOD_ID_AUDIOREACTIVE)) {
    // add support for no audio
    um_data = simulateSound(SEGMENT.soundSim);
  }
  float   volumeSmth   = *(float*)  um_data->u_data[0];
  int16_t volumeRaw    = *(int16_t*)um_data->u_data[1];

  //uint8_t fadeRate = map(SEGMENT.speed,0,255,224,255);
  uint8_t fadeRate = map(SEGMENT.speed,0,255,200,254);
  SEGMENT.fade_out(fadeRate);

  float tmpSound2 = volumeRaw * 2.0 * (float)SEGMENT.intensity / 255.0;
  int maxLen = mapf(tmpSound2, 0, 255, 0, SEGLEN); // map to pixels availeable in current segment              // Still a bit too sensitive.
  if (maxLen <0) maxLen = 0;
  if (maxLen >SEGLEN) maxLen = SEGLEN;

  for (int i=0; i<maxLen; i++) {                                    // The louder the sound, the wider the soundbar. By Andrew Tuline.
    uint8_t index = inoise8(i*volumeSmth+SEGENV.aux0, SEGENV.aux1+i*volumeSmth);  // Get a value from the noise function. I'm using both x and y axis.
    SEGMENT.setPixelColor(i, SEGMENT.color_from_palette(index, false, PALETTE_SOLID_WRAP, 0));
  }

  SEGENV.aux0+=beatsin8(5,0,10);
  SEGENV.aux1+=beatsin8(4,0,10);

  return FRAMETIME;
} // mode_noisemeter()
static const char _data_FX_MODE_NOISEMETER[] PROGMEM = "Noisemeter@Fade rate,Width;!,!;!;1v;ix=128,m12=2,si=0"; // Circle, Beatsin


//////////////////////
//   * PIXELWAVE    //
//////////////////////
uint16_t mode_pixelwave(void) {                 // Pixelwave. By Andrew Tuline.
  // even with 1D effect we have to take logic for 2D segments for allocation as fill_solid() fills whole segment

  if (SEGENV.call == 0) {
    SEGMENT.setUpLeds();
    SEGMENT.fill(BLACK);
  }

  um_data_t *um_data;
  if (!usermods.getUMData(&um_data, USERMOD_ID_AUDIOREACTIVE)) {
    // add support for no audio
    um_data = simulateSound(SEGMENT.soundSim);
  }
  int16_t volumeRaw    = *(int16_t*)um_data->u_data[1];

  uint8_t secondHand = micros()/(256-SEGMENT.speed)/500+1 % 16;
  if (SEGENV.aux0 != secondHand) {
    SEGENV.aux0 = secondHand;

    int pixBri = volumeRaw * SEGMENT.intensity / 64;

    SEGMENT.setPixelColor(SEGLEN/2, color_blend(SEGCOLOR(1), SEGMENT.color_from_palette(millis(), false, PALETTE_SOLID_WRAP, 0), pixBri));
    for (int i = SEGLEN - 1; i > SEGLEN/2; i--)   SEGMENT.setPixelColor(i, SEGMENT.getPixelColor(i-1)); //move to the left
    for (int i = 0; i < SEGLEN/2; i++)            SEGMENT.setPixelColor(i, SEGMENT.getPixelColor(i+1)); // move to the right
  }

  return FRAMETIME;
} // mode_pixelwave()
static const char _data_FX_MODE_PIXELWAVE[] PROGMEM = "Pixelwave@!,Sensitivity;!,!;!;1v;ix=64,m12=2,si=0"; // Circle, Beatsin


//////////////////////
//   * PLASMOID     //
//////////////////////
typedef struct Plasphase {
  int16_t    thisphase;
  int16_t    thatphase;
} plasphase;

uint16_t mode_plasmoid(void) {                  // Plasmoid. By Andrew Tuline.
  // even with 1D effect we have to take logic for 2D segments for allocation as fill_solid() fills whole segment
  if (!SEGENV.allocateData(sizeof(plasphase))) return mode_static(); //allocation failed
  Plasphase* plasmoip = reinterpret_cast<Plasphase*>(SEGENV.data);

  um_data_t *um_data;
  if (!usermods.getUMData(&um_data, USERMOD_ID_AUDIOREACTIVE)) {
    // add support for no audio
    um_data = simulateSound(SEGMENT.soundSim);
  }
  float   volumeSmth   = *(float*)  um_data->u_data[0];

  SEGMENT.fadeToBlackBy(32);

  plasmoip->thisphase += beatsin8(6,-4,4);                          // You can change direction and speed individually.
  plasmoip->thatphase += beatsin8(7,-4,4);                          // Two phase values to make a complex pattern. By Andrew Tuline.

  for (int i=0; i<SEGLEN; i++) {                          // For each of the LED's in the strand, set a brightness based on a wave as follows.
    // updated, similar to "plasma" effect - softhack007
    uint8_t thisbright = cubicwave8(((i*(1 + (3*SEGMENT.speed/32)))+plasmoip->thisphase) & 0xFF)/2;
    thisbright += cos8(((i*(97 +(5*SEGMENT.speed/32)))+plasmoip->thatphase) & 0xFF)/2; // Let's munge the brightness a bit and animate it all with the phases.

    uint8_t colorIndex=thisbright;
    if (volumeSmth * SEGMENT.intensity / 64 < thisbright) {thisbright = 0;}

    SEGMENT.addPixelColor(i, color_blend(SEGCOLOR(1), SEGMENT.color_from_palette(colorIndex, false, PALETTE_SOLID_WRAP, 0), thisbright));
  }

  return FRAMETIME;
} // mode_plasmoid()
static const char _data_FX_MODE_PLASMOID[] PROGMEM = "Plasmoid@Phase,# of pixels;!,!;!;1v;sx=128,ix=128,m12=0,si=0"; // Pixels, Beatsin


///////////////////////
//   * PUDDLEPEAK    //
///////////////////////
// Andrew's crappy peak detector. If I were 40+ years younger, I'd learn signal processing.
uint16_t mode_puddlepeak(void) {                // Puddlepeak. By Andrew Tuline.

  uint16_t size = 0;
  uint8_t fadeVal = map(SEGMENT.speed,0,255, 224, 254);
  uint16_t pos = random(SEGLEN);                          // Set a random starting position.

  um_data_t *um_data;
  if (!usermods.getUMData(&um_data, USERMOD_ID_AUDIOREACTIVE)) {
    // add support for no audio
    um_data = simulateSound(SEGMENT.soundSim);
  }
  uint8_t samplePeak = *(uint8_t*)um_data->u_data[3];
  uint8_t *maxVol    =  (uint8_t*)um_data->u_data[6];
  uint8_t *binNum    =  (uint8_t*)um_data->u_data[7];
  float   volumeSmth   = *(float*)  um_data->u_data[0];

  if (SEGENV.call == 0) {
    SEGMENT.custom1 = *binNum;
    SEGMENT.custom2 = *maxVol * 2;
  }

  *binNum = SEGMENT.custom1;                              // Select a bin.
  *maxVol = SEGMENT.custom2 / 2;                          // Our volume comparator.

  SEGMENT.fade_out(fadeVal);

  if (samplePeak == 1) {
    size = volumeSmth * SEGMENT.intensity /256 /4 + 1;    // Determine size of the flash based on the volume.
    if (pos+size>= SEGLEN) size = SEGLEN - pos;
  }

  for (int i=0; i<size; i++) {                            // Flash the LED's.
    SEGMENT.setPixelColor(pos+i, SEGMENT.color_from_palette(millis(), false, PALETTE_SOLID_WRAP, 0));
  }

  return FRAMETIME;
} // mode_puddlepeak()
static const char _data_FX_MODE_PUDDLEPEAK[] PROGMEM = "Puddlepeak@Fade rate,Puddle size,Select bin,Volume (min);!,!;!;1v;c2=0,m12=0,si=0"; // Pixels, Beatsin


//////////////////////
//   * PUDDLES      //
//////////////////////
uint16_t mode_puddles(void) {                   // Puddles. By Andrew Tuline.
  uint16_t size = 0;
  uint8_t fadeVal = map(SEGMENT.speed, 0, 255, 224, 254);
  uint16_t pos = random16(SEGLEN);                        // Set a random starting position.

  SEGMENT.fade_out(fadeVal);

  um_data_t *um_data;
  if (!usermods.getUMData(&um_data, USERMOD_ID_AUDIOREACTIVE)) {
    // add support for no audio
    um_data = simulateSound(SEGMENT.soundSim);
  }
  int16_t volumeRaw    = *(int16_t*)um_data->u_data[1];

  if (volumeRaw > 1) {
    size = volumeRaw * SEGMENT.intensity /256 /8 + 1;        // Determine size of the flash based on the volume.
    if (pos+size >= SEGLEN) size = SEGLEN - pos;
  }

  for (int i=0; i<size; i++) {                          // Flash the LED's.
    SEGMENT.setPixelColor(pos+i, SEGMENT.color_from_palette(millis(), false, PALETTE_SOLID_WRAP, 0));
  }

  return FRAMETIME;
} // mode_puddles()
static const char _data_FX_MODE_PUDDLES[] PROGMEM = "Puddles@Fade rate,Puddle size;!,!;!;1v;m12=0,si=0"; // Pixels, Beatsin


//////////////////////
//     * PIXELS     //
//////////////////////
uint16_t mode_pixels(void) {                    // Pixels. By Andrew Tuline.

  if (!SEGENV.allocateData(32*sizeof(uint8_t))) return mode_static(); //allocation failed
  uint8_t *myVals = reinterpret_cast<uint8_t*>(SEGENV.data); // Used to store a pile of samples because WLED frame rate and WLED sample rate are not synchronized. Frame rate is too low.

  um_data_t *um_data;
  if (!usermods.getUMData(&um_data, USERMOD_ID_AUDIOREACTIVE)) {
    um_data = simulateSound(SEGMENT.soundSim);
  }
  float   volumeSmth   = *(float*)  um_data->u_data[0];

  myVals[millis()%32] = volumeSmth;    // filling values semi randomly

  SEGMENT.fade_out(64+(SEGMENT.speed>>1));

  for (int i=0; i <SEGMENT.intensity/8; i++) {
    uint16_t segLoc = random16(SEGLEN);                    // 16 bit for larger strands of LED's.
    SEGMENT.setPixelColor(segLoc, color_blend(SEGCOLOR(1), SEGMENT.color_from_palette(myVals[i%32]+i*4, false, PALETTE_SOLID_WRAP, 0), volumeSmth));
  }

  return FRAMETIME;
} // mode_pixels()
static const char _data_FX_MODE_PIXELS[] PROGMEM = "Pixels@Fade rate,# of pixels;!,!;!;1v;m12=0,si=0"; // Pixels, Beatsin


///////////////////////////////
//     BEGIN FFT ROUTINES    //
///////////////////////////////


//////////////////////
//    ** Blurz      //
//////////////////////
uint16_t mode_blurz(void) {                    // Blurz. By Andrew Tuline.
  // even with 1D effect we have to take logic for 2D segments for allocation as fill_solid() fills whole segment

  um_data_t *um_data;
  if (!usermods.getUMData(&um_data, USERMOD_ID_AUDIOREACTIVE)) {
    // add support for no audio
    um_data = simulateSound(SEGMENT.soundSim);
  }
  uint8_t *fftResult = (uint8_t*)um_data->u_data[2];

  if (SEGENV.call == 0) {
    SEGMENT.fill(BLACK);
    SEGENV.aux0 = 0;
  }

  int fadeoutDelay = (256 - SEGMENT.speed) / 32;
  if ((fadeoutDelay <= 1 ) || ((SEGENV.call % fadeoutDelay) == 0)) SEGMENT.fade_out(SEGMENT.speed);

  SEGENV.step += FRAMETIME;
  if (SEGENV.step > SPEED_FORMULA_L) {
    uint16_t segLoc = random16(SEGLEN);
    SEGMENT.setPixelColor(segLoc, color_blend(SEGCOLOR(1), SEGMENT.color_from_palette(2*fftResult[SEGENV.aux0%16]*240/(SEGLEN-1), false, PALETTE_SOLID_WRAP, 0), 2*fftResult[SEGENV.aux0%16]));
    ++(SEGENV.aux0) %= 16; // make sure it doesn't cross 16

    SEGENV.step = 1;
    SEGMENT.blur(SEGMENT.intensity);
  }

  return FRAMETIME;
} // mode_blurz()
static const char _data_FX_MODE_BLURZ[] PROGMEM = "Blurz@Fade rate,Blur;!,Color mix;!;1f;m12=0,si=0"; // Pixels, Beatsin


/////////////////////////
//   ** DJLight        //
/////////////////////////
uint16_t mode_DJLight(void) {                   // Written by ??? Adapted by Will Tatam.
  const int mid = SEGLEN / 2;

  um_data_t *um_data;
  if (!usermods.getUMData(&um_data, USERMOD_ID_AUDIOREACTIVE)) {
    // add support for no audio
    um_data = simulateSound(SEGMENT.soundSim);
  }
  uint8_t *fftResult = (uint8_t*)um_data->u_data[2];

  if (SEGENV.call == 0) {
    SEGMENT.setUpLeds();
    SEGMENT.fill(BLACK);
  }

  uint8_t secondHand = micros()/(256-SEGMENT.speed)/500+1 % 64;
  if (SEGENV.aux0 != secondHand) {                        // Triggered millis timing.
    SEGENV.aux0 = secondHand;

    CRGB color = CRGB(fftResult[15]/2, fftResult[5]/2, fftResult[0]/2); // 16-> 15 as 16 is out of bounds
    SEGMENT.setPixelColor(mid, color.fadeToBlackBy(map(fftResult[4], 0, 255, 255, 4)));     // TODO - Update

    for (int i = SEGLEN - 1; i > mid; i--)   SEGMENT.setPixelColor(i, SEGMENT.getPixelColor(i-1)); // move to the left
    for (int i = 0; i < mid; i++)            SEGMENT.setPixelColor(i, SEGMENT.getPixelColor(i+1)); // move to the right
  }

  return FRAMETIME;
} // mode_DJLight()
static const char _data_FX_MODE_DJLIGHT[] PROGMEM = "DJ Light@Speed;;;1f;m12=2,si=0"; // Circle, Beatsin


////////////////////
//   ** Freqmap   //
////////////////////
uint16_t mode_freqmap(void) {                   // Map FFT_MajorPeak to SEGLEN. Would be better if a higher framerate.
  // Start frequency = 60 Hz and log10(60) = 1.78
  // End frequency = MAX_FREQUENCY in Hz and lo10(MAX_FREQUENCY) = MAX_FREQ_LOG10

  um_data_t *um_data;
  if (!usermods.getUMData(&um_data, USERMOD_ID_AUDIOREACTIVE)) {
    // add support for no audio
    um_data = simulateSound(SEGMENT.soundSim);
  }
  float FFT_MajorPeak = *(float*)um_data->u_data[4];
  float my_magnitude  = *(float*)um_data->u_data[5] / 4.0f;
  if (FFT_MajorPeak < 1) FFT_MajorPeak = 1;                                         // log10(0) is "forbidden" (throws exception)

  if (SEGENV.call == 0) SEGMENT.fill(BLACK);
  int fadeoutDelay = (256 - SEGMENT.speed) / 32;
  if ((fadeoutDelay <= 1 ) || ((SEGENV.call % fadeoutDelay) == 0)) SEGMENT.fade_out(SEGMENT.speed);

  int locn = (log10f((float)FFT_MajorPeak) - 1.78f) * (float)SEGLEN/(MAX_FREQ_LOG10 - 1.78f);  // log10 frequency range is from 1.78 to 3.71. Let's scale to SEGLEN.
  if (locn < 1) locn = 0; // avoid underflow

  if (locn >=SEGLEN) locn = SEGLEN-1;
  uint16_t pixCol = (log10f(FFT_MajorPeak) - 1.78f) * 255.0f/(MAX_FREQ_LOG10 - 1.78f);   // Scale log10 of frequency values to the 255 colour index.
  if (FFT_MajorPeak < 61.0f) pixCol = 0;                                                 // handle underflow

  uint16_t bright = (int)my_magnitude;

  SEGMENT.setPixelColor(locn, color_blend(SEGCOLOR(1), SEGMENT.color_from_palette(SEGMENT.intensity+pixCol, false, PALETTE_SOLID_WRAP, 0), bright));

  return FRAMETIME;
} // mode_freqmap()
static const char _data_FX_MODE_FREQMAP[] PROGMEM = "Freqmap@Fade rate,Starting color;!,!;!;1f;m12=0,si=0"; // Pixels, Beatsin


///////////////////////
//   ** Freqmatrix   //
///////////////////////
uint16_t mode_freqmatrix(void) {                // Freqmatrix. By Andreas Pleschung.
  um_data_t *um_data;
  if (!usermods.getUMData(&um_data, USERMOD_ID_AUDIOREACTIVE)) {
    // add support for no audio
    um_data = simulateSound(SEGMENT.soundSim);
  }
  float FFT_MajorPeak = *(float*)um_data->u_data[4];
  float volumeSmth    = *(float*)um_data->u_data[0];

  if (SEGENV.call == 0) {
    SEGMENT.setUpLeds();
    SEGMENT.fill(BLACK);
  }

  uint8_t secondHand = micros()/(256-SEGMENT.speed)/500 % 16;
  if(SEGENV.aux0 != secondHand) {
    SEGENV.aux0 = secondHand;

    uint8_t sensitivity = map(SEGMENT.custom3, 0, 31, 1, 10); // reduced resolution slider
    int pixVal = (volumeSmth * SEGMENT.intensity * sensitivity) / 256.0f;
    if (pixVal > 255) pixVal = 255;

    float intensity = map(pixVal, 0, 255, 0, 100) / 100.0f;  // make a brightness from the last avg

    CRGB color = CRGB::Black;

    if (FFT_MajorPeak > MAX_FREQUENCY) FFT_MajorPeak = 1;
    // MajorPeak holds the freq. value which is most abundant in the last sample.
    // With our sampling rate of 10240Hz we have a usable freq range from roughtly 80Hz to 10240/2 Hz
    // we will treat everything with less than 65Hz as 0

    if (FFT_MajorPeak < 80) {
      color = CRGB::Black;
    } else {
      int upperLimit = 80 + 42 * SEGMENT.custom2;
      int lowerLimit = 80 + 3 * SEGMENT.custom1;
      uint8_t i =  lowerLimit!=upperLimit ? map(FFT_MajorPeak, lowerLimit, upperLimit, 0, 255) : FFT_MajorPeak;  // may under/overflow - so we enforce uint8_t
      uint16_t b = 255 * intensity;
      if (b > 255) b = 255;
      color = CHSV(i, 240, (uint8_t)b); // implicit conversion to RGB supplied by FastLED
    }

    // shift the pixels one pixel up
    SEGMENT.setPixelColor(0, color);
    for (int i = SEGLEN - 1; i > 0; i--) SEGMENT.setPixelColor(i, SEGMENT.getPixelColor(i-1)); //move to the left
  }

  return FRAMETIME;
} // mode_freqmatrix()
static const char _data_FX_MODE_FREQMATRIX[] PROGMEM = "Freqmatrix@Time delay,Sound effect,Low bin,High bin,Sensivity;;;1f;m12=3,si=0"; // Corner, Beatsin


//////////////////////
//   ** Freqpixels  //
//////////////////////
// Start frequency = 60 Hz and log10(60) = 1.78
// End frequency = 5120 Hz and lo10(5120) = 3.71
//  SEGMENT.speed select faderate
//  SEGMENT.intensity select colour index
uint16_t mode_freqpixels(void) {                // Freqpixel. By Andrew Tuline.
  um_data_t *um_data;
  if (!usermods.getUMData(&um_data, USERMOD_ID_AUDIOREACTIVE)) {
    // add support for no audio
    um_data = simulateSound(SEGMENT.soundSim);
  }
  float FFT_MajorPeak = *(float*)um_data->u_data[4];
  float my_magnitude  = *(float*)um_data->u_data[5] / 16.0f;
  if (FFT_MajorPeak < 1) FFT_MajorPeak = 1;                                         // log10(0) is "forbidden" (throws exception)

  uint16_t fadeRate = 2*SEGMENT.speed - SEGMENT.speed*SEGMENT.speed/255;    // Get to 255 as quick as you can.

  if (SEGENV.call == 0) SEGMENT.fill(BLACK);
  int fadeoutDelay = (256 - SEGMENT.speed) / 64;
  if ((fadeoutDelay <= 1 ) || ((SEGENV.call % fadeoutDelay) == 0)) SEGMENT.fade_out(fadeRate);

  for (int i=0; i < SEGMENT.intensity/32+1; i++) {
    uint16_t locn = random16(0,SEGLEN);
    uint8_t pixCol = (log10f(FFT_MajorPeak) - 1.78f) * 255.0f/(MAX_FREQ_LOG10 - 1.78f);  // Scale log10 of frequency values to the 255 colour index.
    if (FFT_MajorPeak < 61.0f) pixCol = 0;                                               // handle underflow
    SEGMENT.setPixelColor(locn, color_blend(SEGCOLOR(1), SEGMENT.color_from_palette(SEGMENT.intensity+pixCol, false, PALETTE_SOLID_WRAP, 0), (int)my_magnitude));
  }

  return FRAMETIME;
} // mode_freqpixels()
static const char _data_FX_MODE_FREQPIXELS[] PROGMEM = "Freqpixels@Fade rate,Starting color and # of pixels;;;1f;m12=0,si=0"; // Pixels, Beatsin


//////////////////////
//   ** Freqwave    //
//////////////////////
// Assign a color to the central (starting pixels) based on the predominant frequencies and the volume. The color is being determined by mapping the MajorPeak from the FFT
// and then mapping this to the HSV color circle. Currently we are sampling at 10240 Hz, so the highest frequency we can look at is 5120Hz.
//
// SEGMENT.custom1: the lower cut off point for the FFT. (many, most time the lowest values have very little information since they are FFT conversion artifacts. Suggested value is close to but above 0
// SEGMENT.custom2: The high cut off point. This depends on your sound profile. Most music looks good when this slider is between 50% and 100%.
// SEGMENT.custom3: "preamp" for the audio signal for audio10.
//
// I suggest that for this effect you turn the brightness to 95%-100% but again it depends on your soundprofile you find yourself in.
// Instead of using colorpalettes, This effect works on the HSV color circle with red being the lowest frequency
//
// As a compromise between speed and accuracy we are currently sampling with 10240Hz, from which we can then determine with a 512bin FFT our max frequency is 5120Hz.
// Depending on the music stream you have you might find it useful to change the frequency mapping.
uint16_t mode_freqwave(void) {                  // Freqwave. By Andreas Pleschung.
  um_data_t *um_data;
  if (!usermods.getUMData(&um_data, USERMOD_ID_AUDIOREACTIVE)) {
    // add support for no audio
    um_data = simulateSound(SEGMENT.soundSim);
  }
  float FFT_MajorPeak = *(float*)um_data->u_data[4];
  float volumeSmth    = *(float*)um_data->u_data[0];

  if (SEGENV.call == 0) {
    SEGMENT.setUpLeds();
    SEGMENT.fill(BLACK);
  }

  uint8_t secondHand = micros()/(256-SEGMENT.speed)/500 % 16;
  if(SEGENV.aux0 != secondHand) {
    SEGENV.aux0 = secondHand;

    float sensitivity = mapf(SEGMENT.custom3, 1, 31, 1, 10); // reduced resolution slider
    float pixVal = volumeSmth * (float)SEGMENT.intensity / 256.0f * sensitivity;
    if (pixVal > 255) pixVal = 255;

    float intensity = mapf(pixVal, 0, 255, 0, 100) / 100.0f;  // make a brightness from the last avg

    CRGB color = 0;

    if (FFT_MajorPeak > MAX_FREQUENCY) FFT_MajorPeak = 1.0f;
    // MajorPeak holds the freq. value which is most abundant in the last sample.
    // With our sampling rate of 10240Hz we have a usable freq range from roughtly 80Hz to 10240/2 Hz
    // we will treat everything with less than 65Hz as 0

    if (FFT_MajorPeak < 80) {
      color = CRGB::Black;
    } else {
      int upperLimit = 80 + 42 * SEGMENT.custom2;
      int lowerLimit = 80 + 3 * SEGMENT.custom1;
      uint8_t i =  lowerLimit!=upperLimit ? map(FFT_MajorPeak, lowerLimit, upperLimit, 0, 255) : FFT_MajorPeak; // may under/overflow - so we enforce uint8_t
      uint16_t b = 255.0 * intensity;
      if (b > 255) b=255;
      color = CHSV(i, 240, (uint8_t)b); // implicit conversion to RGB supplied by FastLED
    }

    SEGMENT.setPixelColor(SEGLEN/2, color);

    // shift the pixels one pixel outwards
    for (int i = SEGLEN - 1; i > SEGLEN/2; i--)   SEGMENT.setPixelColor(i, SEGMENT.getPixelColor(i-1)); //move to the left
    for (int i = 0; i < SEGLEN/2; i++)            SEGMENT.setPixelColor(i, SEGMENT.getPixelColor(i+1)); // move to the right
  }

  return FRAMETIME;
} // mode_freqwave()
static const char _data_FX_MODE_FREQWAVE[] PROGMEM = "Freqwave@Time delay,Sound effect,Low bin,High bin,Pre-amp;;;1f;m12=2,si=0"; // Circle, Beatsin


///////////////////////
//    ** Gravfreq    //
///////////////////////
uint16_t mode_gravfreq(void) {                  // Gravfreq. By Andrew Tuline.

  uint16_t dataSize = sizeof(gravity);
  if (!SEGENV.allocateData(dataSize)) return mode_static(); //allocation failed
  Gravity* gravcen = reinterpret_cast<Gravity*>(SEGENV.data);

  um_data_t *um_data;
  if (!usermods.getUMData(&um_data, USERMOD_ID_AUDIOREACTIVE)) {
    // add support for no audio
    um_data = simulateSound(SEGMENT.soundSim);
  }
  float   FFT_MajorPeak = *(float*)um_data->u_data[4];
  float   volumeSmth    = *(float*)um_data->u_data[0];
  if (FFT_MajorPeak < 1) FFT_MajorPeak = 1;                                         // log10(0) is "forbidden" (throws exception)

  SEGMENT.fade_out(250);

  float segmentSampleAvg = volumeSmth * (float)SEGMENT.intensity / 255.0f;
  segmentSampleAvg *= 0.125; // divide by 8,  to compensate for later "sensitivty" upscaling

  float mySampleAvg = mapf(segmentSampleAvg*2.0f, 0,32, 0, (float)SEGLEN/2.0); // map to pixels availeable in current segment
  int tempsamp = constrain(mySampleAvg,0,SEGLEN/2);     // Keep the sample from overflowing.
  uint8_t gravity = 8 - SEGMENT.speed/32;

  for (int i=0; i<tempsamp; i++) {

    //uint8_t index = (log10((int)FFT_MajorPeak) - (3.71-1.78)) * 255; //int? shouldn't it be floor() or similar
    uint8_t index = (log10f(FFT_MajorPeak) - (MAX_FREQ_LOG10 - 1.78f)) * 255; //int? shouldn't it be floor() or similar

    SEGMENT.setPixelColor(i+SEGLEN/2, SEGMENT.color_from_palette(index, false, PALETTE_SOLID_WRAP, 0));
    SEGMENT.setPixelColor(SEGLEN/2-i-1, SEGMENT.color_from_palette(index, false, PALETTE_SOLID_WRAP, 0));
  }

  if (tempsamp >= gravcen->topLED)
    gravcen->topLED = tempsamp-1;
  else if (gravcen->gravityCounter % gravity == 0)
    gravcen->topLED--;

  if (gravcen->topLED >= 0) {
    SEGMENT.setPixelColor(gravcen->topLED+SEGLEN/2, CRGB::Gray);
    SEGMENT.setPixelColor(SEGLEN/2-1-gravcen->topLED, CRGB::Gray);
  }
  gravcen->gravityCounter = (gravcen->gravityCounter + 1) % gravity;

  return FRAMETIME;
} // mode_gravfreq()
static const char _data_FX_MODE_GRAVFREQ[] PROGMEM = "Gravfreq@Rate of fall,Sensivity;!,!;!;1f;ix=128,m12=0,si=0"; // Pixels, Beatsin


//////////////////////
//   ** Noisemove   //
//////////////////////
uint16_t mode_noisemove(void) {                 // Noisemove.    By: Andrew Tuline
  um_data_t *um_data;
  if (!usermods.getUMData(&um_data, USERMOD_ID_AUDIOREACTIVE)) {
    // add support for no audio
    um_data = simulateSound(SEGMENT.soundSim);
  }
  uint8_t *fftResult = (uint8_t*)um_data->u_data[2];

  if (SEGENV.call == 0) SEGMENT.fill(BLACK);
  //SEGMENT.fade_out(224);                                          // Just in case something doesn't get faded.
  int fadeoutDelay = (256 - SEGMENT.speed) / 96;
  if ((fadeoutDelay <= 1 ) || ((SEGENV.call % fadeoutDelay) == 0)) SEGMENT.fadeToBlackBy(4+ SEGMENT.speed/4);

  uint8_t numBins = map(SEGMENT.intensity,0,255,0,16);    // Map slider to fftResult bins.
  for (int i=0; i<numBins; i++) {                         // How many active bins are we using.
    uint16_t locn = inoise16(millis()*SEGMENT.speed+i*50000, millis()*SEGMENT.speed);   // Get a new pixel location from moving noise.
    locn = map(locn, 7500, 58000, 0, SEGLEN-1);           // Map that to the length of the strand, and ensure we don't go over.
    SEGMENT.setPixelColor(locn, color_blend(SEGCOLOR(1), SEGMENT.color_from_palette(i*64, false, PALETTE_SOLID_WRAP, 0), fftResult[i % 16]*4));
  }

  return FRAMETIME;
} // mode_noisemove()
static const char _data_FX_MODE_NOISEMOVE[] PROGMEM = "Noisemove@Speed of perlin movement,Fade rate;!,!;!;1f;m12=0,si=0"; // Pixels, Beatsin


//////////////////////
//   ** Rocktaves   //
//////////////////////
uint16_t mode_rocktaves(void) {                 // Rocktaves. Same note from each octave is same colour.    By: Andrew Tuline
  um_data_t *um_data;
  if (!usermods.getUMData(&um_data, USERMOD_ID_AUDIOREACTIVE)) {
    // add support for no audio
    um_data = simulateSound(SEGMENT.soundSim);
  }
  float   FFT_MajorPeak = *(float*)  um_data->u_data[4];
  float   my_magnitude  = *(float*)   um_data->u_data[5] / 16.0f;

  if (SEGENV.call == 0) SEGMENT.fill(BLACK);
  SEGMENT.fadeToBlackBy(16);                        // Just in case something doesn't get faded.

  float frTemp = FFT_MajorPeak;
  uint8_t octCount = 0;                                   // Octave counter.
  uint8_t volTemp = 0;

  volTemp = 32.0f + my_magnitude * 1.5f;                  // brightness = volume (overflows are handled in next lines)
  if (my_magnitude < 48) volTemp = 0;                     // We need to squelch out the background noise.
  if (my_magnitude > 144) volTemp = 255;                  // everything above this is full brightness

  while ( frTemp > 249 ) {
    octCount++;                                           // This should go up to 5.
    frTemp = frTemp/2;
  }

  frTemp -=132;                                           // This should give us a base musical note of C3
  frTemp = fabsf(frTemp * 2.1f);                            // Fudge factors to compress octave range starting at 0 and going to 255;

  uint16_t i = map(beatsin8(8+octCount*4, 0, 255, 0, octCount*8), 0, 255, 0, SEGLEN-1);
  i = constrain(i, 0, SEGLEN-1);
  SEGMENT.addPixelColor(i, color_blend(SEGCOLOR(1), SEGMENT.color_from_palette((uint8_t)frTemp, false, PALETTE_SOLID_WRAP, 0), volTemp));

  return FRAMETIME;
} // mode_rocktaves()
static const char _data_FX_MODE_ROCKTAVES[] PROGMEM = "Rocktaves@;!,!;!;1f;m12=1,si=0"; // Bar, Beatsin


///////////////////////
//   ** Waterfall    //
///////////////////////
// Combines peak detection with FFT_MajorPeak and FFT_Magnitude.
uint16_t mode_waterfall(void) {                   // Waterfall. By: Andrew Tuline
  if (SEGENV.call == 0) SEGMENT.fill(BLACK);

  um_data_t *um_data;
  if (!usermods.getUMData(&um_data, USERMOD_ID_AUDIOREACTIVE)) {
    // add support for no audio
    um_data = simulateSound(SEGMENT.soundSim);
  }
  uint8_t samplePeak    = *(uint8_t*)um_data->u_data[3];
  float   FFT_MajorPeak = *(float*)  um_data->u_data[4];
  uint8_t *maxVol       =  (uint8_t*)um_data->u_data[6];
  uint8_t *binNum       =  (uint8_t*)um_data->u_data[7];
  float   my_magnitude  = *(float*)   um_data->u_data[5] / 8.0f;

  if (FFT_MajorPeak < 1) FFT_MajorPeak = 1;                                         // log10(0) is "forbidden" (throws exception)

  if (SEGENV.call == 0) {
    SEGMENT.setUpLeds();
    SEGMENT.fill(BLACK);
    SEGENV.aux0 = 255;
    SEGMENT.custom1 = *binNum;
    SEGMENT.custom2 = *maxVol * 2;
  }

  *binNum = SEGMENT.custom1;                              // Select a bin.
  *maxVol = SEGMENT.custom2 / 2;                          // Our volume comparator.

  uint8_t secondHand = micros() / (256-SEGMENT.speed)/500 + 1 % 16;
  if (SEGENV.aux0 != secondHand) {                        // Triggered millis timing.
    SEGENV.aux0 = secondHand;

    //uint8_t pixCol = (log10f((float)FFT_MajorPeak) - 2.26f) * 177;  // 10Khz sampling - log10 frequency range is from 2.26 (182hz) to 3.7 (5012hz). Let's scale accordingly.
    uint8_t pixCol = (log10f(FFT_MajorPeak) - 2.26f) * 150;           // 22Khz sampling - log10 frequency range is from 2.26 (182hz) to 3.967 (9260hz). Let's scale accordingly.
    if (FFT_MajorPeak < 182.0f) pixCol = 0;                           // handle underflow

    if (samplePeak) {
      SEGMENT.setPixelColor(SEGLEN-1, CHSV(92,92,92));
    } else {
      SEGMENT.setPixelColor(SEGLEN-1, color_blend(SEGCOLOR(1), SEGMENT.color_from_palette(pixCol+SEGMENT.intensity, false, PALETTE_SOLID_WRAP, 0), (int)my_magnitude));
    }
    for (int i=0; i<SEGLEN-1; i++) SEGMENT.setPixelColor(i, SEGMENT.getPixelColor(i+1)); // shift left
  }

  return FRAMETIME;
} // mode_waterfall()
static const char _data_FX_MODE_WATERFALL[] PROGMEM = "Waterfall@!,Adjust color,Select bin,Volume (min);!,!;!;1f;c2=0,m12=2,si=0"; // Circles, Beatsin


#ifndef WLED_DISABLE_2D
/////////////////////////
//     ** 2D GEQ       //
/////////////////////////
uint16_t mode_2DGEQ(void) { // By Will Tatam. Code reduction by Ewoud Wijma.
  if (!strip.isMatrix) return mode_static(); // not a 2D set-up

  const int NUM_BANDS = map(SEGMENT.custom1, 0, 255, 1, 16);
  const uint16_t cols = SEGMENT.virtualWidth();
  const uint16_t rows = SEGMENT.virtualHeight();

  if (!SEGENV.allocateData(cols*sizeof(uint16_t))) return mode_static(); //allocation failed
  uint16_t *previousBarHeight = reinterpret_cast<uint16_t*>(SEGENV.data); //array of previous bar heights per frequency band

  um_data_t *um_data;
  if (!usermods.getUMData(&um_data, USERMOD_ID_AUDIOREACTIVE)) {
    // add support for no audio
    um_data = simulateSound(SEGMENT.soundSim);
  }
  uint8_t *fftResult = (uint8_t*)um_data->u_data[2];

  if (SEGENV.call == 0) for (int i=0; i<cols; i++) previousBarHeight[i] = 0;

  bool rippleTime = false;
  if (millis() - SEGENV.step >= (256U - SEGMENT.intensity)) {
    SEGENV.step = millis();
    rippleTime = true;
  }

  if (SEGENV.call == 0) SEGMENT.fill(BLACK);
  int fadeoutDelay = (256 - SEGMENT.speed) / 64;
  if ((fadeoutDelay <= 1 ) || ((SEGENV.call % fadeoutDelay) == 0)) SEGMENT.fadeToBlackBy(SEGMENT.speed);

  for (int x=0; x < cols; x++) {
    uint8_t  band       = map(x, 0, cols-1, 0, NUM_BANDS - 1);
    if (NUM_BANDS < 16) band = map(band, 0, NUM_BANDS - 1, 0, 15); // always use full range. comment out this line to get the previous behaviour.
    band = constrain(band, 0, 15);
    uint16_t colorIndex = band * 17;
    uint16_t barHeight  = map(fftResult[band], 0, 255, 0, rows); // do not subtract -1 from rows here
    if (barHeight > previousBarHeight[x]) previousBarHeight[x] = barHeight; //drive the peak up

    uint32_t ledColor = BLACK;
    for (int y=0; y < barHeight; y++) {
      if (SEGMENT.check1) //color_vertical / color bars toggle
        colorIndex = map(y, 0, rows-1, 0, 255);

      ledColor = SEGMENT.color_from_palette(colorIndex, false, PALETTE_SOLID_WRAP, 0);
      SEGMENT.setPixelColorXY(x, rows-1 - y, ledColor);
    }
    if (previousBarHeight[x] > 0)
      SEGMENT.setPixelColorXY(x, rows - previousBarHeight[x], (SEGCOLOR(2) != BLACK) ? SEGCOLOR(2) : ledColor);

    if (rippleTime && previousBarHeight[x]>0) previousBarHeight[x]--;    //delay/ripple effect
  }

  return FRAMETIME;
} // mode_2DGEQ()
static const char _data_FX_MODE_2DGEQ[] PROGMEM = "GEQ@Fade speed,Ripple decay,# of bands,,,Color bars;!,,Peaks;!;2f;c1=255,c2=64,pal=11,si=0"; // Beatsin


/////////////////////////
//  ** 2D Funky plank  //
/////////////////////////
uint16_t mode_2DFunkyPlank(void) {              // Written by ??? Adapted by Will Tatam.
  if (!strip.isMatrix) return mode_static(); // not a 2D set-up

  const uint16_t cols = SEGMENT.virtualWidth();
  const uint16_t rows = SEGMENT.virtualHeight();

  int NUMB_BANDS = map(SEGMENT.custom1, 0, 255, 1, 16);
  int barWidth = (cols / NUMB_BANDS);
  int bandInc = 1;
  if (barWidth == 0) {
    // Matrix narrower than fft bands
    barWidth = 1;
    bandInc = (NUMB_BANDS / cols);
  }

  um_data_t *um_data;
  if (!usermods.getUMData(&um_data, USERMOD_ID_AUDIOREACTIVE)) {
    // add support for no audio
    um_data = simulateSound(SEGMENT.soundSim);
  }
  uint8_t *fftResult = (uint8_t*)um_data->u_data[2];

  if (SEGENV.call == 0) {
    SEGMENT.setUpLeds();
    SEGMENT.fill(BLACK);
  }

  uint8_t secondHand = micros()/(256-SEGMENT.speed)/500+1 % 64;
  if (SEGENV.aux0 != secondHand) {                        // Triggered millis timing.
    SEGENV.aux0 = secondHand;

    // display values of
    int b = 0;
    for (int band = 0; band < NUMB_BANDS; band += bandInc, b++) {
      int hue = fftResult[band % 16];
      int v = map(fftResult[band % 16], 0, 255, 10, 255);
      for (int w = 0; w < barWidth; w++) {
         int xpos = (barWidth * b) + w;
         SEGMENT.setPixelColorXY(xpos, 0, CHSV(hue, 255, v));
      }
    }

    // Update the display:
    for (int i = (rows - 1); i > 0; i--) {
      for (int j = (cols - 1); j >= 0; j--) {
        SEGMENT.setPixelColorXY(j, i, SEGMENT.getPixelColorXY(j, i-1));
      }
    }
  }

  return FRAMETIME;
} // mode_2DFunkyPlank
static const char _data_FX_MODE_2DFUNKYPLANK[] PROGMEM = "Funky Plank@Scroll speed,,# of bands;;;2f;si=0"; // Beatsin


/////////////////////////
//     2D Akemi        //
/////////////////////////
static uint8_t akemi[] PROGMEM = {
  0,0,0,0,0,0,0,0,0,0,0,0,0,0,0,0,0,0,0,0,0,0,0,0,0,0,0,0,0,0,0,0,
  0,0,0,0,0,0,0,0,0,0,0,0,0,2,2,2,2,2,2,0,0,0,0,0,0,0,0,0,0,0,0,0,
  0,0,0,0,0,0,0,0,0,0,0,2,2,3,3,3,3,3,3,2,2,0,0,0,0,0,0,0,0,0,0,0,
  0,0,0,0,0,0,0,0,0,0,2,3,3,0,0,0,0,0,0,3,3,2,0,0,0,0,0,0,0,0,0,0,
  0,0,0,0,0,0,0,0,0,2,3,0,0,0,6,5,5,4,0,0,0,3,2,0,0,0,0,0,0,0,0,0,
  0,0,0,0,0,0,0,0,2,3,0,0,6,6,5,5,5,5,4,4,0,0,3,2,0,0,0,0,0,0,0,0,
  0,0,0,0,0,0,0,0,2,3,0,6,5,5,5,5,5,5,5,5,4,0,3,2,0,0,0,0,0,0,0,0,
  0,0,0,0,0,0,0,2,3,0,6,5,5,5,5,5,5,5,5,5,5,4,0,3,2,0,0,0,0,0,0,0,
  0,0,0,0,0,0,0,3,2,0,6,5,5,5,5,5,5,5,5,5,5,4,0,2,3,0,0,0,0,0,0,0,
  0,0,0,0,0,0,3,2,3,6,5,5,7,7,5,5,5,5,7,7,5,5,4,3,2,3,0,0,0,0,0,0,
  0,0,0,0,0,2,3,1,3,6,5,1,7,7,7,5,5,1,7,7,7,5,4,3,1,3,2,0,0,0,0,0,
  0,0,0,0,0,8,3,1,3,6,5,1,7,7,7,5,5,1,7,7,7,5,4,3,1,3,8,0,0,0,0,0,
  0,0,0,0,0,8,3,1,3,6,5,5,1,1,5,5,5,5,1,1,5,5,4,3,1,3,8,0,0,0,0,0,
  0,0,0,0,0,2,3,1,3,6,5,5,5,5,5,5,5,5,5,5,5,5,4,3,1,3,2,0,0,0,0,0,
  0,0,0,0,0,0,3,2,3,6,5,5,5,5,5,5,5,5,5,5,5,5,4,3,2,3,0,0,0,0,0,0,
  0,0,0,0,0,0,0,0,0,6,5,5,5,5,5,7,7,5,5,5,5,5,4,0,0,0,0,0,0,0,0,0,
  0,0,0,0,0,0,0,0,0,6,5,5,5,5,5,5,5,5,5,5,5,5,4,0,0,0,0,0,0,0,0,0,
  1,0,0,0,0,0,0,0,0,6,5,5,5,5,5,5,5,5,5,5,5,5,4,0,0,0,0,0,0,0,0,2,
  0,2,2,2,0,0,0,0,0,6,5,5,5,5,5,5,5,5,5,5,5,5,4,0,0,0,0,0,2,2,2,0,
  0,0,0,3,2,0,0,0,6,5,4,4,4,4,4,4,4,4,4,4,4,4,4,4,0,0,0,2,2,0,0,0,
  0,0,0,3,2,0,0,0,6,5,5,5,5,5,5,5,5,5,5,5,5,5,5,4,0,0,0,2,3,0,0,0,
  0,0,0,0,3,2,0,0,0,0,3,3,0,3,3,0,0,3,3,0,3,3,0,0,0,0,2,2,0,0,0,0,
  0,0,0,0,3,2,0,0,0,0,3,2,0,3,2,0,0,3,2,0,3,2,0,0,0,0,2,3,0,0,0,0,
  0,0,0,0,0,3,2,0,0,3,2,0,0,3,2,0,0,3,2,0,0,3,2,0,0,2,3,0,0,0,0,0,
  0,0,0,0,0,3,2,2,2,2,0,0,0,3,2,0,0,3,2,0,0,0,3,2,2,2,3,0,0,0,0,0,
  0,0,0,0,0,0,3,3,3,0,0,0,0,3,2,0,0,3,2,0,0,0,0,3,3,3,0,0,0,0,0,0,
  0,0,0,0,0,0,0,0,0,0,0,0,0,3,2,0,0,3,2,0,0,0,0,0,0,0,0,0,0,0,0,0,
  0,0,0,0,0,0,0,0,0,0,0,0,0,3,2,0,0,3,2,0,0,0,0,0,0,0,0,0,0,0,0,0,
  0,0,0,0,0,0,0,0,0,0,0,0,0,3,2,0,0,3,2,0,0,0,0,0,0,0,0,0,0,0,0,0,
  0,0,0,0,0,0,0,0,0,0,0,0,0,3,2,0,0,3,2,0,0,0,0,0,0,0,0,0,0,0,0,0,
  0,0,0,0,0,0,0,0,0,0,0,0,0,3,2,0,0,0,0,0,0,0,0,0,0,0,0,0,0,0,0,0,
  0,0,0,0,0,0,0,0,0,0,0,0,0,3,2,0,0,0,0,0,0,0,0,0,0,0,0,0,0,0,0,0
};

uint16_t mode_2DAkemi(void) {
  if (!strip.isMatrix) return mode_static(); // not a 2D set-up

  const uint16_t cols = SEGMENT.virtualWidth();
  const uint16_t rows = SEGMENT.virtualHeight();

  uint16_t counter = (strip.now * ((SEGMENT.speed >> 2) +2)) & 0xFFFF;
  counter = counter >> 8;

  const float lightFactor  = 0.15f;
  const float normalFactor = 0.4f;

  um_data_t *um_data;
  if (!usermods.getUMData(&um_data, USERMOD_ID_AUDIOREACTIVE)) {
    um_data = simulateSound(SEGMENT.soundSim);
  }
  uint8_t *fftResult = (uint8_t*)um_data->u_data[2];
  float base = fftResult[0]/255.0f;

  //draw and color Akemi
  for (int y=0; y < rows; y++) for (int x=0; x < cols; x++) {
    CRGB color;
    CRGB soundColor = ORANGE;
    CRGB faceColor  = SEGMENT.color_wheel(counter);
    CRGB armsAndLegsColor = SEGCOLOR(1) > 0 ? SEGCOLOR(1) : 0xFFE0A0; //default warmish white 0xABA8FF; //0xFF52e5;//
    uint8_t ak = pgm_read_byte_near(akemi + ((y * 32)/rows) * 32 + (x * 32)/cols); // akemi[(y * 32)/rows][(x * 32)/cols]
    switch (ak) {
      case 3: armsAndLegsColor.r *= lightFactor;  armsAndLegsColor.g *= lightFactor;  armsAndLegsColor.b *= lightFactor;  color = armsAndLegsColor; break; //light arms and legs 0x9B9B9B
      case 2: armsAndLegsColor.r *= normalFactor; armsAndLegsColor.g *= normalFactor; armsAndLegsColor.b *= normalFactor; color = armsAndLegsColor; break; //normal arms and legs 0x888888
      case 1: color = armsAndLegsColor; break; //dark arms and legs 0x686868
      case 6: faceColor.r *= lightFactor;  faceColor.g *= lightFactor;  faceColor.b *= lightFactor;  color=faceColor; break; //light face 0x31AAFF
      case 5: faceColor.r *= normalFactor; faceColor.g *= normalFactor; faceColor.b *= normalFactor; color=faceColor; break; //normal face 0x0094FF
      case 4: color = faceColor; break; //dark face 0x007DC6
      case 7: color = SEGCOLOR(2) > 0 ? SEGCOLOR(2) : 0xFFFFFF; break; //eyes and mouth default white
      case 8: if (base > 0.4) {soundColor.r *= base; soundColor.g *= base; soundColor.b *= base; color=soundColor;} else color = armsAndLegsColor; break;
      default: color = BLACK; break;
    }

    if (SEGMENT.intensity > 128 && fftResult && fftResult[0] > 128) { //dance if base is high
      SEGMENT.setPixelColorXY(x, 0, BLACK);
      SEGMENT.setPixelColorXY(x, y+1, color);
    } else
      SEGMENT.setPixelColorXY(x, y, color);
  }

  //add geq left and right
  if (um_data && fftResult) {
    for (int x=0; x < cols/8; x++) {
      uint16_t band = x * cols/8;
      band = constrain(band, 0, 15);
      uint16_t barHeight = map(fftResult[band], 0, 255, 0, 17*rows/32);
      CRGB color = SEGMENT.color_from_palette((band * 35), false, PALETTE_SOLID_WRAP, 0);

      for (int y=0; y < barHeight; y++) {
        SEGMENT.setPixelColorXY(x, rows/2-y, color);
        SEGMENT.setPixelColorXY(cols-1-x, rows/2-y, color);
      }
    }
  }

  return FRAMETIME;
} // mode_2DAkemi
static const char _data_FX_MODE_2DAKEMI[] PROGMEM = "Akemi@Color speed,Dance;Head palette,Arms & Legs,Eyes & Mouth;Face palette;2f;si=0"; //beatsin


// Distortion waves - ldirko
// https://editor.soulmatelights.com/gallery/1089-distorsion-waves
// apated for WLD by @blazoncek
uint16_t mode_2Ddistortionwaves() {
  if (!strip.isMatrix) return mode_static(); // not a 2D set-up

  const uint16_t cols = SEGMENT.virtualWidth();
  const uint16_t rows = SEGMENT.virtualHeight();

  uint8_t speed = SEGMENT.speed/32;
  uint8_t scale = SEGMENT.intensity/32;

  uint8_t  w = 2;

  uint16_t a  = millis()/32;
  uint16_t a2 = a/2;
  uint16_t a3 = a/3;

  uint16_t cx =  beatsin8(10-speed,0,cols-1)*scale;
  uint16_t cy =  beatsin8(12-speed,0,rows-1)*scale;
  uint16_t cx1 = beatsin8(13-speed,0,cols-1)*scale;
  uint16_t cy1 = beatsin8(15-speed,0,rows-1)*scale;
  uint16_t cx2 = beatsin8(17-speed,0,cols-1)*scale;
  uint16_t cy2 = beatsin8(14-speed,0,rows-1)*scale;
  
  uint16_t xoffs = 0;
  for (int x = 0; x < cols; x++) {
    xoffs += scale;
    uint16_t yoffs = 0;

    for (int y = 0; y < rows; y++) {
       yoffs += scale;

      byte rdistort = cos8((cos8(((x<<3)+a )&255)+cos8(((y<<3)-a2)&255)+a3   )&255)>>1; 
      byte gdistort = cos8((cos8(((x<<3)-a2)&255)+cos8(((y<<3)+a3)&255)+a+32 )&255)>>1; 
      byte bdistort = cos8((cos8(((x<<3)+a3)&255)+cos8(((y<<3)-a) &255)+a2+64)&255)>>1; 

      byte valueR = rdistort+ w*  (a- ( ((xoffs - cx)  * (xoffs - cx)  + (yoffs - cy)  * (yoffs - cy))>>7  ));
      byte valueG = gdistort+ w*  (a2-( ((xoffs - cx1) * (xoffs - cx1) + (yoffs - cy1) * (yoffs - cy1))>>7 ));
      byte valueB = bdistort+ w*  (a3-( ((xoffs - cx2) * (xoffs - cx2) + (yoffs - cy2) * (yoffs - cy2))>>7 ));

      valueR = gamma8(cos8(valueR));
      valueG = gamma8(cos8(valueG));
      valueB = gamma8(cos8(valueB));

      SEGMENT.setPixelColorXY(x, y, RGBW32(valueR, valueG, valueB, 0)); 
    }
  }

  return FRAMETIME;
}
static const char _data_FX_MODE_2DDISTORTIONWAVES[] PROGMEM = "Distortion Waves@!,Scale;;;2;";

#endif // WLED_DISABLE_2D


/*
  LED Clock helpers
*/

float _lc_map8f(uint8_t factor, float min, float max) {
  return min + (factor / (float) 255) * (max - min);
}

float _lc_random_float(float min, float max) {
  return min + (random16(UINT16_MAX) / (float) UINT16_MAX) * (max - min);
}


/*
  2sofix original effect
*/

#define _LC_2SX_VMIN .05
#define _LC_2SX_VMAX .5
#define _LC_2SX_RMIN .5
#define _LC_2SX_RMAX 3

typedef struct {
  bool inited = false;
  uint8_t hue;
  uint8_t width;
  uint8_t height;
  float x;
  float y;
  float vx;
  float vy;
} _lc2sofixData;

uint16_t mode_lc2sofix() {
  if (!SEGENV.allocateData(sizeof(_lc2sofixData))) return mode_static(); //allocation failed
  _lc2sofixData* d = reinterpret_cast<_lc2sofixData*>(SEGENV.data);

  if (!d->inited) {
    d->inited = true;

    d->width = SEGMENT.virtualWidth();
    d->height = SEGMENT.virtualHeight();

    d->x = _lc_random_float(0, d->width);
    d->y = _lc_random_float(0, d->height);

    d->vx = _lc_map8f(SEGMENT.speed, _LC_2SX_VMIN, _LC_2SX_VMAX);
    d->vy = _lc_map8f(SEGMENT.speed, _LC_2SX_VMIN, _LC_2SX_VMAX);
  }

  d->x = constrain(d->x + d->vx, 0, d->width);
  d->y = constrain(d->y + d->vy, 0, d->height);

  if (d->x <= 0 || d->x >= d->width) {
      d->vx = d->vx < 0 ? _lc_map8f(SEGMENT.speed, _LC_2SX_VMIN, _LC_2SX_VMAX) : -_lc_map8f(SEGMENT.speed, _LC_2SX_VMIN, _LC_2SX_VMAX);
  }

  if (d->y <= 0 || d->y >= d->height) {
      d->vy = d->vy < 0 ? _lc_map8f(SEGMENT.speed, _LC_2SX_VMIN, _LC_2SX_VMAX) : -_lc_map8f(SEGMENT.speed, _LC_2SX_VMIN, _LC_2SX_VMAX);
  }

  d->hue += 1;

  for (uint8_t x = 0; x < d->width; ++x) {
      for (uint8_t y = 0; y < d->height; ++y) {
          float dist = sqrtf(powf(x - d->x, 2) + powf(y - d->y, 2));

          float radius = sqrtf(powf(d->width, 2) + powf(d->height, 2))
            * _lc_map8f(255 - SEGMENT.intensity, _LC_2SX_RMIN, _LC_2SX_RMAX);

          float dNorm = dist / radius;
          uint8_t hueOffset = fmod(dNorm, 1) * 255;
          uint8_t hue = (d->hue + hueOffset) % 256;

          SEGMENT.setPixelColorXY(x, y, CHSV(hue, 255, 255));
      }
  }

  return FRAMETIME;
}

static const char _data_FX_MODE_LC_2SOFIX[] PROGMEM = "2sofix@Speed,Scale;;;2";


/*
  Vortex
*/

#define _LC_VTX_INC_MIN 0.5
#define _LC_VTX_INC_MAX 20
#define _LC_VTX_INT_MIN 0
#define _LC_VTX_INT_MAX 360

typedef struct {
  bool inited = false;
  uint8_t width;
  uint8_t height;
  float maxRadius;
  float rotation;
} _lcVortexData;

uint16_t mode_lcVortex() {
  if (!SEGENV.allocateData(sizeof(_lcVortexData))) return mode_static(); //allocation failed
  _lcVortexData* d = reinterpret_cast<_lcVortexData*>(SEGENV.data);

  if (!d->inited) {
    d->inited = true;

    d->width = SEGMENT.virtualWidth();
    d->height = SEGMENT.virtualHeight();

    d->maxRadius = sqrtf(powf(d->width / (float) 2, 2) + powf(d->height / (float) 2, 2));

    d->rotation = 0;
  }

  d->rotation += _lc_map8f(SEGMENT.speed, _LC_VTX_INC_MIN, _LC_VTX_INC_MAX);
  d->rotation = fmodf(d->rotation, 360);

  for (uint8_t x = 0; x < d->width; ++x) {
      for (uint8_t y = 0; y < d->height; ++y) {
          float _x = x - d->width / (float) 2;
          float _y = -(y - d->height / (float) 2);

          float absX = abs(_x);
          float absY = abs(_y);

          float deg = _x == 0 || _y == 0 ? 0 : atan(absX / absY) * (180 / PI);

          if (_x > 0 && _y <= 0) {
            deg = 90 + (deg == 0 ? 0 : 90 - deg);
          } else if (_y < 0 && _x <= 0) {
            deg += 180;
          } else if (_x < 0 && _y >= 0) {
            deg = 270 + (deg == 0 ? 0 : 90 - deg);
          }

          deg += d->rotation;

          float radius = (absX == 0 || absY == 0)
            ? (absX == 0 ? absY : absX)
            : sqrtf(powf(absX, 2) + powf(absY, 2));

          deg += (radius / d->maxRadius) * _lc_map8f(SEGMENT.intensity, _LC_VTX_INT_MIN, _LC_VTX_INT_MAX);
          deg = fmodf(deg, 360);

          uint16_t palIdx = (deg / 360) * 255; // map [0-360]f to [0-255]i
          uint32_t color = SEGMENT.color_from_palette(palIdx, false, true, 3, 255);

          SEGMENT.setPixelColorXY(x, y, color);
      }
  }

  return FRAMETIME;
}

static const char _data_FX_MODE_LC_VORTEX[] PROGMEM = "Vortex@Speed,Strength;;!;2";


/*
  Concentric
*/

#define _LC_CON_INC_MIN .003
#define _LC_CON_INC_MAX .05
#define _LC_CON_SCALE_MIN .5
#define _LC_CON_SCALE_MAX 3

typedef struct {
  bool inited = false;
  uint8_t width;
  uint8_t height;
  float radius;
  float offset;
} _lcConcentricData;

uint16_t mode_lcConcentric() {
  if (!SEGENV.allocateData(sizeof(_lcConcentricData))) return mode_static(); //allocation failed
  _lcConcentricData* d = reinterpret_cast<_lcConcentricData*>(SEGENV.data);

  if (!d->inited) {
    d->inited = true;

    d->width = SEGMENT.virtualWidth();
    d->height = SEGMENT.virtualHeight();

    d->radius = sqrtf(powf(d->width / (float) 2, 2) + powf(d->height / (float) 2, 2));

    d->offset = 0;
  }

  d->offset += _lc_map8f(SEGMENT.speed, _LC_CON_INC_MIN, _LC_CON_INC_MAX);
  d->offset = fmodf(d->offset, 1);

  for (uint8_t x = 0; x < d->width; ++x) {
      for (uint8_t y = 0; y < d->height; ++y) {
          float _x = x - d->width / (float) 2;
          float _y = -(y - d->height / (float) 2);

          float absX = abs(_x);
          float absY = abs(_y);

          float radius = (absX == 0 || absY == 0)
            ? (absX == 0 ? absY : absX)
            : sqrtf(powf(absX, 2) + powf(absY, 2));

          float scaledRadius = d->radius * _lc_map8f(SEGMENT.intensity, _LC_CON_SCALE_MIN, _LC_CON_SCALE_MAX);
          float idx = fmodf((1 - d->offset) + radius / scaledRadius, 1);
          uint32_t color = SEGMENT.color_from_palette(idx * 255, false, true, 3, 255);

          SEGMENT.setPixelColorXY(x, y, color);
      }
  }

  return FRAMETIME;
}

static const char _data_FX_LC_CONCENTRIC[] PROGMEM = "Concentric@Speed,Scale;;!;2";


//////////////////////////////////////////////////////////////////////////////////////////
// mode data
static const char _data_RESERVED[] PROGMEM = "RSVD";

// add (or replace reserved) effect mode and data into vector
// use id==255 to find unallocatd gaps (with "Reserved" data string)
// if vector size() is smaller than id (single) data is appended at the end (regardless of id)
void WS2812FX::addEffect(uint8_t id, mode_ptr mode_fn, const char *mode_name) {
  if (id == 255) { // find empty slot
    for (size_t i=1; i<_mode.size(); i++) if (_modeData[i] == _data_RESERVED) { id = i; break; }
  }
  if (id < _mode.size()) {
    if (_modeData[id] != _data_RESERVED) return; // do not overwrite alerady added effect
    _mode[id]     = mode_fn;
    _modeData[id] = mode_name;
  } else {
    _mode.push_back(mode_fn);
    _modeData.push_back(mode_name);
    if (_modeCount < _mode.size()) _modeCount++;
  }
}

void WS2812FX::setupEffectData() {
  // Solid must be first! (assuming vector is empty upon call to setup)
  _mode.push_back(&mode_static);
  _modeData.push_back(_data_FX_MODE_STATIC);
  // fill reserved word in case there will be any gaps in the array
  for (size_t i=1; i<_modeCount; i++) {
    _mode.push_back(&mode_static);
    _modeData.push_back(_data_RESERVED);
  }
  // now replace all pre-allocated effects
  // --- 1D non-audio effects ---
  addEffect(FX_MODE_BLINK, &mode_blink, _data_FX_MODE_BLINK);
  addEffect(FX_MODE_BREATH, &mode_breath, _data_FX_MODE_BREATH);
  addEffect(FX_MODE_COLOR_WIPE, &mode_color_wipe, _data_FX_MODE_COLOR_WIPE);
  addEffect(FX_MODE_COLOR_WIPE_RANDOM, &mode_color_wipe_random, _data_FX_MODE_COLOR_WIPE_RANDOM);
  addEffect(FX_MODE_RANDOM_COLOR, &mode_random_color, _data_FX_MODE_RANDOM_COLOR);
  addEffect(FX_MODE_COLOR_SWEEP, &mode_color_sweep, _data_FX_MODE_COLOR_SWEEP);
  addEffect(FX_MODE_DYNAMIC, &mode_dynamic, _data_FX_MODE_DYNAMIC);
  addEffect(FX_MODE_RAINBOW, &mode_rainbow, _data_FX_MODE_RAINBOW);
  addEffect(FX_MODE_RAINBOW_CYCLE, &mode_rainbow_cycle, _data_FX_MODE_RAINBOW_CYCLE);
  addEffect(FX_MODE_SCAN, &mode_scan, _data_FX_MODE_SCAN);
  addEffect(FX_MODE_DUAL_SCAN, &mode_dual_scan, _data_FX_MODE_DUAL_SCAN);
  addEffect(FX_MODE_FADE, &mode_fade, _data_FX_MODE_FADE);
  addEffect(FX_MODE_THEATER_CHASE, &mode_theater_chase, _data_FX_MODE_THEATER_CHASE);
  addEffect(FX_MODE_THEATER_CHASE_RAINBOW, &mode_theater_chase_rainbow, _data_FX_MODE_THEATER_CHASE_RAINBOW);
  addEffect(FX_MODE_RUNNING_LIGHTS, &mode_running_lights, _data_FX_MODE_RUNNING_LIGHTS);
  addEffect(FX_MODE_SAW, &mode_saw, _data_FX_MODE_SAW);
  addEffect(FX_MODE_TWINKLE, &mode_twinkle, _data_FX_MODE_TWINKLE);
  addEffect(FX_MODE_DISSOLVE, &mode_dissolve, _data_FX_MODE_DISSOLVE);
  addEffect(FX_MODE_DISSOLVE_RANDOM, &mode_dissolve_random, _data_FX_MODE_DISSOLVE_RANDOM);
  addEffect(FX_MODE_SPARKLE, &mode_sparkle, _data_FX_MODE_SPARKLE);
  addEffect(FX_MODE_FLASH_SPARKLE, &mode_flash_sparkle, _data_FX_MODE_FLASH_SPARKLE);
  addEffect(FX_MODE_HYPER_SPARKLE, &mode_hyper_sparkle, _data_FX_MODE_HYPER_SPARKLE);
  addEffect(FX_MODE_STROBE, &mode_strobe, _data_FX_MODE_STROBE);
  addEffect(FX_MODE_STROBE_RAINBOW, &mode_strobe_rainbow, _data_FX_MODE_STROBE_RAINBOW);
  addEffect(FX_MODE_MULTI_STROBE, &mode_multi_strobe, _data_FX_MODE_MULTI_STROBE);
  addEffect(FX_MODE_BLINK_RAINBOW, &mode_blink_rainbow, _data_FX_MODE_BLINK_RAINBOW);
  addEffect(FX_MODE_ANDROID, &mode_android, _data_FX_MODE_ANDROID);
  addEffect(FX_MODE_CHASE_COLOR, &mode_chase_color, _data_FX_MODE_CHASE_COLOR);
  addEffect(FX_MODE_CHASE_RANDOM, &mode_chase_random, _data_FX_MODE_CHASE_RANDOM);
  addEffect(FX_MODE_CHASE_RAINBOW, &mode_chase_rainbow, _data_FX_MODE_CHASE_RAINBOW);
  addEffect(FX_MODE_CHASE_FLASH, &mode_chase_flash, _data_FX_MODE_CHASE_FLASH);
  addEffect(FX_MODE_CHASE_FLASH_RANDOM, &mode_chase_flash_random, _data_FX_MODE_CHASE_FLASH_RANDOM);
  addEffect(FX_MODE_CHASE_RAINBOW_WHITE, &mode_chase_rainbow_white, _data_FX_MODE_CHASE_RAINBOW_WHITE);
  addEffect(FX_MODE_COLORFUL, &mode_colorful, _data_FX_MODE_COLORFUL);
  addEffect(FX_MODE_TRAFFIC_LIGHT, &mode_traffic_light, _data_FX_MODE_TRAFFIC_LIGHT);
  addEffect(FX_MODE_COLOR_SWEEP_RANDOM, &mode_color_sweep_random, _data_FX_MODE_COLOR_SWEEP_RANDOM);
  addEffect(FX_MODE_RUNNING_COLOR, &mode_running_color, _data_FX_MODE_RUNNING_COLOR);
  addEffect(FX_MODE_AURORA, &mode_aurora, _data_FX_MODE_AURORA);
  addEffect(FX_MODE_RUNNING_RANDOM, &mode_running_random, _data_FX_MODE_RUNNING_RANDOM);
  addEffect(FX_MODE_LARSON_SCANNER, &mode_larson_scanner, _data_FX_MODE_LARSON_SCANNER);
  addEffect(FX_MODE_COMET, &mode_comet, _data_FX_MODE_COMET);
  addEffect(FX_MODE_FIREWORKS, &mode_fireworks, _data_FX_MODE_FIREWORKS);
  addEffect(FX_MODE_RAIN, &mode_rain, _data_FX_MODE_RAIN);
  addEffect(FX_MODE_TETRIX, &mode_tetrix, _data_FX_MODE_TETRIX);
  addEffect(FX_MODE_FIRE_FLICKER, &mode_fire_flicker, _data_FX_MODE_FIRE_FLICKER);
  addEffect(FX_MODE_GRADIENT, &mode_gradient, _data_FX_MODE_GRADIENT);
  addEffect(FX_MODE_LOADING, &mode_loading, _data_FX_MODE_LOADING);

  addEffect(FX_MODE_FAIRY, &mode_fairy, _data_FX_MODE_FAIRY);
  addEffect(FX_MODE_TWO_DOTS, &mode_two_dots, _data_FX_MODE_TWO_DOTS);
  addEffect(FX_MODE_FAIRYTWINKLE, &mode_fairytwinkle, _data_FX_MODE_FAIRYTWINKLE);
  addEffect(FX_MODE_RUNNING_DUAL, &mode_running_dual, _data_FX_MODE_RUNNING_DUAL);

  addEffect(FX_MODE_TRICOLOR_CHASE, &mode_tricolor_chase, _data_FX_MODE_TRICOLOR_CHASE);
  addEffect(FX_MODE_TRICOLOR_WIPE, &mode_tricolor_wipe, _data_FX_MODE_TRICOLOR_WIPE);
  addEffect(FX_MODE_TRICOLOR_FADE, &mode_tricolor_fade, _data_FX_MODE_TRICOLOR_FADE);
  addEffect(FX_MODE_LIGHTNING, &mode_lightning, _data_FX_MODE_LIGHTNING);
  addEffect(FX_MODE_ICU, &mode_icu, _data_FX_MODE_ICU);
  addEffect(FX_MODE_MULTI_COMET, &mode_multi_comet, _data_FX_MODE_MULTI_COMET);
  addEffect(FX_MODE_DUAL_LARSON_SCANNER, &mode_dual_larson_scanner, _data_FX_MODE_DUAL_LARSON_SCANNER);
  addEffect(FX_MODE_RANDOM_CHASE, &mode_random_chase, _data_FX_MODE_RANDOM_CHASE);
  addEffect(FX_MODE_OSCILLATE, &mode_oscillate, _data_FX_MODE_OSCILLATE);
  addEffect(FX_MODE_PRIDE_2015, &mode_pride_2015, _data_FX_MODE_PRIDE_2015);
  addEffect(FX_MODE_JUGGLE, &mode_juggle, _data_FX_MODE_JUGGLE);
  addEffect(FX_MODE_PALETTE, &mode_palette, _data_FX_MODE_PALETTE);
  addEffect(FX_MODE_FIRE_2012, &mode_fire_2012, _data_FX_MODE_FIRE_2012);
  addEffect(FX_MODE_COLORWAVES, &mode_colorwaves, _data_FX_MODE_COLORWAVES);
  addEffect(FX_MODE_BPM, &mode_bpm, _data_FX_MODE_BPM);
  addEffect(FX_MODE_FILLNOISE8, &mode_fillnoise8, _data_FX_MODE_FILLNOISE8);
  addEffect(FX_MODE_NOISE16_1, &mode_noise16_1, _data_FX_MODE_NOISE16_1);
  addEffect(FX_MODE_NOISE16_2, &mode_noise16_2, _data_FX_MODE_NOISE16_2);
  addEffect(FX_MODE_NOISE16_3, &mode_noise16_3, _data_FX_MODE_NOISE16_3);
  addEffect(FX_MODE_NOISE16_4, &mode_noise16_4, _data_FX_MODE_NOISE16_4);
  addEffect(FX_MODE_COLORTWINKLE, &mode_colortwinkle, _data_FX_MODE_COLORTWINKLE);
  addEffect(FX_MODE_LAKE, &mode_lake, _data_FX_MODE_LAKE);
  addEffect(FX_MODE_METEOR, &mode_meteor, _data_FX_MODE_METEOR);
  addEffect(FX_MODE_METEOR_SMOOTH, &mode_meteor_smooth, _data_FX_MODE_METEOR_SMOOTH);
  addEffect(FX_MODE_RAILWAY, &mode_railway, _data_FX_MODE_RAILWAY);
  addEffect(FX_MODE_RIPPLE, &mode_ripple, _data_FX_MODE_RIPPLE);
  addEffect(FX_MODE_TWINKLEFOX, &mode_twinklefox, _data_FX_MODE_TWINKLEFOX);
  addEffect(FX_MODE_TWINKLECAT, &mode_twinklecat, _data_FX_MODE_TWINKLECAT);
  addEffect(FX_MODE_HALLOWEEN_EYES, &mode_halloween_eyes, _data_FX_MODE_HALLOWEEN_EYES);
  addEffect(FX_MODE_STATIC_PATTERN, &mode_static_pattern, _data_FX_MODE_STATIC_PATTERN);
  addEffect(FX_MODE_TRI_STATIC_PATTERN, &mode_tri_static_pattern, _data_FX_MODE_TRI_STATIC_PATTERN);
  addEffect(FX_MODE_SPOTS, &mode_spots, _data_FX_MODE_SPOTS);
  addEffect(FX_MODE_SPOTS_FADE, &mode_spots_fade, _data_FX_MODE_SPOTS_FADE);
  addEffect(FX_MODE_GLITTER, &mode_glitter, _data_FX_MODE_GLITTER);
  addEffect(FX_MODE_CANDLE, &mode_candle, _data_FX_MODE_CANDLE);
  addEffect(FX_MODE_STARBURST, &mode_starburst, _data_FX_MODE_STARBURST);
  addEffect(FX_MODE_EXPLODING_FIREWORKS, &mode_exploding_fireworks, _data_FX_MODE_EXPLODING_FIREWORKS);
  addEffect(FX_MODE_BOUNCINGBALLS, &mode_bouncing_balls, _data_FX_MODE_BOUNCINGBALLS);
  addEffect(FX_MODE_SINELON, &mode_sinelon, _data_FX_MODE_SINELON);
  addEffect(FX_MODE_SINELON_DUAL, &mode_sinelon_dual, _data_FX_MODE_SINELON_DUAL);
  addEffect(FX_MODE_SINELON_RAINBOW, &mode_sinelon_rainbow, _data_FX_MODE_SINELON_RAINBOW);
  addEffect(FX_MODE_POPCORN, &mode_popcorn, _data_FX_MODE_POPCORN);
  addEffect(FX_MODE_DRIP, &mode_drip, _data_FX_MODE_DRIP);
  addEffect(FX_MODE_PLASMA, &mode_plasma, _data_FX_MODE_PLASMA);
  addEffect(FX_MODE_PERCENT, &mode_percent, _data_FX_MODE_PERCENT);
  addEffect(FX_MODE_RIPPLE_RAINBOW, &mode_ripple_rainbow, _data_FX_MODE_RIPPLE_RAINBOW);
  addEffect(FX_MODE_HEARTBEAT, &mode_heartbeat, _data_FX_MODE_HEARTBEAT);
  addEffect(FX_MODE_PACIFICA, &mode_pacifica, _data_FX_MODE_PACIFICA);
  addEffect(FX_MODE_CANDLE_MULTI, &mode_candle_multi, _data_FX_MODE_CANDLE_MULTI);
  addEffect(FX_MODE_SOLID_GLITTER, &mode_solid_glitter, _data_FX_MODE_SOLID_GLITTER);
  addEffect(FX_MODE_SUNRISE, &mode_sunrise, _data_FX_MODE_SUNRISE);
  addEffect(FX_MODE_PHASED, &mode_phased, _data_FX_MODE_PHASED);
  addEffect(FX_MODE_TWINKLEUP, &mode_twinkleup, _data_FX_MODE_TWINKLEUP);
  addEffect(FX_MODE_NOISEPAL, &mode_noisepal, _data_FX_MODE_NOISEPAL);
  addEffect(FX_MODE_SINEWAVE, &mode_sinewave, _data_FX_MODE_SINEWAVE);
  addEffect(FX_MODE_PHASEDNOISE, &mode_phased_noise, _data_FX_MODE_PHASEDNOISE);
  addEffect(FX_MODE_FLOW, &mode_flow, _data_FX_MODE_FLOW);
  addEffect(FX_MODE_CHUNCHUN, &mode_chunchun, _data_FX_MODE_CHUNCHUN);
  addEffect(FX_MODE_DANCING_SHADOWS, &mode_dancing_shadows, _data_FX_MODE_DANCING_SHADOWS);
  addEffect(FX_MODE_WASHING_MACHINE, &mode_washing_machine, _data_FX_MODE_WASHING_MACHINE);

  addEffect(FX_MODE_BLENDS, &mode_blends, _data_FX_MODE_BLENDS);
  addEffect(FX_MODE_TV_SIMULATOR, &mode_tv_simulator, _data_FX_MODE_TV_SIMULATOR);
  addEffect(FX_MODE_DYNAMIC_SMOOTH, &mode_dynamic_smooth, _data_FX_MODE_DYNAMIC_SMOOTH);

  // --- 1D audio effects ---
  addEffect(FX_MODE_PIXELS, &mode_pixels, _data_FX_MODE_PIXELS);
  addEffect(FX_MODE_PIXELWAVE, &mode_pixelwave, _data_FX_MODE_PIXELWAVE);
  addEffect(FX_MODE_JUGGLES, &mode_juggles, _data_FX_MODE_JUGGLES);
  addEffect(FX_MODE_MATRIPIX, &mode_matripix, _data_FX_MODE_MATRIPIX);
  addEffect(FX_MODE_GRAVIMETER, &mode_gravimeter, _data_FX_MODE_GRAVIMETER);
  addEffect(FX_MODE_PLASMOID, &mode_plasmoid, _data_FX_MODE_PLASMOID);
  addEffect(FX_MODE_PUDDLES, &mode_puddles, _data_FX_MODE_PUDDLES);
  addEffect(FX_MODE_MIDNOISE, &mode_midnoise, _data_FX_MODE_MIDNOISE);
  addEffect(FX_MODE_NOISEMETER, &mode_noisemeter, _data_FX_MODE_NOISEMETER);
  addEffect(FX_MODE_FREQWAVE, &mode_freqwave, _data_FX_MODE_FREQWAVE);
  addEffect(FX_MODE_FREQMATRIX, &mode_freqmatrix, _data_FX_MODE_FREQMATRIX);

  addEffect(FX_MODE_WATERFALL, &mode_waterfall, _data_FX_MODE_WATERFALL);
  addEffect(FX_MODE_FREQPIXELS, &mode_freqpixels, _data_FX_MODE_FREQPIXELS);

  addEffect(FX_MODE_NOISEFIRE, &mode_noisefire, _data_FX_MODE_NOISEFIRE);
  addEffect(FX_MODE_PUDDLEPEAK, &mode_puddlepeak, _data_FX_MODE_PUDDLEPEAK);
  addEffect(FX_MODE_NOISEMOVE, &mode_noisemove, _data_FX_MODE_NOISEMOVE);

  addEffect(FX_MODE_PERLINMOVE, &mode_perlinmove, _data_FX_MODE_PERLINMOVE);
  addEffect(FX_MODE_RIPPLEPEAK, &mode_ripplepeak, _data_FX_MODE_RIPPLEPEAK);

  addEffect(FX_MODE_FREQMAP, &mode_freqmap, _data_FX_MODE_FREQMAP);
  addEffect(FX_MODE_GRAVCENTER, &mode_gravcenter, _data_FX_MODE_GRAVCENTER);
  addEffect(FX_MODE_GRAVCENTRIC, &mode_gravcentric, _data_FX_MODE_GRAVCENTRIC);
  addEffect(FX_MODE_GRAVFREQ, &mode_gravfreq, _data_FX_MODE_GRAVFREQ);
  addEffect(FX_MODE_DJLIGHT, &mode_DJLight, _data_FX_MODE_DJLIGHT);

  addEffect(FX_MODE_BLURZ, &mode_blurz, _data_FX_MODE_BLURZ);

  addEffect(FX_MODE_FLOWSTRIPE, &mode_FlowStripe, _data_FX_MODE_FLOWSTRIPE);

  addEffect(FX_MODE_WAVESINS, &mode_wavesins, _data_FX_MODE_WAVESINS);
  addEffect(FX_MODE_ROCKTAVES, &mode_rocktaves, _data_FX_MODE_ROCKTAVES);

  // --- 2D  effects ---
#ifndef WLED_DISABLE_2D
  addEffect(FX_MODE_2DSPACESHIPS, &mode_2Dspaceships, _data_FX_MODE_2DSPACESHIPS);
  addEffect(FX_MODE_2DCRAZYBEES, &mode_2Dcrazybees, _data_FX_MODE_2DCRAZYBEES);
  addEffect(FX_MODE_2DGHOSTRIDER, &mode_2Dghostrider, _data_FX_MODE_2DGHOSTRIDER);
  addEffect(FX_MODE_2DBLOBS, &mode_2Dfloatingblobs, _data_FX_MODE_2DBLOBS);
  addEffect(FX_MODE_2DSCROLLTEXT, &mode_2Dscrollingtext, _data_FX_MODE_2DSCROLLTEXT);
  addEffect(FX_MODE_2DDRIFTROSE, &mode_2Ddriftrose, _data_FX_MODE_2DDRIFTROSE);
  addEffect(FX_MODE_2DDISTORTIONWAVES, &mode_2Ddistortionwaves, _data_FX_MODE_2DDISTORTIONWAVES);

  addEffect(FX_MODE_2DGEQ, &mode_2DGEQ, _data_FX_MODE_2DGEQ); // audio

  addEffect(FX_MODE_2DNOISE, &mode_2Dnoise, _data_FX_MODE_2DNOISE);

  addEffect(FX_MODE_2DFIRENOISE, &mode_2Dfirenoise, _data_FX_MODE_2DFIRENOISE);
  addEffect(FX_MODE_2DSQUAREDSWIRL, &mode_2Dsquaredswirl, _data_FX_MODE_2DSQUAREDSWIRL);

  //non audio
  addEffect(FX_MODE_2DDNA, &mode_2Ddna, _data_FX_MODE_2DDNA);
  addEffect(FX_MODE_2DMATRIX, &mode_2Dmatrix, _data_FX_MODE_2DMATRIX);
  addEffect(FX_MODE_2DMETABALLS, &mode_2Dmetaballs, _data_FX_MODE_2DMETABALLS);
  addEffect(FX_MODE_2DFUNKYPLANK, &mode_2DFunkyPlank, _data_FX_MODE_2DFUNKYPLANK); // audio

  addEffect(FX_MODE_2DPULSER, &mode_2DPulser, _data_FX_MODE_2DPULSER);

  addEffect(FX_MODE_2DDRIFT, &mode_2DDrift, _data_FX_MODE_2DDRIFT);
  addEffect(FX_MODE_2DWAVERLY, &mode_2DWaverly, _data_FX_MODE_2DWAVERLY); // audio
  addEffect(FX_MODE_2DSUNRADIATION, &mode_2DSunradiation, _data_FX_MODE_2DSUNRADIATION);
  addEffect(FX_MODE_2DCOLOREDBURSTS, &mode_2DColoredBursts, _data_FX_MODE_2DCOLOREDBURSTS);
  addEffect(FX_MODE_2DJULIA, &mode_2DJulia, _data_FX_MODE_2DJULIA);

  addEffect(FX_MODE_2DGAMEOFLIFE, &mode_2Dgameoflife, _data_FX_MODE_2DGAMEOFLIFE);
  addEffect(FX_MODE_2DTARTAN, &mode_2Dtartan, _data_FX_MODE_2DTARTAN);
  addEffect(FX_MODE_2DPOLARLIGHTS, &mode_2DPolarLights, _data_FX_MODE_2DPOLARLIGHTS);
  addEffect(FX_MODE_2DSWIRL, &mode_2DSwirl, _data_FX_MODE_2DSWIRL); // audio
  addEffect(FX_MODE_2DLISSAJOUS, &mode_2DLissajous, _data_FX_MODE_2DLISSAJOUS);
  addEffect(FX_MODE_2DFRIZZLES, &mode_2DFrizzles, _data_FX_MODE_2DFRIZZLES);
  addEffect(FX_MODE_2DPLASMABALL, &mode_2DPlasmaball, _data_FX_MODE_2DPLASMABALL);

  addEffect(FX_MODE_2DHIPHOTIC, &mode_2DHiphotic, _data_FX_MODE_2DHIPHOTIC);
  addEffect(FX_MODE_2DSINDOTS, &mode_2DSindots, _data_FX_MODE_2DSINDOTS);
  addEffect(FX_MODE_2DDNASPIRAL, &mode_2DDNASpiral, _data_FX_MODE_2DDNASPIRAL);
  addEffect(FX_MODE_2DBLACKHOLE, &mode_2DBlackHole, _data_FX_MODE_2DBLACKHOLE);

  addEffect(FX_MODE_2DAKEMI, &mode_2DAkemi, _data_FX_MODE_2DAKEMI); // audio

  addEffect(FX_MODE_LC_2SOFIX, &mode_lc2sofix, _data_FX_MODE_LC_2SOFIX);
  addEffect(FX_MODE_LC_VORTEX, &mode_lcVortex, _data_FX_MODE_LC_VORTEX);
  addEffect(FX_MODE_LC_CONCENTRIC, &mode_lcConcentric, _data_FX_LC_CONCENTRIC);
#endif // WLED_DISABLE_2D
}<|MERGE_RESOLUTION|>--- conflicted
+++ resolved
@@ -78,13 +78,8 @@
 /*
  * No blinking. Just plain old static light.
  */
-<<<<<<< HEAD
-uint16_t WS2812FX::mode_static(void) {
-  fill(SEGCOLOR(0));
-=======
 uint16_t mode_static(void) {
   SEGMENT.fill(SEGCOLOR(0));
->>>>>>> 9b440790
   return FRAMETIME; //we need the target fps even for static mode to get consistent timing
 }
 static const char _data_FX_MODE_STATIC[] PROGMEM = "Solid";
@@ -4203,227 +4198,6 @@
 }
 static const char _data_FX_MODE_BLENDS[] PROGMEM = "Blends@Shift speed,Blend speed;;!";
 
-
-/*
-  LED Clock helpers
-*/
-
-float _lc_map8f(uint8_t factor, float min, float max) {
-  return min + (factor / (float) 255) * (max - min);
-}
-
-float _lc_random_float(float min, float max) {
-  return min + (random16(UINT16_MAX) / (float) UINT16_MAX) * (max - min);
-}
-
-/*
-  Vortex
-*/
-
-#define _LC_VTX_INC_MIN 0.5
-#define _LC_VTX_INC_MAX 20
-#define _LC_VTX_INT_MIN 0
-#define _LC_VTX_INT_MAX 360
-
-typedef struct {
-  bool inited = false;
-  uint8_t width;
-  uint8_t height;
-  float maxRadius;
-  float rotation;
-} _lcVortexData;
-
-uint16_t WS2812FX::mode_lcVortex() {
-  if (!SEGENV.allocateData(sizeof(_lcVortexData))) return mode_static(); //allocation failed
-  _lcVortexData* d = reinterpret_cast<_lcVortexData*>(SEGENV.data);
-
-  if (!d->inited) {
-    d->inited = true;
-
-    d->width = ledClockDisplay()->columnCount();
-    d->height = ledClockDisplay()->rowCount();
-
-    d->maxRadius = sqrtf(powf(d->width / (float) 2, 2) + powf(d->height / (float) 2, 2));
-
-    d->rotation = 0;
-  }
-
-  d->rotation += _lc_map8f(SEGMENT.speed, _LC_VTX_INC_MIN, _LC_VTX_INC_MAX);
-  d->rotation = fmodf(d->rotation, 360);
-
-  for (uint8_t x = 0; x < d->width; ++x) {
-      for (uint8_t y = 0; y < d->height; ++y) {
-          uint8_t i = ledClockDisplay()->indexOfCoords(y, x);
-          if (i != _7SEG_INDEX_UNDEF) {
-
-            float _x = x - d->width / (float) 2;
-            float _y = -(y - d->height / (float) 2);
-
-            float absX = abs(_x);
-            float absY = abs(_y);
-
-            float deg = _x == 0 || _y == 0 ? 0 : atan(absX / absY) * (180 / PI);
-
-            if (_x > 0 && _y <= 0) {
-              deg = 90 + (deg == 0 ? 0 : 90 - deg);
-            } else if (_y < 0 && _x <= 0) {
-              deg += 180;
-            } else if (_x < 0 && _y >= 0) {
-              deg = 270 + (deg == 0 ? 0 : 90 - deg);
-            }
-
-            deg += d->rotation;
-
-            float radius = (absX == 0 || absY == 0)
-              ? (absX == 0 ? absY : absX)
-              : sqrtf(powf(absX, 2) + powf(absY, 2));
-
-            deg += (radius / d->maxRadius) * _lc_map8f(SEGMENT.intensity, _LC_VTX_INT_MIN, _LC_VTX_INT_MAX);
-            deg = fmodf(deg, 360);
-
-            uint16_t palIdx = (deg / 360) * 255; // map [0-360]f to [0-255]i
-            uint32_t color = color_from_palette(palIdx, false, true, 3, 255);
-
-            setPixelColor(i, color);
-          }
-      }
-  }
-
-  return FRAMETIME;
-}
-
-/*
-  2sofix original effect
-*/
-
-#define _LC_2SX_VMIN .05
-#define _LC_2SX_VMAX .5
-#define _LC_2SX_RMIN .5
-#define _LC_2SX_RMAX 3
-
-typedef struct {
-  bool inited = false;
-  uint8_t hue;
-  uint8_t width;
-  uint8_t height;
-  float x;
-  float y;
-  float vx;
-  float vy;
-} _lc2sofixData;
-
-uint16_t WS2812FX::mode_lc2sofix() {
-  if (!SEGENV.allocateData(sizeof(_lc2sofixData))) return mode_static(); //allocation failed
-  _lc2sofixData* d = reinterpret_cast<_lc2sofixData*>(SEGENV.data);
-
-  if (!d->inited) {
-    d->inited = true;
-
-    d->width = ledClockDisplay()->columnCount();
-    d->height = ledClockDisplay()->rowCount();
-
-    d->x = _lc_random_float(0, d->width);
-    d->y = _lc_random_float(0, d->height);
-
-    d->vx = _lc_map8f(SEGMENT.speed, _LC_2SX_VMIN, _LC_2SX_VMAX);
-    d->vy = _lc_map8f(SEGMENT.speed, _LC_2SX_VMIN, _LC_2SX_VMAX);
-  }
-
-  d->x = constrain(d->x + d->vx, 0, d->width);
-  d->y = constrain(d->y + d->vy, 0, d->height);
-
-  if (d->x <= 0 || d->x >= d->width) {
-      d->vx = d->vx < 0 ? _lc_map8f(SEGMENT.speed, _LC_2SX_VMIN, _LC_2SX_VMAX) : -_lc_map8f(SEGMENT.speed, _LC_2SX_VMIN, _LC_2SX_VMAX);
-  }
-
-  if (d->y <= 0 || d->y >= d->height) {
-      d->vy = d->vy < 0 ? _lc_map8f(SEGMENT.speed, _LC_2SX_VMIN, _LC_2SX_VMAX) : -_lc_map8f(SEGMENT.speed, _LC_2SX_VMIN, _LC_2SX_VMAX);
-  }
-
-  d->hue += 1;
-
-  for (uint8_t x = 0; x < d->width; ++x) {
-      for (uint8_t y = 0; y < d->height; ++y) {
-          uint8_t i = ledClockDisplay()->indexOfCoords(y, x);
-          if (i != _7SEG_INDEX_UNDEF) {
-            float dist = sqrtf(powf(x - d->x, 2) + powf(y - d->y, 2));
-
-            float radius = sqrtf(powf(d->width, 2) + powf(d->height, 2))
-              * _lc_map8f(255 - SEGMENT.intensity, _LC_2SX_RMIN, _LC_2SX_RMAX);
-
-            float dNorm = dist / radius;
-            uint8_t hueOffset = fmod(dNorm, 1) * 255;
-            uint8_t hue = (d->hue + hueOffset) % 256;
-
-            setPixelColor(i, crgb_to_col(CHSV(hue, 255, 255)));
-          }
-      }
-  }
-
-  return FRAMETIME;
-}
-
-/*
-  Concentric
-*/
-
-#define _LC_CON_INC_MIN .003
-#define _LC_CON_INC_MAX .05
-#define _LC_CON_SCALE_MIN .5
-#define _LC_CON_SCALE_MAX 3
-
-typedef struct {
-  bool inited = false;
-  uint8_t width;
-  uint8_t height;
-  float radius;
-  float offset;
-} _lcConcentricData;
-
-uint16_t WS2812FX::mode_lcConcentric() {
-  if (!SEGENV.allocateData(sizeof(_lcConcentricData))) return mode_static(); //allocation failed
-  _lcConcentricData* d = reinterpret_cast<_lcConcentricData*>(SEGENV.data);
-
-  if (!d->inited) {
-    d->inited = true;
-
-    d->width = ledClockDisplay()->columnCount();
-    d->height = ledClockDisplay()->rowCount();
-
-    d->radius = sqrtf(powf(d->width / (float) 2, 2) + powf(d->height / (float) 2, 2));
-
-    d->offset = 0;
-  }
-
-  d->offset += _lc_map8f(SEGMENT.speed, _LC_CON_INC_MIN, _LC_CON_INC_MAX);
-  d->offset = fmodf(d->offset, 1);
-
-  for (uint8_t x = 0; x < d->width; ++x) {
-      for (uint8_t y = 0; y < d->height; ++y) {
-          uint8_t i = ledClockDisplay()->indexOfCoords(y, x);
-          if (i != _7SEG_INDEX_UNDEF) {
-
-            float _x = x - d->width / (float) 2;
-            float _y = -(y - d->height / (float) 2);
-
-            float absX = abs(_x);
-            float absY = abs(_y);
-
-            float radius = (absX == 0 || absY == 0)
-              ? (absX == 0 ? absY : absX)
-              : sqrtf(powf(absX, 2) + powf(absY, 2));
-
-            float scaledRadius = d->radius * _lc_map8f(SEGMENT.intensity, _LC_CON_SCALE_MIN, _LC_CON_SCALE_MAX);
-            float idx = fmodf((1 - d->offset) + radius / scaledRadius, 1);
-            uint32_t color = color_from_palette(idx * 255, false, true, 3, 255);
-
-            setPixelColor(i, color);
-          }
-      }
-  }
-
-  return FRAMETIME;
-}
 
 /*
   TV Simulator
