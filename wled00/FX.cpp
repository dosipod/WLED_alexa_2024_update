/*
  WS2812FX.cpp contains all effect methods
  Harm Aldick - 2016
  www.aldick.org
  LICENSE
  The MIT License (MIT)
  Copyright (c) 2016  Harm Aldick
  Permission is hereby granted, free of charge, to any person obtaining a copy
  of this software and associated documentation files (the "Software"), to deal
  in the Software without restriction, including without limitation the rights
  to use, copy, modify, merge, publish, distribute, sublicense, and/or sell
  copies of the Software, and to permit persons to whom the Software is
  furnished to do so, subject to the following conditions:
  The above copyright notice and this permission notice shall be included in
  all copies or substantial portions of the Software.
  THE SOFTWARE IS PROVIDED "AS IS", WITHOUT WARRANTY OF ANY KIND, EXPRESS OR
  IMPLIED, INCLUDING BUT NOT LIMITED TO THE WARRANTIES OF MERCHANTABILITY,
  FITNESS FOR A PARTICULAR PURPOSE AND NONINFRINGEMENT. IN NO EVENT SHALL THE
  AUTHORS OR COPYRIGHT HOLDERS BE LIABLE FOR ANY CLAIM, DAMAGES OR OTHER
  LIABILITY, WHETHER IN AN ACTION OF CONTRACT, TORT OR OTHERWISE, ARISING FROM,
  OUT OF OR IN CONNECTION WITH THE SOFTWARE OR THE USE OR OTHER DEALINGS IN
  THE SOFTWARE.

  Modified heavily for WLED
*/

#include "wled.h"
#include "FX.h"
#include "fcn_declare.h"

#define IBN 5100

// paletteBlend: 0 - wrap when moving, 1 - always wrap, 2 - never wrap, 3 - none (undefined)
#define PALETTE_SOLID_WRAP   (strip.paletteBlend == 1 || strip.paletteBlend == 3)
#define PALETTE_MOVING_WRAP !(strip.paletteBlend == 2 || (strip.paletteBlend == 0 && SEGMENT.speed == 0))

#define indexToVStrip(index, stripNr) ((index) | (int((stripNr)+1)<<16))

// effect utility functions
uint8_t sin_gap(uint16_t in) {
  if (in & 0x100) return 0;
  return sin8(in + 192); // correct phase shift of sine so that it starts and stops at 0
}

uint16_t triwave16(uint16_t in) {
  if (in < 0x8000) return in *2;
  return 0xFFFF - (in - 0x8000)*2;
}

/*
 * Generates a tristate square wave w/ attac & decay
 * @param x input value 0-255
 * @param pulsewidth 0-127
 * @param attdec attac & decay, max. pulsewidth / 2
 * @returns signed waveform value
 */
int8_t tristate_square8(uint8_t x, uint8_t pulsewidth, uint8_t attdec) {
  int8_t a = 127;
  if (x > 127) {
    a = -127;
    x -= 127;
  }

  if (x < attdec) { //inc to max
    return (int16_t) x * a / attdec;
  }
  else if (x < pulsewidth - attdec) { //max
    return a;
  }
  else if (x < pulsewidth) { //dec to 0
    return (int16_t) (pulsewidth - x) * a / attdec;
  }
  return 0;
}

// effect functions

/*
 * No blinking. Just plain old static light.
 */
uint16_t mode_static(void) {
  SEGMENT.fill(SEGCOLOR(0));
  return 350;
}
static const char _data_FX_MODE_STATIC[] PROGMEM = "Solid";


/*
 * Blink/strobe function
 * Alternate between color1 and color2
 * if(strobe == true) then create a strobe effect
 */
uint16_t blink(uint32_t color1, uint32_t color2, bool strobe, bool do_palette) {
  uint32_t cycleTime = (255 - SEGMENT.speed)*20;
  uint32_t onTime = FRAMETIME;
  if (!strobe) onTime += ((cycleTime * SEGMENT.intensity) >> 8);
  cycleTime += FRAMETIME*2;
  uint32_t it = strip.now / cycleTime;
  uint32_t rem = strip.now % cycleTime;

  bool on = false;
  if (it != SEGENV.step //new iteration, force on state for one frame, even if set time is too brief
      || rem <= onTime) {
    on = true;
  }

  SEGENV.step = it; //save previous iteration

  uint32_t color = on ? color1 : color2;
  if (color == color1 && do_palette)
  {
    for (int i = 0; i < SEGLEN; i++) {
      SEGMENT.setPixelColor(i, SEGMENT.color_from_palette(i, true, PALETTE_SOLID_WRAP, 0));
    }
  } else SEGMENT.fill(color);

  return FRAMETIME;
}


/*
 * Normal blinking. Intensity sets duty cycle.
 */
uint16_t mode_blink(void) {
  return blink(SEGCOLOR(0), SEGCOLOR(1), false, true);
}
static const char _data_FX_MODE_BLINK[] PROGMEM = "Blink@!,Duty cycle;!,!;!;01";


/*
 * Classic Blink effect. Cycling through the rainbow.
 */
uint16_t mode_blink_rainbow(void) {
  return blink(SEGMENT.color_wheel(SEGENV.call & 0xFF), SEGCOLOR(1), false, false);
}
static const char _data_FX_MODE_BLINK_RAINBOW[] PROGMEM = "Blink Rainbow@Frequency,Blink duration;!,!;!;01";


/*
 * Classic Strobe effect.
 */
uint16_t mode_strobe(void) {
  return blink(SEGCOLOR(0), SEGCOLOR(1), true, true);
}
static const char _data_FX_MODE_STROBE[] PROGMEM = "Strobe@!;!,!;!;01";


/*
 * Classic Strobe effect. Cycling through the rainbow.
 */
uint16_t mode_strobe_rainbow(void) {
  return blink(SEGMENT.color_wheel(SEGENV.call & 0xFF), SEGCOLOR(1), true, false);
}
static const char _data_FX_MODE_STROBE_RAINBOW[] PROGMEM = "Strobe Rainbow@!;,!;!;01";


/*
 * Color wipe function
 * LEDs are turned on (color1) in sequence, then turned off (color2) in sequence.
 * if (bool rev == true) then LEDs are turned off in reverse order
 */
uint16_t color_wipe(bool rev, bool useRandomColors) {
  uint32_t cycleTime = 750 + (255 - SEGMENT.speed)*150;
  uint32_t perc = strip.now % cycleTime;
  uint16_t prog = (perc * 65535) / cycleTime;
  bool back = (prog > 32767);
  if (back) {
    prog -= 32767;
    if (SEGENV.step == 0) SEGENV.step = 1;
  } else {
    if (SEGENV.step == 2) SEGENV.step = 3; //trigger color change
  }

  if (useRandomColors) {
    if (SEGENV.call == 0) {
      SEGENV.aux0 = random8();
      SEGENV.step = 3;
    }
    if (SEGENV.step == 1) { //if flag set, change to new random color
      SEGENV.aux1 = get_random_wheel_index(SEGENV.aux0);
      SEGENV.step = 2;
    }
    if (SEGENV.step == 3) {
      SEGENV.aux0 = get_random_wheel_index(SEGENV.aux1);
      SEGENV.step = 0;
    }
  }

  uint16_t ledIndex = (prog * SEGLEN) >> 15;
  uint16_t rem = 0;
  rem = (prog * SEGLEN) * 2; //mod 0xFFFF
  rem /= (SEGMENT.intensity +1);
  if (rem > 255) rem = 255;

  uint32_t col1 = useRandomColors? SEGMENT.color_wheel(SEGENV.aux1) : SEGCOLOR(1);
  for (int i = 0; i < SEGLEN; i++)
  {
    uint16_t index = (rev && back)? SEGLEN -1 -i : i;
    uint32_t col0 = useRandomColors? SEGMENT.color_wheel(SEGENV.aux0) : SEGMENT.color_from_palette(index, true, PALETTE_SOLID_WRAP, 0);

    if (i < ledIndex)
    {
      SEGMENT.setPixelColor(index, back? col1 : col0);
    } else
    {
      SEGMENT.setPixelColor(index, back? col0 : col1);
      if (i == ledIndex) SEGMENT.setPixelColor(index, color_blend(back? col0 : col1, back? col1 : col0, rem));
    }
  }
  return FRAMETIME;
}


/*
 * Lights all LEDs one after another.
 */
uint16_t mode_color_wipe(void) {
  return color_wipe(false, false);
}
static const char _data_FX_MODE_COLOR_WIPE[] PROGMEM = "Wipe@!,!;!,!;!";


/*
 * Lights all LEDs one after another. Turns off opposite
 */
uint16_t mode_color_sweep(void) {
  return color_wipe(true, false);
}
static const char _data_FX_MODE_COLOR_SWEEP[] PROGMEM = "Sweep@!,!;!,!;!";


/*
 * Turns all LEDs after each other to a random color.
 * Then starts over with another color.
 */
uint16_t mode_color_wipe_random(void) {
  return color_wipe(false, true);
}
static const char _data_FX_MODE_COLOR_WIPE_RANDOM[] PROGMEM = "Wipe Random@!;;!";


/*
 * Random color introduced alternating from start and end of strip.
 */
uint16_t mode_color_sweep_random(void) {
  return color_wipe(true, true);
}
static const char _data_FX_MODE_COLOR_SWEEP_RANDOM[] PROGMEM = "Sweep Random@!;;!";


/*
 * Lights all LEDs up in one random color. Then switches them
 * to the next random color.
 */
uint16_t mode_random_color(void) {
  uint32_t cycleTime = 200 + (255 - SEGMENT.speed)*50;
  uint32_t it = strip.now / cycleTime;
  uint32_t rem = strip.now % cycleTime;
  uint16_t fadedur = (cycleTime * SEGMENT.intensity) >> 8;

  uint32_t fade = 255;
  if (fadedur) {
    fade = (rem * 255) / fadedur;
    if (fade > 255) fade = 255;
  }

  if (SEGENV.call == 0) {
    SEGENV.aux0 = random8();
    SEGENV.step = 2;
  }
  if (it != SEGENV.step) //new color
  {
    SEGENV.aux1 = SEGENV.aux0;
    SEGENV.aux0 = get_random_wheel_index(SEGENV.aux0); //aux0 will store our random color wheel index
    SEGENV.step = it;
  }

  SEGMENT.fill(color_blend(SEGMENT.color_wheel(SEGENV.aux1), SEGMENT.color_wheel(SEGENV.aux0), fade));
  return FRAMETIME;
}
static const char _data_FX_MODE_RANDOM_COLOR[] PROGMEM = "Random Colors@!,Fade time;;!;01";


/*
 * Lights every LED in a random color. Changes all LED at the same time
 * to new random colors.
 */
uint16_t mode_dynamic(void) {
  if (!SEGENV.allocateData(SEGLEN)) return mode_static(); //allocation failed

  if(SEGENV.call == 0) {
    //SEGMENT.fill(BLACK);
    for (int i = 0; i < SEGLEN; i++) SEGENV.data[i] = random8();
  }

  uint32_t cycleTime = 50 + (255 - SEGMENT.speed)*15;
  uint32_t it = strip.now / cycleTime;
  if (it != SEGENV.step && SEGMENT.speed != 0) //new color
  {
    for (int i = 0; i < SEGLEN; i++) {
      if (random8() <= SEGMENT.intensity) SEGENV.data[i] = random8(); // random color index
    }
    SEGENV.step = it;
  }

  if (SEGMENT.check1) {
    for (int i = 0; i < SEGLEN; i++) {
      SEGMENT.blendPixelColor(i, SEGMENT.color_wheel(SEGENV.data[i]), 16);
    }
  } else {
    for (int i = 0; i < SEGLEN; i++) {
      SEGMENT.setPixelColor(i, SEGMENT.color_wheel(SEGENV.data[i]));
    }
  }
  return FRAMETIME;
}
static const char _data_FX_MODE_DYNAMIC[] PROGMEM = "Dynamic@!,!,,,,Smooth;;!";


/*
 * effect "Dynamic" with smooth color-fading
 */
uint16_t mode_dynamic_smooth(void) {
  bool old = SEGMENT.check1;
  SEGMENT.check1 = true;
  mode_dynamic();
  SEGMENT.check1 = old;
  return FRAMETIME;
 }
static const char _data_FX_MODE_DYNAMIC_SMOOTH[] PROGMEM = "Dynamic Smooth@!,!;;!";


/*
 * Does the "standby-breathing" of well known i-Devices.
 */
uint16_t mode_breath(void) {
  uint16_t var = 0;
  uint16_t counter = (strip.now * ((SEGMENT.speed >> 3) +10));
  counter = (counter >> 2) + (counter >> 4); //0-16384 + 0-2048
  if (counter < 16384) {
    if (counter > 8192) counter = 8192 - (counter - 8192);
    var = sin16(counter) / 103; //close to parabolic in range 0-8192, max val. 23170
  }

  uint8_t lum = 30 + var;
  for (int i = 0; i < SEGLEN; i++) {
    SEGMENT.setPixelColor(i, color_blend(SEGCOLOR(1), SEGMENT.color_from_palette(i, true, PALETTE_SOLID_WRAP, 0), lum));
  }

  return FRAMETIME;
}
static const char _data_FX_MODE_BREATH[] PROGMEM = "Breathe@!;!,!;!;01";


/*
 * Fades the LEDs between two colors
 */
uint16_t mode_fade(void) {
  uint16_t counter = (strip.now * ((SEGMENT.speed >> 3) +10));
  uint8_t lum = triwave16(counter) >> 8;

  for (int i = 0; i < SEGLEN; i++) {
    SEGMENT.setPixelColor(i, color_blend(SEGCOLOR(1), SEGMENT.color_from_palette(i, true, PALETTE_SOLID_WRAP, 0), lum));
  }

  return FRAMETIME;
}
static const char _data_FX_MODE_FADE[] PROGMEM = "Fade@!;!,!;!;01";


/*
 * Scan mode parent function
 */
uint16_t scan(bool dual)
{
  uint32_t cycleTime = 750 + (255 - SEGMENT.speed)*150;
  uint32_t perc = strip.now % cycleTime;
  uint16_t prog = (perc * 65535) / cycleTime;
  uint16_t size = 1 + ((SEGMENT.intensity * SEGLEN) >> 9);
  uint16_t ledIndex = (prog * ((SEGLEN *2) - size *2)) >> 16;

  if (!SEGMENT.check2) SEGMENT.fill(SEGCOLOR(1));

  int led_offset = ledIndex - (SEGLEN - size);
  led_offset = abs(led_offset);

  if (dual) {
    for (int j = led_offset; j < led_offset + size; j++) {
      uint16_t i2 = SEGLEN -1 -j;
      SEGMENT.setPixelColor(i2, SEGMENT.color_from_palette(i2, true, PALETTE_SOLID_WRAP, (SEGCOLOR(2))? 2:0));
    }
  }

  for (int j = led_offset; j < led_offset + size; j++) {
    SEGMENT.setPixelColor(j, SEGMENT.color_from_palette(j, true, PALETTE_SOLID_WRAP, 0));
  }

  return FRAMETIME;
}


/*
 * Runs a single pixel back and forth.
 */
uint16_t mode_scan(void) {
  return scan(false);
}
static const char _data_FX_MODE_SCAN[] PROGMEM = "Scan@!,# of dots,,,,,Overlay;!,!,!;!";


/*
 * Runs two pixel back and forth in opposite directions.
 */
uint16_t mode_dual_scan(void) {
  return scan(true);
}
static const char _data_FX_MODE_DUAL_SCAN[] PROGMEM = "Scan Dual@!,# of dots,,,,,Overlay;!,!,!;!";


/*
 * Cycles all LEDs at once through a rainbow.
 */
uint16_t mode_rainbow(void) {
  uint16_t counter = (strip.now * ((SEGMENT.speed >> 2) +2)) & 0xFFFF;
  counter = counter >> 8;

  if (SEGMENT.intensity < 128){
    SEGMENT.fill(color_blend(SEGMENT.color_wheel(counter),WHITE,128-SEGMENT.intensity));
  } else {
    SEGMENT.fill(SEGMENT.color_wheel(counter));
  }

  return FRAMETIME;
}
static const char _data_FX_MODE_RAINBOW[] PROGMEM = "Colorloop@!,Saturation;;!;01";


/*
 * Cycles a rainbow over the entire string of LEDs.
 */
uint16_t mode_rainbow_cycle(void) {
  uint16_t counter = (strip.now * ((SEGMENT.speed >> 2) +2)) & 0xFFFF;
  counter = counter >> 8;

  for (int i = 0; i < SEGLEN; i++) {
    //intensity/29 = 0 (1/16) 1 (1/8) 2 (1/4) 3 (1/2) 4 (1) 5 (2) 6 (4) 7 (8) 8 (16)
    uint8_t index = (i * (16 << (SEGMENT.intensity /29)) / SEGLEN) + counter;
    SEGMENT.setPixelColor(i, SEGMENT.color_wheel(index));
  }

  return FRAMETIME;
}
static const char _data_FX_MODE_RAINBOW_CYCLE[] PROGMEM = "Rainbow@!,Size;;!";


/*
 * Alternating pixels running function.
 */
uint16_t running(uint32_t color1, uint32_t color2, bool theatre = false) {
  uint8_t width = (theatre ? 3 : 1) + (SEGMENT.intensity >> 4);  // window
  uint32_t cycleTime = 50 + (255 - SEGMENT.speed);
  uint32_t it = strip.now / cycleTime;
  bool usePalette = color1 == SEGCOLOR(0);

  for (int i = 0; i < SEGLEN; i++) {
    uint32_t col = color2;
    if (usePalette) color1 = SEGMENT.color_from_palette(i, true, PALETTE_SOLID_WRAP, 0);
    if (theatre) {
      if ((i % width) == SEGENV.aux0) col = color1;
    } else {
      int8_t pos = (i % (width<<1));
      if ((pos < SEGENV.aux0-width) || ((pos >= SEGENV.aux0) && (pos < SEGENV.aux0+width))) col = color1;
    }
    SEGMENT.setPixelColor(i,col);
  }

  if (it != SEGENV.step) {
    SEGENV.aux0 = (SEGENV.aux0 +1) % (theatre ? width : (width<<1));
    SEGENV.step = it;
  }
  return FRAMETIME;
}


/*
 * Theatre-style crawling lights.
 * Inspired by the Adafruit examples.
 */
uint16_t mode_theater_chase(void) {
  return running(SEGCOLOR(0), SEGCOLOR(1), true);
}
static const char _data_FX_MODE_THEATER_CHASE[] PROGMEM = "Theater@!,Gap size;!,!;!";


/*
 * Theatre-style crawling lights with rainbow effect.
 * Inspired by the Adafruit examples.
 */
uint16_t mode_theater_chase_rainbow(void) {
  return running(SEGMENT.color_wheel(SEGENV.step), SEGCOLOR(1), true);
}
static const char _data_FX_MODE_THEATER_CHASE_RAINBOW[] PROGMEM = "Theater Rainbow@!,Gap size;,!;!";


/*
 * Running lights effect with smooth sine transition base.
 */
uint16_t running_base(bool saw, bool dual=false) {
  uint8_t x_scale = SEGMENT.intensity >> 2;
  uint32_t counter = (strip.now * SEGMENT.speed) >> 9;

  for (int i = 0; i < SEGLEN; i++) {
    uint16_t a = i*x_scale - counter;
    if (saw) {
      a &= 0xFF;
      if (a < 16)
      {
        a = 192 + a*8;
      } else {
        a = map(a,16,255,64,192);
      }
      a = 255 - a;
    }
    uint8_t s = dual ? sin_gap(a) : sin8(a);
    uint32_t ca = color_blend(SEGCOLOR(1), SEGMENT.color_from_palette(i, true, PALETTE_SOLID_WRAP, 0), s);
    if (dual) {
      uint16_t b = (SEGLEN-1-i)*x_scale - counter;
      uint8_t t = sin_gap(b);
      uint32_t cb = color_blend(SEGCOLOR(1), SEGMENT.color_from_palette(i, true, PALETTE_SOLID_WRAP, 2), t);
      ca = color_blend(ca, cb, 127);
    }
    SEGMENT.setPixelColor(i, ca);
  }

  return FRAMETIME;
}


/*
 * Running lights in opposite directions.
 * Idea: Make the gap width controllable with a third slider in the future
 */
uint16_t mode_running_dual(void) {
  return running_base(false, true);
}
static const char _data_FX_MODE_RUNNING_DUAL[] PROGMEM = "Running Dual@!,Wave width;L,!,R;!";


/*
 * Running lights effect with smooth sine transition.
 */
uint16_t mode_running_lights(void) {
  return running_base(false);
}
static const char _data_FX_MODE_RUNNING_LIGHTS[] PROGMEM = "Running@!,Wave width;!,!;!";


/*
 * Running lights effect with sawtooth transition.
 */
uint16_t mode_saw(void) {
  return running_base(true);
}
static const char _data_FX_MODE_SAW[] PROGMEM = "Saw@!,Width;!,!;!";


/*
 * Blink several LEDs in random colors on, reset, repeat.
 * Inspired by www.tweaking4all.com/hardware/arduino/adruino-led-strip-effects/
 */
uint16_t mode_twinkle(void) {
  SEGMENT.fade_out(224);

  uint32_t cycleTime = 20 + (255 - SEGMENT.speed)*5;
  uint32_t it = strip.now / cycleTime;
  if (it != SEGENV.step)
  {
    uint16_t maxOn = map(SEGMENT.intensity, 0, 255, 1, SEGLEN); // make sure at least one LED is on
    if (SEGENV.aux0 >= maxOn)
    {
      SEGENV.aux0 = 0;
      SEGENV.aux1 = random16(); //new seed for our PRNG
    }
    SEGENV.aux0++;
    SEGENV.step = it;
  }

  uint16_t PRNG16 = SEGENV.aux1;

  for (unsigned i = 0; i < SEGENV.aux0; i++)
  {
    PRNG16 = (uint16_t)(PRNG16 * 2053) + 13849; // next 'random' number
    uint32_t p = (uint32_t)SEGLEN * (uint32_t)PRNG16;
    uint16_t j = p >> 16;
    SEGMENT.setPixelColor(j, SEGMENT.color_from_palette(j, true, PALETTE_SOLID_WRAP, 0));
  }

  return FRAMETIME;
}
static const char _data_FX_MODE_TWINKLE[] PROGMEM = "Twinkle@!,!;!,!;!;;m12=0"; //pixels


/*
 * Dissolve function
 */
uint16_t dissolve(uint32_t color) {
  for (int j = 0; j <= SEGLEN / 15; j++) {
    if (random8() <= SEGMENT.intensity) {
      for (size_t times = 0; times < 10; times++) //attempt to spawn a new pixel 10 times
      {
        uint16_t i = random16(SEGLEN);
        if (SEGENV.aux0) { //dissolve to primary/palette
          if (SEGMENT.getPixelColor(i) == SEGCOLOR(1) /*|| wa*/) {
            if (color == SEGCOLOR(0)) {
              SEGMENT.setPixelColor(i, SEGMENT.color_from_palette(i, true, PALETTE_SOLID_WRAP, 0));
            } else {
              SEGMENT.setPixelColor(i, color);
            }
            break; //only spawn 1 new pixel per frame per 50 LEDs
          }
        } else { //dissolve to secondary
          if (SEGMENT.getPixelColor(i) != SEGCOLOR(1)) { SEGMENT.setPixelColor(i, SEGCOLOR(1)); break; }
        }
      }
    }
  }

  if (SEGENV.step > (255 - SEGMENT.speed) + 15U) {
    SEGENV.aux0 = !SEGENV.aux0;
    SEGENV.step = 0;
  } else {
    SEGENV.step++;
  }

  return FRAMETIME;
}


/*
 * Blink several LEDs on and then off
 */
uint16_t mode_dissolve(void) {
  return dissolve(SEGMENT.check1 ? SEGMENT.color_wheel(random8()) : SEGCOLOR(0));
}
static const char _data_FX_MODE_DISSOLVE[] PROGMEM = "Dissolve@Repeat speed,Dissolve speed,,,,Random;!,!;!";


/*
 * Blink several LEDs on and then off in random colors
 */
uint16_t mode_dissolve_random(void) {
  return dissolve(SEGMENT.color_wheel(random8()));
}
static const char _data_FX_MODE_DISSOLVE_RANDOM[] PROGMEM = "Dissolve Rnd@Repeat speed,Dissolve speed;,!;!";


/*
 * Blinks one LED at a time.
 * Inspired by www.tweaking4all.com/hardware/arduino/adruino-led-strip-effects/
 */
uint16_t mode_sparkle(void) {
  if (!SEGMENT.check2) for(int i = 0; i < SEGLEN; i++) {
    SEGMENT.setPixelColor(i, SEGMENT.color_from_palette(i, true, PALETTE_SOLID_WRAP, 1));
  }
  uint32_t cycleTime = 10 + (255 - SEGMENT.speed)*2;
  uint32_t it = strip.now / cycleTime;
  if (it != SEGENV.step)
  {
    SEGENV.aux0 = random16(SEGLEN); // aux0 stores the random led index
    SEGENV.step = it;
  }

  SEGMENT.setPixelColor(SEGENV.aux0, SEGCOLOR(0));
  return FRAMETIME;
}
static const char _data_FX_MODE_SPARKLE[] PROGMEM = "Sparkle@!,,,,,,Overlay;!,!;!;;m12=0";


/*
 * Lights all LEDs in the color. Flashes single col 1 pixels randomly. (List name: Sparkle Dark)
 * Inspired by www.tweaking4all.com/hardware/arduino/adruino-led-strip-effects/
 */
uint16_t mode_flash_sparkle(void) {
  if (!SEGMENT.check2) for (int i = 0; i < SEGLEN; i++) {
    SEGMENT.setPixelColor(i, SEGMENT.color_from_palette(i, true, PALETTE_SOLID_WRAP, 0));
  }

  if (strip.now - SEGENV.aux0 > SEGENV.step) {
    if(random8((255-SEGMENT.intensity) >> 4) == 0) {
      SEGMENT.setPixelColor(random16(SEGLEN), SEGCOLOR(1)); //flash
    }
    SEGENV.step = strip.now;
    SEGENV.aux0 = 255-SEGMENT.speed;
  }
  return FRAMETIME;
}
static const char _data_FX_MODE_FLASH_SPARKLE[] PROGMEM = "Sparkle Dark@!,!,,,,,Overlay;Bg,Fx;!;;m12=0";


/*
 * Like flash sparkle. With more flash.
 * Inspired by www.tweaking4all.com/hardware/arduino/adruino-led-strip-effects/
 */
uint16_t mode_hyper_sparkle(void) {
  if (!SEGMENT.check2) for (int i = 0; i < SEGLEN; i++) {
    SEGMENT.setPixelColor(i, SEGMENT.color_from_palette(i, true, PALETTE_SOLID_WRAP, 0));
  }

  if (strip.now - SEGENV.aux0 > SEGENV.step) {
    if (random8((255-SEGMENT.intensity) >> 4) == 0) {
      for (int i = 0; i < max(1, SEGLEN/3); i++) {
        SEGMENT.setPixelColor(random16(SEGLEN), SEGCOLOR(1));
      }
    }
    SEGENV.step = strip.now;
    SEGENV.aux0 = 255-SEGMENT.speed;
  }
  return FRAMETIME;
}
static const char _data_FX_MODE_HYPER_SPARKLE[] PROGMEM = "Sparkle+@!,!,,,,,Overlay;Bg,Fx;!;;m12=0";


/*
 * Strobe effect with different strobe count and pause, controlled by speed.
 */
uint16_t mode_multi_strobe(void) {
  for (int i = 0; i < SEGLEN; i++) {
    SEGMENT.setPixelColor(i, SEGMENT.color_from_palette(i, true, PALETTE_SOLID_WRAP, 1));
  }

  SEGENV.aux0 = 50 + 20*(uint16_t)(255-SEGMENT.speed);
  uint16_t count = 2 * ((SEGMENT.intensity / 10) + 1);
  if(SEGENV.aux1 < count) {
    if((SEGENV.aux1 & 1) == 0) {
      SEGMENT.fill(SEGCOLOR(0));
      SEGENV.aux0 = 15;
    } else {
      SEGENV.aux0 = 50;
    }
  }

  if (strip.now - SEGENV.aux0 > SEGENV.step) {
    SEGENV.aux1++;
    if (SEGENV.aux1 > count) SEGENV.aux1 = 0;
    SEGENV.step = strip.now;
  }

  return FRAMETIME;
}
static const char _data_FX_MODE_MULTI_STROBE[] PROGMEM = "Strobe Mega@!,!;!,!;!;01";


/*
 * Android loading circle
 */
uint16_t mode_android(void) {

  for (int i = 0; i < SEGLEN; i++) {
    SEGMENT.setPixelColor(i, SEGMENT.color_from_palette(i, true, PALETTE_SOLID_WRAP, 1));
  }

  if (SEGENV.aux1 > (SEGMENT.intensity*SEGLEN)/255)
  {
    SEGENV.aux0 = 1;
  } else
  {
    if (SEGENV.aux1 < 2) SEGENV.aux0 = 0;
  }

  uint16_t a = SEGENV.step;

  if (SEGENV.aux0 == 0)
  {
    if (SEGENV.call %3 == 1) {a++;}
    else {SEGENV.aux1++;}
  } else
  {
    a++;
    if (SEGENV.call %3 != 1) SEGENV.aux1--;
  }

  if (a >= SEGLEN) a = 0;

  if (a + SEGENV.aux1 < SEGLEN)
  {
    for (int i = a; i < a+SEGENV.aux1; i++) {
      SEGMENT.setPixelColor(i, SEGCOLOR(0));
    }
  } else
  {
    for (int i = a; i < SEGLEN; i++) {
      SEGMENT.setPixelColor(i, SEGCOLOR(0));
    }
    for (int i = 0; i < SEGENV.aux1 - (SEGLEN -a); i++) {
      SEGMENT.setPixelColor(i, SEGCOLOR(0));
    }
  }
  SEGENV.step = a;

  return 3 + ((8 * (uint32_t)(255 - SEGMENT.speed)) / SEGLEN);
}
static const char _data_FX_MODE_ANDROID[] PROGMEM = "Android@!,Width;!,!;!;;m12=1"; //vertical


/*
 * color chase function.
 * color1 = background color
 * color2 and color3 = colors of two adjacent leds
 */
uint16_t chase(uint32_t color1, uint32_t color2, uint32_t color3, bool do_palette) {
  uint16_t counter = strip.now * ((SEGMENT.speed >> 2) + 1);
  uint16_t a = (counter * SEGLEN) >> 16;

  bool chase_random = (SEGMENT.mode == FX_MODE_CHASE_RANDOM);
  if (chase_random) {
    if (a < SEGENV.step) //we hit the start again, choose new color for Chase random
    {
      SEGENV.aux1 = SEGENV.aux0; //store previous random color
      SEGENV.aux0 = get_random_wheel_index(SEGENV.aux0);
    }
    color1 = SEGMENT.color_wheel(SEGENV.aux0);
  }
  SEGENV.step = a;

  // Use intensity setting to vary chase up to 1/2 string length
  uint8_t size = 1 + ((SEGMENT.intensity * SEGLEN) >> 10);

  uint16_t b = a + size; //"trail" of chase, filled with color1
  if (b > SEGLEN) b -= SEGLEN;
  uint16_t c = b + size;
  if (c > SEGLEN) c -= SEGLEN;

  //background
  if (do_palette)
  {
    for (int i = 0; i < SEGLEN; i++) {
      SEGMENT.setPixelColor(i, SEGMENT.color_from_palette(i, true, PALETTE_SOLID_WRAP, 1));
    }
  } else SEGMENT.fill(color1);

  //if random, fill old background between a and end
  if (chase_random)
  {
    color1 = SEGMENT.color_wheel(SEGENV.aux1);
    for (int i = a; i < SEGLEN; i++)
      SEGMENT.setPixelColor(i, color1);
  }

  //fill between points a and b with color2
  if (a < b)
  {
    for (int i = a; i < b; i++)
      SEGMENT.setPixelColor(i, color2);
  } else {
    for (int i = a; i < SEGLEN; i++) //fill until end
      SEGMENT.setPixelColor(i, color2);
    for (int i = 0; i < b; i++) //fill from start until b
      SEGMENT.setPixelColor(i, color2);
  }

  //fill between points b and c with color2
  if (b < c)
  {
    for (int i = b; i < c; i++)
      SEGMENT.setPixelColor(i, color3);
  } else {
    for (int i = b; i < SEGLEN; i++) //fill until end
      SEGMENT.setPixelColor(i, color3);
    for (int i = 0; i < c; i++) //fill from start until c
      SEGMENT.setPixelColor(i, color3);
  }

  return FRAMETIME;
}


/*
 * Bicolor chase, more primary color.
 */
uint16_t mode_chase_color(void) {
  return chase(SEGCOLOR(1), (SEGCOLOR(2)) ? SEGCOLOR(2) : SEGCOLOR(0), SEGCOLOR(0), true);
}
static const char _data_FX_MODE_CHASE_COLOR[] PROGMEM = "Chase@!,Width;!,!,!;!";


/*
 * Primary running followed by random color.
 */
uint16_t mode_chase_random(void) {
  return chase(SEGCOLOR(1), (SEGCOLOR(2)) ? SEGCOLOR(2) : SEGCOLOR(0), SEGCOLOR(0), false);
}
static const char _data_FX_MODE_CHASE_RANDOM[] PROGMEM = "Chase Random@!,Width;!,,!;!";


/*
 * Primary, secondary running on rainbow.
 */
uint16_t mode_chase_rainbow(void) {
  uint8_t color_sep = 256 / SEGLEN;
  if (color_sep == 0) color_sep = 1;                                           // correction for segments longer than 256 LEDs
  uint8_t color_index = SEGENV.call & 0xFF;
  uint32_t color = SEGMENT.color_wheel(((SEGENV.step * color_sep) + color_index) & 0xFF);

  return chase(color, SEGCOLOR(0), SEGCOLOR(1), false);
}
static const char _data_FX_MODE_CHASE_RAINBOW[] PROGMEM = "Chase Rainbow@!,Width;!,!;!";


/*
 * Primary running on rainbow.
 */
uint16_t mode_chase_rainbow_white(void) {
  uint16_t n = SEGENV.step;
  uint16_t m = (SEGENV.step + 1) % SEGLEN;
  uint32_t color2 = SEGMENT.color_wheel(((n * 256 / SEGLEN) + (SEGENV.call & 0xFF)) & 0xFF);
  uint32_t color3 = SEGMENT.color_wheel(((m * 256 / SEGLEN) + (SEGENV.call & 0xFF)) & 0xFF);

  return chase(SEGCOLOR(0), color2, color3, false);
}
static const char _data_FX_MODE_CHASE_RAINBOW_WHITE[] PROGMEM = "Rainbow Runner@!,Size;Bg;!";


/*
 * Red - Amber - Green - Blue lights running
 */
uint16_t mode_colorful(void) {
  uint8_t numColors = 4; //3, 4, or 5
  uint32_t cols[9]{0x00FF0000,0x00EEBB00,0x0000EE00,0x000077CC};
  if (SEGMENT.intensity > 160 || SEGMENT.palette) { //palette or color
    if (!SEGMENT.palette) {
      numColors = 3;
      for (size_t i = 0; i < 3; i++) cols[i] = SEGCOLOR(i);
    } else {
      uint16_t fac = 80;
      if (SEGMENT.palette == 52) {numColors = 5; fac = 61;} //C9 2 has 5 colors
      for (size_t i = 0; i < numColors; i++) {
        cols[i] = SEGMENT.color_from_palette(i*fac, false, true, 255);
      }
    }
  } else if (SEGMENT.intensity < 80) //pastel (easter) colors
  {
    cols[0] = 0x00FF8040;
    cols[1] = 0x00E5D241;
    cols[2] = 0x0077FF77;
    cols[3] = 0x0077F0F0;
  }
  for (size_t i = numColors; i < numColors*2 -1U; i++) cols[i] = cols[i-numColors];

  uint32_t cycleTime = 50 + (8 * (uint32_t)(255 - SEGMENT.speed));
  uint32_t it = strip.now / cycleTime;
  if (it != SEGENV.step)
  {
    if (SEGMENT.speed > 0) SEGENV.aux0++;
    if (SEGENV.aux0 >= numColors) SEGENV.aux0 = 0;
    SEGENV.step = it;
  }

  for (int i = 0; i < SEGLEN; i+= numColors)
  {
    for (int j = 0; j < numColors; j++) SEGMENT.setPixelColor(i + j, cols[SEGENV.aux0 + j]);
  }

  return FRAMETIME;
}
static const char _data_FX_MODE_COLORFUL[] PROGMEM = "Colorful@!,Saturation;1,2,3;!";


/*
 * Emulates a traffic light.
 */
uint16_t mode_traffic_light(void) {
  if (SEGLEN == 1) return mode_static();
  for (int i=0; i < SEGLEN; i++)
    SEGMENT.setPixelColor(i, SEGMENT.color_from_palette(i, true, PALETTE_SOLID_WRAP, 1));
  uint32_t mdelay = 500;
  for (int i = 0; i < SEGLEN-2 ; i+=3)
  {
    switch (SEGENV.aux0)
    {
      case 0: SEGMENT.setPixelColor(i, 0x00FF0000); mdelay = 150 + (100 * (uint32_t)(255 - SEGMENT.speed));break;
      case 1: SEGMENT.setPixelColor(i, 0x00FF0000); mdelay = 150 + (20 * (uint32_t)(255 - SEGMENT.speed)); SEGMENT.setPixelColor(i+1, 0x00EECC00); break;
      case 2: SEGMENT.setPixelColor(i+2, 0x0000FF00); mdelay = 150 + (100 * (uint32_t)(255 - SEGMENT.speed));break;
      case 3: SEGMENT.setPixelColor(i+1, 0x00EECC00); mdelay = 150 + (20 * (uint32_t)(255 - SEGMENT.speed));break;
    }
  }

  if (strip.now - SEGENV.step > mdelay)
  {
    SEGENV.aux0++;
    if (SEGENV.aux0 == 1 && SEGMENT.intensity > 140) SEGENV.aux0 = 2; //skip Red + Amber, to get US-style sequence
    if (SEGENV.aux0 > 3) SEGENV.aux0 = 0;
    SEGENV.step = strip.now;
  }

  return FRAMETIME;
}
static const char _data_FX_MODE_TRAFFIC_LIGHT[] PROGMEM = "Traffic Light@!,US style;,!;!";


/*
 * Sec flashes running on prim.
 */
#define FLASH_COUNT 4
uint16_t mode_chase_flash(void) {
  if (SEGLEN == 1) return mode_static();
  uint8_t flash_step = SEGENV.call % ((FLASH_COUNT * 2) + 1);

  for (int i = 0; i < SEGLEN; i++) {
    SEGMENT.setPixelColor(i, SEGMENT.color_from_palette(i, true, PALETTE_SOLID_WRAP, 0));
  }

  uint16_t delay = 10 + ((30 * (uint16_t)(255 - SEGMENT.speed)) / SEGLEN);
  if(flash_step < (FLASH_COUNT * 2)) {
    if(flash_step % 2 == 0) {
      uint16_t n = SEGENV.step;
      uint16_t m = (SEGENV.step + 1) % SEGLEN;
      SEGMENT.setPixelColor( n, SEGCOLOR(1));
      SEGMENT.setPixelColor( m, SEGCOLOR(1));
      delay = 20;
    } else {
      delay = 30;
    }
  } else {
    SEGENV.step = (SEGENV.step + 1) % SEGLEN;
  }
  return delay;
}
static const char _data_FX_MODE_CHASE_FLASH[] PROGMEM = "Chase Flash@!;Bg,Fx;!";


/*
 * Prim flashes running, followed by random color.
 */
uint16_t mode_chase_flash_random(void) {
  if (SEGLEN == 1) return mode_static();
  uint8_t flash_step = SEGENV.call % ((FLASH_COUNT * 2) + 1);

  for (int i = 0; i < SEGENV.aux1; i++) {
    SEGMENT.setPixelColor(i, SEGMENT.color_wheel(SEGENV.aux0));
  }

  uint16_t delay = 1 + ((10 * (uint16_t)(255 - SEGMENT.speed)) / SEGLEN);
  if(flash_step < (FLASH_COUNT * 2)) {
    uint16_t n = SEGENV.aux1;
    uint16_t m = (SEGENV.aux1 + 1) % SEGLEN;
    if(flash_step % 2 == 0) {
      SEGMENT.setPixelColor( n, SEGCOLOR(0));
      SEGMENT.setPixelColor( m, SEGCOLOR(0));
      delay = 20;
    } else {
      SEGMENT.setPixelColor( n, SEGMENT.color_wheel(SEGENV.aux0));
      SEGMENT.setPixelColor( m, SEGCOLOR(1));
      delay = 30;
    }
  } else {
    SEGENV.aux1 = (SEGENV.aux1 + 1) % SEGLEN;

    if (SEGENV.aux1 == 0) {
      SEGENV.aux0 = get_random_wheel_index(SEGENV.aux0);
    }
  }
  return delay;
}
static const char _data_FX_MODE_CHASE_FLASH_RANDOM[] PROGMEM = "Chase Flash Rnd@!;!,!;!";


/*
 * Alternating color/sec pixels running.
 */
uint16_t mode_running_color(void) {
  return running(SEGCOLOR(0), SEGCOLOR(1));
}
static const char _data_FX_MODE_RUNNING_COLOR[] PROGMEM = "Chase 2@!,Width;!,!;!";


/*
 * Random colored pixels running. ("Stream")
 */
uint16_t mode_running_random(void) {
  uint32_t cycleTime = 25 + (3 * (uint32_t)(255 - SEGMENT.speed));
  uint32_t it = strip.now / cycleTime;
  if (SEGENV.call == 0) SEGENV.aux0 = random16(); // random seed for PRNG on start

  uint8_t zoneSize = ((255-SEGMENT.intensity) >> 4) +1;
  uint16_t PRNG16 = SEGENV.aux0;

  uint8_t z = it % zoneSize;
  bool nzone = (!z && it != SEGENV.aux1);
  for (int i=SEGLEN-1; i > 0; i--) {
    if (nzone || z >= zoneSize) {
      uint8_t lastrand = PRNG16 >> 8;
      int16_t diff = 0;
      while (abs(diff) < 42) { // make sure the difference between adjacent colors is big enough
        PRNG16 = (uint16_t)(PRNG16 * 2053) + 13849; // next zone, next 'random' number
        diff = (PRNG16 >> 8) - lastrand;
      }
      if (nzone) {
        SEGENV.aux0 = PRNG16; // save next starting seed
        nzone = false;
      }
      z = 0;
    }
    SEGMENT.setPixelColor(i, SEGMENT.color_wheel(PRNG16 >> 8));
    z++;
  }

  SEGENV.aux1 = it;
  return FRAMETIME;
}
static const char _data_FX_MODE_RUNNING_RANDOM[] PROGMEM = "Stream@!,Zone size;;!";


uint16_t larson_scanner(bool dual) {
  if (SEGLEN == 1) return mode_static();
  uint16_t counter = strip.now * ((SEGMENT.speed >> 2) +8);
  uint16_t index = (counter * SEGLEN)  >> 16;

  SEGMENT.fade_out(SEGMENT.intensity);

  if (SEGENV.step > index && SEGENV.step - index > SEGLEN/2) {
    SEGENV.aux0 = !SEGENV.aux0;
  }

  for (int i = SEGENV.step; i < index; i++) {
    uint16_t j = (SEGENV.aux0)?i:SEGLEN-1-i;
    SEGMENT.setPixelColor( j, SEGMENT.color_from_palette(j, true, PALETTE_SOLID_WRAP, 0));
  }
  if (dual) {
    uint32_t c;
    if (SEGCOLOR(2) != 0) {
      c = SEGCOLOR(2);
    } else {
      c = SEGMENT.color_from_palette(index, true, PALETTE_SOLID_WRAP, 0);
    }

    for (int i = SEGENV.step; i < index; i++) {
      uint16_t j = (SEGENV.aux0)?SEGLEN-1-i:i;
      SEGMENT.setPixelColor(j, c);
    }
  }

  SEGENV.step = index;
  return FRAMETIME;
}


/*
 * K.I.T.T.
 */
uint16_t mode_larson_scanner(void){
  return larson_scanner(false);
}
static const char _data_FX_MODE_LARSON_SCANNER[] PROGMEM = "Scanner@!,Fade rate;!,!;!;;m12=0";


/*
 * Creates two Larson scanners moving in opposite directions
 * Custom mode by Keith Lord: https://github.com/kitesurfer1404/WS2812FX/blob/master/src/custom/DualLarson.h
 */
uint16_t mode_dual_larson_scanner(void){
  return larson_scanner(true);
}
static const char _data_FX_MODE_DUAL_LARSON_SCANNER[] PROGMEM = "Scanner Dual@!,Fade rate;!,!,!;!;;m12=0";


/*
 * Firing comets from one end. "Lighthouse"
 */
uint16_t mode_comet(void) {
  if (SEGLEN == 1) return mode_static();
  uint16_t counter = strip.now * ((SEGMENT.speed >>2) +1);
  uint16_t index = (counter * SEGLEN) >> 16;
  if (SEGENV.call == 0) SEGENV.aux0 = index;

  SEGMENT.fade_out(SEGMENT.intensity);

  SEGMENT.setPixelColor( index, SEGMENT.color_from_palette(index, true, PALETTE_SOLID_WRAP, 0));
  if (index > SEGENV.aux0) {
    for (int i = SEGENV.aux0; i < index ; i++) {
       SEGMENT.setPixelColor( i, SEGMENT.color_from_palette(i, true, PALETTE_SOLID_WRAP, 0));
    }
  } else if (index < SEGENV.aux0 && index < 10) {
    for (int i = 0; i < index ; i++) {
       SEGMENT.setPixelColor( i, SEGMENT.color_from_palette(i, true, PALETTE_SOLID_WRAP, 0));
    }
  }
  SEGENV.aux0 = index++;

  return FRAMETIME;
}
static const char _data_FX_MODE_COMET[] PROGMEM = "Lighthouse@!,Fade rate;!,!;!";


/*
 * Fireworks function.
 */
uint16_t mode_fireworks() {
  if (SEGLEN == 1) return mode_static();
  const uint16_t width  = SEGMENT.is2D() ? SEGMENT.virtualWidth() : SEGMENT.virtualLength();
  const uint16_t height = SEGMENT.virtualHeight();

  if (SEGENV.call == 0) {
    SEGENV.aux0 = UINT16_MAX;
    SEGENV.aux1 = UINT16_MAX;
  }
  SEGMENT.fade_out(128);

  bool valid1 = (SEGENV.aux0 < width*height);
  bool valid2 = (SEGENV.aux1 < width*height);
  uint8_t x = SEGENV.aux0%width, y = SEGENV.aux0/width; // 2D coordinates stored in upper and lower byte
  uint32_t sv1 = 0, sv2 = 0;
  if (valid1) sv1 = SEGMENT.is2D() ? SEGMENT.getPixelColorXY(x, y) : SEGMENT.getPixelColor(SEGENV.aux0); // get spark color
  if (valid2) sv2 = SEGMENT.is2D() ? SEGMENT.getPixelColorXY(x, y) : SEGMENT.getPixelColor(SEGENV.aux1);
  if (!SEGENV.step) SEGMENT.blur(16);
  if (valid1) { if (SEGMENT.is2D()) SEGMENT.setPixelColorXY(x, y, sv1); else SEGMENT.setPixelColor(SEGENV.aux0, sv1); } // restore spark color after blur
  if (valid2) { if (SEGMENT.is2D()) SEGMENT.setPixelColorXY(x, y, sv2); else SEGMENT.setPixelColor(SEGENV.aux1, sv2); } // restore old spark color after blur

  for (int i=0; i<max(1, width/20); i++) {
    if (random8(129 - (SEGMENT.intensity >> 1)) == 0) {
      uint16_t index = random16(width*height);
      x = index % width;
      y = index / width;
      uint32_t col = SEGMENT.color_from_palette(random8(), false, false, 0);
      if (SEGMENT.is2D()) SEGMENT.setPixelColorXY(x, y, col);
      else                SEGMENT.setPixelColor(index, col);
      SEGENV.aux1 = SEGENV.aux0;  // old spark
      SEGENV.aux0 = index;        // remember where spark occured
    }
  }
  return FRAMETIME;
}
static const char _data_FX_MODE_FIREWORKS[] PROGMEM = "Fireworks@,Frequency;!,!;!;12;ix=192,pal=11";


//Twinkling LEDs running. Inspired by https://github.com/kitesurfer1404/WS2812FX/blob/master/src/custom/Rain.h
uint16_t mode_rain() {
  if (SEGLEN == 1) return mode_static();
  const uint16_t width  = SEGMENT.virtualWidth();
  const uint16_t height = SEGMENT.virtualHeight();
  SEGENV.step += FRAMETIME;
  if (SEGENV.call && SEGENV.step > SPEED_FORMULA_L) {
    SEGENV.step = 1;
    if (strip.isMatrix) {
      //uint32_t ctemp[width];
      //for (int i = 0; i<width; i++) ctemp[i] = SEGMENT.getPixelColorXY(i, height-1);
      SEGMENT.move(6, 1, true);  // move all pixels down
      //for (int i = 0; i<width; i++) SEGMENT.setPixelColorXY(i, 0, ctemp[i]); // wrap around
      SEGENV.aux0 = (SEGENV.aux0 % width) + (SEGENV.aux0 / width + 1) * width;
      SEGENV.aux1 = (SEGENV.aux1 % width) + (SEGENV.aux1 / width + 1) * width;
    } else {
      //shift all leds left
      uint32_t ctemp = SEGMENT.getPixelColor(0);
      for (int i = 0; i < SEGLEN - 1; i++) {
        SEGMENT.setPixelColor(i, SEGMENT.getPixelColor(i+1));
      }
      SEGMENT.setPixelColor(SEGLEN -1, ctemp); // wrap around
      SEGENV.aux0++;  // increase spark index
      SEGENV.aux1++;
    }
    if (SEGENV.aux0 == 0) SEGENV.aux0 = UINT16_MAX; // reset previous spark positiom
    if (SEGENV.aux1 == 0) SEGENV.aux0 = UINT16_MAX; // reset previous spark positiom
    if (SEGENV.aux0 >= width*height) SEGENV.aux0 = 0;     // ignore
    if (SEGENV.aux1 >= width*height) SEGENV.aux1 = 0;
  }
  return mode_fireworks();
}
static const char _data_FX_MODE_RAIN[] PROGMEM = "Rain@!,Spawning rate;!,!;!;12;ix=128,pal=0";


/*
 * Fire flicker function
 */
uint16_t mode_fire_flicker(void) {
  uint32_t cycleTime = 40 + (255 - SEGMENT.speed);
  uint32_t it = strip.now / cycleTime;
  if (SEGENV.step == it) return FRAMETIME;

  byte w = (SEGCOLOR(0) >> 24);
  byte r = (SEGCOLOR(0) >> 16);
  byte g = (SEGCOLOR(0) >>  8);
  byte b = (SEGCOLOR(0)      );
  byte lum = (SEGMENT.palette == 0) ? MAX(w, MAX(r, MAX(g, b))) : 255;
  lum /= (((256-SEGMENT.intensity)/16)+1);
  for (int i = 0; i < SEGLEN; i++) {
    byte flicker = random8(lum);
    if (SEGMENT.palette == 0) {
      SEGMENT.setPixelColor(i, MAX(r - flicker, 0), MAX(g - flicker, 0), MAX(b - flicker, 0), MAX(w - flicker, 0));
    } else {
      SEGMENT.setPixelColor(i, SEGMENT.color_from_palette(i, true, PALETTE_SOLID_WRAP, 0, 255 - flicker));
    }
  }

  SEGENV.step = it;
  return FRAMETIME;
}
static const char _data_FX_MODE_FIRE_FLICKER[] PROGMEM = "Fire Flicker@!,!;!;!;01";


/*
 * Gradient run base function
 */
uint16_t gradient_base(bool loading) {
  if (SEGLEN == 1) return mode_static();
  uint16_t counter = strip.now * ((SEGMENT.speed >> 2) + 1);
  uint16_t pp = (counter * SEGLEN) >> 16;
  if (SEGENV.call == 0) pp = 0;
  int val; //0 = sec 1 = pri
  int brd = 1 + loading ? SEGMENT.intensity/2 : SEGMENT.intensity/4;
  //if (brd < 1) brd = 1;
  int p1 = pp-SEGLEN;
  int p2 = pp+SEGLEN;

  for (int i = 0; i < SEGLEN; i++) {
    if (loading) {
      val = abs(((i>pp) ? p2:pp) - i);
    } else {
      val = min(abs(pp-i),min(abs(p1-i),abs(p2-i)));
    }
    val = (brd > val) ? (val * 255) / brd : 255;
    SEGMENT.setPixelColor(i, color_blend(SEGCOLOR(0), SEGMENT.color_from_palette(i, true, PALETTE_SOLID_WRAP, 1), val));
  }

  return FRAMETIME;
}


/*
 * Gradient run
 */
uint16_t mode_gradient(void) {
  return gradient_base(false);
}
static const char _data_FX_MODE_GRADIENT[] PROGMEM = "Gradient@!,Spread;!,!;!;;ix=16";


/*
 * Gradient run with hard transition
 */
uint16_t mode_loading(void) {
  return gradient_base(true);
}
static const char _data_FX_MODE_LOADING[] PROGMEM = "Loading@!,Fade;!,!;!;;ix=16";


//American Police Light with all LEDs Red and Blue
uint16_t police_base(uint32_t color1, uint32_t color2) {
  if (SEGLEN == 1) return mode_static();
  uint16_t delay = 1 + (FRAMETIME<<3) / SEGLEN;  // longer segments should change faster
  uint32_t it = strip.now / map(SEGMENT.speed, 0, 255, delay<<4, delay);
  uint16_t offset = it % SEGLEN;

  uint16_t width = ((SEGLEN*(SEGMENT.intensity+1))>>9); //max width is half the strip
  if (!width) width = 1;
  for (int i = 0; i < width; i++) {
    uint16_t indexR = (offset + i) % SEGLEN;
    uint16_t indexB = (offset + i + (SEGLEN>>1)) % SEGLEN;
    SEGMENT.setPixelColor(indexR, color1);
    SEGMENT.setPixelColor(indexB, color2);
  }
  return FRAMETIME;
}


//Police Lights Red and Blue
//uint16_t mode_police()
//{
//  SEGMENT.fill(SEGCOLOR(1));
//  return police_base(RED, BLUE);
//}
//static const char _data_FX_MODE_POLICE[] PROGMEM = "Police@!,Width;,Bg;0";


//Police Lights with custom colors
uint16_t mode_two_dots()
{
  if (!SEGMENT.check2) SEGMENT.fill(SEGCOLOR(2));
  uint32_t color2 = (SEGCOLOR(1) == SEGCOLOR(2)) ? SEGCOLOR(0) : SEGCOLOR(1);
  return police_base(SEGCOLOR(0), color2);
}
static const char _data_FX_MODE_TWO_DOTS[] PROGMEM = "Two Dots@!,Dot size,,,,,Overlay;1,2,Bg;!";


/*
 * Fairy, inspired by https://www.youtube.com/watch?v=zeOw5MZWq24
 */
//4 bytes
typedef struct Flasher {
  uint16_t stateStart;
  uint8_t stateDur;
  bool stateOn;
} flasher;

#define FLASHERS_PER_ZONE 6
#define MAX_SHIMMER 92

uint16_t mode_fairy() {
  //set every pixel to a 'random' color from palette (using seed so it doesn't change between frames)
  uint16_t PRNG16 = 5100 + strip.getCurrSegmentId();
  for (int i = 0; i < SEGLEN; i++) {
    PRNG16 = (uint16_t)(PRNG16 * 2053) + 1384; //next 'random' number
    SEGMENT.setPixelColor(i, SEGMENT.color_from_palette(PRNG16 >> 8, false, false, 0));
  }

  //amount of flasher pixels depending on intensity (0: none, 255: every LED)
  if (SEGMENT.intensity == 0) return FRAMETIME;
  uint8_t flasherDistance = ((255 - SEGMENT.intensity) / 28) +1; //1-10
  uint16_t numFlashers = (SEGLEN / flasherDistance) +1;

  uint16_t dataSize = sizeof(flasher) * numFlashers;
  if (!SEGENV.allocateData(dataSize)) return FRAMETIME; //allocation failed
  Flasher* flashers = reinterpret_cast<Flasher*>(SEGENV.data);
  uint16_t now16 = strip.now & 0xFFFF;

  //Up to 11 flashers in one brightness zone, afterwards a new zone for every 6 flashers
  uint16_t zones = numFlashers/FLASHERS_PER_ZONE;
  if (!zones) zones = 1;
  uint8_t flashersInZone = numFlashers/zones;
  uint8_t flasherBri[FLASHERS_PER_ZONE*2 -1];

  for (int z = 0; z < zones; z++) {
    uint16_t flasherBriSum = 0;
    uint16_t firstFlasher = z*flashersInZone;
    if (z == zones-1) flashersInZone = numFlashers-(flashersInZone*(zones-1));

    for (int f = firstFlasher; f < firstFlasher + flashersInZone; f++) {
      uint16_t stateTime = now16 - flashers[f].stateStart;
      //random on/off time reached, switch state
      if (stateTime > flashers[f].stateDur * 10) {
        flashers[f].stateOn = !flashers[f].stateOn;
        if (flashers[f].stateOn) {
          flashers[f].stateDur = 12 + random8(12 + ((255 - SEGMENT.speed) >> 2)); //*10, 250ms to 1250ms
        } else {
          flashers[f].stateDur = 20 + random8(6 + ((255 - SEGMENT.speed) >> 2)); //*10, 250ms to 1250ms
        }
        //flashers[f].stateDur = 51 + random8(2 + ((255 - SEGMENT.speed) >> 1));
        flashers[f].stateStart = now16;
        if (stateTime < 255) {
          flashers[f].stateStart -= 255 -stateTime; //start early to get correct bri
          flashers[f].stateDur += 26 - stateTime/10;
          stateTime = 255 - stateTime;
        } else {
          stateTime = 0;
        }
      }
      if (stateTime > 255) stateTime = 255; //for flasher brightness calculation, fades in first 255 ms of state
      //flasherBri[f - firstFlasher] = (flashers[f].stateOn) ? 255-SEGMENT.gamma8((510 - stateTime) >> 1) : SEGMENT.gamma8((510 - stateTime) >> 1);
      flasherBri[f - firstFlasher] = (flashers[f].stateOn) ? stateTime : 255 - (stateTime >> 0);
      flasherBriSum += flasherBri[f - firstFlasher];
    }
    //dim factor, to create "shimmer" as other pixels get less voltage if a lot of flashers are on
    uint8_t avgFlasherBri = flasherBriSum / flashersInZone;
    uint8_t globalPeakBri = 255 - ((avgFlasherBri * MAX_SHIMMER) >> 8); //183-255, suitable for 1/5th of LEDs flashers

    for (int f = firstFlasher; f < firstFlasher + flashersInZone; f++) {
      uint8_t bri = (flasherBri[f - firstFlasher] * globalPeakBri) / 255;
      PRNG16 = (uint16_t)(PRNG16 * 2053) + 1384; //next 'random' number
      uint16_t flasherPos = f*flasherDistance;
      SEGMENT.setPixelColor(flasherPos, color_blend(SEGCOLOR(1), SEGMENT.color_from_palette(PRNG16 >> 8, false, false, 0), bri));
      for (int i = flasherPos+1; i < flasherPos+flasherDistance && i < SEGLEN; i++) {
        PRNG16 = (uint16_t)(PRNG16 * 2053) + 1384; //next 'random' number
        SEGMENT.setPixelColor(i, SEGMENT.color_from_palette(PRNG16 >> 8, false, false, 0, globalPeakBri));
      }
    }
  }
  return FRAMETIME;
}
static const char _data_FX_MODE_FAIRY[] PROGMEM = "Fairy@!,# of flashers;!,!;!";


/*
 * Fairytwinkle. Like Colortwinkle, but starting from all lit and not relying on strip.getPixelColor
 * Warning: Uses 4 bytes of segment data per pixel
 */
uint16_t mode_fairytwinkle() {
  uint16_t dataSize = sizeof(flasher) * SEGLEN;
  if (!SEGENV.allocateData(dataSize)) return mode_static(); //allocation failed
  Flasher* flashers = reinterpret_cast<Flasher*>(SEGENV.data);
  uint16_t now16 = strip.now & 0xFFFF;
  uint16_t PRNG16 = 5100 + strip.getCurrSegmentId();

  uint16_t riseFallTime = 400 + (255-SEGMENT.speed)*3;
  uint16_t maxDur = riseFallTime/100 + ((255 - SEGMENT.intensity) >> 2) + 13 + ((255 - SEGMENT.intensity) >> 1);

  for (int f = 0; f < SEGLEN; f++) {
    uint16_t stateTime = now16 - flashers[f].stateStart;
    //random on/off time reached, switch state
    if (stateTime > flashers[f].stateDur * 100) {
      flashers[f].stateOn = !flashers[f].stateOn;
      bool init = !flashers[f].stateDur;
      if (flashers[f].stateOn) {
        flashers[f].stateDur = riseFallTime/100 + ((255 - SEGMENT.intensity) >> 2) + random8(12 + ((255 - SEGMENT.intensity) >> 1)) +1;
      } else {
        flashers[f].stateDur = riseFallTime/100 + random8(3 + ((255 - SEGMENT.speed) >> 6)) +1;
      }
      flashers[f].stateStart = now16;
      stateTime = 0;
      if (init) {
        flashers[f].stateStart -= riseFallTime; //start lit
        flashers[f].stateDur = riseFallTime/100 + random8(12 + ((255 - SEGMENT.intensity) >> 1)) +5; //fire up a little quicker
        stateTime = riseFallTime;
      }
    }
    if (flashers[f].stateOn && flashers[f].stateDur > maxDur) flashers[f].stateDur = maxDur; //react more quickly on intensity change
    if (stateTime > riseFallTime) stateTime = riseFallTime; //for flasher brightness calculation, fades in first 255 ms of state
    uint8_t fadeprog = 255 - ((stateTime * 255) / riseFallTime);
    uint8_t flasherBri = (flashers[f].stateOn) ? 255-gamma8(fadeprog) : gamma8(fadeprog);
    uint16_t lastR = PRNG16;
    uint16_t diff = 0;
    while (diff < 0x4000) { //make sure colors of two adjacent LEDs differ enough
      PRNG16 = (uint16_t)(PRNG16 * 2053) + 1384; //next 'random' number
      diff = (PRNG16 > lastR) ? PRNG16 - lastR : lastR - PRNG16;
    }
    SEGMENT.setPixelColor(f, color_blend(SEGCOLOR(1), SEGMENT.color_from_palette(PRNG16 >> 8, false, false, 0), flasherBri));
  }
  return FRAMETIME;
}
static const char _data_FX_MODE_FAIRYTWINKLE[] PROGMEM = "Fairytwinkle@!,!;!,!;!;;m12=0"; //pixels


/*
 * Tricolor chase function
 */
uint16_t tricolor_chase(uint32_t color1, uint32_t color2) {
  uint32_t cycleTime = 50 + ((255 - SEGMENT.speed)<<1);
  uint32_t it = strip.now / cycleTime;  // iterator
  uint8_t width = (1 + (SEGMENT.intensity>>4)); // value of 1-16 for each colour
  uint8_t index = it % (width*3);

  for (int i = 0; i < SEGLEN; i++, index++) {
    if (index > (width*3)-1) index = 0;

    uint32_t color = color1;
    if (index > (width<<1)-1) color = SEGMENT.color_from_palette(i, true, PALETTE_SOLID_WRAP, 1);
    else if (index > width-1) color = color2;

    SEGMENT.setPixelColor(SEGLEN - i -1, color);
  }
  return FRAMETIME;
}


/*
 * Tricolor chase mode
 */
uint16_t mode_tricolor_chase(void) {
  return tricolor_chase(SEGCOLOR(2), SEGCOLOR(0));
}
static const char _data_FX_MODE_TRICOLOR_CHASE[] PROGMEM = "Chase 3@!,Size;1,2,3;!";


/*
 * ICU mode
 */
uint16_t mode_icu(void) {
  uint16_t dest = SEGENV.step & 0xFFFF;
  uint8_t space = (SEGMENT.intensity >> 3) +2;

  if (!SEGMENT.check2) SEGMENT.fill(SEGCOLOR(1));

  byte pindex = map(dest, 0, SEGLEN-SEGLEN/space, 0, 255);
  uint32_t col = SEGMENT.color_from_palette(pindex, false, false, 0);

  SEGMENT.setPixelColor(dest, col);
  SEGMENT.setPixelColor(dest + SEGLEN/space, col);

  if(SEGENV.aux0 == dest) { // pause between eye movements
    if(random8(6) == 0) { // blink once in a while
      SEGMENT.setPixelColor(dest, SEGCOLOR(1));
      SEGMENT.setPixelColor(dest + SEGLEN/space, SEGCOLOR(1));
      return 200;
    }
    SEGENV.aux0 = random16(SEGLEN-SEGLEN/space);
    return 1000 + random16(2000);
  }

  if(SEGENV.aux0 > SEGENV.step) {
    SEGENV.step++;
    dest++;
  } else if (SEGENV.aux0 < SEGENV.step) {
    SEGENV.step--;
    dest--;
  }

  SEGMENT.setPixelColor(dest, col);
  SEGMENT.setPixelColor(dest + SEGLEN/space, col);

  return SPEED_FORMULA_L;
}
static const char _data_FX_MODE_ICU[] PROGMEM = "ICU@!,!,,,,,Overlay;!,!;!";


/*
 * Custom mode by Aircoookie. Color Wipe, but with 3 colors
 */
uint16_t mode_tricolor_wipe(void) {
  uint32_t cycleTime = 1000 + (255 - SEGMENT.speed)*200;
  uint32_t perc = strip.now % cycleTime;
  uint16_t prog = (perc * 65535) / cycleTime;
  uint16_t ledIndex = (prog * SEGLEN * 3) >> 16;
  uint16_t ledOffset = ledIndex;

  for (int i = 0; i < SEGLEN; i++)
  {
    SEGMENT.setPixelColor(i, SEGMENT.color_from_palette(i, true, PALETTE_SOLID_WRAP, 2));
  }

  if(ledIndex < SEGLEN) { //wipe from 0 to 1
    for (int i = 0; i < SEGLEN; i++)
    {
      SEGMENT.setPixelColor(i, (i > ledOffset)? SEGCOLOR(0) : SEGCOLOR(1));
    }
  } else if (ledIndex < SEGLEN*2) { //wipe from 1 to 2
    ledOffset = ledIndex - SEGLEN;
    for (int i = ledOffset +1; i < SEGLEN; i++)
    {
      SEGMENT.setPixelColor(i, SEGCOLOR(1));
    }
  } else //wipe from 2 to 0
  {
    ledOffset = ledIndex - SEGLEN*2;
    for (int i = 0; i <= ledOffset; i++)
    {
      SEGMENT.setPixelColor(i, SEGCOLOR(0));
    }
  }

  return FRAMETIME;
}
static const char _data_FX_MODE_TRICOLOR_WIPE[] PROGMEM = "Tri Wipe@!;1,2,3;!";


/*
 * Fades between 3 colors
 * Custom mode by Keith Lord: https://github.com/kitesurfer1404/WS2812FX/blob/master/src/custom/TriFade.h
 * Modified by Aircoookie
 */
uint16_t mode_tricolor_fade(void) {
  uint16_t counter = strip.now * ((SEGMENT.speed >> 3) +1);
  uint32_t prog = (counter * 768) >> 16;

  uint32_t color1 = 0, color2 = 0;
  byte stage = 0;

  if(prog < 256) {
    color1 = SEGCOLOR(0);
    color2 = SEGCOLOR(1);
    stage = 0;
  } else if(prog < 512) {
    color1 = SEGCOLOR(1);
    color2 = SEGCOLOR(2);
    stage = 1;
  } else {
    color1 = SEGCOLOR(2);
    color2 = SEGCOLOR(0);
    stage = 2;
  }

  byte stp = prog; // % 256
  for (int i = 0; i < SEGLEN; i++) {
    uint32_t color;
    if (stage == 2) {
      color = color_blend(SEGMENT.color_from_palette(i, true, PALETTE_SOLID_WRAP, 2), color2, stp);
    } else if (stage == 1) {
      color = color_blend(color1, SEGMENT.color_from_palette(i, true, PALETTE_SOLID_WRAP, 2), stp);
    } else {
      color = color_blend(color1, color2, stp);
    }
    SEGMENT.setPixelColor(i, color);
  }

  return FRAMETIME;
}
static const char _data_FX_MODE_TRICOLOR_FADE[] PROGMEM = "Tri Fade@!;1,2,3;!";


/*
 * Creates random comets
 * Custom mode by Keith Lord: https://github.com/kitesurfer1404/WS2812FX/blob/master/src/custom/MultiComet.h
 */
uint16_t mode_multi_comet(void) {
  uint32_t cycleTime = 10 + (uint32_t)(255 - SEGMENT.speed);
  uint32_t it = strip.now / cycleTime;
  if (SEGENV.step == it) return FRAMETIME;
  if (!SEGENV.allocateData(sizeof(uint16_t) * 8)) return mode_static(); //allocation failed

  SEGMENT.fade_out(SEGMENT.intensity);

  uint16_t* comets = reinterpret_cast<uint16_t*>(SEGENV.data);

  for (int i=0; i < 8; i++) {
    if(comets[i] < SEGLEN) {
      uint16_t index = comets[i];
      if (SEGCOLOR(2) != 0)
      {
        SEGMENT.setPixelColor(index, i % 2 ? SEGMENT.color_from_palette(index, true, PALETTE_SOLID_WRAP, 0) : SEGCOLOR(2));
      } else
      {
        SEGMENT.setPixelColor(index, SEGMENT.color_from_palette(index, true, PALETTE_SOLID_WRAP, 0));
      }
      comets[i]++;
    } else {
      if(!random(SEGLEN)) {
        comets[i] = 0;
      }
    }
  }

  SEGENV.step = it;
  return FRAMETIME;
}
static const char _data_FX_MODE_MULTI_COMET[] PROGMEM = "Multi Comet";


/*
 * Running random pixels ("Stream 2")
 * Custom mode by Keith Lord: https://github.com/kitesurfer1404/WS2812FX/blob/master/src/custom/RandomChase.h
 */
uint16_t mode_random_chase(void) {
  if (SEGENV.call == 0) {
    SEGENV.step = RGBW32(random8(), random8(), random8(), 0);
    SEGENV.aux0 = random16();
  }
  uint16_t prevSeed = random16_get_seed(); // save seed so we can restore it at the end of the function
  uint32_t cycleTime = 25 + (3 * (uint32_t)(255 - SEGMENT.speed));
  uint32_t it = strip.now / cycleTime;
  uint32_t color = SEGENV.step;
  random16_set_seed(SEGENV.aux0);

  for (int i = SEGLEN -1; i > 0; i--) {
    uint8_t r = random8(6) != 0 ? (color >> 16 & 0xFF) : random8();
    uint8_t g = random8(6) != 0 ? (color >> 8  & 0xFF) : random8();
    uint8_t b = random8(6) != 0 ? (color       & 0xFF) : random8();
    color = RGBW32(r, g, b, 0);
    SEGMENT.setPixelColor(i, r, g, b);
    if (i == SEGLEN -1 && SEGENV.aux1 != (it & 0xFFFF)) { //new first color in next frame
      SEGENV.step = color;
      SEGENV.aux0 = random16_get_seed();
    }
  }

  SEGENV.aux1 = it & 0xFFFF;

  random16_set_seed(prevSeed); // restore original seed so other effects can use "random" PRNG
  return FRAMETIME;
}
static const char _data_FX_MODE_RANDOM_CHASE[] PROGMEM = "Stream 2@!;;";


//7 bytes
typedef struct Oscillator {
  int16_t pos;
  int8_t  size;
  int8_t  dir;
  int8_t  speed;
} oscillator;

/*
/  Oscillating bars of color, updated with standard framerate
*/
uint16_t mode_oscillate(void) {
  uint8_t numOscillators = 3;
  uint16_t dataSize = sizeof(oscillator) * numOscillators;

  if (!SEGENV.allocateData(dataSize)) return mode_static(); //allocation failed

  Oscillator* oscillators = reinterpret_cast<Oscillator*>(SEGENV.data);

  if (SEGENV.call == 0)
  {
    oscillators[0] = {(int16_t)(SEGLEN/4),   (int8_t)(SEGLEN/8),  1, 1};
    oscillators[1] = {(int16_t)(SEGLEN/4*3), (int8_t)(SEGLEN/8),  1, 2};
    oscillators[2] = {(int16_t)(SEGLEN/4*2), (int8_t)(SEGLEN/8), -1, 1};
  }

  uint32_t cycleTime = 20 + (2 * (uint32_t)(255 - SEGMENT.speed));
  uint32_t it = strip.now / cycleTime;

  for (int i = 0; i < numOscillators; i++) {
    // if the counter has increased, move the oscillator by the random step
    if (it != SEGENV.step) oscillators[i].pos += oscillators[i].dir * oscillators[i].speed;
    oscillators[i].size = SEGLEN/(3+SEGMENT.intensity/8);
    if((oscillators[i].dir == -1) && (oscillators[i].pos <= 0)) {
      oscillators[i].pos = 0;
      oscillators[i].dir = 1;
      // make bigger steps for faster speeds
      oscillators[i].speed = SEGMENT.speed > 100 ? random8(2, 4):random8(1, 3);
    }
    if((oscillators[i].dir == 1) && (oscillators[i].pos >= (SEGLEN - 1))) {
      oscillators[i].pos = SEGLEN - 1;
      oscillators[i].dir = -1;
      oscillators[i].speed = SEGMENT.speed > 100 ? random8(2, 4):random8(1, 3);
    }
  }

  for (int i = 0; i < SEGLEN; i++) {
    uint32_t color = BLACK;
    for (int j = 0; j < numOscillators; j++) {
      if(i >= oscillators[j].pos - oscillators[j].size && i <= oscillators[j].pos + oscillators[j].size) {
        color = (color == BLACK) ? SEGCOLOR(j) : color_blend(color, SEGCOLOR(j), 128);
      }
    }
    SEGMENT.setPixelColor(i, color);
  }

  SEGENV.step = it;
  return FRAMETIME;
}
static const char _data_FX_MODE_OSCILLATE[] PROGMEM = "Oscillate";


//TODO
uint16_t mode_lightning(void) {
  if (SEGLEN == 1) return mode_static();
  uint16_t ledstart = random16(SEGLEN);               // Determine starting location of flash
  uint16_t ledlen = 1 + random16(SEGLEN -ledstart);   // Determine length of flash (not to go beyond NUM_LEDS-1)
  uint8_t bri = 255/random8(1, 3);

  if (SEGENV.aux1 == 0) //init, leader flash
  {
    SEGENV.aux1 = random8(4, 4 + SEGMENT.intensity/20); //number of flashes
    SEGENV.aux1 *= 2;

    bri = 52; //leader has lower brightness
    SEGENV.aux0 = 200; //200ms delay after leader
  }

  if (!SEGMENT.check2) SEGMENT.fill(SEGCOLOR(1));

  if (SEGENV.aux1 > 3 && !(SEGENV.aux1 & 0x01)) { //flash on even number >2
    for (int i = ledstart; i < ledstart + ledlen; i++)
    {
      SEGMENT.setPixelColor(i,SEGMENT.color_from_palette(i, true, PALETTE_SOLID_WRAP, 0, bri));
    }
    SEGENV.aux1--;

    SEGENV.step = millis();
    //return random8(4, 10); // each flash only lasts one frame/every 24ms... originally 4-10 milliseconds
  } else {
    if (millis() - SEGENV.step > SEGENV.aux0) {
      SEGENV.aux1--;
      if (SEGENV.aux1 < 2) SEGENV.aux1 = 0;

      SEGENV.aux0 = (50 + random8(100)); //delay between flashes
      if (SEGENV.aux1 == 2) {
        SEGENV.aux0 = (random8(255 - SEGMENT.speed) * 100); // delay between strikes
      }
      SEGENV.step = millis();
    }
  }
  return FRAMETIME;
}
static const char _data_FX_MODE_LIGHTNING[] PROGMEM = "Lightning@!,!,,,,,Overlay;!,!;!";


// Pride2015
// Animated, ever-changing rainbows.
// by Mark Kriegsman: https://gist.github.com/kriegsman/964de772d64c502760e5
uint16_t mode_pride_2015(void) {
  uint16_t duration = 10 + SEGMENT.speed;
  uint16_t sPseudotime = SEGENV.step;
  uint16_t sHue16 = SEGENV.aux0;

  uint8_t sat8 = beatsin88( 87, 220, 250);
  uint8_t brightdepth = beatsin88( 341, 96, 224);
  uint16_t brightnessthetainc16 = beatsin88( 203, (25 * 256), (40 * 256));
  uint8_t msmultiplier = beatsin88(147, 23, 60);

  uint16_t hue16 = sHue16;//gHue * 256;
  uint16_t hueinc16 = beatsin88(113, 1, 3000);

  sPseudotime += duration * msmultiplier;
  sHue16 += duration * beatsin88( 400, 5,9);
  uint16_t brightnesstheta16 = sPseudotime;

  for (int i = 0 ; i < SEGLEN; i++) {
    hue16 += hueinc16;
    uint8_t hue8 = hue16 >> 8;

    brightnesstheta16  += brightnessthetainc16;
    uint16_t b16 = sin16( brightnesstheta16  ) + 32768;

    uint16_t bri16 = (uint32_t)((uint32_t)b16 * (uint32_t)b16) / 65536;
    uint8_t bri8 = (uint32_t)(((uint32_t)bri16) * brightdepth) / 65536;
    bri8 += (255 - brightdepth);

    CRGB newcolor = CHSV(hue8, sat8, bri8);
    SEGMENT.blendPixelColor(i, newcolor, 64);
  }
  SEGENV.step = sPseudotime;
  SEGENV.aux0 = sHue16;

  return FRAMETIME;
}
static const char _data_FX_MODE_PRIDE_2015[] PROGMEM = "Pride 2015@!;;";


//eight colored dots, weaving in and out of sync with each other
uint16_t mode_juggle(void) {
  if (SEGLEN == 1) return mode_static();

  SEGMENT.fadeToBlackBy(192 - (3*SEGMENT.intensity/4));
  CRGB fastled_col;
  byte dothue = 0;
  for (int i = 0; i < 8; i++) {
    uint16_t index = 0 + beatsin88((16 + SEGMENT.speed)*(i + 7), 0, SEGLEN -1);
    fastled_col = CRGB(SEGMENT.getPixelColor(index));
    fastled_col |= (SEGMENT.palette==0)?CHSV(dothue, 220, 255):ColorFromPalette(SEGPALETTE, dothue, 255);
    SEGMENT.setPixelColor(index, fastled_col);
    dothue += 32;
  }
  return FRAMETIME;
}
static const char _data_FX_MODE_JUGGLE[] PROGMEM = "Juggle@!,Trail;;!;;sx=64,ix=128";


uint16_t mode_palette() {
  uint16_t counter = 0;
  if (SEGMENT.speed != 0)
  {
    counter = (strip.now * ((SEGMENT.speed >> 3) +1)) & 0xFFFF;
    counter = counter >> 8;
  }

  for (int i = 0; i < SEGLEN; i++)
  {
    uint8_t colorIndex = (i * 255 / SEGLEN) - counter;
    SEGMENT.setPixelColor(i, SEGMENT.color_from_palette(colorIndex, false, PALETTE_MOVING_WRAP, 255));
  }

  return FRAMETIME;
}
static const char _data_FX_MODE_PALETTE[] PROGMEM = "Palette@Cycle speed;;!;;c3=0,o2=0";


// WLED limitation: Analog Clock overlay will NOT work when Fire2012 is active
// Fire2012 by Mark Kriegsman, July 2012
// as part of "Five Elements" shown here: http://youtu.be/knWiGsmgycY
////
// This basic one-dimensional 'fire' simulation works roughly as follows:
// There's a underlying array of 'heat' cells, that model the temperature
// at each point along the line.  Every cycle through the simulation,
// four steps are performed:
//  1) All cells cool down a little bit, losing heat to the air
//  2) The heat from each cell drifts 'up' and diffuses a little
//  3) Sometimes randomly new 'sparks' of heat are added at the bottom
//  4) The heat from each cell is rendered as a color into the leds array
//     The heat-to-color mapping uses a black-body radiation approximation.
//
// Temperature is in arbitrary units from 0 (cold black) to 255 (white hot).
//
// This simulation scales it self a bit depending on SEGLEN; it should look
// "OK" on anywhere from 20 to 100 LEDs without too much tweaking.
//
// I recommend running this simulation at anywhere from 30-100 frames per second,
// meaning an interframe delay of about 10-35 milliseconds.
//
// Looks best on a high-density LED setup (60+ pixels/meter).
//
//
// There are two main parameters you can play with to control the look and
// feel of your fire: COOLING (used in step 1 above) (Speed = COOLING), and SPARKING (used
// in step 3 above) (Effect Intensity = Sparking).
uint16_t mode_fire_2012() {
  if (SEGLEN == 1) return mode_static();
  const uint16_t strips = SEGMENT.nrOfVStrips();
  if (!SEGENV.allocateData(strips * SEGLEN)) return mode_static(); //allocation failed
  byte* heat = SEGENV.data;

  const uint32_t it = strip.now >> 5; //div 32

  struct virtualStrip {
    static void runStrip(uint16_t stripNr, byte* heat, uint32_t it) {

      const uint8_t ignition = max(3,SEGLEN/10);  // ignition area: 10% of segment length or minimum 3 pixels

      // Step 1.  Cool down every cell a little
      for (int i = 0; i < SEGLEN; i++) {
        uint8_t cool = (it != SEGENV.step) ? random8((((20 + SEGMENT.speed/3) * 16) / SEGLEN)+2) : random(4);
        uint8_t minTemp = (i<ignition) ? (ignition-i)/4 + 16 : 0;  // should not become black in ignition area
        uint8_t temp = qsub8(heat[i], cool);
        heat[i] = temp<minTemp ? minTemp : temp;
      }

      if (it != SEGENV.step) {
        // Step 2.  Heat from each cell drifts 'up' and diffuses a little
        for (int k = SEGLEN -1; k > 1; k--) {
          heat[k] = (heat[k - 1] + (heat[k - 2]<<1) ) / 3;  // heat[k-2] multiplied by 2
        }

        // Step 3.  Randomly ignite new 'sparks' of heat near the bottom
        if (random8() <= SEGMENT.intensity) {
          uint8_t y = random8(ignition);
          uint8_t boost = (17+SEGMENT.custom3) * (ignition - y/2) / ignition; // integer math!
          heat[y] = qadd8(heat[y], random8(96+2*boost,207+boost));
        }
      }

      // Step 4.  Map from heat cells to LED colors
      for (int j = 0; j < SEGLEN; j++) {
        SEGMENT.setPixelColor(indexToVStrip(j, stripNr), ColorFromPalette(SEGPALETTE, MIN(heat[j],240), 255, NOBLEND));
      }
    }
  };

  for (int stripNr=0; stripNr<strips; stripNr++)
    virtualStrip::runStrip(stripNr, &heat[stripNr * SEGLEN], it);

  if (SEGMENT.is2D()) SEGMENT.blur(32);

  if (it != SEGENV.step)
    SEGENV.step = it;

  return FRAMETIME;
}
static const char _data_FX_MODE_FIRE_2012[] PROGMEM = "Fire 2012@Cooling,Spark rate,,,Boost;;!;1;sx=64,ix=160,m12=1"; // bars


// ColorWavesWithPalettes by Mark Kriegsman: https://gist.github.com/kriegsman/8281905786e8b2632aeb
// This function draws color waves with an ever-changing,
// widely-varying set of parameters, using a color palette.
uint16_t mode_colorwaves() {
  uint16_t duration = 10 + SEGMENT.speed;
  uint16_t sPseudotime = SEGENV.step;
  uint16_t sHue16 = SEGENV.aux0;

  uint8_t brightdepth = beatsin88(341, 96, 224);
  uint16_t brightnessthetainc16 = beatsin88( 203, (25 * 256), (40 * 256));
  uint8_t msmultiplier = beatsin88(147, 23, 60);

  uint16_t hue16 = sHue16;//gHue * 256;
  uint16_t hueinc16 = beatsin88(113, 60, 300)*SEGMENT.intensity*10/255;  // Use the Intensity Slider for the hues

  sPseudotime += duration * msmultiplier;
  sHue16 += duration * beatsin88(400, 5, 9);
  uint16_t brightnesstheta16 = sPseudotime;

  for (int i = 0 ; i < SEGLEN; i++) {
    hue16 += hueinc16;
    uint8_t hue8 = hue16 >> 8;
    uint16_t h16_128 = hue16 >> 7;
    if ( h16_128 & 0x100) {
      hue8 = 255 - (h16_128 >> 1);
    } else {
      hue8 = h16_128 >> 1;
    }

    brightnesstheta16  += brightnessthetainc16;
    uint16_t b16 = sin16(brightnesstheta16) + 32768;

    uint16_t bri16 = (uint32_t)((uint32_t)b16 * (uint32_t)b16) / 65536;
    uint8_t bri8 = (uint32_t)(((uint32_t)bri16) * brightdepth) / 65536;
    bri8 += (255 - brightdepth);

    SEGMENT.blendPixelColor(i, SEGMENT.color_from_palette(hue8, false, PALETTE_SOLID_WRAP, 0, bri8), 128); // 50/50 mix
  }
  SEGENV.step = sPseudotime;
  SEGENV.aux0 = sHue16;

  return FRAMETIME;
}
static const char _data_FX_MODE_COLORWAVES[] PROGMEM = "Colorwaves@!,Hue;!;!";


// colored stripes pulsing at a defined Beats-Per-Minute (BPM)
uint16_t mode_bpm() {
  uint32_t stp = (strip.now / 20) & 0xFF;
  uint8_t beat = beatsin8(SEGMENT.speed, 64, 255);
  for (int i = 0; i < SEGLEN; i++) {
    SEGMENT.setPixelColor(i, SEGMENT.color_from_palette(stp + (i * 2), false, PALETTE_SOLID_WRAP, 0, beat - stp + (i * 10)));
  }

  return FRAMETIME;
}
static const char _data_FX_MODE_BPM[] PROGMEM = "Bpm@!;!;!;;sx=64";


uint16_t mode_fillnoise8() {
  if (SEGENV.call == 0) SEGENV.step = random16(12345);
  //CRGB fastled_col;
  for (int i = 0; i < SEGLEN; i++) {
    uint8_t index = inoise8(i * SEGLEN, SEGENV.step + i * SEGLEN);
    //fastled_col = ColorFromPalette(SEGPALETTE, index, 255, LINEARBLEND);
    //SEGMENT.setPixelColor(i, fastled_col.red, fastled_col.green, fastled_col.blue);
    SEGMENT.setPixelColor(i, SEGMENT.color_from_palette(index, false, PALETTE_SOLID_WRAP, 0));
  }
  SEGENV.step += beatsin8(SEGMENT.speed, 1, 6); //10,1,4

  return FRAMETIME;
}
static const char _data_FX_MODE_FILLNOISE8[] PROGMEM = "Fill Noise@!;!;!";


uint16_t mode_noise16_1() {
  uint16_t scale = 320;                                       // the "zoom factor" for the noise
  //CRGB fastled_col;
  SEGENV.step += (1 + SEGMENT.speed/16);

  for (int i = 0; i < SEGLEN; i++) {
    uint16_t shift_x = beatsin8(11);                          // the x position of the noise field swings @ 17 bpm
    uint16_t shift_y = SEGENV.step/42;                        // the y position becomes slowly incremented
    uint16_t real_x = (i + shift_x) * scale;                  // the x position of the noise field swings @ 17 bpm
    uint16_t real_y = (i + shift_y) * scale;                  // the y position becomes slowly incremented
    uint32_t real_z = SEGENV.step;                            // the z position becomes quickly incremented
    uint8_t noise = inoise16(real_x, real_y, real_z) >> 8;    // get the noise data and scale it down
    uint8_t index = sin8(noise * 3);                          // map LED color based on noise data

    //fastled_col = ColorFromPalette(SEGPALETTE, index, 255, LINEARBLEND);   // With that value, look up the 8 bit colour palette value and assign it to the current LED.
    //SEGMENT.setPixelColor(i, fastled_col.red, fastled_col.green, fastled_col.blue);
    SEGMENT.setPixelColor(i, SEGMENT.color_from_palette(index, false, PALETTE_SOLID_WRAP, 0));
  }

  return FRAMETIME;
}
static const char _data_FX_MODE_NOISE16_1[] PROGMEM = "Noise 1@!;!;!";


uint16_t mode_noise16_2() {
  uint16_t scale = 1000;                                        // the "zoom factor" for the noise
  //CRGB fastled_col;
  SEGENV.step += (1 + (SEGMENT.speed >> 1));

  for (int i = 0; i < SEGLEN; i++) {
    uint16_t shift_x = SEGENV.step >> 6;                        // x as a function of time
    uint32_t real_x = (i + shift_x) * scale;                    // calculate the coordinates within the noise field
    uint8_t noise = inoise16(real_x, 0, 4223) >> 8;             // get the noise data and scale it down
    uint8_t index = sin8(noise * 3);                            // map led color based on noise data

    //fastled_col = ColorFromPalette(SEGPALETTE, index, noise, LINEARBLEND);   // With that value, look up the 8 bit colour palette value and assign it to the current LED.
    //SEGMENT.setPixelColor(i, fastled_col.red, fastled_col.green, fastled_col.blue);
    SEGMENT.setPixelColor(i, SEGMENT.color_from_palette(index, false, PALETTE_SOLID_WRAP, 0, noise));
  }

  return FRAMETIME;
}
static const char _data_FX_MODE_NOISE16_2[] PROGMEM = "Noise 2@!;!;!";


uint16_t mode_noise16_3() {
  uint16_t scale = 800;                                       // the "zoom factor" for the noise
  //CRGB fastled_col;
  SEGENV.step += (1 + SEGMENT.speed);

  for (int i = 0; i < SEGLEN; i++) {
    uint16_t shift_x = 4223;                                  // no movement along x and y
    uint16_t shift_y = 1234;
    uint32_t real_x = (i + shift_x) * scale;                  // calculate the coordinates within the noise field
    uint32_t real_y = (i + shift_y) * scale;                  // based on the precalculated positions
    uint32_t real_z = SEGENV.step*8;
    uint8_t noise = inoise16(real_x, real_y, real_z) >> 8;    // get the noise data and scale it down
    uint8_t index = sin8(noise * 3);                          // map led color based on noise data

    //fastled_col = ColorFromPalette(SEGPALETTE, index, noise, LINEARBLEND);   // With that value, look up the 8 bit colour palette value and assign it to the current LED.
    //SEGMENT.setPixelColor(i, fastled_col.red, fastled_col.green, fastled_col.blue);
    SEGMENT.setPixelColor(i, SEGMENT.color_from_palette(index, false, PALETTE_SOLID_WRAP, 0, noise));
  }

  return FRAMETIME;
}
static const char _data_FX_MODE_NOISE16_3[] PROGMEM = "Noise 3@!;!;!";


//https://github.com/aykevl/ledstrip-spark/blob/master/ledstrip.ino
uint16_t mode_noise16_4() {
  //CRGB fastled_col;
  uint32_t stp = (strip.now * SEGMENT.speed) >> 7;
  for (int i = 0; i < SEGLEN; i++) {
    int16_t index = inoise16(uint32_t(i) << 12, stp);
    //fastled_col = ColorFromPalette(SEGPALETTE, index);
    //SEGMENT.setPixelColor(i, fastled_col.red, fastled_col.green, fastled_col.blue);
    SEGMENT.setPixelColor(i, SEGMENT.color_from_palette(index, false, PALETTE_SOLID_WRAP, 0));
  }
  return FRAMETIME;
}
static const char _data_FX_MODE_NOISE16_4[] PROGMEM = "Noise 4@!;!;!";


//based on https://gist.github.com/kriegsman/5408ecd397744ba0393e
uint16_t mode_colortwinkle() {
  uint16_t dataSize = (SEGLEN+7) >> 3; //1 bit per LED
  if (!SEGENV.allocateData(dataSize)) return mode_static(); //allocation failed

  CRGB fastled_col, prev;
  fract8 fadeUpAmount = strip.getBrightness()>28 ? 8 + (SEGMENT.speed>>2) : 68-strip.getBrightness();
  fract8 fadeDownAmount = strip.getBrightness()>28 ? 8 + (SEGMENT.speed>>3) : 68-strip.getBrightness();
  for (int i = 0; i < SEGLEN; i++) {
    fastled_col = SEGMENT.getPixelColor(i);
    prev = fastled_col;
    uint16_t index = i >> 3;
    uint8_t  bitNum = i & 0x07;
    bool fadeUp = bitRead(SEGENV.data[index], bitNum);

    if (fadeUp) {
      CRGB incrementalColor = fastled_col;
      incrementalColor.nscale8_video(fadeUpAmount);
      fastled_col += incrementalColor;

      if (fastled_col.red == 255 || fastled_col.green == 255 || fastled_col.blue == 255) {
        bitWrite(SEGENV.data[index], bitNum, false);
      }
      SEGMENT.setPixelColor(i, fastled_col.red, fastled_col.green, fastled_col.blue);

      if (SEGMENT.getPixelColor(i) == RGBW32(prev.r, prev.g, prev.b, 0)) {  //fix "stuck" pixels
        fastled_col += fastled_col;
        SEGMENT.setPixelColor(i, fastled_col);
      }
    } else {
      fastled_col.nscale8(255 - fadeDownAmount);
      SEGMENT.setPixelColor(i, fastled_col);
    }
  }

  for (unsigned j = 0; j <= SEGLEN / 50; j++) {
    if (random8() <= SEGMENT.intensity) {
      for (unsigned times = 0; times < 5; times++) { //attempt to spawn a new pixel 5 times
        int i = random16(SEGLEN);
        if (SEGMENT.getPixelColor(i) == 0) {
          fastled_col = ColorFromPalette(SEGPALETTE, random8(), 64, NOBLEND);
          uint16_t index = i >> 3;
          uint8_t  bitNum = i & 0x07;
          bitWrite(SEGENV.data[index], bitNum, true);
          SEGMENT.setPixelColor(i, fastled_col);
          break; //only spawn 1 new pixel per frame per 50 LEDs
        }
      }
    }
  }
  return FRAMETIME_FIXED;
}
static const char _data_FX_MODE_COLORTWINKLE[] PROGMEM = "Colortwinkles@Fade speed,Spawn speed;;!;;m12=0"; //pixels


//Calm effect, like a lake at night
uint16_t mode_lake() {
  uint8_t sp = SEGMENT.speed/10;
  int wave1 = beatsin8(sp +2, -64,64);
  int wave2 = beatsin8(sp +1, -64,64);
  uint8_t wave3 = beatsin8(sp +2,   0,80);
  //CRGB fastled_col;

  for (int i = 0; i < SEGLEN; i++)
  {
    int index = cos8((i*15)+ wave1)/2 + cubicwave8((i*23)+ wave2)/2;
    uint8_t lum = (index > wave3) ? index - wave3 : 0;
    //fastled_col = ColorFromPalette(SEGPALETTE, map(index,0,255,0,240), lum, LINEARBLEND);
    //SEGMENT.setPixelColor(i, fastled_col.red, fastled_col.green, fastled_col.blue);
    SEGMENT.setPixelColor(i, SEGMENT.color_from_palette(index, false, false, 0, lum));
  }

  return FRAMETIME;
}
static const char _data_FX_MODE_LAKE[] PROGMEM = "Lake@!;Fx;!";


// meteor effect
// send a meteor from begining to to the end of the strip with a trail that randomly decays.
// adapted from https://www.tweaking4all.com/hardware/arduino/adruino-led-strip-effects/#LEDStripEffectMeteorRain
uint16_t mode_meteor() {
  if (SEGLEN == 1) return mode_static();
  if (!SEGENV.allocateData(SEGLEN)) return mode_static(); //allocation failed

  byte* trail = SEGENV.data;

  byte meteorSize= 1+ SEGLEN / 10;
  uint16_t counter = strip.now * ((SEGMENT.speed >> 2) +8);
  uint16_t in = counter * SEGLEN >> 16;

  // fade all leds to colors[1] in LEDs one step
  for (int i = 0; i < SEGLEN; i++) {
    if (random8() <= 255 - SEGMENT.intensity)
    {
      byte meteorTrailDecay = 128 + random8(127);
      trail[i] = scale8(trail[i], meteorTrailDecay);
      SEGMENT.setPixelColor(i, color_blend(SEGCOLOR(1), SEGMENT.color_from_palette(i, true, false, 0), trail[i]));
    }
  }

  // draw meteor
  for (int j = 0; j < meteorSize; j++) {
    uint16_t index = in + j;
    if (index >= SEGLEN) {
      index -= SEGLEN;
    }
    trail[index] = 240;
    SEGMENT.setPixelColor(index, SEGMENT.color_from_palette(index, true, false, 0));
  }

  return FRAMETIME;
}
static const char _data_FX_MODE_METEOR[] PROGMEM = "Meteor@!,Trail length;!,!;!;1";


// smooth meteor effect
// send a meteor from begining to to the end of the strip with a trail that randomly decays.
// adapted from https://www.tweaking4all.com/hardware/arduino/adruino-led-strip-effects/#LEDStripEffectMeteorRain
uint16_t mode_meteor_smooth() {
  if (SEGLEN == 1) return mode_static();
  if (!SEGENV.allocateData(SEGLEN)) return mode_static(); //allocation failed

  byte* trail = SEGENV.data;

  byte meteorSize= 1+ SEGLEN / 10;
  uint16_t in = map((SEGENV.step >> 6 & 0xFF), 0, 255, 0, SEGLEN -1);

  // fade all leds to colors[1] in LEDs one step
  for (int i = 0; i < SEGLEN; i++) {
    if (trail[i] != 0 && random8() <= 255 - SEGMENT.intensity)
    {
      int change = 3 - random8(12); //change each time between -8 and +3
      trail[i] += change;
      if (trail[i] > 245) trail[i] = 0;
      if (trail[i] > 240) trail[i] = 240;
      SEGMENT.setPixelColor(i, color_blend(SEGCOLOR(1), SEGMENT.color_from_palette(i, true, false, 0), trail[i]));
    }
  }

  // draw meteor
  for (int j = 0; j < meteorSize; j++) {
    uint16_t index = in + j;
    if (index >= SEGLEN) {
      index -= SEGLEN;
    }
    trail[index] = 240;
    SEGMENT.setPixelColor(index, SEGMENT.color_from_palette(index, true, false, 0));
  }

  SEGENV.step += SEGMENT.speed +1;
  return FRAMETIME;
}
static const char _data_FX_MODE_METEOR_SMOOTH[] PROGMEM = "Meteor Smooth@!,Trail length;!,!;!;1";


//Railway Crossing / Christmas Fairy lights
uint16_t mode_railway() {
  if (SEGLEN == 1) return mode_static();
  uint16_t dur = (256 - SEGMENT.speed) * 40;
  uint16_t rampdur = (dur * SEGMENT.intensity) >> 8;
  if (SEGENV.step > dur)
  {
    //reverse direction
    SEGENV.step = 0;
    SEGENV.aux0 = !SEGENV.aux0;
  }
  uint8_t pos = 255;
  if (rampdur != 0)
  {
    uint16_t p0 = (SEGENV.step * 255) / rampdur;
    if (p0 < 255) pos = p0;
  }
  if (SEGENV.aux0) pos = 255 - pos;
  for (int i = 0; i < SEGLEN; i += 2)
  {
    SEGMENT.setPixelColor(i, SEGMENT.color_from_palette(255 - pos, false, false, 255)); // do not use color 1 or 2, always use palette
    if (i < SEGLEN -1)
    {
      SEGMENT.setPixelColor(i + 1, SEGMENT.color_from_palette(pos, false, false, 255)); // do not use color 1 or 2, always use palette
    }
  }
  SEGENV.step += FRAMETIME;
  return FRAMETIME;
}
static const char _data_FX_MODE_RAILWAY[] PROGMEM = "Railway@!,Smoothness;1,2;!";


//Water ripple
//propagation velocity from speed
//drop rate from intensity

//4 bytes
typedef struct Ripple {
  uint8_t state;
  uint8_t color;
  uint16_t pos;
} ripple;

#ifdef ESP8266
  #define MAX_RIPPLES   56
#else
  #define MAX_RIPPLES  100
#endif
uint16_t ripple_base()
{
  uint16_t maxRipples = min(1 + (SEGLEN >> 2), MAX_RIPPLES);  // 56 max for 16 segment ESP8266
  uint16_t dataSize = sizeof(ripple) * maxRipples;

  if (!SEGENV.allocateData(dataSize)) return mode_static(); //allocation failed

  Ripple* ripples = reinterpret_cast<Ripple*>(SEGENV.data);

  //draw wave
  for (int i = 0; i < maxRipples; i++) {
    uint16_t ripplestate = ripples[i].state;
    if (ripplestate) {
      uint8_t rippledecay = (SEGMENT.speed >> 4) +1; //faster decay if faster propagation
      uint16_t rippleorigin = ripples[i].pos;
      uint32_t col = SEGMENT.color_from_palette(ripples[i].color, false, false, 255);
      uint16_t propagation = ((ripplestate/rippledecay - 1) * (SEGMENT.speed + 1));
      int16_t propI = propagation >> 8;
      uint8_t propF = propagation & 0xFF;
      uint8_t amp = (ripplestate < 17) ? triwave8((ripplestate-1)*8) : map(ripplestate,17,255,255,2);

      #ifndef WLED_DISABLE_2D
      if (SEGMENT.is2D()) {
        propI /= 2;
        uint16_t cx = rippleorigin >> 8;
        uint16_t cy = rippleorigin & 0xFF;
        uint8_t mag = scale8(sin8((propF>>2)), amp);
        if (propI > 0) SEGMENT.draw_circle(cx, cy, propI, color_blend(SEGMENT.getPixelColorXY(cx + propI, cy), col, mag));
      } else
      #endif
      {
        int16_t left = rippleorigin - propI -1;
        for (int16_t v = left; v < left +4; v++) {
          uint8_t mag = scale8(cubicwave8((propF>>2)+(v-left)*64), amp);
          SEGMENT.setPixelColor(v, color_blend(SEGMENT.getPixelColor(v), col, mag)); // TODO
          int16_t w = left + propI*2 + 3 -(v-left);
          SEGMENT.setPixelColor(w, color_blend(SEGMENT.getPixelColor(w), col, mag)); // TODO
        }
      }
      ripplestate += rippledecay;
      ripples[i].state = (ripplestate > 254) ? 0 : ripplestate;
    } else {//randomly create new wave
      if (random16(IBN + 10000) <= (SEGMENT.intensity >> (SEGMENT.is2D()*3))) {
        ripples[i].state = 1;
        ripples[i].pos = SEGMENT.is2D() ? ((random8(SEGENV.virtualWidth())<<8) | (random8(SEGENV.virtualHeight()))) : random16(SEGLEN);
        ripples[i].color = random8(); //color
      }
    }
  }

  return FRAMETIME;
}
#undef MAX_RIPPLES


uint16_t mode_ripple(void) {
  if (SEGLEN == 1) return mode_static();
  if (!SEGMENT.check2) SEGMENT.fill(SEGCOLOR(1));
  else                 SEGMENT.fade_out(250);
  return ripple_base();
}
static const char _data_FX_MODE_RIPPLE[] PROGMEM = "Ripple@!,Wave #,,,,,Overlay;,!;!;12";


uint16_t mode_ripple_rainbow(void) {
  if (SEGLEN == 1) return mode_static();
  if (SEGENV.call ==0) {
    SEGENV.aux0 = random8();
    SEGENV.aux1 = random8();
  }
  if (SEGENV.aux0 == SEGENV.aux1) {
    SEGENV.aux1 = random8();
  } else if (SEGENV.aux1 > SEGENV.aux0) {
    SEGENV.aux0++;
  } else {
    SEGENV.aux0--;
  }
  SEGMENT.fill(color_blend(SEGMENT.color_wheel(SEGENV.aux0),BLACK,235));
  return ripple_base();
}
static const char _data_FX_MODE_RIPPLE_RAINBOW[] PROGMEM = "Ripple Rainbow@!,Wave #;;!;12";


//  TwinkleFOX by Mark Kriegsman: https://gist.github.com/kriegsman/756ea6dcae8e30845b5a
//
//  TwinkleFOX: Twinkling 'holiday' lights that fade in and out.
//  Colors are chosen from a palette. Read more about this effect using the link above!
CRGB twinklefox_one_twinkle(uint32_t ms, uint8_t salt, bool cat)
{
  // Overall twinkle speed (changed)
  uint16_t ticks = ms / SEGENV.aux0;
  uint8_t fastcycle8 = ticks;
  uint16_t slowcycle16 = (ticks >> 8) + salt;
  slowcycle16 += sin8(slowcycle16);
  slowcycle16 = (slowcycle16 * 2053) + 1384;
  uint8_t slowcycle8 = (slowcycle16 & 0xFF) + (slowcycle16 >> 8);

  // Overall twinkle density.
  // 0 (NONE lit) to 8 (ALL lit at once).
  // Default is 5.
  uint8_t twinkleDensity = (SEGMENT.intensity >> 5) +1;

  uint8_t bright = 0;
  if (((slowcycle8 & 0x0E)/2) < twinkleDensity) {
    uint8_t ph = fastcycle8;
    // This is like 'triwave8', which produces a
    // symmetrical up-and-down triangle sawtooth waveform, except that this
    // function produces a triangle wave with a faster attack and a slower decay
    if (cat) //twinklecat, variant where the leds instantly turn on
    {
      bright = 255 - ph;
    } else { //vanilla twinklefox
      if (ph < 86) {
      bright = ph * 3;
      } else {
        ph -= 86;
        bright = 255 - (ph + (ph/2));
      }
    }
  }

  uint8_t hue = slowcycle8 - salt;
  CRGB c;
  if (bright > 0) {
    c = ColorFromPalette(SEGPALETTE, hue, bright, NOBLEND);
    if (!SEGMENT.check1) {
      // This code takes a pixel, and if its in the 'fading down'
      // part of the cycle, it adjusts the color a little bit like the
      // way that incandescent bulbs fade toward 'red' as they dim.
      if (fastcycle8 >= 128)
      {
        uint8_t cooling = (fastcycle8 - 128) >> 4;
        c.g = qsub8(c.g, cooling);
        c.b = qsub8(c.b, cooling * 2);
      }
    }
  } else {
    c = CRGB::Black;
  }
  return c;
}

//  This function loops over each pixel, calculates the
//  adjusted 'clock' that this pixel should use, and calls
//  "CalculateOneTwinkle" on each pixel.  It then displays
//  either the twinkle color of the background color,
//  whichever is brighter.
uint16_t twinklefox_base(bool cat)
{
  // "PRNG16" is the pseudorandom number generator
  // It MUST be reset to the same starting value each time
  // this function is called, so that the sequence of 'random'
  // numbers that it generates is (paradoxically) stable.
  uint16_t PRNG16 = 11337;

  // Calculate speed
  if (SEGMENT.speed > 100) SEGENV.aux0 = 3 + ((255 - SEGMENT.speed) >> 3);
  else SEGENV.aux0 = 22 + ((100 - SEGMENT.speed) >> 1);

  // Set up the background color, "bg".
  CRGB bg = CRGB(SEGCOLOR(1));
  uint8_t bglight = bg.getAverageLight();
  if (bglight > 64) {
    bg.nscale8_video(16); // very bright, so scale to 1/16th
  } else if (bglight > 16) {
    bg.nscale8_video(64); // not that bright, so scale to 1/4th
  } else {
    bg.nscale8_video(86); // dim, scale to 1/3rd.
  }

  uint8_t backgroundBrightness = bg.getAverageLight();

  for (int i = 0; i < SEGLEN; i++) {

    PRNG16 = (uint16_t)(PRNG16 * 2053) + 1384; // next 'random' number
    uint16_t myclockoffset16= PRNG16; // use that number as clock offset
    PRNG16 = (uint16_t)(PRNG16 * 2053) + 1384; // next 'random' number
    // use that number as clock speed adjustment factor (in 8ths, from 8/8ths to 23/8ths)
    uint8_t myspeedmultiplierQ5_3 =  ((((PRNG16 & 0xFF)>>4) + (PRNG16 & 0x0F)) & 0x0F) + 0x08;
    uint32_t myclock30 = (uint32_t)((strip.now * myspeedmultiplierQ5_3) >> 3) + myclockoffset16;
    uint8_t  myunique8 = PRNG16 >> 8; // get 'salt' value for this pixel

    // We now have the adjusted 'clock' for this pixel, now we call
    // the function that computes what color the pixel should be based
    // on the "brightness = f( time )" idea.
    CRGB c = twinklefox_one_twinkle(myclock30, myunique8, cat);

    uint8_t cbright = c.getAverageLight();
    int16_t deltabright = cbright - backgroundBrightness;
    if (deltabright >= 32 || (!bg)) {
      // If the new pixel is significantly brighter than the background color,
      // use the new color.
      SEGMENT.setPixelColor(i, c.red, c.green, c.blue);
    } else if (deltabright > 0) {
      // If the new pixel is just slightly brighter than the background color,
      // mix a blend of the new color and the background color
      SEGMENT.setPixelColor(i, color_blend(RGBW32(bg.r,bg.g,bg.b,0), RGBW32(c.r,c.g,c.b,0), deltabright * 8));
    } else {
      // if the new pixel is not at all brighter than the background color,
      // just use the background color.
      SEGMENT.setPixelColor(i, bg.r, bg.g, bg.b);
    }
  }
  return FRAMETIME;
}


uint16_t mode_twinklefox()
{
  return twinklefox_base(false);
}
static const char _data_FX_MODE_TWINKLEFOX[] PROGMEM = "Twinklefox@!,Twinkle rate,,,,Cool;;!";


uint16_t mode_twinklecat()
{
  return twinklefox_base(true);
}
static const char _data_FX_MODE_TWINKLECAT[] PROGMEM = "Twinklecat@!,Twinkle rate,,,,Cool;;!";


//inspired by https://www.tweaking4all.com/hardware/arduino/adruino-led-strip-effects/#LEDStripEffectBlinkingHalloweenEyes
uint16_t mode_halloween_eyes()
{
  if (SEGLEN == 1) return mode_static();
  const uint16_t maxWidth = strip.isMatrix ? SEGMENT.virtualWidth() : SEGLEN;
  const uint16_t HALLOWEEN_EYE_SPACE = MAX(2, strip.isMatrix ? SEGMENT.virtualWidth()>>4: SEGLEN>>5);
  const uint16_t HALLOWEEN_EYE_WIDTH = HALLOWEEN_EYE_SPACE/2;
  uint16_t eyeLength = (2*HALLOWEEN_EYE_WIDTH) + HALLOWEEN_EYE_SPACE;
  if (eyeLength >= maxWidth) return mode_static(); //bail if segment too short

  if (!SEGMENT.check2) SEGMENT.fill(SEGCOLOR(1)); //fill background

  uint8_t state = SEGENV.aux1 >> 8;
  uint16_t stateTime = SEGENV.call;
  if (stateTime == 0) stateTime = 2000;

  if (state == 0) { //spawn eyes
    SEGENV.aux0 = random16(0, maxWidth - eyeLength - 1); //start pos
    SEGENV.aux1 = random8(); //color
    if (strip.isMatrix) SEGMENT.offset = random16(SEGMENT.virtualHeight()-1); // a hack: reuse offset since it is not used in matrices
    state = 1;
  }

  if (state < 2) { //fade eyes
    uint16_t startPos    = SEGENV.aux0;
    uint16_t start2ndEye = startPos + HALLOWEEN_EYE_WIDTH + HALLOWEEN_EYE_SPACE;

    uint32_t fadestage = (strip.now - SEGENV.step)*255 / stateTime;
    if (fadestage > 255) fadestage = 255;
    uint32_t c = color_blend(SEGMENT.color_from_palette(SEGENV.aux1 & 0xFF, false, false, 0), SEGCOLOR(1), fadestage);

    for (int i = 0; i < HALLOWEEN_EYE_WIDTH; i++) {
      if (strip.isMatrix) {
        SEGMENT.setPixelColorXY(startPos    + i, SEGMENT.offset, c);
        SEGMENT.setPixelColorXY(start2ndEye + i, SEGMENT.offset, c);
      } else {
        SEGMENT.setPixelColor(startPos    + i, c);
        SEGMENT.setPixelColor(start2ndEye + i, c);
      }
    }
  }

  if (strip.now - SEGENV.step > stateTime) {
    state++;
    if (state > 2) state = 0;

    if (state < 2) {
      stateTime = 100 + SEGMENT.intensity*10; //eye fade time
    } else {
      uint16_t eyeOffTimeBase = (256 - SEGMENT.speed)*10;
      stateTime = eyeOffTimeBase + random16(eyeOffTimeBase);
    }
    SEGENV.step = strip.now;
    SEGENV.call = stateTime;
  }

  SEGENV.aux1 = (SEGENV.aux1 & 0xFF) + (state << 8); //save state

  return FRAMETIME;
}
static const char _data_FX_MODE_HALLOWEEN_EYES[] PROGMEM = "Halloween Eyes@Duration,Eye fade time,,,,,Overlay;!,!;!;12";


//Speed slider sets amount of LEDs lit, intensity sets unlit
uint16_t mode_static_pattern()
{
  uint16_t lit = 1 + SEGMENT.speed;
  uint16_t unlit = 1 + SEGMENT.intensity;
  bool drawingLit = true;
  uint16_t cnt = 0;

  for (int i = 0; i < SEGLEN; i++) {
    SEGMENT.setPixelColor(i, (drawingLit) ? SEGMENT.color_from_palette(i, true, PALETTE_SOLID_WRAP, 0) : SEGCOLOR(1));
    cnt++;
    if (cnt >= ((drawingLit) ? lit : unlit)) {
      cnt = 0;
      drawingLit = !drawingLit;
    }
  }

  return FRAMETIME;
}
static const char _data_FX_MODE_STATIC_PATTERN[] PROGMEM = "Solid Pattern@Fg size,Bg size;Fg,!;!;;pal=0";


uint16_t mode_tri_static_pattern()
{
  uint8_t segSize = (SEGMENT.intensity >> 5) +1;
  uint8_t currSeg = 0;
  uint16_t currSegCount = 0;

  for (int i = 0; i < SEGLEN; i++) {
    if ( currSeg % 3 == 0 ) {
      SEGMENT.setPixelColor(i, SEGCOLOR(0));
    } else if( currSeg % 3 == 1) {
      SEGMENT.setPixelColor(i, SEGCOLOR(1));
    } else {
      SEGMENT.setPixelColor(i, (SEGCOLOR(2) > 0 ? SEGCOLOR(2) : WHITE));
    }
    currSegCount += 1;
    if (currSegCount >= segSize) {
      currSeg +=1;
      currSegCount = 0;
    }
  }

  return FRAMETIME;
}
static const char _data_FX_MODE_TRI_STATIC_PATTERN[] PROGMEM = "Solid Pattern Tri@,Size;1,2,3;;;pal=0";


uint16_t spots_base(uint16_t threshold)
{
  if (SEGLEN == 1) return mode_static();
  if (!SEGMENT.check2) SEGMENT.fill(SEGCOLOR(1));

  uint16_t maxZones = SEGLEN >> 2;
  uint16_t zones = 1 + ((SEGMENT.intensity * maxZones) >> 8);
  uint16_t zoneLen = SEGLEN / zones;
  uint16_t offset = (SEGLEN - zones * zoneLen) >> 1;

  for (int z = 0; z < zones; z++)
  {
    uint16_t pos = offset + z * zoneLen;
    for (int i = 0; i < zoneLen; i++)
    {
      uint16_t wave = triwave16((i * 0xFFFF) / zoneLen);
      if (wave > threshold) {
        uint16_t index = 0 + pos + i;
        uint8_t s = (wave - threshold)*255 / (0xFFFF - threshold);
        SEGMENT.setPixelColor(index, color_blend(SEGMENT.color_from_palette(index, true, PALETTE_SOLID_WRAP, 0), SEGCOLOR(1), 255-s));
      }
    }
  }

  return FRAMETIME;
}


//Intensity slider sets number of "lights", speed sets LEDs per light
uint16_t mode_spots()
{
  return spots_base((255 - SEGMENT.speed) << 8);
}
static const char _data_FX_MODE_SPOTS[] PROGMEM = "Spots@Spread,Width,,,,,Overlay;!,!;!";


//Intensity slider sets number of "lights", LEDs per light fade in and out
uint16_t mode_spots_fade()
{
  uint16_t counter = strip.now * ((SEGMENT.speed >> 2) +8);
  uint16_t t = triwave16(counter);
  uint16_t tr = (t >> 1) + (t >> 2);
  return spots_base(tr);
}
static const char _data_FX_MODE_SPOTS_FADE[] PROGMEM = "Spots Fade@Spread,Width,,,,,Overlay;!,!;!";


//each needs 12 bytes
typedef struct Ball {
  unsigned long lastBounceTime;
  float impactVelocity;
  float height;
} ball;

/*
*  Bouncing Balls Effect
*/
uint16_t mode_bouncing_balls(void) {
  if (SEGLEN == 1) return mode_static();
  //allocate segment data
  const uint16_t strips = SEGMENT.nrOfVStrips(); // adapt for 2D
  const size_t maxNumBalls = 16;
  uint16_t dataSize = sizeof(ball) * maxNumBalls;
  if (!SEGENV.allocateData(dataSize * strips)) return mode_static(); //allocation failed

  Ball* balls = reinterpret_cast<Ball*>(SEGENV.data);

  if (!SEGMENT.check2) SEGMENT.fill(SEGCOLOR(2) ? BLACK : SEGCOLOR(1));

  // virtualStrip idea by @ewowi (Ewoud Wijma)
  // requires virtual strip # to be embedded into upper 16 bits of index in setPixelColor()
  // the following functions will not work on virtual strips: fill(), fade_out(), fadeToBlack(), blur()
  struct virtualStrip {
    static void runStrip(size_t stripNr, Ball* balls) {
      // number of balls based on intensity setting to max of 7 (cycles colors)
      // non-chosen color is a random color
      uint16_t numBalls = (SEGMENT.intensity * (maxNumBalls - 1)) / 255 + 1; // minimum 1 ball
      const float gravity = -9.81f; // standard value of gravity
      const bool hasCol2 = SEGCOLOR(2);
      const unsigned long time = millis();

      if (SEGENV.call == 0) {
        for (size_t i = 0; i < maxNumBalls; i++) balls[i].lastBounceTime = time;
      }

      for (size_t i = 0; i < numBalls; i++) {
        float timeSinceLastBounce = (time - balls[i].lastBounceTime)/((255-SEGMENT.speed)/64 +1);
        float timeSec = timeSinceLastBounce/1000.0f;
        balls[i].height = (0.5f * gravity * timeSec + balls[i].impactVelocity) * timeSec; // avoid use pow(x, 2) - its extremely slow !

        if (balls[i].height <= 0.0f) {
          balls[i].height = 0.0f;
          //damping for better effect using multiple balls
          float dampening = 0.9f - float(i)/float(numBalls * numBalls); // avoid use pow(x, 2) - its extremely slow !
          balls[i].impactVelocity = dampening * balls[i].impactVelocity;
          balls[i].lastBounceTime = time;

          if (balls[i].impactVelocity < 0.015f) {
            float impactVelocityStart = sqrtf(-2.0f * gravity) * random8(5,11)/10.0f; // randomize impact velocity
            balls[i].impactVelocity = impactVelocityStart;
          }
        } else if (balls[i].height > 1.0f) {
          continue; // do not draw OOB ball
        }

        uint32_t color = SEGCOLOR(0);
        if (SEGMENT.palette) {
          color = SEGMENT.color_wheel(i*(256/MAX(numBalls, 8)));
        } else if (hasCol2) {
          color = SEGCOLOR(i % NUM_COLORS);
        }

        int pos = roundf(balls[i].height * (SEGLEN - 1));
        if (SEGLEN<32) SEGMENT.setPixelColor(indexToVStrip(pos, stripNr), color); // encode virtual strip into index
        else           SEGMENT.setPixelColor(balls[i].height + (stripNr+1)*10.0f, color);
      }
    }
  };

  for (int stripNr=0; stripNr<strips; stripNr++)
    virtualStrip::runStrip(stripNr, &balls[stripNr * maxNumBalls]);

  return FRAMETIME;
}
static const char _data_FX_MODE_BOUNCINGBALLS[] PROGMEM = "Bouncing Balls@Gravity,# of balls,,,,,Overlay;!,!,!;!;1;m12=1"; //bar


/*
 *  bouncing balls on a track track Effect modified from Aircoookie's bouncing balls
 *  Courtesy of pjhatch (https://github.com/pjhatch)
 *  https://github.com/Aircoookie/WLED/pull/1039
 */
// modified for balltrack mode
typedef struct RollingBall {
  unsigned long lastBounceUpdate;
  float mass; // could fix this to be = 1. if memory is an issue
  float velocity;
  float height;
} rball_t;

static uint16_t rolling_balls(void) {
  //allocate segment data
  const uint16_t maxNumBalls = 16; // 255/16 + 1
  uint16_t dataSize = sizeof(rball_t) * maxNumBalls;
  if (!SEGENV.allocateData(dataSize)) return mode_static(); //allocation failed

  rball_t *balls = reinterpret_cast<rball_t *>(SEGENV.data);

  // number of balls based on intensity setting to max of 16 (cycles colors)
  // non-chosen color is a random color
  uint8_t numBalls = SEGMENT.intensity/16 + 1;
  bool hasCol2 = SEGCOLOR(2);

  if (SEGENV.call == 0) {
    SEGMENT.fill(hasCol2 ? BLACK : SEGCOLOR(1));                    // start clean
    for (int i = 0; i < maxNumBalls; i++) {
      balls[i].lastBounceUpdate = strip.now;
      balls[i].velocity = 20.0f * float(random16(1000, 10000))/10000.0f;  // number from 1 to 10
      if (random8()<128) balls[i].velocity = -balls[i].velocity;    // 50% chance of reverse direction
      balls[i].height = (float(random16(0, 10000)) / 10000.0f);     // from 0. to 1.
      balls[i].mass   = (float(random16(1000, 10000)) / 10000.0f);  // from .1 to 1.
    }
  }

  float cfac = float(scale8(8, 255-SEGMENT.speed) +1)*20000.0f; // this uses the Aircoookie conversion factor for scaling time using speed slider

  if (SEGMENT.check3) SEGMENT.fade_out(250); // 2-8 pixel trails (optional)
  else {
  	if (!SEGMENT.check2) SEGMENT.fill(hasCol2 ? BLACK : SEGCOLOR(1)); // don't fill with background color if user wants to see trails
  }

  for (int i = 0; i < numBalls; i++) {
    float timeSinceLastUpdate = float((strip.now - balls[i].lastBounceUpdate))/cfac;
    float thisHeight = balls[i].height + balls[i].velocity * timeSinceLastUpdate; // this method keeps higher resolution
    // test if intensity level was increased and some balls are way off the track then put them back
    if (thisHeight < -0.5f || thisHeight > 1.5f) {
      thisHeight = balls[i].height = (float(random16(0, 10000)) / 10000.0f); // from 0. to 1.
      balls[i].lastBounceUpdate = strip.now;
    }
    // check if reached ends of the strip
    if ((thisHeight <= 0.0f && balls[i].velocity < 0.0f) || (thisHeight >= 1.0f && balls[i].velocity > 0.0f)) {
      balls[i].velocity = -balls[i].velocity; // reverse velocity
      balls[i].lastBounceUpdate = strip.now;
      balls[i].height = thisHeight;
    }
    // check for collisions
    if (SEGMENT.check1) {
      for (int j = i+1; j < numBalls; j++) {
        if (balls[j].velocity != balls[i].velocity) {
          //  tcollided + balls[j].lastBounceUpdate is acutal time of collision (this keeps precision with long to float conversions)
          float tcollided = (cfac*(balls[i].height - balls[j].height) +
                balls[i].velocity*float(balls[j].lastBounceUpdate - balls[i].lastBounceUpdate))/(balls[j].velocity - balls[i].velocity);

          if ((tcollided > 2.0f) && (tcollided < float(strip.now - balls[j].lastBounceUpdate))) { // 2ms minimum to avoid duplicate bounces
            balls[i].height = balls[i].height + balls[i].velocity*(tcollided + float(balls[j].lastBounceUpdate - balls[i].lastBounceUpdate))/cfac;
            balls[j].height = balls[i].height;
            balls[i].lastBounceUpdate = (unsigned long)(tcollided + 0.5f) + balls[j].lastBounceUpdate;
            balls[j].lastBounceUpdate = balls[i].lastBounceUpdate;
            float vtmp = balls[i].velocity;
            balls[i].velocity = ((balls[i].mass - balls[j].mass)*vtmp              + 2.0f*balls[j].mass*balls[j].velocity)/(balls[i].mass + balls[j].mass);
            balls[j].velocity = ((balls[j].mass - balls[i].mass)*balls[j].velocity + 2.0f*balls[i].mass*vtmp)             /(balls[i].mass + balls[j].mass);
            thisHeight = balls[i].height + balls[i].velocity*(strip.now - balls[i].lastBounceUpdate)/cfac;
          }
        }
      }
    }

    uint32_t color = SEGCOLOR(0);
    if (SEGMENT.palette) {
      //color = SEGMENT.color_wheel(i*(256/MAX(numBalls, 8)));
      color = SEGMENT.color_from_palette(i*255/numBalls, false, PALETTE_SOLID_WRAP, 0);
    } else if (hasCol2) {
      color = SEGCOLOR(i % NUM_COLORS);
    }

    if (thisHeight < 0.0f) thisHeight = 0.0f;
    if (thisHeight > 1.0f) thisHeight = 1.0f;
    uint16_t pos = round(thisHeight * (SEGLEN - 1));
    SEGMENT.setPixelColor(pos, color);
    balls[i].lastBounceUpdate = strip.now;
    balls[i].height = thisHeight;
  }

  return FRAMETIME;
}
static const char _data_FX_MODE_ROLLINGBALLS[] PROGMEM = "Rolling Balls@!,# of balls,,,,Collisions,Overlay,Trails;!,!,!;!;1;m12=1"; //bar


/*
* Sinelon stolen from FASTLED examples
*/
uint16_t sinelon_base(bool dual, bool rainbow=false) {
  if (SEGLEN == 1) return mode_static();
  SEGMENT.fade_out(SEGMENT.intensity);
  uint16_t pos = beatsin16(SEGMENT.speed/10,0,SEGLEN-1);
  if (SEGENV.call == 0) SEGENV.aux0 = pos;
  uint32_t color1 = SEGMENT.color_from_palette(pos, true, false, 0);
  uint32_t color2 = SEGCOLOR(2);
  if (rainbow) {
    color1 = SEGMENT.color_wheel((pos & 0x07) * 32);
  }
  SEGMENT.setPixelColor(pos, color1);
  if (dual) {
    if (!color2) color2 = SEGMENT.color_from_palette(pos, true, false, 0);
    if (rainbow) color2 = color1; //rainbow
    SEGMENT.setPixelColor(SEGLEN-1-pos, color2);
  }
  if (SEGENV.aux0 != pos) {
    if (SEGENV.aux0 < pos) {
      for (int i = SEGENV.aux0; i < pos ; i++) {
        SEGMENT.setPixelColor(i, color1);
        if (dual) SEGMENT.setPixelColor(SEGLEN-1-i, color2);
      }
    } else {
      for (int i = SEGENV.aux0; i > pos ; i--) {
        SEGMENT.setPixelColor(i, color1);
        if (dual) SEGMENT.setPixelColor(SEGLEN-1-i, color2);
      }
    }
    SEGENV.aux0 = pos;
  }

  return FRAMETIME;
}


uint16_t mode_sinelon(void) {
  return sinelon_base(false);
}
static const char _data_FX_MODE_SINELON[] PROGMEM = "Sinelon@!,Trail;!,!,!;!";


uint16_t mode_sinelon_dual(void) {
  return sinelon_base(true);
}
static const char _data_FX_MODE_SINELON_DUAL[] PROGMEM = "Sinelon Dual@!,Trail;!,!,!;!";


uint16_t mode_sinelon_rainbow(void) {
  return sinelon_base(false, true);
}
static const char _data_FX_MODE_SINELON_RAINBOW[] PROGMEM = "Sinelon Rainbow@!,Trail;,,!;!";


// utility function that will add random glitter to SEGMENT
void glitter_base(uint8_t intensity, uint32_t col = ULTRAWHITE) {
  if (intensity > random8()) {
    if (SEGMENT.is2D()) {
      SEGMENT.setPixelColorXY(random16(SEGMENT.virtualWidth()),random16(SEGMENT.virtualHeight()), col);
    } else {
      SEGMENT.setPixelColor(random16(SEGLEN), col);
    }
  }
}

//Glitter with palette background, inspired by https://gist.github.com/kriegsman/062e10f7f07ba8518af6
uint16_t mode_glitter()
{
  if (!SEGMENT.check2) mode_palette(); // use "* Color 1" palette for solid background (replacing "Solid glitter")
  glitter_base(SEGMENT.intensity, SEGCOLOR(2) ? SEGCOLOR(2) : ULTRAWHITE);
  return FRAMETIME;
}
static const char _data_FX_MODE_GLITTER[] PROGMEM = "Glitter@!,!,,,,,Overlay;1,2,Glitter color;!;;pal=0,m12=0"; //pixels


//Solid colour background with glitter (can be replaced by Glitter)
uint16_t mode_solid_glitter()
{
  SEGMENT.fill(SEGCOLOR(0));
  glitter_base(SEGMENT.intensity, SEGCOLOR(2) ? SEGCOLOR(2) : ULTRAWHITE);
  return FRAMETIME;
}
static const char _data_FX_MODE_SOLID_GLITTER[] PROGMEM = "Solid Glitter@,!;Bg,,Glitter color;;;m12=0";


//each needs 19 bytes
//Spark type is used for popcorn, 1D fireworks, and drip
typedef struct Spark {
  float pos, posX;
  float vel, velX;
  uint16_t col;
  uint8_t colIndex;
} spark;

#define maxNumPopcorn 21 // max 21 on 16 segment ESP8266
/*
*  POPCORN
*  modified from https://github.com/kitesurfer1404/WS2812FX/blob/master/src/custom/Popcorn.h
*/
uint16_t mode_popcorn(void) {
  if (SEGLEN == 1) return mode_static();
  //allocate segment data
  uint16_t strips = SEGMENT.nrOfVStrips();
  uint16_t dataSize = sizeof(spark) * maxNumPopcorn;
  if (!SEGENV.allocateData(dataSize * strips)) return mode_static(); //allocation failed

  Spark* popcorn = reinterpret_cast<Spark*>(SEGENV.data);

  bool hasCol2 = SEGCOLOR(2);
  if (!SEGMENT.check2) SEGMENT.fill(hasCol2 ? BLACK : SEGCOLOR(1));

  struct virtualStrip {
    static void runStrip(uint16_t stripNr, Spark* popcorn) {
      float gravity = -0.0001 - (SEGMENT.speed/200000.0); // m/s/s
      gravity *= SEGLEN;

      uint8_t numPopcorn = SEGMENT.intensity*maxNumPopcorn/255;
      if (numPopcorn == 0) numPopcorn = 1;

      for(int i = 0; i < numPopcorn; i++) {
        if (popcorn[i].pos >= 0.0f) { // if kernel is active, update its position
          popcorn[i].pos += popcorn[i].vel;
          popcorn[i].vel += gravity;
        } else { // if kernel is inactive, randomly pop it
          if (random8() < 2) { // POP!!!
            popcorn[i].pos = 0.01f;

            uint16_t peakHeight = 128 + random8(128); //0-255
            peakHeight = (peakHeight * (SEGLEN -1)) >> 8;
            popcorn[i].vel = sqrtf(-2.0f * gravity * peakHeight);

            if (SEGMENT.palette)
            {
              popcorn[i].colIndex = random8();
            } else {
              byte col = random8(0, NUM_COLORS);
              if (!SEGCOLOR(2) || !SEGCOLOR(col)) col = 0;
              popcorn[i].colIndex = col;
            }
          }
        }
        if (popcorn[i].pos >= 0.0f) { // draw now active popcorn (either active before or just popped)
          uint32_t col = SEGMENT.color_wheel(popcorn[i].colIndex);
          if (!SEGMENT.palette && popcorn[i].colIndex < NUM_COLORS) col = SEGCOLOR(popcorn[i].colIndex);
          uint16_t ledIndex = popcorn[i].pos;
          if (ledIndex < SEGLEN) SEGMENT.setPixelColor(indexToVStrip(ledIndex, stripNr), col);
        }
      }
    }
  };

  for (int stripNr=0; stripNr<strips; stripNr++)
    virtualStrip::runStrip(stripNr, &popcorn[stripNr * maxNumPopcorn]);

  return FRAMETIME;
}
static const char _data_FX_MODE_POPCORN[] PROGMEM = "Popcorn@!,!,,,,,Overlay;!,!,!;!;;m12=1"; //bar


//values close to 100 produce 5Hz flicker, which looks very candle-y
//Inspired by https://github.com/avanhanegem/ArduinoCandleEffectNeoPixel
//and https://cpldcpu.wordpress.com/2016/01/05/reverse-engineering-a-real-candle/

uint16_t candle(bool multi)
{
  if (multi && SEGLEN > 1) {
    //allocate segment data
    uint16_t dataSize = max(1, SEGLEN -1) *3; //max. 1365 pixels (ESP8266)
    if (!SEGENV.allocateData(dataSize)) return candle(false); //allocation failed
  }

  //max. flicker range controlled by intensity
  uint8_t valrange = SEGMENT.intensity;
  uint8_t rndval = valrange >> 1; //max 127

  //step (how much to move closer to target per frame) coarsely set by speed
  uint8_t speedFactor = 4;
  if (SEGMENT.speed > 252) { //epilepsy
    speedFactor = 1;
  } else if (SEGMENT.speed > 99) { //regular candle (mode called every ~25 ms, so 4 frames to have a new target every 100ms)
    speedFactor = 2;
  } else if (SEGMENT.speed > 49) { //slower fade
    speedFactor = 3;
  } //else 4 (slowest)

  uint16_t numCandles = (multi) ? SEGLEN : 1;

  for (int i = 0; i < numCandles; i++)
  {
    uint16_t d = 0; //data location

    uint8_t s = SEGENV.aux0, s_target = SEGENV.aux1, fadeStep = SEGENV.step;
    if (i > 0) {
      d = (i-1) *3;
      s = SEGENV.data[d]; s_target = SEGENV.data[d+1]; fadeStep = SEGENV.data[d+2];
    }
    if (fadeStep == 0) { //init vals
      s = 128; s_target = 130 + random8(4); fadeStep = 1;
    }

    bool newTarget = false;
    if (s_target > s) { //fade up
      s = qadd8(s, fadeStep);
      if (s >= s_target) newTarget = true;
    } else {
      s = qsub8(s, fadeStep);
      if (s <= s_target) newTarget = true;
    }

    if (newTarget) {
      s_target = random8(rndval) + random8(rndval); //between 0 and rndval*2 -2 = 252
      if (s_target < (rndval >> 1)) s_target = (rndval >> 1) + random8(rndval);
      uint8_t offset = (255 - valrange);
      s_target += offset;

      uint8_t dif = (s_target > s) ? s_target - s : s - s_target;

      fadeStep = dif >> speedFactor;
      if (fadeStep == 0) fadeStep = 1;
    }

     if (i > 0) {
      SEGMENT.setPixelColor(i, color_blend(SEGCOLOR(1), SEGMENT.color_from_palette(i, true, PALETTE_SOLID_WRAP, 0), s));

      SEGENV.data[d] = s; SEGENV.data[d+1] = s_target; SEGENV.data[d+2] = fadeStep;
    } else {
      for (int j = 0; j < SEGLEN; j++) {
        SEGMENT.setPixelColor(j, color_blend(SEGCOLOR(1), SEGMENT.color_from_palette(j, true, PALETTE_SOLID_WRAP, 0), s));
      }

      SEGENV.aux0 = s; SEGENV.aux1 = s_target; SEGENV.step = fadeStep;
    }
  }

  return FRAMETIME_FIXED;
}


uint16_t mode_candle()
{
  return candle(false);
}
static const char _data_FX_MODE_CANDLE[] PROGMEM = "Candle@!,!;!,!;!;01;sx=96,ix=224,pal=0";


uint16_t mode_candle_multi()
{
  return candle(true);
}
static const char _data_FX_MODE_CANDLE_MULTI[] PROGMEM = "Candle Multi@!,!;!,!;!;;sx=96,ix=224,pal=0";


/*
/ Fireworks in starburst effect
/ based on the video: https://www.reddit.com/r/arduino/comments/c3sd46/i_made_this_fireworks_effect_for_my_led_strips/
/ Speed sets frequency of new starbursts, intensity is the intensity of the burst
*/
#ifdef ESP8266
  #define STARBURST_MAX_FRAG   8 //52 bytes / star
#else
  #define STARBURST_MAX_FRAG  10 //60 bytes / star
#endif
//each needs 20+STARBURST_MAX_FRAG*4 bytes
typedef struct particle {
  CRGB     color;
  uint32_t birth  =0;
  uint32_t last   =0;
  float    vel    =0;
  uint16_t pos    =-1;
  float    fragment[STARBURST_MAX_FRAG];
} star;

uint16_t mode_starburst(void) {
  if (SEGLEN == 1) return mode_static();
  uint16_t maxData = FAIR_DATA_PER_SEG; //ESP8266: 256 ESP32: 640
  uint8_t segs = strip.getActiveSegmentsNum();
  if (segs <= (strip.getMaxSegments() /2)) maxData *= 2; //ESP8266: 512 if <= 8 segs ESP32: 1280 if <= 16 segs
  if (segs <= (strip.getMaxSegments() /4)) maxData *= 2; //ESP8266: 1024 if <= 4 segs ESP32: 2560 if <= 8 segs
  uint16_t maxStars = maxData / sizeof(star); //ESP8266: max. 4/9/19 stars/seg, ESP32: max. 10/21/42 stars/seg

  uint8_t numStars = 1 + (SEGLEN >> 3);
  if (numStars > maxStars) numStars = maxStars;
  uint16_t dataSize = sizeof(star) * numStars;

  if (!SEGENV.allocateData(dataSize)) return mode_static(); //allocation failed

  uint32_t it = millis();

  star* stars = reinterpret_cast<star*>(SEGENV.data);

  float          maxSpeed                = 375.0f;  // Max velocity
  float          particleIgnition        = 250.0f;  // How long to "flash"
  float          particleFadeTime        = 1500.0f; // Fade out time

  for (int j = 0; j < numStars; j++)
  {
    // speed to adjust chance of a burst, max is nearly always.
    if (random8((144-(SEGMENT.speed >> 1))) == 0 && stars[j].birth == 0)
    {
      // Pick a random color and location.
      uint16_t startPos = (SEGLEN > 1) ? random16(SEGLEN-1) : 0;
      float multiplier = (float)(random8())/255.0 * 1.0;

      stars[j].color = CRGB(SEGMENT.color_wheel(random8()));
      stars[j].pos = startPos;
      stars[j].vel = maxSpeed * (float)(random8())/255.0 * multiplier;
      stars[j].birth = it;
      stars[j].last = it;
      // more fragments means larger burst effect
      int num = random8(3,6 + (SEGMENT.intensity >> 5));

      for (int i=0; i < STARBURST_MAX_FRAG; i++) {
        if (i < num) stars[j].fragment[i] = startPos;
        else stars[j].fragment[i] = -1;
      }
    }
  }

  if (!SEGMENT.check2) SEGMENT.fill(SEGCOLOR(1));

  for (int j=0; j<numStars; j++)
  {
    if (stars[j].birth != 0) {
      float dt = (it-stars[j].last)/1000.0;

      for (int i=0; i < STARBURST_MAX_FRAG; i++) {
        int var = i >> 1;

        if (stars[j].fragment[i] > 0) {
          //all fragments travel right, will be mirrored on other side
          stars[j].fragment[i] += stars[j].vel * dt * (float)var/3.0;
        }
      }
      stars[j].last = it;
      stars[j].vel -= 3*stars[j].vel*dt;
    }

    CRGB c = stars[j].color;

    // If the star is brand new, it flashes white briefly.
    // Otherwise it just fades over time.
    float fade = 0.0f;
    float age = it-stars[j].birth;

    if (age < particleIgnition) {
      c = CRGB(color_blend(WHITE, RGBW32(c.r,c.g,c.b,0), 254.5f*((age / particleIgnition))));
    } else {
      // Figure out how much to fade and shrink the star based on
      // its age relative to its lifetime
      if (age > particleIgnition + particleFadeTime) {
        fade = 1.0f;                  // Black hole, all faded out
        stars[j].birth = 0;
        c = CRGB(SEGCOLOR(1));
      } else {
        age -= particleIgnition;
        fade = (age / particleFadeTime);  // Fading star
        byte f = 254.5f*fade;
        c = CRGB(color_blend(RGBW32(c.r,c.g,c.b,0), SEGCOLOR(1), f));
      }
    }

    float particleSize = (1.0f - fade) * 2.0f;

    for (size_t index=0; index < STARBURST_MAX_FRAG*2; index++) {
      bool mirrored = index & 0x1;
      uint8_t i = index >> 1;
      if (stars[j].fragment[i] > 0) {
        float loc = stars[j].fragment[i];
        if (mirrored) loc -= (loc-stars[j].pos)*2;
        int start = loc - particleSize;
        int end = loc + particleSize;
        if (start < 0) start = 0;
        if (start == end) end++;
        if (end > SEGLEN) end = SEGLEN;
        for (int p = start; p < end; p++) {
          SEGMENT.setPixelColor(p, c.r, c.g, c.b);
        }
      }
    }
  }
  return FRAMETIME;
}
#undef STARBURST_MAX_FRAG
static const char _data_FX_MODE_STARBURST[] PROGMEM = "Fireworks Starburst@Chance,Fragments,,,,,Overlay;,!;!;;pal=11,m12=0";


/*
 * Exploding fireworks effect
 * adapted from: http://www.anirama.com/1000leds/1d-fireworks/
 * adapted for 2D WLED by blazoncek (Blaz Kristan (AKA blazoncek))
 */
uint16_t mode_exploding_fireworks(void)
{
  if (SEGLEN == 1) return mode_static();
  const uint16_t cols = strip.isMatrix ? SEGMENT.virtualWidth() : 1;
  const uint16_t rows = strip.isMatrix ? SEGMENT.virtualHeight() : SEGMENT.virtualLength();

  //allocate segment data
  uint16_t maxData = FAIR_DATA_PER_SEG; //ESP8266: 256 ESP32: 640
  uint8_t segs = strip.getActiveSegmentsNum();
  if (segs <= (strip.getMaxSegments() /2)) maxData *= 2; //ESP8266: 512 if <= 8 segs ESP32: 1280 if <= 16 segs
  if (segs <= (strip.getMaxSegments() /4)) maxData *= 2; //ESP8266: 1024 if <= 4 segs ESP32: 2560 if <= 8 segs
  int maxSparks = maxData / sizeof(spark); //ESP8266: max. 21/42/85 sparks/seg, ESP32: max. 53/106/213 sparks/seg

  uint16_t numSparks = min(2 + ((rows*cols) >> 1), maxSparks);
  uint16_t dataSize = sizeof(spark) * numSparks;
  if (!SEGENV.allocateData(dataSize + sizeof(float))) return mode_static(); //allocation failed
  float *dying_gravity = reinterpret_cast<float*>(SEGENV.data + dataSize);

  if (dataSize != SEGENV.aux1) { //reset to flare if sparks were reallocated (it may be good idea to reset segment if bounds change)
    *dying_gravity = 0.0f;
    SEGENV.aux0 = 0;
    SEGENV.aux1 = dataSize;
  }

  SEGMENT.fade_out(252);

  Spark* sparks = reinterpret_cast<Spark*>(SEGENV.data);
  Spark* flare = sparks; //first spark is flare data

  float gravity = -0.0004f - (SEGMENT.speed/800000.0f); // m/s/s
  gravity *= rows;

  if (SEGENV.aux0 < 2) { //FLARE
    if (SEGENV.aux0 == 0) { //init flare
      flare->pos = 0;
      flare->posX = strip.isMatrix ? random16(2,cols-3) : (SEGMENT.intensity > random8()); // will enable random firing side on 1D
      uint16_t peakHeight = 75 + random8(180); //0-255
      peakHeight = (peakHeight * (rows -1)) >> 8;
      flare->vel = sqrtf(-2.0f * gravity * peakHeight);
      flare->velX = strip.isMatrix ? (random8(9)-4)/32.f : 0; // no X velocity on 1D
      flare->col = 255; //brightness
      SEGENV.aux0 = 1;
    }

    // launch
    if (flare->vel > 12 * gravity) {
      // flare
      if (strip.isMatrix) SEGMENT.setPixelColorXY(int(flare->posX), rows - uint16_t(flare->pos) - 1, flare->col, flare->col, flare->col);
      else                SEGMENT.setPixelColor(int(flare->posX) ? rows - int(flare->pos) - 1 : int(flare->pos), flare->col, flare->col, flare->col);
      flare->pos  += flare->vel;
      flare->posX += flare->velX;
      flare->pos  = constrain(flare->pos, 0, rows-1);
      flare->posX = constrain(flare->posX, 0, cols-strip.isMatrix);
      flare->vel  += gravity;
      flare->col  -= 2;
    } else {
      SEGENV.aux0 = 2;  // ready to explode
    }
  } else if (SEGENV.aux0 < 4) {
    /*
     * Explode!
     *
     * Explosion happens where the flare ended.
     * Size is proportional to the height.
     */
    int nSparks = flare->pos + random8(4);
    nSparks = constrain(nSparks, 4, numSparks);

    // initialize sparks
    if (SEGENV.aux0 == 2) {
      for (int i = 1; i < nSparks; i++) {
        sparks[i].pos  = flare->pos;
        sparks[i].posX = flare->posX;
        sparks[i].vel  = (float(random16(20001)) / 10000.0f) - 0.9f; // from -0.9 to 1.1
        sparks[i].vel *= rows<32 ? 0.5f : 1; // reduce velocity for smaller strips
        sparks[i].velX = strip.isMatrix ? (float(random16(10001)) / 10000.0f) - 0.5f : 0; // from -0.5 to 0.5
        sparks[i].col  = 345;//abs(sparks[i].vel * 750.0); // set colors before scaling velocity to keep them bright
        //sparks[i].col = constrain(sparks[i].col, 0, 345);
        sparks[i].colIndex = random8();
        sparks[i].vel  *= flare->pos/rows; // proportional to height
        sparks[i].velX *= strip.isMatrix ? flare->posX/cols : 0; // proportional to width
        sparks[i].vel  *= -gravity *50;
      }
      //sparks[1].col = 345; // this will be our known spark
      *dying_gravity = gravity/2;
      SEGENV.aux0 = 3;
    }

    if (sparks[1].col > 4) {//&& sparks[1].pos > 0) { // as long as our known spark is lit, work with all the sparks
      for (int i = 1; i < nSparks; i++) {
        sparks[i].pos  += sparks[i].vel;
        sparks[i].posX += sparks[i].velX;
        sparks[i].vel  += *dying_gravity;
        sparks[i].velX += strip.isMatrix ? *dying_gravity : 0;
        if (sparks[i].col > 3) sparks[i].col -= 4;

        if (sparks[i].pos > 0 && sparks[i].pos < rows) {
          if (strip.isMatrix && !(sparks[i].posX >= 0 && sparks[i].posX < cols)) continue;
          uint16_t prog = sparks[i].col;
          uint32_t spColor = (SEGMENT.palette) ? SEGMENT.color_wheel(sparks[i].colIndex) : SEGCOLOR(0);
          CRGB c = CRGB::Black; //HeatColor(sparks[i].col);
          if (prog > 300) { //fade from white to spark color
            c = CRGB(color_blend(spColor, WHITE, (prog - 300)*5));
          } else if (prog > 45) { //fade from spark color to black
            c = CRGB(color_blend(BLACK, spColor, prog - 45));
            uint8_t cooling = (300 - prog) >> 5;
            c.g = qsub8(c.g, cooling);
            c.b = qsub8(c.b, cooling * 2);
          }
          if (strip.isMatrix) SEGMENT.setPixelColorXY(int(sparks[i].posX), rows - int(sparks[i].pos) - 1, c.red, c.green, c.blue);
          else                SEGMENT.setPixelColor(int(sparks[i].posX) ? rows - int(sparks[i].pos) - 1 : int(sparks[i].pos), c.red, c.green, c.blue);
        }
      }
      SEGMENT.blur(16);
      *dying_gravity *= .8f; // as sparks burn out they fall slower
    } else {
      SEGENV.aux0 = 6 + random8(10); //wait for this many frames
    }
  } else {
    SEGENV.aux0--;
    if (SEGENV.aux0 < 4) {
      SEGENV.aux0 = 0; //back to flare
    }
  }

  return FRAMETIME;
}
#undef MAX_SPARKS
static const char _data_FX_MODE_EXPLODING_FIREWORKS[] PROGMEM = "Fireworks 1D@Gravity,Firing side;!,!;!;12;pal=11,ix=128";


/*
 * Drip Effect
 * ported of: https://www.youtube.com/watch?v=sru2fXh4r7k
 */
uint16_t mode_drip(void)
{
  if (SEGLEN == 1) return mode_static();
  //allocate segment data
  uint16_t strips = SEGMENT.nrOfVStrips();
  const int maxNumDrops = 4;
  uint16_t dataSize = sizeof(spark) * maxNumDrops;
  if (!SEGENV.allocateData(dataSize * strips)) return mode_static(); //allocation failed
  Spark* drops = reinterpret_cast<Spark*>(SEGENV.data);

  if (!SEGMENT.check2) SEGMENT.fill(SEGCOLOR(1));

  struct virtualStrip {
    static void runStrip(uint16_t stripNr, Spark* drops) {

      uint8_t numDrops = 1 + (SEGMENT.intensity >> 6); // 255>>6 = 3

      float gravity = -0.0005 - (SEGMENT.speed/50000.0);
      gravity *= max(1, SEGLEN-1);
      int sourcedrop = 12;

      for (int j=0;j<numDrops;j++) {
        if (drops[j].colIndex == 0) { //init
          drops[j].pos = SEGLEN-1;    // start at end
          drops[j].vel = 0;           // speed
          drops[j].col = sourcedrop;  // brightness
          drops[j].colIndex = 1;      // drop state (0 init, 1 forming, 2 falling, 5 bouncing)
        }

        SEGMENT.setPixelColor(indexToVStrip(SEGLEN-1, stripNr), color_blend(BLACK,SEGCOLOR(0), sourcedrop));// water source
        if (drops[j].colIndex==1) {
          if (drops[j].col>255) drops[j].col=255;
          SEGMENT.setPixelColor(indexToVStrip(uint16_t(drops[j].pos), stripNr), color_blend(BLACK,SEGCOLOR(0),drops[j].col));

          drops[j].col += map(SEGMENT.speed, 0, 255, 1, 6); // swelling

          if (random8() < drops[j].col/10) {               // random drop
            drops[j].colIndex=2;               //fall
            drops[j].col=255;
          }
        }
        if (drops[j].colIndex > 1) {           // falling
          if (drops[j].pos > 0) {              // fall until end of segment
            drops[j].pos += drops[j].vel;
            if (drops[j].pos < 0) drops[j].pos = 0;
            drops[j].vel += gravity;           // gravity is negative

            for (int i=1;i<7-drops[j].colIndex;i++) { // some minor math so we don't expand bouncing droplets
              uint16_t pos = constrain(uint16_t(drops[j].pos) +i, 0, SEGLEN-1); //this is BAD, returns a pos >= SEGLEN occasionally
              SEGMENT.setPixelColor(indexToVStrip(pos, stripNr), color_blend(BLACK,SEGCOLOR(0),drops[j].col/i)); //spread pixel with fade while falling
            }

            if (drops[j].colIndex > 2) {       // during bounce, some water is on the floor
              SEGMENT.setPixelColor(indexToVStrip(0, stripNr), color_blend(SEGCOLOR(0),BLACK,drops[j].col));
            }
          } else {                             // we hit bottom
            if (drops[j].colIndex > 2) {       // already hit once, so back to forming
              drops[j].colIndex = 0;
              drops[j].col = sourcedrop;

            } else {

              if (drops[j].colIndex==2) {      // init bounce
                drops[j].vel = -drops[j].vel/4;// reverse velocity with damping
                drops[j].pos += drops[j].vel;
              }
              drops[j].col = sourcedrop*2;
              drops[j].colIndex = 5;           // bouncing
            }
          }
        }
      }
    }
  };

  for (int stripNr=0; stripNr<strips; stripNr++)
    virtualStrip::runStrip(stripNr, &drops[stripNr*maxNumDrops]);

  return FRAMETIME;
}
static const char _data_FX_MODE_DRIP[] PROGMEM = "Drip@Gravity,# of drips,,,,,Overlay;!,!;!;;m12=1"; //bar


/*
 * Tetris or Stacking (falling bricks) Effect
 * by Blaz Kristan (AKA blazoncek) (https://github.com/blazoncek, https://blaz.at/home)
 */
//20 bytes
typedef struct Tetris {
  float    pos;
  float    speed;
  uint8_t  col;   // color index
  uint16_t brick; // brick size in pixels
  uint16_t stack; // stack size in pixels
  uint32_t step;  // 2D-fication of SEGENV.step (state)
} tetris;

uint16_t mode_tetrix(void) {
  if (SEGLEN == 1) return mode_static();
  uint16_t strips = SEGMENT.nrOfVStrips(); // allow running on virtual strips (columns in 2D segment)
  uint16_t dataSize = sizeof(tetris);
  if (!SEGENV.allocateData(dataSize * strips)) return mode_static(); //allocation failed
  Tetris* drops = reinterpret_cast<Tetris*>(SEGENV.data);

  //if (SEGENV.call == 0) SEGMENT.fill(SEGCOLOR(1));  // will fill entire segment (1D or 2D), then use drop->step = 0 below

  // virtualStrip idea by @ewowi (Ewoud Wijma)
  // requires virtual strip # to be embedded into upper 16 bits of index in setPixelcolor()
  // the following functions will not work on virtual strips: fill(), fade_out(), fadeToBlack(), blur()
  struct virtualStrip {
    static void runStrip(size_t stripNr, Tetris *drop) {
      // initialize dropping on first call or segment full
      if (SEGENV.call == 0) {
        drop->stack = 0;                  // reset brick stack size
        drop->step = millis() + 2000;     // start by fading out strip
        if (SEGMENT.check1) drop->col = 0;// use only one color from palette
      }

      if (drop->step == 0) {              // init brick
        // speed calcualtion: a single brick should reach bottom of strip in X seconds
        // if the speed is set to 1 this should take 5s and at 255 it should take 0.25s
        // as this is dependant on SEGLEN it should be taken into account and the fact that effect runs every FRAMETIME s
        int speed = SEGMENT.speed ? SEGMENT.speed : random8(1,255);
        speed = map(speed, 1, 255, 5000, 250); // time taken for full (SEGLEN) drop
        drop->speed = float(SEGLEN * FRAMETIME) / float(speed); // set speed
        drop->pos   = SEGLEN;             // start at end of segment (no need to subtract 1)
        if (!SEGMENT.check1) drop->col = random8(0,15)<<4;   // limit color choices so there is enough HUE gap
        drop->step  = 1;                  // drop state (0 init, 1 forming, 2 falling)
        drop->brick = (SEGMENT.intensity ? (SEGMENT.intensity>>5)+1 : random8(1,5)) * (1+(SEGLEN>>6));  // size of brick
      }

      if (drop->step == 1) {              // forming
        if (random8()>>6) {               // random drop
          drop->step = 2;                 // fall
        }
      }

      if (drop->step == 2) {              // falling
        if (drop->pos > drop->stack) {    // fall until top of stack
          drop->pos -= drop->speed;       // may add gravity as: speed += gravity
          if (int(drop->pos) < int(drop->stack)) drop->pos = drop->stack;
          for (int i = int(drop->pos); i < SEGLEN; i++) {
            uint32_t col = i<int(drop->pos)+drop->brick ? SEGMENT.color_from_palette(drop->col, false, false, 0) : SEGCOLOR(1);
            SEGMENT.setPixelColor(indexToVStrip(i, stripNr), col);
          }
        } else {                          // we hit bottom
          drop->step = 0;                 // proceed with next brick, go back to init
          drop->stack += drop->brick;     // increase the stack size
          if (drop->stack >= SEGLEN) drop->step = millis() + 2000; // fade out stack
        }
      }

      if (drop->step > 2) {               // fade strip
        drop->brick = 0;                  // reset brick size (no more growing)
        if (drop->step > millis()) {
          // allow fading of virtual strip
          for (int i = 0; i < SEGLEN; i++) SEGMENT.blendPixelColor(indexToVStrip(i, stripNr), SEGCOLOR(1), 25); // 10% blend
        } else {
          drop->stack = 0;                // reset brick stack size
          drop->step = 0;                 // proceed with next brick
          if (SEGMENT.check1) drop->col += 8;   // gradually increase palette index
        }
      }
    }
  };

  for (int stripNr=0; stripNr<strips; stripNr++)
    virtualStrip::runStrip(stripNr, &drops[stripNr]);

  return FRAMETIME;
}
static const char _data_FX_MODE_TETRIX[] PROGMEM = "Tetrix@!,Width,,,,One color;!,!;!;;sx=0,ix=0,pal=11,m12=1";


/*
/ Plasma Effect
/ adapted from https://github.com/atuline/FastLED-Demos/blob/master/plasma/plasma.ino
*/
uint16_t mode_plasma(void) {
  // initialize phases on start
  if (SEGENV.call == 0) {
    SEGENV.aux0 = random8(0,2);  // add a bit of randomness
  }
  uint8_t thisPhase = beatsin8(6+SEGENV.aux0,-64,64);
  uint8_t thatPhase = beatsin8(7+SEGENV.aux0,-64,64);

  for (int i = 0; i < SEGLEN; i++) {   // For each of the LED's in the strand, set color &  brightness based on a wave as follows:
    uint8_t colorIndex = cubicwave8((i*(2+ 3*(SEGMENT.speed >> 5))+thisPhase) & 0xFF)/2   // factor=23 // Create a wave and add a phase change and add another wave with its own phase change.
                             + cos8((i*(1+ 2*(SEGMENT.speed >> 5))+thatPhase) & 0xFF)/2;  // factor=15 // Hey, you can even change the frequencies if you wish.
    uint8_t thisBright = qsub8(colorIndex, beatsin8(7,0, (128 - (SEGMENT.intensity>>1))));
    //CRGB color = ColorFromPalette(SEGPALETTE, colorIndex, thisBright, LINEARBLEND);
    //SEGMENT.setPixelColor(i, color.red, color.green, color.blue);
    SEGMENT.setPixelColor(i, SEGMENT.color_from_palette(colorIndex, false, PALETTE_SOLID_WRAP, 0, thisBright));
  }

  return FRAMETIME;
}
static const char _data_FX_MODE_PLASMA[] PROGMEM = "Plasma@Phase,!;!;!";


/*
 * Percentage display
 * Intesity values from 0-100 turn on the leds.
 */
uint16_t mode_percent(void) {

  uint8_t percent = SEGMENT.intensity;
  percent = constrain(percent, 0, 200);
  uint16_t active_leds = (percent < 100) ? roundf(SEGLEN * percent / 100.0f)
                                         : roundf(SEGLEN * (200 - percent) / 100.0f);

  uint8_t size = (1 + ((SEGMENT.speed * SEGLEN) >> 11));
  if (SEGMENT.speed == 255) size = 255;

  if (percent <= 100) {
    for (int i = 0; i < SEGLEN; i++) {
    	if (i < SEGENV.aux1) {
        if (SEGMENT.check1)
          SEGMENT.setPixelColor(i, SEGMENT.color_from_palette(map(percent,0,100,0,255), false, false, 0));
        else
          SEGMENT.setPixelColor(i, SEGMENT.color_from_palette(i, true, PALETTE_SOLID_WRAP, 0));
    	}
    	else {
        SEGMENT.setPixelColor(i, SEGCOLOR(1));
    	}
    }
  } else {
    for (int i = 0; i < SEGLEN; i++) {
    	if (i < (SEGLEN - SEGENV.aux1)) {
        SEGMENT.setPixelColor(i, SEGCOLOR(1));
    	}
    	else {
        if (SEGMENT.check1)
          SEGMENT.setPixelColor(i, SEGMENT.color_from_palette(map(percent,100,200,255,0), false, false, 0));
        else
          SEGMENT.setPixelColor(i, SEGMENT.color_from_palette(i, true, PALETTE_SOLID_WRAP, 0));
    	}
    }
  }

  if(active_leds > SEGENV.aux1) {  // smooth transition to the target value
    SEGENV.aux1 += size;
    if (SEGENV.aux1 > active_leds) SEGENV.aux1 = active_leds;
  } else if (active_leds < SEGENV.aux1) {
    if (SEGENV.aux1 > size) SEGENV.aux1 -= size; else SEGENV.aux1 = 0;
    if (SEGENV.aux1 < active_leds) SEGENV.aux1 = active_leds;
  }

 	return FRAMETIME;
}
static const char _data_FX_MODE_PERCENT[] PROGMEM = "Percent@,% of fill,,,,One color;!,!;!";


/*
 * Modulates the brightness similar to a heartbeat
 * (unimplemented?) tries to draw an ECG aproximation on a 2D matrix
 */
uint16_t mode_heartbeat(void) {
  uint8_t bpm = 40 + (SEGMENT.speed >> 3);
  uint32_t msPerBeat = (60000L / bpm);
  uint32_t secondBeat = (msPerBeat / 3);
  uint32_t bri_lower = SEGENV.aux1;
  unsigned long beatTimer = strip.now - SEGENV.step;

  bri_lower = bri_lower * 2042 / (2048 + SEGMENT.intensity);
  SEGENV.aux1 = bri_lower;

  if ((beatTimer > secondBeat) && !SEGENV.aux0) { // time for the second beat?
    SEGENV.aux1 = UINT16_MAX; //3/4 bri
    SEGENV.aux0 = 1;
  }
  if (beatTimer > msPerBeat) { // time to reset the beat timer?
    SEGENV.aux1 = UINT16_MAX; //full bri
    SEGENV.aux0 = 0;
    SEGENV.step = strip.now;
  }

  for (int i = 0; i < SEGLEN; i++) {
    SEGMENT.setPixelColor(i, color_blend(SEGMENT.color_from_palette(i, true, PALETTE_SOLID_WRAP, 0), SEGCOLOR(1), 255 - (SEGENV.aux1 >> 8)));
  }

  return FRAMETIME;
}
static const char _data_FX_MODE_HEARTBEAT[] PROGMEM = "Heartbeat@!,!;!,!;!;01;m12=1";


//  "Pacifica"
//  Gentle, blue-green ocean waves.
//  December 2019, Mark Kriegsman and Mary Corey March.
//  For Dan.
//
//
// In this animation, there are four "layers" of waves of light.
//
// Each layer moves independently, and each is scaled separately.
//
// All four wave layers are added together on top of each other, and then
// another filter is applied that adds "whitecaps" of brightness where the
// waves line up with each other more.  Finally, another pass is taken
// over the led array to 'deepen' (dim) the blues and greens.
//
// The speed and scale and motion each layer varies slowly within independent
// hand-chosen ranges, which is why the code has a lot of low-speed 'beatsin8' functions
// with a lot of oddly specific numeric ranges.
//
// These three custom blue-green color palettes were inspired by the colors found in
// the waters off the southern coast of California, https://goo.gl/maps/QQgd97jjHesHZVxQ7
//
// Modified for WLED, based on https://github.com/FastLED/FastLED/blob/master/examples/Pacifica/Pacifica.ino
//
// Add one layer of waves into the led array
CRGB pacifica_one_layer(uint16_t i, CRGBPalette16& p, uint16_t cistart, uint16_t wavescale, uint8_t bri, uint16_t ioff)
{
  uint16_t ci = cistart;
  uint16_t waveangle = ioff;
  uint16_t wavescale_half = (wavescale >> 1) + 20;

  waveangle += ((120 + SEGMENT.intensity) * i); //original 250 * i
  uint16_t s16 = sin16(waveangle) + 32768;
  uint16_t cs = scale16(s16, wavescale_half) + wavescale_half;
  ci += (cs * i);
  uint16_t sindex16 = sin16(ci) + 32768;
  uint8_t sindex8 = scale16(sindex16, 240);
  return ColorFromPalette(p, sindex8, bri, LINEARBLEND);
}

uint16_t mode_pacifica()
{
  uint32_t nowOld = strip.now;

  CRGBPalette16 pacifica_palette_1 =
    { 0x000507, 0x000409, 0x00030B, 0x00030D, 0x000210, 0x000212, 0x000114, 0x000117,
      0x000019, 0x00001C, 0x000026, 0x000031, 0x00003B, 0x000046, 0x14554B, 0x28AA50 };
  CRGBPalette16 pacifica_palette_2 =
    { 0x000507, 0x000409, 0x00030B, 0x00030D, 0x000210, 0x000212, 0x000114, 0x000117,
      0x000019, 0x00001C, 0x000026, 0x000031, 0x00003B, 0x000046, 0x0C5F52, 0x19BE5F };
  CRGBPalette16 pacifica_palette_3 =
    { 0x000208, 0x00030E, 0x000514, 0x00061A, 0x000820, 0x000927, 0x000B2D, 0x000C33,
      0x000E39, 0x001040, 0x001450, 0x001860, 0x001C70, 0x002080, 0x1040BF, 0x2060FF };

  if (SEGMENT.palette) {
    pacifica_palette_1 = SEGPALETTE;
    pacifica_palette_2 = SEGPALETTE;
    pacifica_palette_3 = SEGPALETTE;
  }

  // Increment the four "color index start" counters, one for each wave layer.
  // Each is incremented at a different speed, and the speeds vary over time.
  uint16_t sCIStart1 = SEGENV.aux0, sCIStart2 = SEGENV.aux1, sCIStart3 = SEGENV.step, sCIStart4 = SEGENV.step >> 16;
  uint32_t deltams = (FRAMETIME >> 2) + ((FRAMETIME * SEGMENT.speed) >> 7);
  uint64_t deltat = (strip.now >> 2) + ((strip.now * SEGMENT.speed) >> 7);
  strip.now = deltat;

  uint16_t speedfactor1 = beatsin16(3, 179, 269);
  uint16_t speedfactor2 = beatsin16(4, 179, 269);
  uint32_t deltams1 = (deltams * speedfactor1) / 256;
  uint32_t deltams2 = (deltams * speedfactor2) / 256;
  uint32_t deltams21 = (deltams1 + deltams2) / 2;
  sCIStart1 += (deltams1 * beatsin88(1011,10,13));
  sCIStart2 -= (deltams21 * beatsin88(777,8,11));
  sCIStart3 -= (deltams1 * beatsin88(501,5,7));
  sCIStart4 -= (deltams2 * beatsin88(257,4,6));
  SEGENV.aux0 = sCIStart1; SEGENV.aux1 = sCIStart2;
  SEGENV.step = sCIStart4; SEGENV.step = (SEGENV.step << 16) + sCIStart3;

  // Clear out the LED array to a dim background blue-green
  //SEGMENT.fill(132618);

  uint8_t basethreshold = beatsin8( 9, 55, 65);
  uint8_t wave = beat8( 7 );

  for (int i = 0; i < SEGLEN; i++) {
    CRGB c = CRGB(2, 6, 10);
    // Render each of four layers, with different scales and speeds, that vary over time
    c += pacifica_one_layer(i, pacifica_palette_1, sCIStart1, beatsin16(3, 11 * 256, 14 * 256), beatsin8(10, 70, 130), 0-beat16(301));
    c += pacifica_one_layer(i, pacifica_palette_2, sCIStart2, beatsin16(4,  6 * 256,  9 * 256), beatsin8(17, 40,  80),   beat16(401));
    c += pacifica_one_layer(i, pacifica_palette_3, sCIStart3,                         6 * 256 , beatsin8(9, 10,38)   , 0-beat16(503));
    c += pacifica_one_layer(i, pacifica_palette_3, sCIStart4,                         5 * 256 , beatsin8(8, 10,28)   ,   beat16(601));

    // Add extra 'white' to areas where the four layers of light have lined up brightly
    uint8_t threshold = scale8( sin8( wave), 20) + basethreshold;
    wave += 7;
    uint8_t l = c.getAverageLight();
    if (l > threshold) {
      uint8_t overage = l - threshold;
      uint8_t overage2 = qadd8(overage, overage);
      c += CRGB(overage, overage2, qadd8(overage2, overage2));
    }

    //deepen the blues and greens
    c.blue  = scale8(c.blue,  145);
    c.green = scale8(c.green, 200);
    c |= CRGB( 2, 5, 7);

    SEGMENT.setPixelColor(i, c.red, c.green, c.blue);
  }

  strip.now = nowOld;
  return FRAMETIME;
}
static const char _data_FX_MODE_PACIFICA[] PROGMEM = "Pacifica@!,Angle;;!;;pal=51";


/*
 * Mode simulates a gradual sunrise
 */
uint16_t mode_sunrise() {
  if (SEGLEN == 1) return mode_static();
  //speed 0 - static sun
  //speed 1 - 60: sunrise time in minutes
  //speed 60 - 120 : sunset time in minutes - 60;
  //speed above: "breathing" rise and set
  if (SEGENV.call == 0 || SEGMENT.speed != SEGENV.aux0) {
    SEGENV.step = millis(); //save starting time, millis() because now can change from sync
    SEGENV.aux0 = SEGMENT.speed;
  }

  SEGMENT.fill(BLACK);
  uint16_t stage = 0xFFFF;

  uint32_t s10SinceStart = (millis() - SEGENV.step) /100; //tenths of seconds

  if (SEGMENT.speed > 120) { //quick sunrise and sunset
    uint16_t counter = (strip.now >> 1) * (((SEGMENT.speed -120) >> 1) +1);
    stage = triwave16(counter);
  } else if (SEGMENT.speed) { //sunrise
    uint8_t durMins = SEGMENT.speed;
    if (durMins > 60) durMins -= 60;
    uint32_t s10Target = durMins * 600;
    if (s10SinceStart > s10Target) s10SinceStart = s10Target;
    stage = map(s10SinceStart, 0, s10Target, 0, 0xFFFF);
    if (SEGMENT.speed > 60) stage = 0xFFFF - stage; //sunset
  }

  for (int i = 0; i <= SEGLEN/2; i++)
  {
    //default palette is Fire
    uint32_t c = SEGMENT.color_from_palette(0, false, true, 255); //background

    uint16_t wave = triwave16((i * stage) / SEGLEN);

    wave = (wave >> 8) + ((wave * SEGMENT.intensity) >> 15);

    if (wave > 240) { //clipped, full white sun
      c = SEGMENT.color_from_palette( 240, false, true, 255);
    } else { //transition
      c = SEGMENT.color_from_palette(wave, false, true, 255);
    }
    SEGMENT.setPixelColor(i, c);
    SEGMENT.setPixelColor(SEGLEN - i - 1, c);
  }

  return FRAMETIME;
}
static const char _data_FX_MODE_SUNRISE[] PROGMEM = "Sunrise@Time [min],Width;;!;;sx=60";


/*
 * Effects by Andrew Tuline
 */
uint16_t phased_base(uint8_t moder) {                  // We're making sine waves here. By Andrew Tuline.

  uint8_t allfreq = 16;                                          // Base frequency.
  float *phase = reinterpret_cast<float*>(&SEGENV.step);         // Phase change value gets calculated (float fits into unsigned long).
  uint8_t cutOff = (255-SEGMENT.intensity);                      // You can change the number of pixels.  AKA INTENSITY (was 192).
  uint8_t modVal = 5;//SEGMENT.fft1/8+1;                         // You can change the modulus. AKA FFT1 (was 5).

  uint8_t index = strip.now/64;                                  // Set color rotation speed
  *phase += SEGMENT.speed/32.0;                                  // You can change the speed of the wave. AKA SPEED (was .4)

  for (int i = 0; i < SEGLEN; i++) {
    if (moder == 1) modVal = (inoise8(i*10 + i*10) /16);         // Let's randomize our mod length with some Perlin noise.
    uint16_t val = (i+1) * allfreq;                              // This sets the frequency of the waves. The +1 makes sure that led 0 is used.
    if (modVal == 0) modVal = 1;
    val += *phase * (i % modVal +1) /2;                          // This sets the varying phase change of the waves. By Andrew Tuline.
    uint8_t b = cubicwave8(val);                                 // Now we make an 8 bit sinewave.
    b = (b > cutOff) ? (b - cutOff) : 0;                         // A ternary operator to cutoff the light.
    SEGMENT.setPixelColor(i, color_blend(SEGCOLOR(1), SEGMENT.color_from_palette(index, false, false, 0), b));
    index += 256 / SEGLEN;
    if (SEGLEN > 256) index ++;                                  // Correction for segments longer than 256 LEDs
  }

  return FRAMETIME;
}


uint16_t mode_phased(void) {
  return phased_base(0);
}
static const char _data_FX_MODE_PHASED[] PROGMEM = "Phased@!,!;!,!;!";


uint16_t mode_phased_noise(void) {
  return phased_base(1);
}
static const char _data_FX_MODE_PHASEDNOISE[] PROGMEM = "Phased Noise@!,!;!,!;!";


uint16_t mode_twinkleup(void) {                 // A very short twinkle routine with fade-in and dual controls. By Andrew Tuline.
  random16_set_seed(535);                       // The randomizer needs to be re-set each time through the loop in order for the same 'random' numbers to be the same each time through.

  for (int i = 0; i < SEGLEN; i++) {
    uint8_t ranstart = random8();               // The starting value (aka brightness) for each pixel. Must be consistent each time through the loop for this to work.
    uint8_t pixBri = sin8(ranstart + 16 * strip.now/(256-SEGMENT.speed));
    if (random8() > SEGMENT.intensity) pixBri = 0;
    SEGMENT.setPixelColor(i, color_blend(SEGCOLOR(1), SEGMENT.color_from_palette(random8()+strip.now/100, false, PALETTE_SOLID_WRAP, 0), pixBri));
  }

  return FRAMETIME;
}
static const char _data_FX_MODE_TWINKLEUP[] PROGMEM = "Twinkleup@!,Intensity;!,!;!;;m12=0";


// Peaceful noise that's slow and with gradually changing palettes. Does not support WLED palettes or default colours or controls.
uint16_t mode_noisepal(void) {                                    // Slow noise palette by Andrew Tuline.
  uint16_t scale = 15 + (SEGMENT.intensity >> 2); //default was 30
  //#define scale 30

  uint16_t dataSize = sizeof(CRGBPalette16) * 2; //allocate space for 2 Palettes (2 * 16 * 3 = 96 bytes)
  if (!SEGENV.allocateData(dataSize)) return mode_static(); //allocation failed

  CRGBPalette16* palettes = reinterpret_cast<CRGBPalette16*>(SEGENV.data);

  uint16_t changePaletteMs = 4000 + SEGMENT.speed *10; //between 4 - 6.5sec
  if (millis() - SEGENV.step > changePaletteMs)
  {
    SEGENV.step = millis();

    uint8_t baseI = random8();
    palettes[1] = CRGBPalette16(CHSV(baseI+random8(64), 255, random8(128,255)), CHSV(baseI+128, 255, random8(128,255)), CHSV(baseI+random8(92), 192, random8(128,255)), CHSV(baseI+random8(92), 255, random8(128,255)));
  }

  CRGB color;

  //EVERY_N_MILLIS(10) { //(don't have to time this, effect function is only called every 24ms)
  nblendPaletteTowardPalette(palettes[0], palettes[1], 48);               // Blend towards the target palette over 48 iterations.

  if (SEGMENT.palette > 0) palettes[0] = SEGPALETTE;

  for (int i = 0; i < SEGLEN; i++) {
    uint8_t index = inoise8(i*scale, SEGENV.aux0+i*scale);                // Get a value from the noise function. I'm using both x and y axis.
    color = ColorFromPalette(palettes[0], index, 255, LINEARBLEND);       // Use the my own palette.
    SEGMENT.setPixelColor(i, color.red, color.green, color.blue);
  }

  SEGENV.aux0 += beatsin8(10,1,4);                                        // Moving along the distance. Vary it a bit with a sine wave.

  return FRAMETIME;
}
static const char _data_FX_MODE_NOISEPAL[] PROGMEM = "Noise Pal@!,Scale;;!";


// Sine waves that have controllable phase change speed, frequency and cutoff. By Andrew Tuline.
// SEGMENT.speed ->Speed, SEGMENT.intensity -> Frequency (SEGMENT.fft1 -> Color change, SEGMENT.fft2 -> PWM cutoff)
//
uint16_t mode_sinewave(void) {             // Adjustable sinewave. By Andrew Tuline
  //#define qsuba(x, b)  ((x>b)?x-b:0)               // Analog Unsigned subtraction macro. if result <0, then => 0

  uint16_t colorIndex = strip.now /32;//(256 - SEGMENT.fft1);  // Amount of colour change.

  SEGENV.step += SEGMENT.speed/16;                   // Speed of animation.
  uint16_t freq = SEGMENT.intensity/4;//SEGMENT.fft2/8;                       // Frequency of the signal.

  for (int i = 0; i < SEGLEN; i++) {                 // For each of the LED's in the strand, set a brightness based on a wave as follows:
    int pixBri = cubicwave8((i*freq)+SEGENV.step);//qsuba(cubicwave8((i*freq)+SEGENV.step), (255-SEGMENT.intensity)); // qsub sets a minimum value called thiscutoff. If < thiscutoff, then bright = 0. Otherwise, bright = 128 (as defined in qsub)..
    //setPixCol(i, i*colorIndex/255, pixBri);
    SEGMENT.setPixelColor(i, color_blend(SEGCOLOR(1), SEGMENT.color_from_palette(i*colorIndex/255, false, PALETTE_SOLID_WRAP, 0), pixBri));
  }

  return FRAMETIME;
}
static const char _data_FX_MODE_SINEWAVE[] PROGMEM = "Sine";


/*
 * Best of both worlds from Palette and Spot effects. By Aircoookie
 */
uint16_t mode_flow(void)
{
  uint16_t counter = 0;
  if (SEGMENT.speed != 0)
  {
    counter = strip.now * ((SEGMENT.speed >> 2) +1);
    counter = counter >> 8;
  }

  uint16_t maxZones = SEGLEN / 6; //only looks good if each zone has at least 6 LEDs
  uint16_t zones = (SEGMENT.intensity * maxZones) >> 8;
  if (zones & 0x01) zones++; //zones must be even
  if (zones < 2) zones = 2;
  uint16_t zoneLen = SEGLEN / zones;
  uint16_t offset = (SEGLEN - zones * zoneLen) >> 1;

  SEGMENT.fill(SEGMENT.color_from_palette(-counter, false, true, 255));

  for (int z = 0; z < zones; z++)
  {
    uint16_t pos = offset + z * zoneLen;
    for (int i = 0; i < zoneLen; i++)
    {
      uint8_t colorIndex = (i * 255 / zoneLen) - counter;
      uint16_t led = (z & 0x01) ? i : (zoneLen -1) -i;
      if (SEGMENT.reverse) led = (zoneLen -1) -led;
      SEGMENT.setPixelColor(pos + led, SEGMENT.color_from_palette(colorIndex, false, true, 255));
    }
  }

  return FRAMETIME;
}
static const char _data_FX_MODE_FLOW[] PROGMEM = "Flow@!,Zones;;!;;m12=1"; //vertical


/*
 * Dots waving around in a sine/pendulum motion.
 * Little pixel birds flying in a circle. By Aircoookie
 */
uint16_t mode_chunchun(void)
{
  if (SEGLEN == 1) return mode_static();
  SEGMENT.fade_out(254); // add a bit of trail
  uint16_t counter = strip.now * (6 + (SEGMENT.speed >> 4));
  uint16_t numBirds = 2 + (SEGLEN >> 3);  // 2 + 1/8 of a segment
  uint16_t span = (SEGMENT.intensity << 8) / numBirds;

  for (int i = 0; i < numBirds; i++)
  {
    counter -= span;
    uint16_t megumin = sin16(counter) + 0x8000;
    uint16_t bird = uint32_t(megumin * SEGLEN) >> 16;
    uint32_t c = SEGMENT.color_from_palette((i * 255)/ numBirds, false, false, 0);  // no palette wrapping
    bird = constrain(bird, 0, SEGLEN-1);
    SEGMENT.setPixelColor(bird, c);
  }
  return FRAMETIME;
}
static const char _data_FX_MODE_CHUNCHUN[] PROGMEM = "Chunchun@!,Gap size;!,!;!";


//13 bytes
typedef struct Spotlight {
  float speed;
  uint8_t colorIdx;
  int16_t position;
  unsigned long lastUpdateTime;
  uint8_t width;
  uint8_t type;
} spotlight;

#define SPOT_TYPE_SOLID       0
#define SPOT_TYPE_GRADIENT    1
#define SPOT_TYPE_2X_GRADIENT 2
#define SPOT_TYPE_2X_DOT      3
#define SPOT_TYPE_3X_DOT      4
#define SPOT_TYPE_4X_DOT      5
#define SPOT_TYPES_COUNT      6
#ifdef ESP8266
  #define SPOT_MAX_COUNT 17          //Number of simultaneous waves
#else
  #define SPOT_MAX_COUNT 49          //Number of simultaneous waves
#endif

/*
 * Spotlights moving back and forth that cast dancing shadows.
 * Shine this through tree branches/leaves or other close-up objects that cast
 * interesting shadows onto a ceiling or tarp.
 *
 * By Steve Pomeroy @xxv
 */
uint16_t mode_dancing_shadows(void)
{
  if (SEGLEN == 1) return mode_static();
  uint8_t numSpotlights = map(SEGMENT.intensity, 0, 255, 2, SPOT_MAX_COUNT);  // 49 on 32 segment ESP32, 17 on 16 segment ESP8266
  bool initialize = SEGENV.aux0 != numSpotlights;
  SEGENV.aux0 = numSpotlights;

  uint16_t dataSize = sizeof(spotlight) * numSpotlights;
  if (!SEGENV.allocateData(dataSize)) return mode_static(); //allocation failed
  Spotlight* spotlights = reinterpret_cast<Spotlight*>(SEGENV.data);

  SEGMENT.fill(BLACK);

  unsigned long time = millis();
  bool respawn = false;

  for (size_t i = 0; i < numSpotlights; i++) {
    if (!initialize) {
      // advance the position of the spotlight
      int16_t delta = (float)(time - spotlights[i].lastUpdateTime) *
                  (spotlights[i].speed * ((1.0 + SEGMENT.speed)/100.0));

      if (abs(delta) >= 1) {
        spotlights[i].position += delta;
        spotlights[i].lastUpdateTime = time;
      }

      respawn = (spotlights[i].speed > 0.0 && spotlights[i].position > (SEGLEN + 2))
             || (spotlights[i].speed < 0.0 && spotlights[i].position < -(spotlights[i].width + 2));
    }

    if (initialize || respawn) {
      spotlights[i].colorIdx = random8();
      spotlights[i].width = random8(1, 10);

      spotlights[i].speed = 1.0/random8(4, 50);

      if (initialize) {
        spotlights[i].position = random16(SEGLEN);
        spotlights[i].speed *= random8(2) ? 1.0 : -1.0;
      } else {
        if (random8(2)) {
          spotlights[i].position = SEGLEN + spotlights[i].width;
          spotlights[i].speed *= -1.0;
        }else {
          spotlights[i].position = -spotlights[i].width;
        }
      }

      spotlights[i].lastUpdateTime = time;
      spotlights[i].type = random8(SPOT_TYPES_COUNT);
    }

    uint32_t color = SEGMENT.color_from_palette(spotlights[i].colorIdx, false, false, 255);
    int start = spotlights[i].position;

    if (spotlights[i].width <= 1) {
      if (start >= 0 && start < SEGLEN) {
        SEGMENT.blendPixelColor(start, color, 128);
      }
    } else {
      switch (spotlights[i].type) {
        case SPOT_TYPE_SOLID:
          for (size_t j = 0; j < spotlights[i].width; j++) {
            if ((start + j) >= 0 && (start + j) < SEGLEN) {
              SEGMENT.blendPixelColor(start + j, color, 128);
            }
          }
        break;

        case SPOT_TYPE_GRADIENT:
          for (size_t j = 0; j < spotlights[i].width; j++) {
            if ((start + j) >= 0 && (start + j) < SEGLEN) {
              SEGMENT.blendPixelColor(start + j, color, cubicwave8(map(j, 0, spotlights[i].width - 1, 0, 255)));
            }
          }
        break;

        case SPOT_TYPE_2X_GRADIENT:
          for (size_t j = 0; j < spotlights[i].width; j++) {
            if ((start + j) >= 0 && (start + j) < SEGLEN) {
              SEGMENT.blendPixelColor(start + j, color, cubicwave8(2 * map(j, 0, spotlights[i].width - 1, 0, 255)));
            }
          }
        break;

        case SPOT_TYPE_2X_DOT:
          for (size_t j = 0; j < spotlights[i].width; j += 2) {
            if ((start + j) >= 0 && (start + j) < SEGLEN) {
              SEGMENT.blendPixelColor(start + j, color, 128);
            }
          }
        break;

        case SPOT_TYPE_3X_DOT:
          for (size_t j = 0; j < spotlights[i].width; j += 3) {
            if ((start + j) >= 0 && (start + j) < SEGLEN) {
              SEGMENT.blendPixelColor(start + j, color, 128);
            }
          }
        break;

        case SPOT_TYPE_4X_DOT:
          for (size_t j = 0; j < spotlights[i].width; j += 4) {
            if ((start + j) >= 0 && (start + j) < SEGLEN) {
              SEGMENT.blendPixelColor(start + j, color, 128);
            }
          }
        break;
      }
    }
  }

  return FRAMETIME;
}
static const char _data_FX_MODE_DANCING_SHADOWS[] PROGMEM = "Dancing Shadows@!,# of shadows;!;!";


/*
  Imitates a washing machine, rotating same waves forward, then pause, then backward.
  By Stefan Seegel
*/
uint16_t mode_washing_machine(void) {
  int speed = tristate_square8(strip.now >> 7, 90, 15);

  SEGENV.step += (speed * 2048) / (512 - SEGMENT.speed);

  for (int i = 0; i < SEGLEN; i++) {
    uint8_t col = sin8(((SEGMENT.intensity / 25 + 1) * 255 * i / SEGLEN) + (SEGENV.step >> 7));
    SEGMENT.setPixelColor(i, SEGMENT.color_from_palette(col, false, PALETTE_SOLID_WRAP, 3));
  }

  return FRAMETIME;
}
static const char _data_FX_MODE_WASHING_MACHINE[] PROGMEM = "Washing Machine@!,!;;!";


/*
  Blends random colors across palette
  Modified, originally by Mark Kriegsman https://gist.github.com/kriegsman/1f7ccbbfa492a73c015e
*/
uint16_t mode_blends(void) {
  uint16_t pixelLen = SEGLEN > UINT8_MAX ? UINT8_MAX : SEGLEN;
  uint16_t dataSize = sizeof(uint32_t) * (pixelLen + 1);  // max segment length of 56 pixels on 16 segment ESP8266
  if (!SEGENV.allocateData(dataSize)) return mode_static(); //allocation failed
  uint32_t* pixels = reinterpret_cast<uint32_t*>(SEGENV.data);
  uint8_t blendSpeed = map(SEGMENT.intensity, 0, UINT8_MAX, 10, 128);
  uint8_t shift = (strip.now * ((SEGMENT.speed >> 3) +1)) >> 8;

  for (int i = 0; i < pixelLen; i++) {
    pixels[i] = color_blend(pixels[i], SEGMENT.color_from_palette(shift + quadwave8((i + 1) * 16), false, PALETTE_SOLID_WRAP, 255), blendSpeed);
    shift += 3;
  }

  uint16_t offset = 0;
  for (int i = 0; i < SEGLEN; i++) {
    SEGMENT.setPixelColor(i, pixels[offset++]);
    if (offset > pixelLen) offset = 0;
  }

  return FRAMETIME;
}
static const char _data_FX_MODE_BLENDS[] PROGMEM = "Blends@Shift speed,Blend speed;;!";


/*
  TV Simulator
  Modified and adapted to WLED by Def3nder, based on "Fake TV Light for Engineers" by Phillip Burgess https://learn.adafruit.com/fake-tv-light-for-engineers/arduino-sketch
*/
//43 bytes
typedef struct TvSim {
  uint32_t totalTime = 0;
  uint32_t fadeTime  = 0;
  uint32_t startTime = 0;
  uint32_t elapsed   = 0;
  uint32_t pixelNum  = 0;
  uint16_t sliderValues = 0;
  uint32_t sceeneStart    = 0;
  uint32_t sceeneDuration = 0;
  uint16_t sceeneColorHue = 0;
  uint8_t  sceeneColorSat = 0;
  uint8_t  sceeneColorBri = 0;
  uint8_t  actualColorR = 0;
  uint8_t  actualColorG = 0;
  uint8_t  actualColorB = 0;
  uint16_t pr = 0; // Prev R, G, B
  uint16_t pg = 0;
  uint16_t pb = 0;
} tvSim;

uint16_t mode_tv_simulator(void) {
  uint16_t nr, ng, nb, r, g, b, i, hue;
  uint8_t  sat, bri, j;

  if (!SEGENV.allocateData(sizeof(tvSim))) return mode_static(); //allocation failed
  TvSim* tvSimulator = reinterpret_cast<TvSim*>(SEGENV.data);

  uint8_t colorSpeed     = map(SEGMENT.speed,     0, UINT8_MAX,  1, 20);
  uint8_t colorIntensity = map(SEGMENT.intensity, 0, UINT8_MAX, 10, 30);

  i = SEGMENT.speed << 8 | SEGMENT.intensity;
  if (i != tvSimulator->sliderValues) {
    tvSimulator->sliderValues = i;
    SEGENV.aux1 = 0;
  }

    // create a new sceene
    if (((millis() - tvSimulator->sceeneStart) >= tvSimulator->sceeneDuration) || SEGENV.aux1 == 0) {
      tvSimulator->sceeneStart    = millis();                                               // remember the start of the new sceene
      tvSimulator->sceeneDuration = random16(60* 250* colorSpeed, 60* 750 * colorSpeed);    // duration of a "movie sceene" which has similar colors (5 to 15 minutes with max speed slider)
      tvSimulator->sceeneColorHue = random16(   0, 768);                                    // random start color-tone for the sceene
      tvSimulator->sceeneColorSat = random8 ( 100, 130 + colorIntensity);                   // random start color-saturation for the sceene
      tvSimulator->sceeneColorBri = random8 ( 200, 240);                                    // random start color-brightness for the sceene
      SEGENV.aux1 = 1;
      SEGENV.aux0 = 0;
    }

    // slightly change the color-tone in this sceene
    if ( SEGENV.aux0 == 0) {
      // hue change in both directions
      j = random8(4 * colorIntensity);
      hue = (random8() < 128) ? ((j < tvSimulator->sceeneColorHue)       ? tvSimulator->sceeneColorHue - j : 767 - tvSimulator->sceeneColorHue - j) :  // negative
                                ((j + tvSimulator->sceeneColorHue) < 767 ? tvSimulator->sceeneColorHue + j : tvSimulator->sceeneColorHue + j - 767) ;  // positive

      // saturation
      j = random8(2 * colorIntensity);
      sat = (tvSimulator->sceeneColorSat - j) < 0 ? 0 : tvSimulator->sceeneColorSat - j;

      // brightness
      j = random8(100);
      bri = (tvSimulator->sceeneColorBri - j) < 0 ? 0 : tvSimulator->sceeneColorBri - j;

      // calculate R,G,B from HSV
      // Source: https://blog.adafruit.com/2012/03/14/constant-brightness-hsb-to-rgb-algorithm/
      { // just to create a local scope for  the variables
        uint8_t temp[5], n = (hue >> 8) % 3;
        uint8_t x = ((((hue & 255) * sat) >> 8) * bri) >> 8;
        uint8_t s = (  (256 - sat) * bri) >> 8;
        temp[0] = temp[3] =       s;
        temp[1] = temp[4] =   x + s;
        temp[2] =           bri - x;
        tvSimulator->actualColorR = temp[n + 2];
        tvSimulator->actualColorG = temp[n + 1];
        tvSimulator->actualColorB = temp[n    ];
      }
    }
    // Apply gamma correction, further expand to 16/16/16
    nr = (uint8_t)gamma8(tvSimulator->actualColorR) * 257; // New R/G/B
    ng = (uint8_t)gamma8(tvSimulator->actualColorG) * 257;
    nb = (uint8_t)gamma8(tvSimulator->actualColorB) * 257;

  if (SEGENV.aux0 == 0) {  // initialize next iteration
    SEGENV.aux0 = 1;

    // randomize total duration and fade duration for the actual color
    tvSimulator->totalTime = random16(250, 2500);                   // Semi-random pixel-to-pixel time
    tvSimulator->fadeTime  = random16(0, tvSimulator->totalTime);   // Pixel-to-pixel transition time
    if (random8(10) < 3) tvSimulator->fadeTime = 0;                 // Force scene cut 30% of time

    tvSimulator->startTime = millis();
  } // end of initialization

  // how much time is elapsed ?
  tvSimulator->elapsed = millis() - tvSimulator->startTime;

  // fade from prev volor to next color
  if (tvSimulator->elapsed < tvSimulator->fadeTime) {
    r = map(tvSimulator->elapsed, 0, tvSimulator->fadeTime, tvSimulator->pr, nr);
    g = map(tvSimulator->elapsed, 0, tvSimulator->fadeTime, tvSimulator->pg, ng);
    b = map(tvSimulator->elapsed, 0, tvSimulator->fadeTime, tvSimulator->pb, nb);
  } else { // Avoid divide-by-zero in map()
    r = nr;
    g = ng;
    b = nb;
  }

  // set strip color
  for (i = 0; i < SEGLEN; i++) {
    SEGMENT.setPixelColor(i, r >> 8, g >> 8, b >> 8);  // Quantize to 8-bit
  }

  // if total duration has passed, remember last color and restart the loop
  if ( tvSimulator->elapsed >= tvSimulator->totalTime) {
    tvSimulator->pr = nr; // Prev RGB = new RGB
    tvSimulator->pg = ng;
    tvSimulator->pb = nb;
    SEGENV.aux0 = 0;
  }

  return FRAMETIME;
}
static const char _data_FX_MODE_TV_SIMULATOR[] PROGMEM = "TV Simulator@!,!;;";


/*
  Aurora effect
*/

//CONFIG
#ifdef ESP8266
  #define W_MAX_COUNT  9          //Number of simultaneous waves
#else
  #define W_MAX_COUNT 20          //Number of simultaneous waves
#endif
#define W_MAX_SPEED 6             //Higher number, higher speed
#define W_WIDTH_FACTOR 6          //Higher number, smaller waves

//24 bytes
class AuroraWave {
  private:
    uint16_t ttl;
    CRGB basecolor;
    float basealpha;
    uint16_t age;
    uint16_t width;
    float center;
    bool goingleft;
    float speed_factor;
    bool alive = true;

  public:
    void init(uint32_t segment_length, CRGB color) {
      ttl = random(500, 1501);
      basecolor = color;
      basealpha = random(60, 101) / (float)100;
      age = 0;
      width = random(segment_length / 20, segment_length / W_WIDTH_FACTOR); //half of width to make math easier
      if (!width) width = 1;
      center = random(101) / (float)100 * segment_length;
      goingleft = random(0, 2) == 0;
      speed_factor = (random(10, 31) / (float)100 * W_MAX_SPEED / 255);
      alive = true;
    }

    CRGB getColorForLED(int ledIndex) {
      if(ledIndex < center - width || ledIndex > center + width) return 0; //Position out of range of this wave

      CRGB rgb;

      //Offset of this led from center of wave
      //The further away from the center, the dimmer the LED
      float offset = ledIndex - center;
      if (offset < 0) offset = -offset;
      float offsetFactor = offset / width;

      //The age of the wave determines it brightness.
      //At half its maximum age it will be the brightest.
      float ageFactor = 0.1;
      if((float)age / ttl < 0.5) {
        ageFactor = (float)age / (ttl / 2);
      } else {
        ageFactor = (float)(ttl - age) / ((float)ttl * 0.5);
      }

      //Calculate color based on above factors and basealpha value
      float factor = (1 - offsetFactor) * ageFactor * basealpha;
      rgb.r = basecolor.r * factor;
      rgb.g = basecolor.g * factor;
      rgb.b = basecolor.b * factor;

      return rgb;
    };

    //Change position and age of wave
    //Determine if its sill "alive"
    void update(uint32_t segment_length, uint32_t speed) {
      if(goingleft) {
        center -= speed_factor * speed;
      } else {
        center += speed_factor * speed;
      }

      age++;

      if(age > ttl) {
        alive = false;
      } else {
        if(goingleft) {
          if(center + width < 0) {
            alive = false;
          }
        } else {
          if(center - width > segment_length) {
            alive = false;
          }
        }
      }
    };

    bool stillAlive() {
      return alive;
    };
};

uint16_t mode_aurora(void) {
  //aux1 = Wavecount
  //aux2 = Intensity in last loop

  AuroraWave* waves;

//TODO: I am not sure this is a correct way of handling memory allocation since if it fails on 1st run
// it will display static effect but on second run it may crash ESP since data will be nullptr

  if(SEGENV.aux0 != SEGMENT.intensity || SEGENV.call == 0) {
    //Intensity slider changed or first call
    SEGENV.aux1 = map(SEGMENT.intensity, 0, 255, 2, W_MAX_COUNT);
    SEGENV.aux0 = SEGMENT.intensity;

    if(!SEGENV.allocateData(sizeof(AuroraWave) * SEGENV.aux1)) { // 26 on 32 segment ESP32, 9 on 16 segment ESP8266
      return mode_static(); //allocation failed
    }

    waves = reinterpret_cast<AuroraWave*>(SEGENV.data);

    for (int i = 0; i < SEGENV.aux1; i++) {
      waves[i].init(SEGLEN, CRGB(SEGMENT.color_from_palette(random8(), false, false, random(0, 3))));
    }
  } else {
    waves = reinterpret_cast<AuroraWave*>(SEGENV.data);
  }

  for (int i = 0; i < SEGENV.aux1; i++) {
    //Update values of wave
    waves[i].update(SEGLEN, SEGMENT.speed);

    if(!(waves[i].stillAlive())) {
      //If a wave dies, reinitialize it starts over.
      waves[i].init(SEGLEN, CRGB(SEGMENT.color_from_palette(random8(), false, false, random(0, 3))));
    }
  }

  uint8_t backlight = 1; //dimmer backlight if less active colors
  if (SEGCOLOR(0)) backlight++;
  if (SEGCOLOR(1)) backlight++;
  if (SEGCOLOR(2)) backlight++;
  //Loop through LEDs to determine color
  for (int i = 0; i < SEGLEN; i++) {
    CRGB mixedRgb = CRGB(backlight, backlight, backlight);

    //For each LED we must check each wave if it is "active" at this position.
    //If there are multiple waves active on a LED we multiply their values.
    for (int  j = 0; j < SEGENV.aux1; j++) {
      CRGB rgb = waves[j].getColorForLED(i);

      if(rgb != CRGB(0)) {
        mixedRgb += rgb;
      }
    }

    SEGMENT.setPixelColor(i, mixedRgb[0], mixedRgb[1], mixedRgb[2]);
  }

  return FRAMETIME;
}
static const char _data_FX_MODE_AURORA[] PROGMEM = "Aurora@!,!;1,2,3;!;;sx=24,pal=50";

// WLED-SR effects

/////////////////////////
//     Perlin Move     //
/////////////////////////
// 16 bit perlinmove. Use Perlin Noise instead of sinewaves for movement. By Andrew Tuline.
// Controls are speed, # of pixels, faderate.
uint16_t mode_perlinmove(void) {
  if (SEGLEN == 1) return mode_static();
  SEGMENT.fade_out(255-SEGMENT.custom1);
  for (int i = 0; i < SEGMENT.intensity/16 + 1; i++) {
    uint16_t locn = inoise16(millis()*128/(260-SEGMENT.speed)+i*15000, millis()*128/(260-SEGMENT.speed)); // Get a new pixel location from moving noise.
    uint16_t pixloc = map(locn, 50*256, 192*256, 0, SEGLEN-1);                                            // Map that to the length of the strand, and ensure we don't go over.
    SEGMENT.setPixelColor(pixloc, SEGMENT.color_from_palette(pixloc%255, false, PALETTE_SOLID_WRAP, 0));
  }

  return FRAMETIME;
} // mode_perlinmove()
static const char _data_FX_MODE_PERLINMOVE[] PROGMEM = "Perlin Move@!,# of pixels,Fade rate;!,!;!";


/////////////////////////
//     Waveins         //
/////////////////////////
// Uses beatsin8() + phase shifting. By: Andrew Tuline
uint16_t mode_wavesins(void) {

  for (int i = 0; i < SEGLEN; i++) {
    uint8_t bri = sin8(millis()/4 + i * SEGMENT.intensity);
    uint8_t index = beatsin8(SEGMENT.speed, SEGMENT.custom1, SEGMENT.custom1+SEGMENT.custom2, 0, i * (SEGMENT.custom3<<3)); // custom3 is reduced resolution slider
    //SEGMENT.setPixelColor(i, ColorFromPalette(SEGPALETTE, index, bri, LINEARBLEND));
    SEGMENT.setPixelColor(i, SEGMENT.color_from_palette(index, false, PALETTE_SOLID_WRAP, 0, bri));
  }

  return FRAMETIME;
} // mode_waveins()
static const char _data_FX_MODE_WAVESINS[] PROGMEM = "Wavesins@!,Brightness variation,Starting color,Range of colors,Color variation;!;!";


//////////////////////////////
//     Flow Stripe          //
//////////////////////////////
// By: ldirko  https://editor.soulmatelights.com/gallery/392-flow-led-stripe , modifed by: Andrew Tuline
uint16_t mode_FlowStripe(void) {

  const uint16_t hl = SEGLEN * 10 / 13;
  uint8_t hue = millis() / (SEGMENT.speed+1);
  uint32_t t = millis() / (SEGMENT.intensity/8+1);

  for (int i = 0; i < SEGLEN; i++) {
    int c = (abs(i - hl) / hl) * 127;
    c = sin8(c);
    c = sin8(c / 2 + t);
    byte b = sin8(c + t/8);
    SEGMENT.setPixelColor(i, CHSV(b + hue, 255, 255));
  }

  return FRAMETIME;
} // mode_FlowStripe()
static const char _data_FX_MODE_FLOWSTRIPE[] PROGMEM = "Flow Stripe@Hue speed,Effect speed;;";


#ifndef WLED_DISABLE_2D
///////////////////////////////////////////////////////////////////////////////
//***************************  2D routines  ***********************************
#define XY(x,y) SEGMENT.XY(x,y)


// Black hole
uint16_t mode_2DBlackHole(void) {            // By: Stepko https://editor.soulmatelights.com/gallery/1012 , Modified by: Andrew Tuline
  if (!strip.isMatrix || !SEGMENT.is2D()) return mode_static(); // not a 2D set-up

  const uint16_t cols = SEGMENT.virtualWidth();
  const uint16_t rows = SEGMENT.virtualHeight();
  uint16_t x, y;

  SEGMENT.fadeToBlackBy(16 + (SEGMENT.speed>>3)); // create fading trails
  unsigned long t = millis()/128;                 // timebase
  // outer stars
  for (size_t i = 0; i < 8; i++) {
    x = beatsin8(SEGMENT.custom1>>3,   0, cols - 1, 0, ((i % 2) ? 128 : 0) + t * i);
    y = beatsin8(SEGMENT.intensity>>3, 0, rows - 1, 0, ((i % 2) ? 192 : 64) + t * i);
    SEGMENT.addPixelColorXY(x, y, SEGMENT.color_from_palette(i*32, false, PALETTE_SOLID_WRAP, SEGMENT.check1?0:255));
  }
  // inner stars
  for (size_t i = 0; i < 4; i++) {
    x = beatsin8(SEGMENT.custom2>>3, cols/4, cols - 1 - cols/4, 0, ((i % 2) ? 128 : 0) + t * i);
    y = beatsin8(SEGMENT.custom3   , rows/4, rows - 1 - rows/4, 0, ((i % 2) ? 192 : 64) + t * i);
    SEGMENT.addPixelColorXY(x, y, SEGMENT.color_from_palette(255-i*64, false, PALETTE_SOLID_WRAP, SEGMENT.check1?0:255));
  }
  // central white dot
  SEGMENT.setPixelColorXY(cols/2, rows/2, WHITE);
  // blur everything a bit
  SEGMENT.blur(16);

  return FRAMETIME;
} // mode_2DBlackHole()
static const char _data_FX_MODE_2DBLACKHOLE[] PROGMEM = "Black Hole@Fade rate,Outer Y freq.,Outer X freq.,Inner X freq.,Inner Y freq.,Solid;!;!;2;pal=11";


////////////////////////////
//     2D Colored Bursts  //
////////////////////////////
uint16_t mode_2DColoredBursts() {              // By: ldirko   https://editor.soulmatelights.com/gallery/819-colored-bursts , modified by: Andrew Tuline
  if (!strip.isMatrix || !SEGMENT.is2D()) return mode_static(); // not a 2D set-up

  const uint16_t cols = SEGMENT.virtualWidth();
  const uint16_t rows = SEGMENT.virtualHeight();

  if (SEGENV.call == 0) {
    SEGENV.aux0 = 0; // start with red hue
  }

  bool dot = SEGMENT.check3;
  bool grad = SEGMENT.check1;

  byte numLines = SEGMENT.intensity/16 + 1;

  SEGENV.aux0++;  // hue
  SEGMENT.fadeToBlackBy(40);
  for (size_t i = 0; i < numLines; i++) {
    byte x1 = beatsin8(2 + SEGMENT.speed/16, 0, (cols - 1));
    byte x2 = beatsin8(1 + SEGMENT.speed/16, 0, (cols - 1));
    byte y1 = beatsin8(5 + SEGMENT.speed/16, 0, (rows - 1), 0, i * 24);
    byte y2 = beatsin8(3 + SEGMENT.speed/16, 0, (rows - 1), 0, i * 48 + 64);
    CRGB color = ColorFromPalette(SEGPALETTE, i * 255 / numLines + (SEGENV.aux0&0xFF), 255, LINEARBLEND);

    byte xsteps = abs8(x1 - y1) + 1;
    byte ysteps = abs8(x2 - y2) + 1;
    byte steps = xsteps >= ysteps ? xsteps : ysteps;
    //Draw gradient line
    for (size_t j = 1; j <= steps; j++) {
      uint8_t rate = j * 255 / steps;
      byte dx = lerp8by8(x1, y1, rate);
      byte dy = lerp8by8(x2, y2, rate);
      //SEGMENT.setPixelColorXY(dx, dy, grad ? color.nscale8_video(255-rate) : color); // use addPixelColorXY for different look
      SEGMENT.addPixelColorXY(dx, dy, color); // use setPixelColorXY for different look
      if (grad) SEGMENT.fadePixelColorXY(dx, dy, rate);
    }

    if (dot) { //add white point at the ends of line
      SEGMENT.setPixelColorXY(x1, x2, WHITE);
      SEGMENT.setPixelColorXY(y1, y2, DARKSLATEGRAY);
    }
  }
  if (SEGMENT.custom3) SEGMENT.blur(SEGMENT.custom3/2);

  return FRAMETIME;
} // mode_2DColoredBursts()
static const char _data_FX_MODE_2DCOLOREDBURSTS[] PROGMEM = "Colored Bursts@Speed,# of lines,,,Blur,Gradient,,Dots;;!;2;c3=16";


/////////////////////
//      2D DNA     //
/////////////////////
uint16_t mode_2Ddna(void) {         // dna originally by by ldirko at https://pastebin.com/pCkkkzcs. Updated by Preyy. WLED conversion by Andrew Tuline.
  if (!strip.isMatrix || !SEGMENT.is2D()) return mode_static(); // not a 2D set-up

  const uint16_t cols = SEGMENT.virtualWidth();
  const uint16_t rows = SEGMENT.virtualHeight();

  SEGMENT.fadeToBlackBy(64);
  for (int i = 0; i < cols; i++) {
    SEGMENT.setPixelColorXY(i, beatsin8(SEGMENT.speed/8, 0, rows-1, 0, i*4    ), ColorFromPalette(SEGPALETTE, i*5+millis()/17, beatsin8(5, 55, 255, 0, i*10), LINEARBLEND));
    SEGMENT.setPixelColorXY(i, beatsin8(SEGMENT.speed/8, 0, rows-1, 0, i*4+128), ColorFromPalette(SEGPALETTE, i*5+128+millis()/17, beatsin8(5, 55, 255, 0, i*10+128), LINEARBLEND));
  }
  SEGMENT.blur(SEGMENT.intensity>>3);

  return FRAMETIME;
} // mode_2Ddna()
static const char _data_FX_MODE_2DDNA[] PROGMEM = "DNA@Scroll speed,Blur;;!;2";


/////////////////////////
//     2D DNA Spiral   //
/////////////////////////
uint16_t mode_2DDNASpiral() {               // By: ldirko  https://editor.soulmatelights.com/gallery/810 , modified by: Andrew Tuline
  if (!strip.isMatrix || !SEGMENT.is2D()) return mode_static(); // not a 2D set-up

  const uint16_t cols = SEGMENT.virtualWidth();
  const uint16_t rows = SEGMENT.virtualHeight();

  if (SEGENV.call == 0) {
    SEGMENT.fill(BLACK);
  }

  uint8_t speeds = SEGMENT.speed/2 + 1;
  uint8_t freq = SEGMENT.intensity/8;

  uint32_t ms = millis() / 20;
  SEGMENT.fadeToBlackBy(135);

  for (int i = 0; i < rows; i++) {
    uint16_t x  = beatsin8(speeds, 0, cols - 1, 0, i * freq) + beatsin8(speeds - 7, 0, cols - 1, 0, i * freq + 128);
    uint16_t x1 = beatsin8(speeds, 0, cols - 1, 0, 128 + i * freq) + beatsin8(speeds - 7, 0, cols - 1, 0, 128 + 64 + i * freq);
    uint8_t hue = (i * 128 / rows) + ms;
    // skip every 4th row every now and then (fade it more)
    if ((i + ms / 8) & 3) {
      // draw a gradient line between x and x1
      x = x / 2; x1 = x1 / 2;
      uint8_t steps = abs8(x - x1) + 1;
      for (size_t k = 1; k <= steps; k++) {
        uint8_t rate = k * 255 / steps;
        uint8_t dx = lerp8by8(x, x1, rate);
        //SEGMENT.setPixelColorXY(dx, i, ColorFromPalette(SEGPALETTE, hue, 255, LINEARBLEND).nscale8_video(rate));
        SEGMENT.addPixelColorXY(dx, i, ColorFromPalette(SEGPALETTE, hue, 255, LINEARBLEND)); // use setPixelColorXY for different look
        SEGMENT.fadePixelColorXY(dx, i, rate);
      }
      SEGMENT.setPixelColorXY(x, i, DARKSLATEGRAY);
      SEGMENT.setPixelColorXY(x1, i, WHITE);
    }
  }

  return FRAMETIME;
} // mode_2DDNASpiral()
static const char _data_FX_MODE_2DDNASPIRAL[] PROGMEM = "DNA Spiral@Scroll speed,Y frequency;;!;2";


/////////////////////////
//     2D Drift        //
/////////////////////////
uint16_t mode_2DDrift() {              // By: Stepko   https://editor.soulmatelights.com/gallery/884-drift , Modified by: Andrew Tuline
  if (!strip.isMatrix || !SEGMENT.is2D()) return mode_static(); // not a 2D set-up

  const uint16_t cols = SEGMENT.virtualWidth();
  const uint16_t rows = SEGMENT.virtualHeight();

  SEGMENT.fadeToBlackBy(128);
  const uint16_t maxDim = MAX(cols, rows)/2;
  unsigned long t = millis() / (32 - (SEGMENT.speed>>3));
  unsigned long t_20 = t/20; // softhack007: pre-calculating this gives about 10% speedup
  for (float i = 1; i < maxDim; i += 0.25) {
    float angle = radians(t * (maxDim - i));
    uint16_t myX = (cols>>1) + (uint16_t)(sin_t(angle) * i) + (cols%2);
    uint16_t myY = (rows>>1) + (uint16_t)(cos_t(angle) * i) + (rows%2);
    SEGMENT.setPixelColorXY(myX, myY, ColorFromPalette(SEGPALETTE, (i * 20) + t_20, 255, LINEARBLEND));
  }
  SEGMENT.blur(SEGMENT.intensity>>3);

  return FRAMETIME;
} // mode_2DDrift()
static const char _data_FX_MODE_2DDRIFT[] PROGMEM = "Drift@Rotation speed,Blur amount;;!;2";


//////////////////////////
//     2D Firenoise     //
//////////////////////////
uint16_t mode_2Dfirenoise(void) {               // firenoise2d. By Andrew Tuline. Yet another short routine.
  if (!strip.isMatrix || !SEGMENT.is2D()) return mode_static(); // not a 2D set-up

  const uint16_t cols = SEGMENT.virtualWidth();
  const uint16_t rows = SEGMENT.virtualHeight();

  if (SEGENV.call == 0) {
    SEGMENT.fill(BLACK);
  }

  uint16_t xscale = SEGMENT.intensity*4;
  uint32_t yscale = SEGMENT.speed*8;
  uint8_t indexx = 0;

  SEGPALETTE = CRGBPalette16( CRGB(0,0,0), CRGB(0,0,0), CRGB(0,0,0), CRGB(0,0,0),
                              CRGB::Red, CRGB::Red, CRGB::Red, CRGB::DarkOrange,
                              CRGB::DarkOrange,CRGB::DarkOrange, CRGB::Orange, CRGB::Orange,
                              CRGB::Yellow, CRGB::Orange, CRGB::Yellow, CRGB::Yellow);

  for (int j=0; j < cols; j++) {
    for (int i=0; i < rows; i++) {
      indexx = inoise8(j*yscale*rows/255, i*xscale+millis()/4);                                           // We're moving along our Perlin map.
      SEGMENT.setPixelColorXY(j, i, ColorFromPalette(SEGPALETTE, min(i*(indexx)>>4, 255), i*255/cols, LINEARBLEND)); // With that value, look up the 8 bit colour palette value and assign it to the current LED.
    } // for i
  } // for j

  return FRAMETIME;
} // mode_2Dfirenoise()
static const char _data_FX_MODE_2DFIRENOISE[] PROGMEM = "Firenoise@X scale,Y scale;;!;2";


//////////////////////////////
//     2D Frizzles          //
//////////////////////////////
uint16_t mode_2DFrizzles(void) {                 // By: Stepko https://editor.soulmatelights.com/gallery/640-color-frizzles , Modified by: Andrew Tuline
  if (!strip.isMatrix || !SEGMENT.is2D()) return mode_static(); // not a 2D set-up

  const uint16_t cols = SEGMENT.virtualWidth();
  const uint16_t rows = SEGMENT.virtualHeight();

  SEGMENT.fadeToBlackBy(16);
  for (size_t i = 8; i > 0; i--) {
    SEGMENT.addPixelColorXY(beatsin8(SEGMENT.speed/8 + i, 0, cols - 1),
                            beatsin8(SEGMENT.intensity/8 - i, 0, rows - 1),
                            ColorFromPalette(SEGPALETTE, beatsin8(12, 0, 255), 255, LINEARBLEND));
  }
  SEGMENT.blur(SEGMENT.custom1>>3);

  return FRAMETIME;
} // mode_2DFrizzles()
static const char _data_FX_MODE_2DFRIZZLES[] PROGMEM = "Frizzles@X frequency,Y frequency,Blur;;!;2";


///////////////////////////////////////////
//   2D Cellular Automata Game of life   //
///////////////////////////////////////////
typedef struct ColorCount {
  CRGB color;
  int8_t count;
} colorCount;

uint16_t mode_2Dgameoflife(void) { // Written by Ewoud Wijma, inspired by https://natureofcode.com/book/chapter-7-cellular-automata/ and https://github.com/DougHaber/nlife-color
  if (!strip.isMatrix || !SEGMENT.is2D()) return mode_static(); // not a 2D set-up

  const uint16_t cols = SEGMENT.virtualWidth();
  const uint16_t rows = SEGMENT.virtualHeight();
  const uint16_t dataSize = sizeof(CRGB) * SEGMENT.length();  // using width*height prevents reallocation if mirroring is enabled
  const uint16_t crcBufferLen = 2; //(SEGMENT.width() + SEGMENT.height())*71/100; // roughly sqrt(2)/2 for better repetition detection (Ewowi)

  if (!SEGENV.allocateData(dataSize + sizeof(uint16_t)*crcBufferLen)) return mode_static(); //allocation failed
  CRGB *prevLeds = reinterpret_cast<CRGB*>(SEGENV.data);
  uint16_t *crcBuffer = reinterpret_cast<uint16_t*>(SEGENV.data + dataSize); 

  CRGB backgroundColor = SEGCOLOR(1);

  if (SEGENV.call == 0 || strip.now - SEGMENT.step > 3000) {
    SEGENV.step = strip.now;
    SEGENV.aux0 = 0;
    random16_set_seed(millis()>>2); //seed the random generator

    //give the leds random state and colors (based on intensity, colors from palette or all posible colors are chosen)
    for (int x = 0; x < cols; x++) for (int y = 0; y < rows; y++) {
      uint8_t state = random8()%2;
      if (state == 0)
        SEGMENT.setPixelColorXY(x,y, backgroundColor);
      else
        SEGMENT.setPixelColorXY(x,y, SEGMENT.color_from_palette(random8(), false, PALETTE_SOLID_WRAP, 255));
    }

    for (int y = 0; y < rows; y++) for (int x = 0; x < cols; x++) prevLeds[XY(x,y)] = CRGB::Black;
    memset(crcBuffer, 0, sizeof(uint16_t)*crcBufferLen);
  } else if (strip.now - SEGENV.step < FRAMETIME_FIXED * (uint32_t)map(SEGMENT.speed,0,255,64,4)) {
    // update only when appropriate time passes (in 42 FPS slots)
    return FRAMETIME;
  }

  //copy previous leds (save previous generation)
  //NOTE: using lossy getPixelColor() is a benefit as endlessly repeating patterns will eventually fade out causing a reset
  for (int x = 0; x < cols; x++) for (int y = 0; y < rows; y++) prevLeds[XY(x,y)] = SEGMENT.getPixelColorXY(x,y);

  //calculate new leds
  for (int x = 0; x < cols; x++) for (int y = 0; y < rows; y++) {

    colorCount colorsCount[9]; // count the different colors in the 3*3 matrix
    for (int i=0; i<9; i++) colorsCount[i] = {backgroundColor, 0}; // init colorsCount

    // iterate through neighbors and count them and their different colors
    int neighbors = 0;
    for (int i = -1; i <= 1; i++) for (int j = -1; j <= 1; j++) { // iterate through 3*3 matrix
      if (i==0 && j==0) continue; // ignore itself
      // wrap around segment
      int16_t xx = x+i, yy = y+j;
      if (x+i < 0) xx = cols-1; else if (x+i >= cols) xx = 0;
      if (y+j < 0) yy = rows-1; else if (y+j >= rows) yy = 0;

      uint16_t xy = XY(xx, yy); // previous cell xy to check
      // count different neighbours and colors
      if (prevLeds[xy] != backgroundColor) {
        neighbors++;
        bool colorFound = false;
        int k;
        for (k=0; k<9 && colorsCount[i].count != 0; k++)
          if (colorsCount[k].color == prevLeds[xy]) {
            colorsCount[k].count++;
            colorFound = true;
          }
        if (!colorFound) colorsCount[k] = {prevLeds[xy], 1}; //add new color found in the array
      }
    } // i,j

    // Rules of Life
    uint32_t col = uint32_t(prevLeds[XY(x,y)]) & 0x00FFFFFF;  // uint32_t operator returns RGBA, we want RGBW -> cut off "alpha" byte
    uint32_t bgc = RGBW32(backgroundColor.r, backgroundColor.g, backgroundColor.b, 0);
    if      ((col != bgc) && (neighbors <  2)) SEGMENT.setPixelColorXY(x,y, bgc); // Loneliness
    else if ((col != bgc) && (neighbors >  3)) SEGMENT.setPixelColorXY(x,y, bgc); // Overpopulation
    else if ((col == bgc) && (neighbors == 3)) {                                  // Reproduction
      // find dominant color and assign it to a cell
      colorCount dominantColorCount = {backgroundColor, 0};
      for (int i=0; i<9 && colorsCount[i].count != 0; i++)
        if (colorsCount[i].count > dominantColorCount.count) dominantColorCount = colorsCount[i];
      // assign the dominant color w/ a bit of randomness to avoid "gliders"
      if (dominantColorCount.count > 0 && random8(128)) SEGMENT.setPixelColorXY(x,y, dominantColorCount.color);
    } else if ((col == bgc) && (neighbors == 2) && !random8(128)) {               // Mutation
      SEGMENT.setPixelColorXY(x,y, SEGMENT.color_from_palette(random8(), false, PALETTE_SOLID_WRAP, 255));
    }
    // else do nothing!
  } //x,y

  // calculate CRC16 of leds
  uint16_t crc = crc16((const unsigned char*)prevLeds, dataSize);
  // check if we had same CRC and reset if needed
  bool repetition = false;
  for (int i=0; i<crcBufferLen && !repetition; i++) repetition = (crc == crcBuffer[i]); // (Ewowi)
  // same CRC would mean image did not change or was repeating itself
  if (!repetition) SEGENV.step = strip.now; //if no repetition avoid reset
  // remember CRCs across frames
  crcBuffer[SEGENV.aux0] = crc;
  ++SEGENV.aux0 %= crcBufferLen;

  return FRAMETIME;
} // mode_2Dgameoflife()
static const char _data_FX_MODE_2DGAMEOFLIFE[] PROGMEM = "Game Of Life@!;!,!;!;2";


/////////////////////////
//     2D Hiphotic     //
/////////////////////////
uint16_t mode_2DHiphotic() {                        //  By: ldirko  https://editor.soulmatelights.com/gallery/810 , Modified by: Andrew Tuline
  if (!strip.isMatrix || !SEGMENT.is2D()) return mode_static(); // not a 2D set-up

  const uint16_t cols = SEGMENT.virtualWidth();
  const uint16_t rows = SEGMENT.virtualHeight();
  const uint32_t a = strip.now / ((SEGMENT.custom3>>1)+1);

  for (int x = 0; x < cols; x++) {
    for (int y = 0; y < rows; y++) {
      SEGMENT.setPixelColorXY(x, y, SEGMENT.color_from_palette(sin8(cos8(x * SEGMENT.speed/16 + a / 3) + sin8(y * SEGMENT.intensity/16 + a / 4) + a), false, PALETTE_SOLID_WRAP, 0));
    }
  }

  return FRAMETIME;
} // mode_2DHiphotic()
static const char _data_FX_MODE_2DHIPHOTIC[] PROGMEM = "Hiphotic@X scale,Y scale,,,Speed;!;!;2";


/////////////////////////
//     2D Julia        //
/////////////////////////
// Sliders are:
// intensity = Maximum number of iterations per pixel.
// Custom1 = Location of X centerpoint
// Custom2 = Location of Y centerpoint
// Custom3 = Size of the area (small value = smaller area)
typedef struct Julia {
  float xcen;
  float ycen;
  float xymag;
} julia;

uint16_t mode_2DJulia(void) {                           // An animated Julia set by Andrew Tuline.
  if (!strip.isMatrix || !SEGMENT.is2D()) return mode_static(); // not a 2D set-up

  const uint16_t cols = SEGMENT.virtualWidth();
  const uint16_t rows = SEGMENT.virtualHeight();

  if (!SEGENV.allocateData(sizeof(julia))) return mode_static();
  Julia* julias = reinterpret_cast<Julia*>(SEGENV.data);

  float reAl;
  float imAg;

  if (SEGENV.call == 0) {           // Reset the center if we've just re-started this animation.
    julias->xcen = 0.;
    julias->ycen = 0.;
    julias->xymag = 1.0;

    SEGMENT.custom1 = 128;              // Make sure the location widgets are centered to start.
    SEGMENT.custom2 = 128;
    SEGMENT.custom3 = 16;
    SEGMENT.intensity = 24;
  }

  julias->xcen  = julias->xcen  + (float)(SEGMENT.custom1 - 128)/100000.f;
  julias->ycen  = julias->ycen  + (float)(SEGMENT.custom2 - 128)/100000.f;
  julias->xymag = julias->xymag + (float)((SEGMENT.custom3 - 16)<<3)/100000.f; // reduced resolution slider
  if (julias->xymag < 0.01f) julias->xymag = 0.01f;
  if (julias->xymag > 1.0f) julias->xymag = 1.0f;

  float xmin = julias->xcen - julias->xymag;
  float xmax = julias->xcen + julias->xymag;
  float ymin = julias->ycen - julias->xymag;
  float ymax = julias->ycen + julias->xymag;

  // Whole set should be within -1.2,1.2 to -.8 to 1.
  xmin = constrain(xmin, -1.2f, 1.2f);
  xmax = constrain(xmax, -1.2f, 1.2f);
  ymin = constrain(ymin, -0.8f, 1.0f);
  ymax = constrain(ymax, -0.8f, 1.0f);

  float dx;                       // Delta x is mapped to the matrix size.
  float dy;                       // Delta y is mapped to the matrix size.

  int maxIterations = 15;         // How many iterations per pixel before we give up. Make it 8 bits to match our range of colours.
  float maxCalc = 16.0;           // How big is each calculation allowed to be before we give up.

  maxIterations = SEGMENT.intensity/2;


  // Resize section on the fly for some animaton.
  reAl = -0.94299f;               // PixelBlaze example
  imAg = 0.3162f;

  reAl += sin_t((float)millis()/305.f)/20.f;
  imAg += sin_t((float)millis()/405.f)/20.f;

  dx = (xmax - xmin) / (cols);     // Scale the delta x and y values to our matrix size.
  dy = (ymax - ymin) / (rows);

  // Start y
  float y = ymin;
  for (int j = 0; j < rows; j++) {

    // Start x
    float x = xmin;
    for (int i = 0; i < cols; i++) {

      // Now we test, as we iterate z = z^2 + c does z tend towards infinity?
      float a = x;
      float b = y;
      int iter = 0;

      while (iter < maxIterations) {    // Here we determine whether or not we're out of bounds.
        float aa = a * a;
        float bb = b * b;
        float len = aa + bb;
        if (len > maxCalc) {            // |z| = sqrt(a^2+b^2) OR z^2 = a^2+b^2 to save on having to perform a square root.
          break;  // Bail
        }

       // This operation corresponds to z -> z^2+c where z=a+ib c=(x,y). Remember to use 'foil'.
        b = 2*a*b + imAg;
        a = aa - bb + reAl;
        iter++;
      } // while

      // We color each pixel based on how long it takes to get to infinity, or black if it never gets there.
      if (iter == maxIterations) {
        SEGMENT.setPixelColorXY(i, j, 0);
      } else {
        SEGMENT.setPixelColorXY(i, j, SEGMENT.color_from_palette(iter*255/maxIterations, false, PALETTE_SOLID_WRAP, 0));
      }
      x += dx;
    }
    y += dy;
  }
//  SEGMENT.blur(64);

  return FRAMETIME;
} // mode_2DJulia()
static const char _data_FX_MODE_2DJULIA[] PROGMEM = "Julia@,Max iterations per pixel,X center,Y center,Area size;!;!;2;ix=24,c1=128,c2=128,c3=16";


//////////////////////////////
//     2D Lissajous         //
//////////////////////////////
uint16_t mode_2DLissajous(void) {            // By: Andrew Tuline
  if (!strip.isMatrix || !SEGMENT.is2D()) return mode_static(); // not a 2D set-up

  const uint16_t cols = SEGMENT.virtualWidth();
  const uint16_t rows = SEGMENT.virtualHeight();

  SEGMENT.fadeToBlackBy(SEGMENT.intensity);
  uint_fast16_t phase = (millis() * (1 + SEGENV.custom3)) /32;  // allow user to control rotation speed

  //for (int i=0; i < 4*(cols+rows); i ++) {
  for (int i=0; i < 256; i ++) {
    //float xlocn = float(sin8(now/4+i*(SEGMENT.speed>>5))) / 255.0f;
    //float ylocn = float(cos8(now/4+i*2)) / 255.0f;
    uint_fast8_t xlocn = sin8(phase/2 + (i*SEGMENT.speed)/32);
    uint_fast8_t ylocn = cos8(phase/2 + i*2);
    xlocn = (cols < 2) ? 1 : (map(2*xlocn, 0,511, 0,2*(cols-1)) +1) /2;    // softhack007: "(2* ..... +1) /2" for proper rounding
    ylocn = (rows < 2) ? 1 : (map(2*ylocn, 0,511, 0,2*(rows-1)) +1) /2;    // "rows > 1" is needed to avoid div/0 in map()
    SEGMENT.setPixelColorXY((uint8_t)xlocn, (uint8_t)ylocn, SEGMENT.color_from_palette(millis()/100+i, false, PALETTE_SOLID_WRAP, 0));
  }

  return FRAMETIME;
} // mode_2DLissajous()
static const char _data_FX_MODE_2DLISSAJOUS[] PROGMEM = "Lissajous@X frequency,Fade rate,,,Speed;!;!;2;;c3=15";


///////////////////////
//    2D Matrix      //
///////////////////////
<<<<<<< HEAD
uint16_t mode_2Dmatrix(void) {                  // Matrix2D. By Jeremy Williams. Adapted by Andrew Tuline & improved by merkisoft and ewowi.
  if (!strip.isMatrix || !SEGMENT.is2D()) return mode_static(); // not a 2D set-up
=======
uint16_t mode_2Dmatrix(void) {                  // Matrix2D. By Jeremy Williams. Adapted by Andrew Tuline & improved by merkisoft and ewowi, and softhack007.
  if (!strip.isMatrix) return mode_static(); // not a 2D set-up
>>>>>>> 43613e3b

  const uint16_t cols = SEGMENT.virtualWidth();
  const uint16_t rows = SEGMENT.virtualHeight();

  if (SEGENV.call == 0) {
    SEGMENT.fill(BLACK);
    SEGENV.aux0 = SEGENV.aux1 = UINT16_MAX;
    SEGENV.step = 0;
  }

  uint8_t fade = map(SEGMENT.custom1, 0, 255, 50, 250);    // equals trail size
  uint8_t speed = (256-SEGMENT.speed) >> map(MIN(rows, 150), 0, 150, 0, 3);    // slower speeds for small displays

  CRGB spawnColor;
  CRGB trailColor;
  if (SEGMENT.check1) {
    spawnColor = SEGCOLOR(0);
    trailColor = SEGCOLOR(1);
  } else {
    spawnColor = CRGB(175,255,175);
    trailColor = CRGB(27,130,39);
  }

  if (strip.now - SEGENV.step >= speed) {
    SEGENV.step = strip.now;
    // find out what color value is returned by gPC for a "falling code" example pixel
    // the color values returned may differ from the previously set values, due to
    // - auto brightness limiter (dimming)
    // - lossy color buffer (when not using global buffer)
    // - color balance correction
    // - segment opacity
    CRGB oldSpawnColor = spawnColor;
    if ((SEGENV.aux0 < cols) && (SEGENV.aux1 < rows)) {                     // we have a hint from last run
        oldSpawnColor = SEGMENT.getPixelColorXY(SEGENV.aux0, SEGENV.aux1);  // find color of previous spawns
        SEGENV.aux1 ++;                                                     // our sample pixel will be one row down the next time
    }
    if ((oldSpawnColor == CRGB::Black) || (oldSpawnColor == trailColor)) oldSpawnColor = spawnColor; // reject "black", as it would mean that ALL pixels create trails

    // move pixels one row down. Falling codes keep color and add trail pixels; all others pixels are faded
    for (int row=rows-1; row>=0; row--) {
      for (int col=0; col<cols; col++) {
        CRGB pix = SEGMENT.getPixelColorXY(col, row);
        if (pix == oldSpawnColor) {  // this comparison may still fail due to overlays changing pixels, or due to gaps (2d-gaps.json)
          SEGMENT.setPixelColorXY(col, row, trailColor);  // create trail
          if (row < rows-1) SEGMENT.setPixelColorXY(col, row+1, spawnColor);
        } else {
          // fade other pixels
          if (pix != CRGB::Black) SEGMENT.setPixelColorXY(col, row, pix.nscale8(fade)); // optimization: don't fade black pixels
        }
      }
    }

    // check for empty screen to ensure code spawn
    bool emptyScreen = (SEGENV.aux1 >= rows); // empty screen means that the last falling code has moved out of screen area

    // spawn new falling code
    if (random8() <= SEGMENT.intensity || emptyScreen) {
      uint8_t spawnX = random8(cols);
      SEGMENT.setPixelColorXY(spawnX, 0, spawnColor);
      // update hint for next run
      SEGENV.aux0 = spawnX;
      SEGENV.aux1 = 0;
    }
  } // if millis

  return FRAMETIME;
} // mode_2Dmatrix()
static const char _data_FX_MODE_2DMATRIX[] PROGMEM = "Matrix@!,Spawning rate,Trail,,,Custom color;Spawn,Trail;;2";


/////////////////////////
//     2D Metaballs    //
/////////////////////////
uint16_t mode_2Dmetaballs(void) {   // Metaballs by Stefan Petrick. Cannot have one of the dimensions be 2 or less. Adapted by Andrew Tuline.
  if (!strip.isMatrix || !SEGMENT.is2D()) return mode_static(); // not a 2D set-up

  const uint16_t cols = SEGMENT.virtualWidth();
  const uint16_t rows = SEGMENT.virtualHeight();

  float speed = 0.25f * (1+(SEGMENT.speed>>6));

  // get some 2 random moving points
  uint8_t x2 = map(inoise8(strip.now * speed, 25355, 685), 0, 255, 0, cols-1);
  uint8_t y2 = map(inoise8(strip.now * speed, 355, 11685), 0, 255, 0, rows-1);

  uint8_t x3 = map(inoise8(strip.now * speed, 55355, 6685), 0, 255, 0, cols-1);
  uint8_t y3 = map(inoise8(strip.now * speed, 25355, 22685), 0, 255, 0, rows-1);

  // and one Lissajou function
  uint8_t x1 = beatsin8(23 * speed, 0, cols-1);
  uint8_t y1 = beatsin8(28 * speed, 0, rows-1);

  for (int y = 0; y < rows; y++) {
    for (int x = 0; x < cols; x++) {
      // calculate distances of the 3 points from actual pixel
      // and add them together with weightening
      uint16_t dx = abs(x - x1);
      uint16_t dy = abs(y - y1);
      uint16_t dist = 2 * sqrt16((dx * dx) + (dy * dy));

      dx = abs(x - x2);
      dy = abs(y - y2);
      dist += sqrt16((dx * dx) + (dy * dy));

      dx = abs(x - x3);
      dy = abs(y - y3);
      dist += sqrt16((dx * dx) + (dy * dy));

      // inverse result
      byte color = dist ? 1000 / dist : 255;

      // map color between thresholds
      if (color > 0 and color < 60) {
        SEGMENT.setPixelColorXY(x, y, SEGMENT.color_from_palette(map(color * 9, 9, 531, 0, 255), false, PALETTE_SOLID_WRAP, 0));
      } else {
        SEGMENT.setPixelColorXY(x, y, SEGMENT.color_from_palette(0, false, PALETTE_SOLID_WRAP, 0));
      }
      // show the 3 points, too
      SEGMENT.setPixelColorXY(x1, y1, WHITE);
      SEGMENT.setPixelColorXY(x2, y2, WHITE);
      SEGMENT.setPixelColorXY(x3, y3, WHITE);
    }
  }

  return FRAMETIME;
} // mode_2Dmetaballs()
static const char _data_FX_MODE_2DMETABALLS[] PROGMEM = "Metaballs@!;;!;2";


//////////////////////
//    2D Noise      //
//////////////////////
uint16_t mode_2Dnoise(void) {                  // By Andrew Tuline
  if (!strip.isMatrix || !SEGMENT.is2D()) return mode_static(); // not a 2D set-up

  const uint16_t cols = SEGMENT.virtualWidth();
  const uint16_t rows = SEGMENT.virtualHeight();

  const uint16_t scale  = SEGMENT.intensity+2;

  for (int y = 0; y < rows; y++) {
    for (int x = 0; x < cols; x++) {
      uint8_t pixelHue8 = inoise8(x * scale, y * scale, millis() / (16 - SEGMENT.speed/16));
      SEGMENT.setPixelColorXY(x, y, ColorFromPalette(SEGPALETTE, pixelHue8));
    }
  }

  return FRAMETIME;
} // mode_2Dnoise()
static const char _data_FX_MODE_2DNOISE[] PROGMEM = "Noise2D@!,Scale;;!;2";


//////////////////////////////
//     2D Plasma Ball       //
//////////////////////////////
uint16_t mode_2DPlasmaball(void) {                   // By: Stepko https://editor.soulmatelights.com/gallery/659-plasm-ball , Modified by: Andrew Tuline
  if (!strip.isMatrix || !SEGMENT.is2D()) return mode_static(); // not a 2D set-up

  const uint16_t cols = SEGMENT.virtualWidth();
  const uint16_t rows = SEGMENT.virtualHeight();

  SEGMENT.fadeToBlackBy(SEGMENT.custom1>>2);
  uint_fast32_t t = (millis() * 8) / (256 - SEGMENT.speed);  // optimized to avoid float
  for (int i = 0; i < cols; i++) {
    uint16_t thisVal = inoise8(i * 30, t, t);
    uint16_t thisMax = map(thisVal, 0, 255, 0, cols-1);
    for (int j = 0; j < rows; j++) {
      uint16_t thisVal_ = inoise8(t, j * 30, t);
      uint16_t thisMax_ = map(thisVal_, 0, 255, 0, rows-1);
      uint16_t x = (i + thisMax_ - cols / 2);
      uint16_t y = (j + thisMax - cols / 2);
      uint16_t cx = (i + thisMax_);
      uint16_t cy = (j + thisMax);

      SEGMENT.addPixelColorXY(i, j, ((x - y > -2) && (x - y < 2)) ||
                                    ((cols - 1 - x - y) > -2 && (cols - 1 - x - y < 2)) ||
                                    (cols - cx == 0) ||
                                    (cols - 1 - cx == 0) ||
                                    ((rows - cy == 0) ||
                                    (rows - 1 - cy == 0)) ? ColorFromPalette(SEGPALETTE, beat8(5), thisVal, LINEARBLEND) : CRGB::Black);
    }
  }
  SEGMENT.blur(SEGMENT.custom2>>5);

  return FRAMETIME;
} // mode_2DPlasmaball()
static const char _data_FX_MODE_2DPLASMABALL[] PROGMEM = "Plasma Ball@Speed,,Fade,Blur;;!;2";


////////////////////////////////
//  2D Polar Lights           //
////////////////////////////////
//static float fmap(const float x, const float in_min, const float in_max, const float out_min, const float out_max) {
//  return (out_max - out_min) * (x - in_min) / (in_max - in_min) + out_min;
//}
uint16_t mode_2DPolarLights(void) {        // By: Kostyantyn Matviyevskyy  https://editor.soulmatelights.com/gallery/762-polar-lights , Modified by: Andrew Tuline
  if (!strip.isMatrix || !SEGMENT.is2D()) return mode_static(); // not a 2D set-up

  const uint16_t cols = SEGMENT.virtualWidth();
  const uint16_t rows = SEGMENT.virtualHeight();

  CRGBPalette16 auroraPalette  = {0x000000, 0x003300, 0x006600, 0x009900, 0x00cc00, 0x00ff00, 0x33ff00, 0x66ff00, 0x99ff00, 0xccff00, 0xffff00, 0xffcc00, 0xff9900, 0xff6600, 0xff3300, 0xff0000};

  if (SEGENV.call == 0) {
    SEGMENT.fill(BLACK);
    SEGENV.step = 0;
  }

  float adjustHeight = (float)map(rows, 8, 32, 28, 12); // maybe use mapf() ???
  uint16_t adjScale = map(cols, 8, 64, 310, 63);
/*
  if (SEGENV.aux1 != SEGMENT.custom1/12) {   // Hacky palette rotation. We need that black.
    SEGENV.aux1 = SEGMENT.custom1/12;
    for (int i = 0; i < 16; i++) {
      long ilk;
      ilk = (long)currentPalette[i].r << 16;
      ilk += (long)currentPalette[i].g << 8;
      ilk += (long)currentPalette[i].b;
      ilk = (ilk << SEGENV.aux1) | (ilk >> (24 - SEGENV.aux1));
      currentPalette[i].r = ilk >> 16;
      currentPalette[i].g = ilk >> 8;
      currentPalette[i].b = ilk;
    }
  }
*/
  uint16_t _scale = map(SEGMENT.intensity, 0, 255, 30, adjScale);
  byte _speed = map(SEGMENT.speed, 0, 255, 128, 16);

  for (int x = 0; x < cols; x++) {
    for (int y = 0; y < rows; y++) {
      SEGENV.step++;
      SEGMENT.setPixelColorXY(x, y, ColorFromPalette(auroraPalette,
                                      qsub8(
                                        inoise8((SEGENV.step%2) + x * _scale, y * 16 + SEGENV.step % 16, SEGENV.step / _speed),
                                        fabsf((float)rows / 2.0f - (float)y) * adjustHeight)));
    }
  }

  return FRAMETIME;
} // mode_2DPolarLights()
static const char _data_FX_MODE_2DPOLARLIGHTS[] PROGMEM = "Polar Lights@!,Scale;;;2";


/////////////////////////
//     2D Pulser       //
/////////////////////////
uint16_t mode_2DPulser(void) {                       // By: ldirko   https://editor.soulmatelights.com/gallery/878-pulse-test , modifed by: Andrew Tuline
  if (!strip.isMatrix || !SEGMENT.is2D()) return mode_static(); // not a 2D set-up

  const uint16_t cols = SEGMENT.virtualWidth();
  const uint16_t rows = SEGMENT.virtualHeight();

  SEGMENT.fadeToBlackBy(8 - (SEGMENT.intensity>>5));
  uint32_t a = strip.now / (18 - SEGMENT.speed / 16);
  uint16_t x = (a / 14) % cols;
  uint16_t y = map((sin8(a * 5) + sin8(a * 4) + sin8(a * 2)), 0, 765, rows-1, 0);
  SEGMENT.setPixelColorXY(x, y, ColorFromPalette(SEGPALETTE, map(y, 0, rows-1, 0, 255), 255, LINEARBLEND));

  SEGMENT.blur(1 + (SEGMENT.intensity>>4));

  return FRAMETIME;
} // mode_2DPulser()
static const char _data_FX_MODE_2DPULSER[] PROGMEM = "Pulser@!,Blur;;!;2";


/////////////////////////
//     2D Sindots      //
/////////////////////////
uint16_t mode_2DSindots(void) {                             // By: ldirko   https://editor.soulmatelights.com/gallery/597-sin-dots , modified by: Andrew Tuline
  if (!strip.isMatrix || !SEGMENT.is2D()) return mode_static(); // not a 2D set-up

  const uint16_t cols = SEGMENT.virtualWidth();
  const uint16_t rows = SEGMENT.virtualHeight();

  if (SEGENV.call == 0) {
    SEGMENT.fill(BLACK);
  }

  SEGMENT.fadeToBlackBy(SEGMENT.custom1>>3);

  byte t1 = millis() / (257 - SEGMENT.speed); // 20;
  byte t2 = sin8(t1) / 4 * 2;
  for (int i = 0; i < 13; i++) {
    byte x = sin8(t1 + i * SEGMENT.intensity/8)*(cols-1)/255;  // max index now 255x15/255=15!
    byte y = sin8(t2 + i * SEGMENT.intensity/8)*(rows-1)/255;  // max index now 255x15/255=15!
    SEGMENT.setPixelColorXY(x, y, ColorFromPalette(SEGPALETTE, i * 255 / 13, 255, LINEARBLEND));
  }
  SEGMENT.blur(SEGMENT.custom2>>3);

  return FRAMETIME;
} // mode_2DSindots()
static const char _data_FX_MODE_2DSINDOTS[] PROGMEM = "Sindots@!,Dot distance,Fade rate,Blur;;!;2";


//////////////////////////////
//     2D Squared Swirl     //
//////////////////////////////
// custom3 affects the blur amount.
uint16_t mode_2Dsquaredswirl(void) {            // By: Mark Kriegsman. https://gist.github.com/kriegsman/368b316c55221134b160
                                                          // Modifed by: Andrew Tuline
  if (!strip.isMatrix || !SEGMENT.is2D()) return mode_static(); // not a 2D set-up

  const uint16_t cols = SEGMENT.virtualWidth();
  const uint16_t rows = SEGMENT.virtualHeight();

  const uint8_t kBorderWidth = 2;

  SEGMENT.fadeToBlackBy(24);
  uint8_t blurAmount = SEGMENT.custom3>>1; // reduced resolution slider
  SEGMENT.blur(blurAmount);

  // Use two out-of-sync sine waves
  uint8_t i = beatsin8(19, kBorderWidth, cols-kBorderWidth);
  uint8_t j = beatsin8(22, kBorderWidth, cols-kBorderWidth);
  uint8_t k = beatsin8(17, kBorderWidth, cols-kBorderWidth);
  uint8_t m = beatsin8(18, kBorderWidth, rows-kBorderWidth);
  uint8_t n = beatsin8(15, kBorderWidth, rows-kBorderWidth);
  uint8_t p = beatsin8(20, kBorderWidth, rows-kBorderWidth);

  uint16_t ms = millis();

  SEGMENT.addPixelColorXY(i, m, ColorFromPalette(SEGPALETTE, ms/29, 255, LINEARBLEND));
  SEGMENT.addPixelColorXY(j, n, ColorFromPalette(SEGPALETTE, ms/41, 255, LINEARBLEND));
  SEGMENT.addPixelColorXY(k, p, ColorFromPalette(SEGPALETTE, ms/73, 255, LINEARBLEND));

  return FRAMETIME;
} // mode_2Dsquaredswirl()
static const char _data_FX_MODE_2DSQUAREDSWIRL[] PROGMEM = "Squared Swirl@,,,,Blur;;!;2";


//////////////////////////////
//     2D Sun Radiation     //
//////////////////////////////
uint16_t mode_2DSunradiation(void) {                   // By: ldirko https://editor.soulmatelights.com/gallery/599-sun-radiation  , modified by: Andrew Tuline
  if (!strip.isMatrix || !SEGMENT.is2D()) return mode_static(); // not a 2D set-up

  const uint16_t cols = SEGMENT.virtualWidth();
  const uint16_t rows = SEGMENT.virtualHeight();

  if (!SEGENV.allocateData(sizeof(byte)*(cols+2)*(rows+2))) return mode_static(); //allocation failed
  byte *bump = reinterpret_cast<byte*>(SEGENV.data);

  if (SEGENV.call == 0) {
    SEGMENT.fill(BLACK);
  }

  unsigned long t = millis() / 4;
  int index = 0;
  uint8_t someVal = SEGMENT.speed/4;             // Was 25.
  for (int j = 0; j < (rows + 2); j++) {
    for (int i = 0; i < (cols + 2); i++) {
      byte col = (inoise8_raw(i * someVal, j * someVal, t)) / 2;
      bump[index++] = col;
    }
  }

  int yindex = cols + 3;
  int16_t vly = -(rows / 2 + 1);
  for (int y = 0; y < rows; y++) {
    ++vly;
    int16_t vlx = -(cols / 2 + 1);
    for (int x = 0; x < cols; x++) {
      ++vlx;
      int8_t nx = bump[x + yindex + 1] - bump[x + yindex - 1];
      int8_t ny = bump[x + yindex + (cols + 2)] - bump[x + yindex - (cols + 2)];
      byte difx = abs8(vlx * 7 - nx);
      byte dify = abs8(vly * 7 - ny);
      int temp = difx * difx + dify * dify;
      int col = 255 - temp / 8; //8 its a size of effect
      if (col < 0) col = 0;
      SEGMENT.setPixelColorXY(x, y, HeatColor(col / (3.0f-(float)(SEGMENT.intensity)/128.f)));
    }
    yindex += (cols + 2);
  }

  return FRAMETIME;
} // mode_2DSunradiation()
static const char _data_FX_MODE_2DSUNRADIATION[] PROGMEM = "Sun Radiation@Variance,Brightness;;;2";


/////////////////////////
//     2D Tartan       //
/////////////////////////
uint16_t mode_2Dtartan(void) {          // By: Elliott Kember  https://editor.soulmatelights.com/gallery/3-tartan , Modified by: Andrew Tuline
  if (!strip.isMatrix || !SEGMENT.is2D()) return mode_static(); // not a 2D set-up

  const uint16_t cols = SEGMENT.virtualWidth();
  const uint16_t rows = SEGMENT.virtualHeight();

  if (SEGENV.call == 0) {
    SEGMENT.fill(BLACK);
  }

  uint8_t hue, bri;
  size_t intensity;
  int offsetX = beatsin16(3, -360, 360);
  int offsetY = beatsin16(2, -360, 360);
  int sharpness = SEGMENT.custom3 / 8; // 0-3

  for (int x = 0; x < cols; x++) {
    for (int y = 0; y < rows; y++) {
      hue = x * beatsin16(10, 1, 10) + offsetY;
      intensity = bri = sin8(x * SEGMENT.speed/2 + offsetX);
      for (int i=0; i<sharpness; i++) intensity *= bri;
      intensity >>= 8*sharpness;
      SEGMENT.setPixelColorXY(x, y, ColorFromPalette(SEGPALETTE, hue, intensity, LINEARBLEND));
      hue = y * 3 + offsetX;
      intensity = bri = sin8(y * SEGMENT.intensity/2 + offsetY);
      for (int i=0; i<sharpness; i++) intensity *= bri;
      intensity >>= 8*sharpness;
      SEGMENT.addPixelColorXY(x, y, ColorFromPalette(SEGPALETTE, hue, intensity, LINEARBLEND));
    }
  }

  return FRAMETIME;
} // mode_2DTartan()
static const char _data_FX_MODE_2DTARTAN[] PROGMEM = "Tartan@X scale,Y scale,,,Sharpness;;!;2";


/////////////////////////
//     2D spaceships   //
/////////////////////////
uint16_t mode_2Dspaceships(void) {    //// Space ships by stepko (c)05.02.21 [https://editor.soulmatelights.com/gallery/639-space-ships], adapted by Blaz Kristan (AKA blazoncek)
  if (!strip.isMatrix || !SEGMENT.is2D()) return mode_static(); // not a 2D set-up

  const uint16_t cols = SEGMENT.virtualWidth();
  const uint16_t rows = SEGMENT.virtualHeight();

  uint32_t tb = strip.now >> 12;  // every ~4s
  if (tb > SEGENV.step) {
    int8_t dir = ++SEGENV.aux0;
    dir  += (int)random8(3)-1;
    if      (dir > 7) SEGENV.aux0 = 0;
    else if (dir < 0) SEGENV.aux0 = 7;
    else              SEGENV.aux0 = dir;
    SEGENV.step = tb + random8(4);
  }

  SEGMENT.fadeToBlackBy(map(SEGMENT.speed, 0, 255, 248, 16));
  SEGMENT.move(SEGENV.aux0, 1);

  for (size_t i = 0; i < 8; i++) {
    byte x = beatsin8(12 + i, 2, cols - 3);
    byte y = beatsin8(15 + i, 2, rows - 3);
    CRGB color = ColorFromPalette(SEGPALETTE, beatsin8(12 + i, 0, 255), 255);
    SEGMENT.addPixelColorXY(x, y, color);
    if (cols > 24 || rows > 24) {
      SEGMENT.addPixelColorXY(x+1, y, color);
      SEGMENT.addPixelColorXY(x-1, y, color);
      SEGMENT.addPixelColorXY(x, y+1, color);
      SEGMENT.addPixelColorXY(x, y-1, color);
    }
  }
  SEGMENT.blur(SEGMENT.intensity>>3);

  return FRAMETIME;
}
static const char _data_FX_MODE_2DSPACESHIPS[] PROGMEM = "Spaceships@!,Blur;;!;2";


/////////////////////////
//     2D Crazy Bees   //
/////////////////////////
//// Crazy bees by stepko (c)12.02.21 [https://editor.soulmatelights.com/gallery/651-crazy-bees], adapted by Blaz Kristan (AKA blazoncek)
#define MAX_BEES 5
uint16_t mode_2Dcrazybees(void) {
  if (!strip.isMatrix || !SEGMENT.is2D()) return mode_static(); // not a 2D set-up

  const uint16_t cols = SEGMENT.virtualWidth();
  const uint16_t rows = SEGMENT.virtualHeight();

  byte n = MIN(MAX_BEES, (rows * cols) / 256 + 1);

  typedef struct Bee {
    uint8_t posX, posY, aimX, aimY, hue;
    int8_t deltaX, deltaY, signX, signY, error;
    void aimed(uint16_t w, uint16_t h) {
      random16_set_seed(millis());
      aimX = random8(0, w);
      aimY = random8(0, h);
      hue = random8();
      deltaX = abs(aimX - posX);
      deltaY = abs(aimY - posY);
      signX = posX < aimX ? 1 : -1;
      signY = posY < aimY ? 1 : -1;
      error = deltaX - deltaY;
    };
  } bee_t;

  if (!SEGENV.allocateData(sizeof(bee_t)*MAX_BEES)) return mode_static(); //allocation failed
  bee_t *bee = reinterpret_cast<bee_t*>(SEGENV.data);

  if (SEGENV.call == 0) {
    for (size_t i = 0; i < n; i++) {
      bee[i].posX = random8(0, cols);
      bee[i].posY = random8(0, rows);
      bee[i].aimed(cols, rows);
    }
  }

  if (millis() > SEGENV.step) {
    SEGENV.step = millis() + (FRAMETIME * 16 / ((SEGMENT.speed>>4)+1));

    SEGMENT.fadeToBlackBy(32);

    for (size_t i = 0; i < n; i++) {
      SEGMENT.addPixelColorXY(bee[i].aimX + 1, bee[i].aimY, CHSV(bee[i].hue, 255, 255));
      SEGMENT.addPixelColorXY(bee[i].aimX, bee[i].aimY + 1, CHSV(bee[i].hue, 255, 255));
      SEGMENT.addPixelColorXY(bee[i].aimX - 1, bee[i].aimY, CHSV(bee[i].hue, 255, 255));
      SEGMENT.addPixelColorXY(bee[i].aimX, bee[i].aimY - 1, CHSV(bee[i].hue, 255, 255));
      if (bee[i].posX != bee[i].aimX || bee[i].posY != bee[i].aimY) {
        SEGMENT.setPixelColorXY(bee[i].posX, bee[i].posY, CRGB(CHSV(bee[i].hue, 60, 255)));
        int8_t error2 = bee[i].error * 2;
        if (error2 > -bee[i].deltaY) {
          bee[i].error -= bee[i].deltaY;
          bee[i].posX += bee[i].signX;
        }
        if (error2 < bee[i].deltaX) {
          bee[i].error += bee[i].deltaX;
          bee[i].posY += bee[i].signY;
        }
      } else {
        bee[i].aimed(cols, rows);
      }
    }
    SEGMENT.blur(SEGMENT.intensity>>4);
  }
  return FRAMETIME;
}
static const char _data_FX_MODE_2DCRAZYBEES[] PROGMEM = "Crazy Bees@!,Blur;;;2";


/////////////////////////
//     2D Ghost Rider  //
/////////////////////////
//// Ghost Rider by stepko (c)2021 [https://editor.soulmatelights.com/gallery/716-ghost-rider], adapted by Blaz Kristan (AKA blazoncek)
#define LIGHTERS_AM 64  // max lighters (adequate for 32x32 matrix)
uint16_t mode_2Dghostrider(void) {
  if (!strip.isMatrix || !SEGMENT.is2D()) return mode_static(); // not a 2D set-up

  const uint16_t cols = SEGMENT.virtualWidth();
  const uint16_t rows = SEGMENT.virtualHeight();

  typedef struct Lighter {
    int16_t  gPosX;
    int16_t  gPosY;
    uint16_t gAngle;
    int8_t   angleSpeed;
    uint16_t lightersPosX[LIGHTERS_AM];
    uint16_t lightersPosY[LIGHTERS_AM];
    uint16_t Angle[LIGHTERS_AM];
    uint16_t time[LIGHTERS_AM];
    bool     reg[LIGHTERS_AM];
    int8_t   Vspeed;
  } lighter_t;

  if (!SEGENV.allocateData(sizeof(lighter_t))) return mode_static(); //allocation failed
  lighter_t *lighter = reinterpret_cast<lighter_t*>(SEGENV.data);

  const size_t maxLighters = min(cols + rows, LIGHTERS_AM);

  if (SEGENV.aux0 != cols || SEGENV.aux1 != rows) {
    SEGENV.aux0 = cols;
    SEGENV.aux1 = rows;
    random16_set_seed(strip.now);
    lighter->angleSpeed = random8(0,20) - 10;
    lighter->gAngle = random16();
    lighter->Vspeed = 5;
    lighter->gPosX = (cols/2) * 10;
    lighter->gPosY = (rows/2) * 10;
    for (size_t i = 0; i < maxLighters; i++) {
      lighter->lightersPosX[i] = lighter->gPosX;
      lighter->lightersPosY[i] = lighter->gPosY + i;
      lighter->time[i] = i * 2;
      lighter->reg[i] = false;
    }
  }

  if (millis() > SEGENV.step) {
    SEGENV.step = millis() + 1024 / (cols+rows);

    SEGMENT.fadeToBlackBy((SEGMENT.speed>>2)+64);

    CRGB color = CRGB::White;
    SEGMENT.wu_pixel(lighter->gPosX * 256 / 10, lighter->gPosY * 256 / 10, color);

    lighter->gPosX += lighter->Vspeed * sin_t(radians(lighter->gAngle));
    lighter->gPosY += lighter->Vspeed * cos_t(radians(lighter->gAngle));
    lighter->gAngle += lighter->angleSpeed;
    if (lighter->gPosX < 0)               lighter->gPosX = (cols - 1) * 10;
    if (lighter->gPosX > (cols - 1) * 10) lighter->gPosX = 0;
    if (lighter->gPosY < 0)               lighter->gPosY = (rows - 1) * 10;
    if (lighter->gPosY > (rows - 1) * 10) lighter->gPosY = 0;
    for (size_t i = 0; i < maxLighters; i++) {
      lighter->time[i] += random8(5, 20);
      if (lighter->time[i] >= 255 ||
        (lighter->lightersPosX[i] <= 0) ||
          (lighter->lightersPosX[i] >= (cols - 1) * 10) ||
          (lighter->lightersPosY[i] <= 0) ||
          (lighter->lightersPosY[i] >= (rows - 1) * 10)) {
        lighter->reg[i] = true;
      }
      if (lighter->reg[i]) {
        lighter->lightersPosY[i] = lighter->gPosY;
        lighter->lightersPosX[i] = lighter->gPosX;
        lighter->Angle[i] = lighter->gAngle + random(-10, 10);
        lighter->time[i] = 0;
        lighter->reg[i] = false;
      } else {
        lighter->lightersPosX[i] += -7 * sin_t(radians(lighter->Angle[i]));
        lighter->lightersPosY[i] += -7 * cos_t(radians(lighter->Angle[i]));
      }
      SEGMENT.wu_pixel(lighter->lightersPosX[i] * 256 / 10, lighter->lightersPosY[i] * 256 / 10, ColorFromPalette(SEGPALETTE, (256 - lighter->time[i])));
    }
    SEGMENT.blur(SEGMENT.intensity>>3);
  }

  return FRAMETIME;
}
static const char _data_FX_MODE_2DGHOSTRIDER[] PROGMEM = "Ghost Rider@Fade rate,Blur;;!;2";


////////////////////////////
//     2D Floating Blobs  //
////////////////////////////
//// Floating Blobs by stepko (c)2021 [https://editor.soulmatelights.com/gallery/573-blobs], adapted by Blaz Kristan (AKA blazoncek)
#define MAX_BLOBS 8
uint16_t mode_2Dfloatingblobs(void) {
  if (!strip.isMatrix || !SEGMENT.is2D()) return mode_static(); // not a 2D set-up

  const uint16_t cols = SEGMENT.virtualWidth();
  const uint16_t rows = SEGMENT.virtualHeight();

  typedef struct Blob {
    float x[MAX_BLOBS], y[MAX_BLOBS];
    float sX[MAX_BLOBS], sY[MAX_BLOBS]; // speed
    float r[MAX_BLOBS];
    bool grow[MAX_BLOBS];
    byte color[MAX_BLOBS];
  } blob_t;

  uint8_t Amount = (SEGMENT.intensity>>5) + 1; // NOTE: be sure to update MAX_BLOBS if you change this

  if (!SEGENV.allocateData(sizeof(blob_t))) return mode_static(); //allocation failed
  blob_t *blob = reinterpret_cast<blob_t*>(SEGENV.data);

  if (SEGENV.aux0 != cols || SEGENV.aux1 != rows) {
    SEGENV.aux0 = cols; // re-initialise if virtual size changes
    SEGENV.aux1 = rows;
    //SEGMENT.fill(BLACK);
    for (size_t i = 0; i < MAX_BLOBS; i++) {
      blob->r[i]  = random8(1, cols>8 ? (cols/4) : 2);
      blob->sX[i] = (float) random8(3, cols) / (float)(256 - SEGMENT.speed); // speed x
      blob->sY[i] = (float) random8(3, rows) / (float)(256 - SEGMENT.speed); // speed y
      blob->x[i]  = random8(0, cols-1);
      blob->y[i]  = random8(0, rows-1);
      blob->color[i] = random8();
      blob->grow[i]  = (blob->r[i] < 1.f);
      if (blob->sX[i] == 0) blob->sX[i] = 1;
      if (blob->sY[i] == 0) blob->sY[i] = 1;
    }
  }

  SEGMENT.fadeToBlackBy((SEGMENT.custom2>>3)+1);

  // Bounce balls around
  for (size_t i = 0; i < Amount; i++) {
    if (SEGENV.step < millis()) blob->color[i] = add8(blob->color[i], 4); // slowly change color
    // change radius if needed
    if (blob->grow[i]) {
      // enlarge radius until it is >= 4
      blob->r[i] += (fabsf(blob->sX[i]) > fabsf(blob->sY[i]) ? fabsf(blob->sX[i]) : fabsf(blob->sY[i])) * 0.05f;
      if (blob->r[i] >= MIN(cols/4.f,2.f)) {
        blob->grow[i] = false;
      }
    } else {
      // reduce radius until it is < 1
      blob->r[i] -= (fabsf(blob->sX[i]) > fabsf(blob->sY[i]) ? fabsf(blob->sX[i]) : fabsf(blob->sY[i])) * 0.05f;
      if (blob->r[i] < 1.f) {
        blob->grow[i] = true;
      }
    }
    uint32_t c = SEGMENT.color_from_palette(blob->color[i], false, false, 0);
    if (blob->r[i] > 1.f) SEGMENT.fill_circle(blob->x[i], blob->y[i], roundf(blob->r[i]), c);
    else                  SEGMENT.setPixelColorXY(blob->x[i], blob->y[i], c);
    // move x
    if (blob->x[i] + blob->r[i] >= cols - 1) blob->x[i] += (blob->sX[i] * ((cols - 1 - blob->x[i]) / blob->r[i] + 0.005f));
    else if (blob->x[i] - blob->r[i] <= 0)   blob->x[i] += (blob->sX[i] * (blob->x[i] / blob->r[i] + 0.005f));
    else                                     blob->x[i] += blob->sX[i];
    // move y
    if (blob->y[i] + blob->r[i] >= rows - 1) blob->y[i] += (blob->sY[i] * ((rows - 1 - blob->y[i]) / blob->r[i] + 0.005f));
    else if (blob->y[i] - blob->r[i] <= 0)   blob->y[i] += (blob->sY[i] * (blob->y[i] / blob->r[i] + 0.005f));
    else                                     blob->y[i] += blob->sY[i];
    // bounce x
    if (blob->x[i] < 0.01f) {
      blob->sX[i] = (float)random8(3, cols) / (256 - SEGMENT.speed);
      blob->x[i]  = 0.01f;
    } else if (blob->x[i] > (float)cols - 1.01f) {
      blob->sX[i] = (float)random8(3, cols) / (256 - SEGMENT.speed);
      blob->sX[i] = -blob->sX[i];
      blob->x[i]  = (float)cols - 1.01f;
    }
    // bounce y
    if (blob->y[i] < 0.01f) {
      blob->sY[i] = (float)random8(3, rows) / (256 - SEGMENT.speed);
      blob->y[i]  = 0.01f;
    } else if (blob->y[i] > (float)rows - 1.01f) {
      blob->sY[i] = (float)random8(3, rows) / (256 - SEGMENT.speed);
      blob->sY[i] = -blob->sY[i];
      blob->y[i]  = (float)rows - 1.01f;
    }
  }
  SEGMENT.blur(SEGMENT.custom1>>2);

  if (SEGENV.step < millis()) SEGENV.step = millis() + 2000; // change colors every 2 seconds

  return FRAMETIME;
}
#undef MAX_BLOBS
static const char _data_FX_MODE_2DBLOBS[] PROGMEM = "Blobs@!,# blobs,Blur,Trail;!;!;2;c1=8";


////////////////////////////
//     2D Scrolling text  //
////////////////////////////
uint16_t mode_2Dscrollingtext(void) {
  if (!strip.isMatrix || !SEGMENT.is2D()) return mode_static(); // not a 2D set-up

  const uint16_t cols = SEGMENT.virtualWidth();
  const uint16_t rows = SEGMENT.virtualHeight();

  int letterWidth, rotLW;
  int letterHeight, rotLH;
  switch (map(SEGMENT.custom2, 0, 255, 1, 5)) {
    default:
    case 1: letterWidth = 4; letterHeight =  6; break;
    case 2: letterWidth = 5; letterHeight =  8; break;
    case 3: letterWidth = 6; letterHeight =  8; break;
    case 4: letterWidth = 7; letterHeight =  9; break;
    case 5: letterWidth = 5; letterHeight = 12; break;
  }
  // letters are rotated
  if (((SEGMENT.custom3+1)>>3) % 2) {
    rotLH = letterWidth;
    rotLW = letterHeight;
  } else {
    rotLW = letterWidth;
    rotLH = letterHeight;
  }

  char text[WLED_MAX_SEGNAME_LEN+1] = {'\0'};
  if (SEGMENT.name) for (size_t i=0,j=0; i<strlen(SEGMENT.name); i++) if (SEGMENT.name[i]>31 && SEGMENT.name[i]<128) text[j++] = SEGMENT.name[i];
  const bool zero = strchr(text, '0') != nullptr;

  char sec[5];
  int  AmPmHour = hour(localTime);
  bool isitAM = true;
  if (useAMPM) {
    if (AmPmHour > 11) { AmPmHour -= 12; isitAM = false; }
    if (AmPmHour == 0) { AmPmHour  = 12; }
    sprintf_P(sec, PSTR(" %2s"), (isitAM ? "AM" : "PM"));
  } else {
    sprintf_P(sec, PSTR(":%02d"), second(localTime));
  }

  if (!strlen(text)) { // fallback if empty segment name: display date and time
    sprintf_P(text, PSTR("%s %d, %d %d:%02d%s"), monthShortStr(month(localTime)), day(localTime), year(localTime), AmPmHour, minute(localTime), sec);
  } else {
    if      (!strncmp_P(text,PSTR("#DATE"),5)) sprintf_P(text, zero?PSTR("%02d.%02d.%04d"):PSTR("%d.%d.%d"),   day(localTime),   month(localTime),  year(localTime));
    else if (!strncmp_P(text,PSTR("#DDMM"),5)) sprintf_P(text, zero?PSTR("%02d.%02d")     :PSTR("%d.%d"),      day(localTime),   month(localTime));
    else if (!strncmp_P(text,PSTR("#MMDD"),5)) sprintf_P(text, zero?PSTR("%02d/%02d")     :PSTR("%d/%d"),      month(localTime), day(localTime));
    else if (!strncmp_P(text,PSTR("#TIME"),5)) sprintf_P(text, zero?PSTR("%02d:%02d%s")   :PSTR("%2d:%02d%s"), AmPmHour,         minute(localTime), sec);
    else if (!strncmp_P(text,PSTR("#HHMM"),5)) sprintf_P(text, zero?PSTR("%02d:%02d")     :PSTR("%d:%02d"),    AmPmHour,         minute(localTime));
  }

  const int  numberOfLetters = strlen(text);
  const unsigned long now = millis(); // reduce millis() calls
  int width = (numberOfLetters * rotLW);
  int yoffset = map(SEGMENT.intensity, 0, 255, -rows/2, rows/2) + (rows-rotLH)/2;
  if (width <= cols) {
    // scroll vertically (e.g. ^^ Way out ^^) if it fits
    int speed = map(SEGMENT.speed, 0, 255, 5000, 1000);
    int frac = now % speed + 1;
    if (SEGMENT.intensity == 255) {
      yoffset = (2 * frac * rows)/speed - rows;
    } else if (SEGMENT.intensity == 0) {
      yoffset = rows - (2 * frac * rows)/speed;
    }
  }

  if (SEGENV.step < now) {
    // calculate start offset
    if (width > cols) {
      if (SEGMENT.check3) {
        if (SEGENV.aux0 == 0) SEGENV.aux0  = width + cols - 1;
        else                --SEGENV.aux0;
      } else                ++SEGENV.aux0 %= width + cols;
    } else                    SEGENV.aux0  = (cols + width)/2;
    ++SEGENV.aux1 &= 0xFF; // color shift
    SEGENV.step = now + map(SEGMENT.speed, 0, 255, 250, 50); // shift letters every ~250ms to ~50ms
  }

  if (!SEGMENT.check2) SEGMENT.fade_out(255 - (SEGMENT.custom1>>4));  // trail

  for (int i = 0; i < numberOfLetters; i++) {
    int xoffset = int(cols) - int(SEGENV.aux0) + rotLW*i;
    if (xoffset + rotLW < 0) continue; // don't draw characters off-screen
    uint32_t col1 = SEGMENT.color_from_palette(SEGENV.aux1, false, PALETTE_SOLID_WRAP, 0);
    uint32_t col2 = BLACK;
    if (SEGMENT.check1 && SEGMENT.palette == 0) {
      col1 = SEGCOLOR(0);
      col2 = SEGCOLOR(2);
    }
    SEGMENT.drawCharacter(text[i], xoffset, yoffset, letterWidth, letterHeight, col1, col2, (SEGMENT.custom3+1)>>3);
  }

  return FRAMETIME;
}
static const char _data_FX_MODE_2DSCROLLTEXT[] PROGMEM = "Scrolling Text@!,Y Offset,Trail,Font size,Rotate,Gradient,Overlay,Reverse;!,!,Gradient;!;2;ix=128,c1=0,c3=0,rev=0,mi=0,rY=0,mY=0";


////////////////////////////
//     2D Drift Rose      //
////////////////////////////
//// Drift Rose by stepko (c)2021 [https://editor.soulmatelights.com/gallery/1369-drift-rose-pattern], adapted by Blaz Kristan (AKA blazoncek)
uint16_t mode_2Ddriftrose(void) {
  if (!strip.isMatrix || !SEGMENT.is2D()) return mode_static(); // not a 2D set-up

  const uint16_t cols = SEGMENT.virtualWidth();
  const uint16_t rows = SEGMENT.virtualHeight();

  const float CX = (cols-cols%2)/2.f - .5f;
  const float CY = (rows-rows%2)/2.f - .5f;
  const float L = min(cols, rows) / 2.f;

  SEGMENT.fadeToBlackBy(32+(SEGMENT.speed>>3));
  for (size_t i = 1; i < 37; i++) {
    uint32_t x = (CX + (sin_t(radians(i * 10)) * (beatsin8(i, 0, L*2)-L))) * 255.f;
    uint32_t y = (CY + (cos_t(radians(i * 10)) * (beatsin8(i, 0, L*2)-L))) * 255.f;
    SEGMENT.wu_pixel(x, y, CHSV(i * 10, 255, 255));
  }
  SEGMENT.blur((SEGMENT.intensity>>4)+1);

  return FRAMETIME;
}
static const char _data_FX_MODE_2DDRIFTROSE[] PROGMEM = "Drift Rose@Fade,Blur;;;2";

#endif // WLED_DISABLE_2D


///////////////////////////////////////////////////////////////////////////////
/********************     audio enhanced routines     ************************/
///////////////////////////////////////////////////////////////////////////////


/* use the following code to pass AudioReactive usermod variables to effect

  uint8_t  *binNum = (uint8_t*)&SEGENV.aux1, *maxVol = (uint8_t*)(&SEGENV.aux1+1); // just in case assignment
  bool      samplePeak = false;
  float     FFT_MajorPeak = 1.0;
  uint8_t  *fftResult = nullptr;
  float    *fftBin = nullptr;
  um_data_t *um_data;
  if (usermods.getUMData(&um_data, USERMOD_ID_AUDIOREACTIVE)) {
    volumeSmth    = *(float*)   um_data->u_data[0];
    volumeRaw     = *(float*)   um_data->u_data[1];
    fftResult     =  (uint8_t*) um_data->u_data[2];
    samplePeak    = *(uint8_t*) um_data->u_data[3];
    FFT_MajorPeak = *(float*)   um_data->u_data[4];
    my_magnitude  = *(float*)   um_data->u_data[5];
    maxVol        =  (uint8_t*) um_data->u_data[6];  // requires UI element (SEGMENT.customX?), changes source element
    binNum        =  (uint8_t*) um_data->u_data[7];  // requires UI element (SEGMENT.customX?), changes source element
    fftBin        =  (float*)   um_data->u_data[8];
  } else {
    // add support for no audio data
    um_data = simulateSound(SEGMENT.soundSim);
  }
*/


// a few constants needed for AudioReactive effects

// for 22Khz sampling
#define MAX_FREQUENCY   11025    // sample frequency / 2 (as per Nyquist criterion)
#define MAX_FREQ_LOG10  4.04238f // log10(MAX_FREQUENCY)

// for 20Khz sampling
//#define MAX_FREQUENCY   10240
//#define MAX_FREQ_LOG10  4.0103f

// for 10Khz sampling
//#define MAX_FREQUENCY   5120
//#define MAX_FREQ_LOG10  3.71f


/////////////////////////////////
//     * Ripple Peak           //
/////////////////////////////////
uint16_t mode_ripplepeak(void) {                // * Ripple peak. By Andrew Tuline.
                                                          // This currently has no controls.
  #define maxsteps 16                                     // Case statement wouldn't allow a variable.

  uint16_t maxRipples = 16;
  uint16_t dataSize = sizeof(Ripple) * maxRipples;
  if (!SEGENV.allocateData(dataSize)) return mode_static(); //allocation failed
  Ripple* ripples = reinterpret_cast<Ripple*>(SEGENV.data);

  um_data_t *um_data;
  if (!usermods.getUMData(&um_data, USERMOD_ID_AUDIOREACTIVE)) {
    // add support for no audio
    um_data = simulateSound(SEGMENT.soundSim);
  }
  uint8_t samplePeak    = *(uint8_t*)um_data->u_data[3];
  #ifdef ESP32
  float   FFT_MajorPeak = *(float*)  um_data->u_data[4];
  #endif
  uint8_t *maxVol       =  (uint8_t*)um_data->u_data[6];
  uint8_t *binNum       =  (uint8_t*)um_data->u_data[7];

  // printUmData();

  if (SEGENV.call == 0) {
    SEGENV.aux0 = 255;
    SEGMENT.custom1 = *binNum;
    SEGMENT.custom2 = *maxVol * 2;
  }

  *binNum = SEGMENT.custom1;                              // Select a bin.
  *maxVol = SEGMENT.custom2 / 2;                          // Our volume comparator.

  SEGMENT.fade_out(240);                                  // Lower frame rate means less effective fading than FastLED
  SEGMENT.fade_out(240);

  for (int i = 0; i < SEGMENT.intensity/16; i++) {   // Limit the number of ripples.
    if (samplePeak) ripples[i].state = 255;

    switch (ripples[i].state) {
      case 254:     // Inactive mode
        break;

      case 255:                                           // Initialize ripple variables.
        ripples[i].pos = random16(SEGLEN);
        #ifdef ESP32
          if (FFT_MajorPeak > 1)                          // log10(0) is "forbidden" (throws exception)
          ripples[i].color = (int)(log10f(FFT_MajorPeak)*128);
          else ripples[i].color = 0;
        #else
          ripples[i].color = random8();
        #endif
        ripples[i].state = 0;
        break;

      case 0:
        SEGMENT.setPixelColor(ripples[i].pos, color_blend(SEGCOLOR(1), SEGMENT.color_from_palette(ripples[i].color, false, PALETTE_SOLID_WRAP, 0), SEGENV.aux0));
        ripples[i].state++;
        break;

      case maxsteps:                                      // At the end of the ripples. 254 is an inactive mode.
        ripples[i].state = 254;
        break;

      default:                                            // Middle of the ripples.
        SEGMENT.setPixelColor((ripples[i].pos + ripples[i].state + SEGLEN) % SEGLEN, color_blend(SEGCOLOR(1), SEGMENT.color_from_palette(ripples[i].color, false, PALETTE_SOLID_WRAP, 0), SEGENV.aux0/ripples[i].state*2));
        SEGMENT.setPixelColor((ripples[i].pos - ripples[i].state + SEGLEN) % SEGLEN, color_blend(SEGCOLOR(1), SEGMENT.color_from_palette(ripples[i].color, false, PALETTE_SOLID_WRAP, 0), SEGENV.aux0/ripples[i].state*2));
        ripples[i].state++;                               // Next step.
        break;
    } // switch step
  } // for i

  return FRAMETIME;
} // mode_ripplepeak()
static const char _data_FX_MODE_RIPPLEPEAK[] PROGMEM = "Ripple Peak@Fade rate,Max # of ripples,Select bin,Volume (min);!,!;!;1v;c2=0,m12=0,si=0"; // Pixel, Beatsin


#ifndef WLED_DISABLE_2D
/////////////////////////
//    * 2D Swirl       //
/////////////////////////
// By: Mark Kriegsman https://gist.github.com/kriegsman/5adca44e14ad025e6d3b , modified by Andrew Tuline
uint16_t mode_2DSwirl(void) {
  if (!strip.isMatrix || !SEGMENT.is2D()) return mode_static(); // not a 2D set-up

  const uint16_t cols = SEGMENT.virtualWidth();
  const uint16_t rows = SEGMENT.virtualHeight();

  if (SEGENV.call == 0) {
    SEGMENT.fill(BLACK);
  }

  const uint8_t borderWidth = 2;

  SEGMENT.blur(SEGMENT.custom1);

  uint8_t  i = beatsin8( 27*SEGMENT.speed/255, borderWidth, cols - borderWidth);
  uint8_t  j = beatsin8( 41*SEGMENT.speed/255, borderWidth, rows - borderWidth);
  uint8_t ni = (cols - 1) - i;
  uint8_t nj = (cols - 1) - j;
  uint16_t ms = millis();

  um_data_t *um_data;
  if (!usermods.getUMData(&um_data, USERMOD_ID_AUDIOREACTIVE)) {
    // add support for no audio
    um_data = simulateSound(SEGMENT.soundSim);
  }
  float   volumeSmth  = *(float*)   um_data->u_data[0]; //ewowi: use instead of sampleAvg???
  int16_t volumeRaw   = *(int16_t*) um_data->u_data[1];

  SEGMENT.addPixelColorXY( i, j, ColorFromPalette(SEGPALETTE, (ms / 11 + volumeSmth*4), volumeRaw * SEGMENT.intensity / 64, LINEARBLEND)); //CHSV( ms / 11, 200, 255);
  SEGMENT.addPixelColorXY( j, i, ColorFromPalette(SEGPALETTE, (ms / 13 + volumeSmth*4), volumeRaw * SEGMENT.intensity / 64, LINEARBLEND)); //CHSV( ms / 13, 200, 255);
  SEGMENT.addPixelColorXY(ni,nj, ColorFromPalette(SEGPALETTE, (ms / 17 + volumeSmth*4), volumeRaw * SEGMENT.intensity / 64, LINEARBLEND)); //CHSV( ms / 17, 200, 255);
  SEGMENT.addPixelColorXY(nj,ni, ColorFromPalette(SEGPALETTE, (ms / 29 + volumeSmth*4), volumeRaw * SEGMENT.intensity / 64, LINEARBLEND)); //CHSV( ms / 29, 200, 255);
  SEGMENT.addPixelColorXY( i,nj, ColorFromPalette(SEGPALETTE, (ms / 37 + volumeSmth*4), volumeRaw * SEGMENT.intensity / 64, LINEARBLEND)); //CHSV( ms / 37, 200, 255);
  SEGMENT.addPixelColorXY(ni, j, ColorFromPalette(SEGPALETTE, (ms / 41 + volumeSmth*4), volumeRaw * SEGMENT.intensity / 64, LINEARBLEND)); //CHSV( ms / 41, 200, 255);

  return FRAMETIME;
} // mode_2DSwirl()
static const char _data_FX_MODE_2DSWIRL[] PROGMEM = "Swirl@!,Sensitivity,Blur;,Bg Swirl;!;2v;ix=64,si=0"; // Beatsin // TODO: color 1 unused?


/////////////////////////
//    * 2D Waverly     //
/////////////////////////
// By: Stepko, https://editor.soulmatelights.com/gallery/652-wave , modified by Andrew Tuline
uint16_t mode_2DWaverly(void) {
  if (!strip.isMatrix || !SEGMENT.is2D()) return mode_static(); // not a 2D set-up

  const uint16_t cols = SEGMENT.virtualWidth();
  const uint16_t rows = SEGMENT.virtualHeight();

  um_data_t *um_data;
  if (!usermods.getUMData(&um_data, USERMOD_ID_AUDIOREACTIVE)) {
    // add support for no audio
    um_data = simulateSound(SEGMENT.soundSim);
  }
  float   volumeSmth  = *(float*)   um_data->u_data[0];

  SEGMENT.fadeToBlackBy(SEGMENT.speed);

  long t = millis() / 2;
  for (int i = 0; i < cols; i++) {
    uint16_t thisVal = (1 + SEGMENT.intensity/64) * inoise8(i * 45 , t , t)/2;
    // use audio if available
    if (um_data) {
      thisVal /= 32; // reduce intensity of inoise8()
      thisVal *= volumeSmth;
    }
    uint16_t thisMax = map(thisVal, 0, 512, 0, rows);

    for (int j = 0; j < thisMax; j++) {
      SEGMENT.addPixelColorXY(i, j, ColorFromPalette(SEGPALETTE, map(j, 0, thisMax, 250, 0), 255, LINEARBLEND));
      SEGMENT.addPixelColorXY((cols - 1) - i, (rows - 1) - j, ColorFromPalette(SEGPALETTE, map(j, 0, thisMax, 250, 0), 255, LINEARBLEND));
    }
  }
  SEGMENT.blur(16);

  return FRAMETIME;
} // mode_2DWaverly()
static const char _data_FX_MODE_2DWAVERLY[] PROGMEM = "Waverly@Amplification,Sensitivity;;!;2v;ix=64,si=0"; // Beatsin

#endif // WLED_DISABLE_2D

// float version of map()
static float mapf(float x, float in_min, float in_max, float out_min, float out_max){
  return (x - in_min) * (out_max - out_min) / (in_max - in_min) + out_min;
}

// Gravity struct requited for GRAV* effects
typedef struct Gravity {
  int    topLED;
  int    gravityCounter;
} gravity;

///////////////////////
//   * GRAVCENTER    //
///////////////////////
uint16_t mode_gravcenter(void) {                // Gravcenter. By Andrew Tuline.
  if (SEGLEN == 1) return mode_static();

  const uint16_t dataSize = sizeof(gravity);
  if (!SEGENV.allocateData(dataSize)) return mode_static(); //allocation failed
  Gravity* gravcen = reinterpret_cast<Gravity*>(SEGENV.data);

  um_data_t *um_data;
  if (!usermods.getUMData(&um_data, USERMOD_ID_AUDIOREACTIVE)) {
    // add support for no audio
    um_data = simulateSound(SEGMENT.soundSim);
  }
  float   volumeSmth  = *(float*)  um_data->u_data[0];

  //SEGMENT.fade_out(240);
  SEGMENT.fade_out(251);  // 30%

  float segmentSampleAvg = volumeSmth * (float)SEGMENT.intensity / 255.0f;
  segmentSampleAvg *= 0.125; // divide by 8, to compensate for later "sensitivty" upscaling

  float mySampleAvg = mapf(segmentSampleAvg*2.0, 0, 32, 0, (float)SEGLEN/2.0f); // map to pixels available in current segment
  uint16_t tempsamp = constrain(mySampleAvg, 0, SEGLEN/2);     // Keep the sample from overflowing.
  uint8_t gravity = 8 - SEGMENT.speed/32;

  for (int i=0; i<tempsamp; i++) {
    uint8_t index = inoise8(i*segmentSampleAvg+millis(), 5000+i*segmentSampleAvg);
    SEGMENT.setPixelColor(i+SEGLEN/2, color_blend(SEGCOLOR(1), SEGMENT.color_from_palette(index, false, PALETTE_SOLID_WRAP, 0), segmentSampleAvg*8));
    SEGMENT.setPixelColor(SEGLEN/2-i-1, color_blend(SEGCOLOR(1), SEGMENT.color_from_palette(index, false, PALETTE_SOLID_WRAP, 0), segmentSampleAvg*8));
  }

  if (tempsamp >= gravcen->topLED)
    gravcen->topLED = tempsamp-1;
  else if (gravcen->gravityCounter % gravity == 0)
    gravcen->topLED--;

  if (gravcen->topLED >= 0) {
    SEGMENT.setPixelColor(gravcen->topLED+SEGLEN/2, SEGMENT.color_from_palette(millis(), false, PALETTE_SOLID_WRAP, 0));
    SEGMENT.setPixelColor(SEGLEN/2-1-gravcen->topLED, SEGMENT.color_from_palette(millis(), false, PALETTE_SOLID_WRAP, 0));
  }
  gravcen->gravityCounter = (gravcen->gravityCounter + 1) % gravity;

  return FRAMETIME;
} // mode_gravcenter()
static const char _data_FX_MODE_GRAVCENTER[] PROGMEM = "Gravcenter@Rate of fall,Sensitivity;!,!;!;1v;ix=128,m12=2,si=0"; // Circle, Beatsin


///////////////////////
//   * GRAVCENTRIC   //
///////////////////////
uint16_t mode_gravcentric(void) {                     // Gravcentric. By Andrew Tuline.
  if (SEGLEN == 1) return mode_static();

  uint16_t dataSize = sizeof(gravity);
  if (!SEGENV.allocateData(dataSize)) return mode_static();     //allocation failed
  Gravity* gravcen = reinterpret_cast<Gravity*>(SEGENV.data);

  um_data_t *um_data;
  if (!usermods.getUMData(&um_data, USERMOD_ID_AUDIOREACTIVE)) {
    // add support for no audio
    um_data = simulateSound(SEGMENT.soundSim);
  }
  float   volumeSmth  = *(float*)  um_data->u_data[0];

  // printUmData();

  //SEGMENT.fade_out(240);
  //SEGMENT.fade_out(240); // twice? really?
  SEGMENT.fade_out(253);  // 50%

  float segmentSampleAvg = volumeSmth * (float)SEGMENT.intensity / 255.0f;
  segmentSampleAvg *= 0.125f; // divide by 8, to compensate for later "sensitivty" upscaling

  float mySampleAvg = mapf(segmentSampleAvg*2.0, 0.0f, 32.0f, 0.0f, (float)SEGLEN/2.0f); // map to pixels availeable in current segment
  int tempsamp = constrain(mySampleAvg, 0, SEGLEN/2);     // Keep the sample from overflowing.
  uint8_t gravity = 8 - SEGMENT.speed/32;

  for (int i=0; i<tempsamp; i++) {
    uint8_t index = segmentSampleAvg*24+millis()/200;
    SEGMENT.setPixelColor(i+SEGLEN/2, SEGMENT.color_from_palette(index, false, PALETTE_SOLID_WRAP, 0));
    SEGMENT.setPixelColor(SEGLEN/2-1-i, SEGMENT.color_from_palette(index, false, PALETTE_SOLID_WRAP, 0));
  }

  if (tempsamp >= gravcen->topLED)
    gravcen->topLED = tempsamp-1;
  else if (gravcen->gravityCounter % gravity == 0)
    gravcen->topLED--;

  if (gravcen->topLED >= 0) {
    SEGMENT.setPixelColor(gravcen->topLED+SEGLEN/2, CRGB::Gray);
    SEGMENT.setPixelColor(SEGLEN/2-1-gravcen->topLED, CRGB::Gray);
  }
  gravcen->gravityCounter = (gravcen->gravityCounter + 1) % gravity;

  return FRAMETIME;
} // mode_gravcentric()
static const char _data_FX_MODE_GRAVCENTRIC[] PROGMEM = "Gravcentric@Rate of fall,Sensitivity;!,!;!;1v;ix=128,m12=3,si=0"; // Corner, Beatsin


///////////////////////
//   * GRAVIMETER    //
///////////////////////
uint16_t mode_gravimeter(void) {                // Gravmeter. By Andrew Tuline.
  if (SEGLEN == 1) return mode_static();

  uint16_t dataSize = sizeof(gravity);
  if (!SEGENV.allocateData(dataSize)) return mode_static(); //allocation failed
  Gravity* gravcen = reinterpret_cast<Gravity*>(SEGENV.data);

  um_data_t *um_data;
  if (!usermods.getUMData(&um_data, USERMOD_ID_AUDIOREACTIVE)) {
    // add support for no audio
    um_data = simulateSound(SEGMENT.soundSim);
  }
  float   volumeSmth  = *(float*)  um_data->u_data[0];

  //SEGMENT.fade_out(240);
  SEGMENT.fade_out(249);  // 25%

  float segmentSampleAvg = volumeSmth * (float)SEGMENT.intensity / 255.0;
  segmentSampleAvg *= 0.25; // divide by 4, to compensate for later "sensitivty" upscaling

  float mySampleAvg = mapf(segmentSampleAvg*2.0, 0, 64, 0, (SEGLEN-1)); // map to pixels availeable in current segment
  int tempsamp = constrain(mySampleAvg,0,SEGLEN-1);       // Keep the sample from overflowing.
  uint8_t gravity = 8 - SEGMENT.speed/32;

  for (int i=0; i<tempsamp; i++) {
    uint8_t index = inoise8(i*segmentSampleAvg+millis(), 5000+i*segmentSampleAvg);
    SEGMENT.setPixelColor(i, color_blend(SEGCOLOR(1), SEGMENT.color_from_palette(index, false, PALETTE_SOLID_WRAP, 0), segmentSampleAvg*8));
  }

  if (tempsamp >= gravcen->topLED)
    gravcen->topLED = tempsamp;
  else if (gravcen->gravityCounter % gravity == 0)
    gravcen->topLED--;

  if (gravcen->topLED > 0) {
    SEGMENT.setPixelColor(gravcen->topLED, SEGMENT.color_from_palette(millis(), false, PALETTE_SOLID_WRAP, 0));
  }
  gravcen->gravityCounter = (gravcen->gravityCounter + 1) % gravity;

  return FRAMETIME;
} // mode_gravimeter()
static const char _data_FX_MODE_GRAVIMETER[] PROGMEM = "Gravimeter@Rate of fall,Sensitivity;!,!;!;1v;ix=128,m12=2,si=0"; // Circle, Beatsin


//////////////////////
//   * JUGGLES      //
//////////////////////
uint16_t mode_juggles(void) {                   // Juggles. By Andrew Tuline.
  if (SEGLEN == 1) return mode_static();
  um_data_t *um_data;
  if (!usermods.getUMData(&um_data, USERMOD_ID_AUDIOREACTIVE)) {
    // add support for no audio
    um_data = simulateSound(SEGMENT.soundSim);
  }
  float   volumeSmth   = *(float*)  um_data->u_data[0];

  SEGMENT.fade_out(224); // 6.25%
  uint16_t my_sampleAgc = fmax(fmin(volumeSmth, 255.0), 0);

  for (size_t i=0; i<SEGMENT.intensity/32+1U; i++) {
    SEGMENT.setPixelColor(beatsin16(SEGMENT.speed/4+i*2,0,SEGLEN-1), color_blend(SEGCOLOR(1), SEGMENT.color_from_palette(millis()/4+i*2, false, PALETTE_SOLID_WRAP, 0), my_sampleAgc));
  }

  return FRAMETIME;
} // mode_juggles()
static const char _data_FX_MODE_JUGGLES[] PROGMEM = "Juggles@!,# of balls;!,!;!;1v;m12=0,si=0"; // Pixels, Beatsin


//////////////////////
//   * MATRIPIX     //
//////////////////////
uint16_t mode_matripix(void) {                  // Matripix. By Andrew Tuline.
  if (SEGLEN == 1) return mode_static();
  // even with 1D effect we have to take logic for 2D segments for allocation as fill_solid() fills whole segment

  um_data_t *um_data;
  if (!usermods.getUMData(&um_data, USERMOD_ID_AUDIOREACTIVE)) {
    // add support for no audio
    um_data = simulateSound(SEGMENT.soundSim);
  }
  int16_t volumeRaw    = *(int16_t*)um_data->u_data[1];

  if (SEGENV.call == 0) {
    SEGMENT.fill(BLACK);
  }

  uint8_t secondHand = micros()/(256-SEGMENT.speed)/500 % 16;
  if(SEGENV.aux0 != secondHand) {
    SEGENV.aux0 = secondHand;

    int pixBri = volumeRaw * SEGMENT.intensity / 64;
    for (int i = 0; i < SEGLEN-1; i++) SEGMENT.setPixelColor(i, SEGMENT.getPixelColor(i+1)); // shift left
    SEGMENT.setPixelColor(SEGLEN-1, color_blend(SEGCOLOR(1), SEGMENT.color_from_palette(millis(), false, PALETTE_SOLID_WRAP, 0), pixBri));
  }

  return FRAMETIME;
} // mode_matripix()
static const char _data_FX_MODE_MATRIPIX[] PROGMEM = "Matripix@!,Brightness;!,!;!;1v;ix=64,m12=2,si=1"; //,rev=1,mi=1,rY=1,mY=1 Circle, WeWillRockYou, reverseX


//////////////////////
//   * MIDNOISE     //
//////////////////////
uint16_t mode_midnoise(void) {                  // Midnoise. By Andrew Tuline.
  if (SEGLEN == 1) return mode_static();
// Changing xdist to SEGENV.aux0 and ydist to SEGENV.aux1.

  um_data_t *um_data;
  if (!usermods.getUMData(&um_data, USERMOD_ID_AUDIOREACTIVE)) {
    // add support for no audio
    um_data = simulateSound(SEGMENT.soundSim);
  }
  float   volumeSmth   = *(float*)  um_data->u_data[0];

  SEGMENT.fade_out(SEGMENT.speed);
  SEGMENT.fade_out(SEGMENT.speed);

  float tmpSound2 = volumeSmth * (float)SEGMENT.intensity / 256.0;  // Too sensitive.
  tmpSound2 *= (float)SEGMENT.intensity / 128.0;              // Reduce sensitity/length.

  int maxLen = mapf(tmpSound2, 0, 127, 0, SEGLEN/2);
  if (maxLen >SEGLEN/2) maxLen = SEGLEN/2;

  for (int i=(SEGLEN/2-maxLen); i<(SEGLEN/2+maxLen); i++) {
    uint8_t index = inoise8(i*volumeSmth+SEGENV.aux0, SEGENV.aux1+i*volumeSmth);  // Get a value from the noise function. I'm using both x and y axis.
    SEGMENT.setPixelColor(i, SEGMENT.color_from_palette(index, false, PALETTE_SOLID_WRAP, 0));
  }

  SEGENV.aux0=SEGENV.aux0+beatsin8(5,0,10);
  SEGENV.aux1=SEGENV.aux1+beatsin8(4,0,10);

  return FRAMETIME;
} // mode_midnoise()
static const char _data_FX_MODE_MIDNOISE[] PROGMEM = "Midnoise@Fade rate,Max. length;!,!;!;1v;ix=128,m12=1,si=0"; // Bar, Beatsin


//////////////////////
//   * NOISEFIRE    //
//////////////////////
// I am the god of hellfire. . . Volume (only) reactive fire routine. Oh, look how short this is.
uint16_t mode_noisefire(void) {                 // Noisefire. By Andrew Tuline.
  CRGBPalette16 myPal = CRGBPalette16(CHSV(0,255,2),    CHSV(0,255,4),    CHSV(0,255,8), CHSV(0, 255, 8),  // Fire palette definition. Lower value = darker.
                                      CHSV(0, 255, 16), CRGB::Red,        CRGB::Red,     CRGB::Red,
                                      CRGB::DarkOrange, CRGB::DarkOrange, CRGB::Orange,  CRGB::Orange,
                                      CRGB::Yellow,     CRGB::Orange,     CRGB::Yellow,  CRGB::Yellow);

  um_data_t *um_data;
  if (!usermods.getUMData(&um_data, USERMOD_ID_AUDIOREACTIVE)) {
    // add support for no audio
    um_data = simulateSound(SEGMENT.soundSim);
  }
  float   volumeSmth   = *(float*)  um_data->u_data[0];

  if (SEGENV.call == 0) SEGMENT.fill(BLACK);

  for (int i = 0; i < SEGLEN; i++) {
    uint16_t index = inoise8(i*SEGMENT.speed/64,millis()*SEGMENT.speed/64*SEGLEN/255);  // X location is constant, but we move along the Y at the rate of millis(). By Andrew Tuline.
    index = (255 - i*256/SEGLEN) * index/(256-SEGMENT.intensity);                       // Now we need to scale index so that it gets blacker as we get close to one of the ends.
                                                                                        // This is a simple y=mx+b equation that's been scaled. index/128 is another scaling.

    CRGB color = ColorFromPalette(myPal, index, volumeSmth*2, LINEARBLEND);     // Use the my own palette.
    SEGMENT.setPixelColor(i, color);
  }

  return FRAMETIME;
} // mode_noisefire()
static const char _data_FX_MODE_NOISEFIRE[] PROGMEM = "Noisefire@!,!;;;1v;m12=2,si=0"; // Circle, Beatsin


///////////////////////
//   * Noisemeter    //
///////////////////////
uint16_t mode_noisemeter(void) {                // Noisemeter. By Andrew Tuline.

  um_data_t *um_data;
  if (!usermods.getUMData(&um_data, USERMOD_ID_AUDIOREACTIVE)) {
    // add support for no audio
    um_data = simulateSound(SEGMENT.soundSim);
  }
  float   volumeSmth   = *(float*)  um_data->u_data[0];
  int16_t volumeRaw    = *(int16_t*)um_data->u_data[1];

  //uint8_t fadeRate = map(SEGMENT.speed,0,255,224,255);
  uint8_t fadeRate = map(SEGMENT.speed,0,255,200,254);
  SEGMENT.fade_out(fadeRate);

  float tmpSound2 = volumeRaw * 2.0 * (float)SEGMENT.intensity / 255.0;
  int maxLen = mapf(tmpSound2, 0, 255, 0, SEGLEN); // map to pixels availeable in current segment              // Still a bit too sensitive.
  if (maxLen <0) maxLen = 0;
  if (maxLen >SEGLEN) maxLen = SEGLEN;

  for (int i=0; i<maxLen; i++) {                                    // The louder the sound, the wider the soundbar. By Andrew Tuline.
    uint8_t index = inoise8(i*volumeSmth+SEGENV.aux0, SEGENV.aux1+i*volumeSmth);  // Get a value from the noise function. I'm using both x and y axis.
    SEGMENT.setPixelColor(i, SEGMENT.color_from_palette(index, false, PALETTE_SOLID_WRAP, 0));
  }

  SEGENV.aux0+=beatsin8(5,0,10);
  SEGENV.aux1+=beatsin8(4,0,10);

  return FRAMETIME;
} // mode_noisemeter()
static const char _data_FX_MODE_NOISEMETER[] PROGMEM = "Noisemeter@Fade rate,Width;!,!;!;1v;ix=128,m12=2,si=0"; // Circle, Beatsin


//////////////////////
//   * PIXELWAVE    //
//////////////////////
uint16_t mode_pixelwave(void) {                 // Pixelwave. By Andrew Tuline.
  if (SEGLEN == 1) return mode_static();
  // even with 1D effect we have to take logic for 2D segments for allocation as fill_solid() fills whole segment

  if (SEGENV.call == 0) {
    SEGMENT.fill(BLACK);
  }

  um_data_t *um_data;
  if (!usermods.getUMData(&um_data, USERMOD_ID_AUDIOREACTIVE)) {
    // add support for no audio
    um_data = simulateSound(SEGMENT.soundSim);
  }
  int16_t volumeRaw    = *(int16_t*)um_data->u_data[1];

  uint8_t secondHand = micros()/(256-SEGMENT.speed)/500+1 % 16;
  if (SEGENV.aux0 != secondHand) {
    SEGENV.aux0 = secondHand;

    int pixBri = volumeRaw * SEGMENT.intensity / 64;

    SEGMENT.setPixelColor(SEGLEN/2, color_blend(SEGCOLOR(1), SEGMENT.color_from_palette(millis(), false, PALETTE_SOLID_WRAP, 0), pixBri));
    for (int i = SEGLEN - 1; i > SEGLEN/2; i--)   SEGMENT.setPixelColor(i, SEGMENT.getPixelColor(i-1)); //move to the left
    for (int i = 0; i < SEGLEN/2; i++)            SEGMENT.setPixelColor(i, SEGMENT.getPixelColor(i+1)); // move to the right
  }

  return FRAMETIME;
} // mode_pixelwave()
static const char _data_FX_MODE_PIXELWAVE[] PROGMEM = "Pixelwave@!,Sensitivity;!,!;!;1v;ix=64,m12=2,si=0"; // Circle, Beatsin


//////////////////////
//   * PLASMOID     //
//////////////////////
typedef struct Plasphase {
  int16_t    thisphase;
  int16_t    thatphase;
} plasphase;

uint16_t mode_plasmoid(void) {                  // Plasmoid. By Andrew Tuline.
  // even with 1D effect we have to take logic for 2D segments for allocation as fill_solid() fills whole segment
  if (!SEGENV.allocateData(sizeof(plasphase))) return mode_static(); //allocation failed
  Plasphase* plasmoip = reinterpret_cast<Plasphase*>(SEGENV.data);

  um_data_t *um_data;
  if (!usermods.getUMData(&um_data, USERMOD_ID_AUDIOREACTIVE)) {
    // add support for no audio
    um_data = simulateSound(SEGMENT.soundSim);
  }
  float   volumeSmth   = *(float*)  um_data->u_data[0];

  SEGMENT.fadeToBlackBy(32);

  plasmoip->thisphase += beatsin8(6,-4,4);                          // You can change direction and speed individually.
  plasmoip->thatphase += beatsin8(7,-4,4);                          // Two phase values to make a complex pattern. By Andrew Tuline.

  for (int i = 0; i < SEGLEN; i++) {                          // For each of the LED's in the strand, set a brightness based on a wave as follows.
    // updated, similar to "plasma" effect - softhack007
    uint8_t thisbright = cubicwave8(((i*(1 + (3*SEGMENT.speed/32)))+plasmoip->thisphase) & 0xFF)/2;
    thisbright += cos8(((i*(97 +(5*SEGMENT.speed/32)))+plasmoip->thatphase) & 0xFF)/2; // Let's munge the brightness a bit and animate it all with the phases.

    uint8_t colorIndex=thisbright;
    if (volumeSmth * SEGMENT.intensity / 64 < thisbright) {thisbright = 0;}

    SEGMENT.addPixelColor(i, color_blend(SEGCOLOR(1), SEGMENT.color_from_palette(colorIndex, false, PALETTE_SOLID_WRAP, 0), thisbright));
  }

  return FRAMETIME;
} // mode_plasmoid()
static const char _data_FX_MODE_PLASMOID[] PROGMEM = "Plasmoid@Phase,# of pixels;!,!;!;1v;sx=128,ix=128,m12=0,si=0"; // Pixels, Beatsin


///////////////////////
//   * PUDDLEPEAK    //
///////////////////////
// Andrew's crappy peak detector. If I were 40+ years younger, I'd learn signal processing.
uint16_t mode_puddlepeak(void) {                // Puddlepeak. By Andrew Tuline.
  if (SEGLEN == 1) return mode_static();

  uint16_t size = 0;
  uint8_t fadeVal = map(SEGMENT.speed,0,255, 224, 254);
  uint16_t pos = random(SEGLEN);                          // Set a random starting position.

  um_data_t *um_data;
  if (!usermods.getUMData(&um_data, USERMOD_ID_AUDIOREACTIVE)) {
    // add support for no audio
    um_data = simulateSound(SEGMENT.soundSim);
  }
  uint8_t samplePeak = *(uint8_t*)um_data->u_data[3];
  uint8_t *maxVol    =  (uint8_t*)um_data->u_data[6];
  uint8_t *binNum    =  (uint8_t*)um_data->u_data[7];
  float   volumeSmth   = *(float*)  um_data->u_data[0];

  if (SEGENV.call == 0) {
    SEGMENT.custom1 = *binNum;
    SEGMENT.custom2 = *maxVol * 2;
  }

  *binNum = SEGMENT.custom1;                              // Select a bin.
  *maxVol = SEGMENT.custom2 / 2;                          // Our volume comparator.

  SEGMENT.fade_out(fadeVal);

  if (samplePeak == 1) {
    size = volumeSmth * SEGMENT.intensity /256 /4 + 1;    // Determine size of the flash based on the volume.
    if (pos+size>= SEGLEN) size = SEGLEN - pos;
  }

  for (int i=0; i<size; i++) {                            // Flash the LED's.
    SEGMENT.setPixelColor(pos+i, SEGMENT.color_from_palette(millis(), false, PALETTE_SOLID_WRAP, 0));
  }

  return FRAMETIME;
} // mode_puddlepeak()
static const char _data_FX_MODE_PUDDLEPEAK[] PROGMEM = "Puddlepeak@Fade rate,Puddle size,Select bin,Volume (min);!,!;!;1v;c2=0,m12=0,si=0"; // Pixels, Beatsin


//////////////////////
//   * PUDDLES      //
//////////////////////
uint16_t mode_puddles(void) {                   // Puddles. By Andrew Tuline.
  if (SEGLEN == 1) return mode_static();
  uint16_t size = 0;
  uint8_t fadeVal = map(SEGMENT.speed, 0, 255, 224, 254);
  uint16_t pos = random16(SEGLEN);                        // Set a random starting position.

  SEGMENT.fade_out(fadeVal);

  um_data_t *um_data;
  if (!usermods.getUMData(&um_data, USERMOD_ID_AUDIOREACTIVE)) {
    // add support for no audio
    um_data = simulateSound(SEGMENT.soundSim);
  }
  int16_t volumeRaw    = *(int16_t*)um_data->u_data[1];

  if (volumeRaw > 1) {
    size = volumeRaw * SEGMENT.intensity /256 /8 + 1;        // Determine size of the flash based on the volume.
    if (pos+size >= SEGLEN) size = SEGLEN - pos;
  }

  for (int i=0; i<size; i++) {                          // Flash the LED's.
    SEGMENT.setPixelColor(pos+i, SEGMENT.color_from_palette(millis(), false, PALETTE_SOLID_WRAP, 0));
  }

  return FRAMETIME;
} // mode_puddles()
static const char _data_FX_MODE_PUDDLES[] PROGMEM = "Puddles@Fade rate,Puddle size;!,!;!;1v;m12=0,si=0"; // Pixels, Beatsin


//////////////////////
//     * PIXELS     //
//////////////////////
uint16_t mode_pixels(void) {                    // Pixels. By Andrew Tuline.
  if (SEGLEN == 1) return mode_static();

  if (!SEGENV.allocateData(32*sizeof(uint8_t))) return mode_static(); //allocation failed
  uint8_t *myVals = reinterpret_cast<uint8_t*>(SEGENV.data); // Used to store a pile of samples because WLED frame rate and WLED sample rate are not synchronized. Frame rate is too low.

  um_data_t *um_data;
  if (!usermods.getUMData(&um_data, USERMOD_ID_AUDIOREACTIVE)) {
    um_data = simulateSound(SEGMENT.soundSim);
  }
  float   volumeSmth   = *(float*)  um_data->u_data[0];

  myVals[millis()%32] = volumeSmth;    // filling values semi randomly

  SEGMENT.fade_out(64+(SEGMENT.speed>>1));

  for (int i=0; i <SEGMENT.intensity/8; i++) {
    uint16_t segLoc = random16(SEGLEN);                    // 16 bit for larger strands of LED's.
    SEGMENT.setPixelColor(segLoc, color_blend(SEGCOLOR(1), SEGMENT.color_from_palette(myVals[i%32]+i*4, false, PALETTE_SOLID_WRAP, 0), volumeSmth));
  }

  return FRAMETIME;
} // mode_pixels()
static const char _data_FX_MODE_PIXELS[] PROGMEM = "Pixels@Fade rate,# of pixels;!,!;!;1v;m12=0,si=0"; // Pixels, Beatsin


///////////////////////////////
//     BEGIN FFT ROUTINES    //
///////////////////////////////


//////////////////////
//    ** Blurz      //
//////////////////////
uint16_t mode_blurz(void) {                    // Blurz. By Andrew Tuline.
  if (SEGLEN == 1) return mode_static();
  // even with 1D effect we have to take logic for 2D segments for allocation as fill_solid() fills whole segment

  um_data_t *um_data;
  if (!usermods.getUMData(&um_data, USERMOD_ID_AUDIOREACTIVE)) {
    // add support for no audio
    um_data = simulateSound(SEGMENT.soundSim);
  }
  uint8_t *fftResult = (uint8_t*)um_data->u_data[2];

  if (SEGENV.call == 0) {
    SEGMENT.fill(BLACK);
    SEGENV.aux0 = 0;
  }

  int fadeoutDelay = (256 - SEGMENT.speed) / 32;
  if ((fadeoutDelay <= 1 ) || ((SEGENV.call % fadeoutDelay) == 0)) SEGMENT.fade_out(SEGMENT.speed);

  SEGENV.step += FRAMETIME;
  if (SEGENV.step > SPEED_FORMULA_L) {
    uint16_t segLoc = random16(SEGLEN);
    SEGMENT.setPixelColor(segLoc, color_blend(SEGCOLOR(1), SEGMENT.color_from_palette(2*fftResult[SEGENV.aux0%16]*240/max(1, SEGLEN-1), false, PALETTE_SOLID_WRAP, 0), 2*fftResult[SEGENV.aux0%16]));
    ++(SEGENV.aux0) %= 16; // make sure it doesn't cross 16

    SEGENV.step = 1;
    SEGMENT.blur(SEGMENT.intensity);
  }

  return FRAMETIME;
} // mode_blurz()
static const char _data_FX_MODE_BLURZ[] PROGMEM = "Blurz@Fade rate,Blur;!,Color mix;!;1f;m12=0,si=0"; // Pixels, Beatsin


/////////////////////////
//   ** DJLight        //
/////////////////////////
uint16_t mode_DJLight(void) {                   // Written by ??? Adapted by Will Tatam.
  if (SEGLEN == 1) return mode_static();
  const int mid = SEGLEN / 2;

  um_data_t *um_data;
  if (!usermods.getUMData(&um_data, USERMOD_ID_AUDIOREACTIVE)) {
    // add support for no audio
    um_data = simulateSound(SEGMENT.soundSim);
  }
  uint8_t *fftResult = (uint8_t*)um_data->u_data[2];

  if (SEGENV.call == 0) {
    SEGMENT.fill(BLACK);
  }

  uint8_t secondHand = micros()/(256-SEGMENT.speed)/500+1 % 64;
  if (SEGENV.aux0 != secondHand) {                        // Triggered millis timing.
    SEGENV.aux0 = secondHand;

    CRGB color = CRGB(fftResult[15]/2, fftResult[5]/2, fftResult[0]/2); // 16-> 15 as 16 is out of bounds
    SEGMENT.setPixelColor(mid, color.fadeToBlackBy(map(fftResult[4], 0, 255, 255, 4)));     // TODO - Update

    for (int i = SEGLEN - 1; i > mid; i--)   SEGMENT.setPixelColor(i, SEGMENT.getPixelColor(i-1)); // move to the left
    for (int i = 0; i < mid; i++)            SEGMENT.setPixelColor(i, SEGMENT.getPixelColor(i+1)); // move to the right
  }

  return FRAMETIME;
} // mode_DJLight()
static const char _data_FX_MODE_DJLIGHT[] PROGMEM = "DJ Light@Speed;;;1f;m12=2,si=0"; // Circle, Beatsin


////////////////////
//   ** Freqmap   //
////////////////////
uint16_t mode_freqmap(void) {                   // Map FFT_MajorPeak to SEGLEN. Would be better if a higher framerate.
  if (SEGLEN == 1) return mode_static();
  // Start frequency = 60 Hz and log10(60) = 1.78
  // End frequency = MAX_FREQUENCY in Hz and lo10(MAX_FREQUENCY) = MAX_FREQ_LOG10

  um_data_t *um_data;
  if (!usermods.getUMData(&um_data, USERMOD_ID_AUDIOREACTIVE)) {
    // add support for no audio
    um_data = simulateSound(SEGMENT.soundSim);
  }
  float FFT_MajorPeak = *(float*)um_data->u_data[4];
  float my_magnitude  = *(float*)um_data->u_data[5] / 4.0f;
  if (FFT_MajorPeak < 1) FFT_MajorPeak = 1;                                         // log10(0) is "forbidden" (throws exception)

  if (SEGENV.call == 0) SEGMENT.fill(BLACK);
  int fadeoutDelay = (256 - SEGMENT.speed) / 32;
  if ((fadeoutDelay <= 1 ) || ((SEGENV.call % fadeoutDelay) == 0)) SEGMENT.fade_out(SEGMENT.speed);

  int locn = (log10f((float)FFT_MajorPeak) - 1.78f) * (float)SEGLEN/(MAX_FREQ_LOG10 - 1.78f);  // log10 frequency range is from 1.78 to 3.71. Let's scale to SEGLEN.
  if (locn < 1) locn = 0; // avoid underflow

  if (locn >=SEGLEN) locn = SEGLEN-1;
  uint16_t pixCol = (log10f(FFT_MajorPeak) - 1.78f) * 255.0f/(MAX_FREQ_LOG10 - 1.78f);   // Scale log10 of frequency values to the 255 colour index.
  if (FFT_MajorPeak < 61.0f) pixCol = 0;                                                 // handle underflow

  uint16_t bright = (int)my_magnitude;

  SEGMENT.setPixelColor(locn, color_blend(SEGCOLOR(1), SEGMENT.color_from_palette(SEGMENT.intensity+pixCol, false, PALETTE_SOLID_WRAP, 0), bright));

  return FRAMETIME;
} // mode_freqmap()
static const char _data_FX_MODE_FREQMAP[] PROGMEM = "Freqmap@Fade rate,Starting color;!,!;!;1f;m12=0,si=0"; // Pixels, Beatsin


///////////////////////
//   ** Freqmatrix   //
///////////////////////
uint16_t mode_freqmatrix(void) {                // Freqmatrix. By Andreas Pleschung.
  if (SEGLEN == 1) return mode_static();
  um_data_t *um_data;
  if (!usermods.getUMData(&um_data, USERMOD_ID_AUDIOREACTIVE)) {
    // add support for no audio
    um_data = simulateSound(SEGMENT.soundSim);
  }
  float FFT_MajorPeak = *(float*)um_data->u_data[4];
  float volumeSmth    = *(float*)um_data->u_data[0];

  if (SEGENV.call == 0) {
    SEGMENT.fill(BLACK);
  }

  uint8_t secondHand = micros()/(256-SEGMENT.speed)/500 % 16;
  if(SEGENV.aux0 != secondHand) {
    SEGENV.aux0 = secondHand;

    uint8_t sensitivity = map(SEGMENT.custom3, 0, 31, 1, 10); // reduced resolution slider
    int pixVal = (volumeSmth * SEGMENT.intensity * sensitivity) / 256.0f;
    if (pixVal > 255) pixVal = 255;

    float intensity = map(pixVal, 0, 255, 0, 100) / 100.0f;  // make a brightness from the last avg

    CRGB color = CRGB::Black;

    if (FFT_MajorPeak > MAX_FREQUENCY) FFT_MajorPeak = 1;
    // MajorPeak holds the freq. value which is most abundant in the last sample.
    // With our sampling rate of 10240Hz we have a usable freq range from roughtly 80Hz to 10240/2 Hz
    // we will treat everything with less than 65Hz as 0

    if (FFT_MajorPeak < 80) {
      color = CRGB::Black;
    } else {
      int upperLimit = 80 + 42 * SEGMENT.custom2;
      int lowerLimit = 80 + 3 * SEGMENT.custom1;
      uint8_t i =  lowerLimit!=upperLimit ? map(FFT_MajorPeak, lowerLimit, upperLimit, 0, 255) : FFT_MajorPeak;  // may under/overflow - so we enforce uint8_t
      uint16_t b = 255 * intensity;
      if (b > 255) b = 255;
      color = CHSV(i, 240, (uint8_t)b); // implicit conversion to RGB supplied by FastLED
    }

    // shift the pixels one pixel up
    SEGMENT.setPixelColor(0, color);
    for (int i = SEGLEN - 1; i > 0; i--) SEGMENT.setPixelColor(i, SEGMENT.getPixelColor(i-1)); //move to the left
  }

  return FRAMETIME;
} // mode_freqmatrix()
static const char _data_FX_MODE_FREQMATRIX[] PROGMEM = "Freqmatrix@Speed,Sound effect,Low bin,High bin,Sensivity;;;1f;m12=3,si=0"; // Corner, Beatsin


//////////////////////
//   ** Freqpixels  //
//////////////////////
// Start frequency = 60 Hz and log10(60) = 1.78
// End frequency = 5120 Hz and lo10(5120) = 3.71
//  SEGMENT.speed select faderate
//  SEGMENT.intensity select colour index
uint16_t mode_freqpixels(void) {                // Freqpixel. By Andrew Tuline.
  um_data_t *um_data;
  if (!usermods.getUMData(&um_data, USERMOD_ID_AUDIOREACTIVE)) {
    // add support for no audio
    um_data = simulateSound(SEGMENT.soundSim);
  }
  float FFT_MajorPeak = *(float*)um_data->u_data[4];
  float my_magnitude  = *(float*)um_data->u_data[5] / 16.0f;
  if (FFT_MajorPeak < 1) FFT_MajorPeak = 1.0f; // log10(0) is "forbidden" (throws exception)

  // this code translates to speed * (2 - speed/255) which is a) speed*2 or b) speed (when speed is 255)
  // and since fade_out() can only take 0-255 it will behave incorrectly when speed > 127
  //uint16_t fadeRate = 2*SEGMENT.speed - SEGMENT.speed*SEGMENT.speed/255;    // Get to 255 as quick as you can.
  uint16_t fadeRate = SEGMENT.speed*SEGMENT.speed; // Get to 255 as quick as you can.
  fadeRate = map(fadeRate, 0, 65535, 1, 255);

  int fadeoutDelay = (256 - SEGMENT.speed) / 64;
  if ((fadeoutDelay <= 1 ) || ((SEGENV.call % fadeoutDelay) == 0)) SEGMENT.fade_out(fadeRate);

  uint8_t pixCol = (log10f(FFT_MajorPeak) - 1.78f) * 255.0f/(MAX_FREQ_LOG10 - 1.78f);  // Scale log10 of frequency values to the 255 colour index.
  if (FFT_MajorPeak < 61.0f) pixCol = 0;                                               // handle underflow
  for (int i=0; i < SEGMENT.intensity/32+1; i++) {
    uint16_t locn = random16(0,SEGLEN);
    SEGMENT.setPixelColor(locn, color_blend(SEGCOLOR(1), SEGMENT.color_from_palette(SEGMENT.intensity+pixCol, false, PALETTE_SOLID_WRAP, 0), (int)my_magnitude));
  }

  return FRAMETIME;
} // mode_freqpixels()
static const char _data_FX_MODE_FREQPIXELS[] PROGMEM = "Freqpixels@Fade rate,Starting color and # of pixels;!,!,;!;1f;m12=0,si=0"; // Pixels, Beatsin


//////////////////////
//   ** Freqwave    //
//////////////////////
// Assign a color to the central (starting pixels) based on the predominant frequencies and the volume. The color is being determined by mapping the MajorPeak from the FFT
// and then mapping this to the HSV color circle. Currently we are sampling at 10240 Hz, so the highest frequency we can look at is 5120Hz.
//
// SEGMENT.custom1: the lower cut off point for the FFT. (many, most time the lowest values have very little information since they are FFT conversion artifacts. Suggested value is close to but above 0
// SEGMENT.custom2: The high cut off point. This depends on your sound profile. Most music looks good when this slider is between 50% and 100%.
// SEGMENT.custom3: "preamp" for the audio signal for audio10.
//
// I suggest that for this effect you turn the brightness to 95%-100% but again it depends on your soundprofile you find yourself in.
// Instead of using colorpalettes, This effect works on the HSV color circle with red being the lowest frequency
//
// As a compromise between speed and accuracy we are currently sampling with 10240Hz, from which we can then determine with a 512bin FFT our max frequency is 5120Hz.
// Depending on the music stream you have you might find it useful to change the frequency mapping.
uint16_t mode_freqwave(void) {                  // Freqwave. By Andreas Pleschung.
  if (SEGLEN == 1) return mode_static();
  um_data_t *um_data;
  if (!usermods.getUMData(&um_data, USERMOD_ID_AUDIOREACTIVE)) {
    // add support for no audio
    um_data = simulateSound(SEGMENT.soundSim);
  }
  float FFT_MajorPeak = *(float*)um_data->u_data[4];
  float volumeSmth    = *(float*)um_data->u_data[0];

  if (SEGENV.call == 0) {
    SEGMENT.fill(BLACK);
  }

  uint8_t secondHand = micros()/(256-SEGMENT.speed)/500 % 16;
  if(SEGENV.aux0 != secondHand) {
    SEGENV.aux0 = secondHand;

    float sensitivity = mapf(SEGMENT.custom3, 1, 31, 1, 10); // reduced resolution slider
    float pixVal = volumeSmth * (float)SEGMENT.intensity / 256.0f * sensitivity;
    if (pixVal > 255) pixVal = 255;

    float intensity = mapf(pixVal, 0, 255, 0, 100) / 100.0f;  // make a brightness from the last avg

    CRGB color = 0;

    if (FFT_MajorPeak > MAX_FREQUENCY) FFT_MajorPeak = 1.0f;
    // MajorPeak holds the freq. value which is most abundant in the last sample.
    // With our sampling rate of 10240Hz we have a usable freq range from roughtly 80Hz to 10240/2 Hz
    // we will treat everything with less than 65Hz as 0

    if (FFT_MajorPeak < 80) {
      color = CRGB::Black;
    } else {
      int upperLimit = 80 + 42 * SEGMENT.custom2;
      int lowerLimit = 80 + 3 * SEGMENT.custom1;
      uint8_t i =  lowerLimit!=upperLimit ? map(FFT_MajorPeak, lowerLimit, upperLimit, 0, 255) : FFT_MajorPeak; // may under/overflow - so we enforce uint8_t
      uint16_t b = 255.0 * intensity;
      if (b > 255) b=255;
      color = CHSV(i, 240, (uint8_t)b); // implicit conversion to RGB supplied by FastLED
    }

    SEGMENT.setPixelColor(SEGLEN/2, color);

    // shift the pixels one pixel outwards
    for (int i = SEGLEN - 1; i > SEGLEN/2; i--)   SEGMENT.setPixelColor(i, SEGMENT.getPixelColor(i-1)); //move to the left
    for (int i = 0; i < SEGLEN/2; i++)            SEGMENT.setPixelColor(i, SEGMENT.getPixelColor(i+1)); // move to the right
  }

  return FRAMETIME;
} // mode_freqwave()
static const char _data_FX_MODE_FREQWAVE[] PROGMEM = "Freqwave@Speed,Sound effect,Low bin,High bin,Pre-amp;;;1f;m12=2,si=0"; // Circle, Beatsin


///////////////////////
//    ** Gravfreq    //
///////////////////////
uint16_t mode_gravfreq(void) {                  // Gravfreq. By Andrew Tuline.
  if (SEGLEN == 1) return mode_static();
  uint16_t dataSize = sizeof(gravity);
  if (!SEGENV.allocateData(dataSize)) return mode_static(); //allocation failed
  Gravity* gravcen = reinterpret_cast<Gravity*>(SEGENV.data);

  um_data_t *um_data;
  if (!usermods.getUMData(&um_data, USERMOD_ID_AUDIOREACTIVE)) {
    // add support for no audio
    um_data = simulateSound(SEGMENT.soundSim);
  }
  float   FFT_MajorPeak = *(float*)um_data->u_data[4];
  float   volumeSmth    = *(float*)um_data->u_data[0];
  if (FFT_MajorPeak < 1) FFT_MajorPeak = 1;                                         // log10(0) is "forbidden" (throws exception)

  SEGMENT.fade_out(250);

  float segmentSampleAvg = volumeSmth * (float)SEGMENT.intensity / 255.0f;
  segmentSampleAvg *= 0.125f; // divide by 8,  to compensate for later "sensitivty" upscaling

  float mySampleAvg = mapf(segmentSampleAvg*2.0f, 0,32, 0, (float)SEGLEN/2.0f); // map to pixels availeable in current segment
  int tempsamp = constrain(mySampleAvg,0,SEGLEN/2);     // Keep the sample from overflowing.
  uint8_t gravity = 8 - SEGMENT.speed/32;

  for (int i=0; i<tempsamp; i++) {

    //uint8_t index = (log10((int)FFT_MajorPeak) - (3.71-1.78)) * 255; //int? shouldn't it be floor() or similar
    uint8_t index = (log10f(FFT_MajorPeak) - (MAX_FREQ_LOG10 - 1.78f)) * 255; //int? shouldn't it be floor() or similar

    SEGMENT.setPixelColor(i+SEGLEN/2, SEGMENT.color_from_palette(index, false, PALETTE_SOLID_WRAP, 0));
    SEGMENT.setPixelColor(SEGLEN/2-i-1, SEGMENT.color_from_palette(index, false, PALETTE_SOLID_WRAP, 0));
  }

  if (tempsamp >= gravcen->topLED)
    gravcen->topLED = tempsamp-1;
  else if (gravcen->gravityCounter % gravity == 0)
    gravcen->topLED--;

  if (gravcen->topLED >= 0) {
    SEGMENT.setPixelColor(gravcen->topLED+SEGLEN/2, CRGB::Gray);
    SEGMENT.setPixelColor(SEGLEN/2-1-gravcen->topLED, CRGB::Gray);
  }
  gravcen->gravityCounter = (gravcen->gravityCounter + 1) % gravity;

  return FRAMETIME;
} // mode_gravfreq()
static const char _data_FX_MODE_GRAVFREQ[] PROGMEM = "Gravfreq@Rate of fall,Sensivity;!,!;!;1f;ix=128,m12=0,si=0"; // Pixels, Beatsin


//////////////////////
//   ** Noisemove   //
//////////////////////
uint16_t mode_noisemove(void) {                 // Noisemove.    By: Andrew Tuline
  if (SEGLEN == 1) return mode_static();
  um_data_t *um_data;
  if (!usermods.getUMData(&um_data, USERMOD_ID_AUDIOREACTIVE)) {
    // add support for no audio
    um_data = simulateSound(SEGMENT.soundSim);
  }
  uint8_t *fftResult = (uint8_t*)um_data->u_data[2];

  int fadeoutDelay = (256 - SEGMENT.speed) / 96;
  if ((fadeoutDelay <= 1 ) || ((SEGENV.call % fadeoutDelay) == 0)) SEGMENT.fadeToBlackBy(4+ SEGMENT.speed/4);

  uint8_t numBins = map(SEGMENT.intensity,0,255,0,16);    // Map slider to fftResult bins.
  for (int i=0; i<numBins; i++) {                         // How many active bins are we using.
    uint16_t locn = inoise16(millis()*SEGMENT.speed+i*50000, millis()*SEGMENT.speed);   // Get a new pixel location from moving noise.
    locn = map(locn, 7500, 58000, 0, SEGLEN-1);           // Map that to the length of the strand, and ensure we don't go over.
    SEGMENT.setPixelColor(locn, color_blend(SEGCOLOR(1), SEGMENT.color_from_palette(i*64, false, PALETTE_SOLID_WRAP, 0), fftResult[i % 16]*4));
  }

  return FRAMETIME;
} // mode_noisemove()
static const char _data_FX_MODE_NOISEMOVE[] PROGMEM = "Noisemove@Speed of perlin movement,Fade rate;!,!;!;1f;m12=0,si=0"; // Pixels, Beatsin


//////////////////////
//   ** Rocktaves   //
//////////////////////
uint16_t mode_rocktaves(void) {                 // Rocktaves. Same note from each octave is same colour.    By: Andrew Tuline
  if (SEGLEN == 1) return mode_static();
  um_data_t *um_data;
  if (!usermods.getUMData(&um_data, USERMOD_ID_AUDIOREACTIVE)) {
    // add support for no audio
    um_data = simulateSound(SEGMENT.soundSim);
  }
  float   FFT_MajorPeak = *(float*)  um_data->u_data[4];
  float   my_magnitude  = *(float*)   um_data->u_data[5] / 16.0f;

  SEGMENT.fadeToBlackBy(16);                              // Just in case something doesn't get faded.

  float frTemp = FFT_MajorPeak;
  uint8_t octCount = 0;                                   // Octave counter.
  uint8_t volTemp = 0;

  volTemp = 32.0f + my_magnitude * 1.5f;                  // brightness = volume (overflows are handled in next lines)
  if (my_magnitude < 48) volTemp = 0;                     // We need to squelch out the background noise.
  if (my_magnitude > 144) volTemp = 255;                  // everything above this is full brightness

  while ( frTemp > 249 ) {
    octCount++;                                           // This should go up to 5.
    frTemp = frTemp/2;
  }

  frTemp -= 132.0f;                                       // This should give us a base musical note of C3
  frTemp  = fabsf(frTemp * 2.1f);                         // Fudge factors to compress octave range starting at 0 and going to 255;

  uint16_t i = map(beatsin8(8+octCount*4, 0, 255, 0, octCount*8), 0, 255, 0, SEGLEN-1);
  i = constrain(i, 0, SEGLEN-1);
  SEGMENT.addPixelColor(i, color_blend(SEGCOLOR(1), SEGMENT.color_from_palette((uint8_t)frTemp, false, PALETTE_SOLID_WRAP, 0), volTemp));

  return FRAMETIME;
} // mode_rocktaves()
static const char _data_FX_MODE_ROCKTAVES[] PROGMEM = "Rocktaves@;!,!;!;1f;m12=1,si=0"; // Bar, Beatsin


///////////////////////
//   ** Waterfall    //
///////////////////////
// Combines peak detection with FFT_MajorPeak and FFT_Magnitude.
uint16_t mode_waterfall(void) {                   // Waterfall. By: Andrew Tuline
  if (SEGLEN == 1) return mode_static();

  um_data_t *um_data;
  if (!usermods.getUMData(&um_data, USERMOD_ID_AUDIOREACTIVE)) {
    // add support for no audio
    um_data = simulateSound(SEGMENT.soundSim);
  }
  uint8_t samplePeak    = *(uint8_t*)um_data->u_data[3];
  float   FFT_MajorPeak = *(float*)  um_data->u_data[4];
  uint8_t *maxVol       =  (uint8_t*)um_data->u_data[6];
  uint8_t *binNum       =  (uint8_t*)um_data->u_data[7];
  float   my_magnitude  = *(float*)   um_data->u_data[5] / 8.0f;

  if (FFT_MajorPeak < 1) FFT_MajorPeak = 1;                                         // log10(0) is "forbidden" (throws exception)

  if (SEGENV.call == 0) {
    SEGMENT.fill(BLACK);
    SEGENV.aux0 = 255;
    SEGMENT.custom1 = *binNum;
    SEGMENT.custom2 = *maxVol * 2;
  }

  *binNum = SEGMENT.custom1;                              // Select a bin.
  *maxVol = SEGMENT.custom2 / 2;                          // Our volume comparator.

  uint8_t secondHand = micros() / (256-SEGMENT.speed)/500 + 1 % 16;
  if (SEGENV.aux0 != secondHand) {                        // Triggered millis timing.
    SEGENV.aux0 = secondHand;

    //uint8_t pixCol = (log10f((float)FFT_MajorPeak) - 2.26f) * 177;  // 10Khz sampling - log10 frequency range is from 2.26 (182hz) to 3.7 (5012hz). Let's scale accordingly.
    uint8_t pixCol = (log10f(FFT_MajorPeak) - 2.26f) * 150;           // 22Khz sampling - log10 frequency range is from 2.26 (182hz) to 3.967 (9260hz). Let's scale accordingly.
    if (FFT_MajorPeak < 182.0f) pixCol = 0;                           // handle underflow

    if (samplePeak) {
      SEGMENT.setPixelColor(SEGLEN-1, CHSV(92,92,92));
    } else {
      SEGMENT.setPixelColor(SEGLEN-1, color_blend(SEGCOLOR(1), SEGMENT.color_from_palette(pixCol+SEGMENT.intensity, false, PALETTE_SOLID_WRAP, 0), (int)my_magnitude));
    }
    for (int i = 0; i < SEGLEN-1; i++) SEGMENT.setPixelColor(i, SEGMENT.getPixelColor(i+1)); // shift left
  }

  return FRAMETIME;
} // mode_waterfall()
static const char _data_FX_MODE_WATERFALL[] PROGMEM = "Waterfall@!,Adjust color,Select bin,Volume (min);!,!;!;1f;c2=0,m12=2,si=0"; // Circles, Beatsin


#ifndef WLED_DISABLE_2D
/////////////////////////
//     ** 2D GEQ       //
/////////////////////////
uint16_t mode_2DGEQ(void) { // By Will Tatam. Code reduction by Ewoud Wijma.
  if (!strip.isMatrix || !SEGMENT.is2D()) return mode_static(); // not a 2D set-up

  const int NUM_BANDS = map(SEGMENT.custom1, 0, 255, 1, 16);
  const uint16_t cols = SEGMENT.virtualWidth();
  const uint16_t rows = SEGMENT.virtualHeight();

  if (!SEGENV.allocateData(cols*sizeof(uint16_t))) return mode_static(); //allocation failed
  uint16_t *previousBarHeight = reinterpret_cast<uint16_t*>(SEGENV.data); //array of previous bar heights per frequency band

  um_data_t *um_data;
  if (!usermods.getUMData(&um_data, USERMOD_ID_AUDIOREACTIVE)) {
    // add support for no audio
    um_data = simulateSound(SEGMENT.soundSim);
  }
  uint8_t *fftResult = (uint8_t*)um_data->u_data[2];

  if (SEGENV.call == 0) for (int i=0; i<cols; i++) previousBarHeight[i] = 0;

  bool rippleTime = false;
  if (millis() - SEGENV.step >= (256U - SEGMENT.intensity)) {
    SEGENV.step = millis();
    rippleTime = true;
  }

  int fadeoutDelay = (256 - SEGMENT.speed) / 64;
  if ((fadeoutDelay <= 1 ) || ((SEGENV.call % fadeoutDelay) == 0)) SEGMENT.fadeToBlackBy(SEGMENT.speed);

  for (int x=0; x < cols; x++) {
    uint8_t  band       = map(x, 0, cols-1, 0, NUM_BANDS - 1);
    if (NUM_BANDS < 16) band = map(band, 0, NUM_BANDS - 1, 0, 15); // always use full range. comment out this line to get the previous behaviour.
    band = constrain(band, 0, 15);
    uint16_t colorIndex = band * 17;
    uint16_t barHeight  = map(fftResult[band], 0, 255, 0, rows); // do not subtract -1 from rows here
    if (barHeight > previousBarHeight[x]) previousBarHeight[x] = barHeight; //drive the peak up

    uint32_t ledColor = BLACK;
    for (int y=0; y < barHeight; y++) {
      if (SEGMENT.check1) //color_vertical / color bars toggle
        colorIndex = map(y, 0, rows-1, 0, 255);

      ledColor = SEGMENT.color_from_palette(colorIndex, false, PALETTE_SOLID_WRAP, 0);
      SEGMENT.setPixelColorXY(x, rows-1 - y, ledColor);
    }
    if (previousBarHeight[x] > 0)
      SEGMENT.setPixelColorXY(x, rows - previousBarHeight[x], (SEGCOLOR(2) != BLACK) ? SEGCOLOR(2) : ledColor);

    if (rippleTime && previousBarHeight[x]>0) previousBarHeight[x]--;    //delay/ripple effect
  }

  return FRAMETIME;
} // mode_2DGEQ()
static const char _data_FX_MODE_2DGEQ[] PROGMEM = "GEQ@Fade speed,Ripple decay,# of bands,,,Color bars;!,,Peaks;!;2f;c1=255,c2=64,pal=11,si=0"; // Beatsin


/////////////////////////
//  ** 2D Funky plank  //
/////////////////////////
uint16_t mode_2DFunkyPlank(void) {              // Written by ??? Adapted by Will Tatam.
  if (!strip.isMatrix || !SEGMENT.is2D()) return mode_static(); // not a 2D set-up

  const uint16_t cols = SEGMENT.virtualWidth();
  const uint16_t rows = SEGMENT.virtualHeight();

  int NUMB_BANDS = map(SEGMENT.custom1, 0, 255, 1, 16);
  int barWidth = (cols / NUMB_BANDS);
  int bandInc = 1;
  if (barWidth == 0) {
    // Matrix narrower than fft bands
    barWidth = 1;
    bandInc = (NUMB_BANDS / cols);
  }

  um_data_t *um_data;
  if (!usermods.getUMData(&um_data, USERMOD_ID_AUDIOREACTIVE)) {
    // add support for no audio
    um_data = simulateSound(SEGMENT.soundSim);
  }
  uint8_t *fftResult = (uint8_t*)um_data->u_data[2];

  if (SEGENV.call == 0) {
    SEGMENT.fill(BLACK);
  }

  uint8_t secondHand = micros()/(256-SEGMENT.speed)/500+1 % 64;
  if (SEGENV.aux0 != secondHand) {                        // Triggered millis timing.
    SEGENV.aux0 = secondHand;

    // display values of
    int b = 0;
    for (int band = 0; band < NUMB_BANDS; band += bandInc, b++) {
      int hue = fftResult[band % 16];
      int v = map(fftResult[band % 16], 0, 255, 10, 255);
      for (int w = 0; w < barWidth; w++) {
         int xpos = (barWidth * b) + w;
         SEGMENT.setPixelColorXY(xpos, 0, CHSV(hue, 255, v));
      }
    }

    // Update the display:
    for (int i = (rows - 1); i > 0; i--) {
      for (int j = (cols - 1); j >= 0; j--) {
        SEGMENT.setPixelColorXY(j, i, SEGMENT.getPixelColorXY(j, i-1));
      }
    }
  }

  return FRAMETIME;
} // mode_2DFunkyPlank
static const char _data_FX_MODE_2DFUNKYPLANK[] PROGMEM = "Funky Plank@Scroll speed,,# of bands;;;2f;si=0"; // Beatsin


/////////////////////////
//     2D Akemi        //
/////////////////////////
static uint8_t akemi[] PROGMEM = {
  0,0,0,0,0,0,0,0,0,0,0,0,0,0,0,0,0,0,0,0,0,0,0,0,0,0,0,0,0,0,0,0,
  0,0,0,0,0,0,0,0,0,0,0,0,0,2,2,2,2,2,2,0,0,0,0,0,0,0,0,0,0,0,0,0,
  0,0,0,0,0,0,0,0,0,0,0,2,2,3,3,3,3,3,3,2,2,0,0,0,0,0,0,0,0,0,0,0,
  0,0,0,0,0,0,0,0,0,0,2,3,3,0,0,0,0,0,0,3,3,2,0,0,0,0,0,0,0,0,0,0,
  0,0,0,0,0,0,0,0,0,2,3,0,0,0,6,5,5,4,0,0,0,3,2,0,0,0,0,0,0,0,0,0,
  0,0,0,0,0,0,0,0,2,3,0,0,6,6,5,5,5,5,4,4,0,0,3,2,0,0,0,0,0,0,0,0,
  0,0,0,0,0,0,0,0,2,3,0,6,5,5,5,5,5,5,5,5,4,0,3,2,0,0,0,0,0,0,0,0,
  0,0,0,0,0,0,0,2,3,0,6,5,5,5,5,5,5,5,5,5,5,4,0,3,2,0,0,0,0,0,0,0,
  0,0,0,0,0,0,0,3,2,0,6,5,5,5,5,5,5,5,5,5,5,4,0,2,3,0,0,0,0,0,0,0,
  0,0,0,0,0,0,3,2,3,6,5,5,7,7,5,5,5,5,7,7,5,5,4,3,2,3,0,0,0,0,0,0,
  0,0,0,0,0,2,3,1,3,6,5,1,7,7,7,5,5,1,7,7,7,5,4,3,1,3,2,0,0,0,0,0,
  0,0,0,0,0,8,3,1,3,6,5,1,7,7,7,5,5,1,7,7,7,5,4,3,1,3,8,0,0,0,0,0,
  0,0,0,0,0,8,3,1,3,6,5,5,1,1,5,5,5,5,1,1,5,5,4,3,1,3,8,0,0,0,0,0,
  0,0,0,0,0,2,3,1,3,6,5,5,5,5,5,5,5,5,5,5,5,5,4,3,1,3,2,0,0,0,0,0,
  0,0,0,0,0,0,3,2,3,6,5,5,5,5,5,5,5,5,5,5,5,5,4,3,2,3,0,0,0,0,0,0,
  0,0,0,0,0,0,0,0,0,6,5,5,5,5,5,7,7,5,5,5,5,5,4,0,0,0,0,0,0,0,0,0,
  0,0,0,0,0,0,0,0,0,6,5,5,5,5,5,5,5,5,5,5,5,5,4,0,0,0,0,0,0,0,0,0,
  1,0,0,0,0,0,0,0,0,6,5,5,5,5,5,5,5,5,5,5,5,5,4,0,0,0,0,0,0,0,0,2,
  0,2,2,2,0,0,0,0,0,6,5,5,5,5,5,5,5,5,5,5,5,5,4,0,0,0,0,0,2,2,2,0,
  0,0,0,3,2,0,0,0,6,5,4,4,4,4,4,4,4,4,4,4,4,4,4,4,0,0,0,2,2,0,0,0,
  0,0,0,3,2,0,0,0,6,5,5,5,5,5,5,5,5,5,5,5,5,5,5,4,0,0,0,2,3,0,0,0,
  0,0,0,0,3,2,0,0,0,0,3,3,0,3,3,0,0,3,3,0,3,3,0,0,0,0,2,2,0,0,0,0,
  0,0,0,0,3,2,0,0,0,0,3,2,0,3,2,0,0,3,2,0,3,2,0,0,0,0,2,3,0,0,0,0,
  0,0,0,0,0,3,2,0,0,3,2,0,0,3,2,0,0,3,2,0,0,3,2,0,0,2,3,0,0,0,0,0,
  0,0,0,0,0,3,2,2,2,2,0,0,0,3,2,0,0,3,2,0,0,0,3,2,2,2,3,0,0,0,0,0,
  0,0,0,0,0,0,3,3,3,0,0,0,0,3,2,0,0,3,2,0,0,0,0,3,3,3,0,0,0,0,0,0,
  0,0,0,0,0,0,0,0,0,0,0,0,0,3,2,0,0,3,2,0,0,0,0,0,0,0,0,0,0,0,0,0,
  0,0,0,0,0,0,0,0,0,0,0,0,0,3,2,0,0,3,2,0,0,0,0,0,0,0,0,0,0,0,0,0,
  0,0,0,0,0,0,0,0,0,0,0,0,0,3,2,0,0,3,2,0,0,0,0,0,0,0,0,0,0,0,0,0,
  0,0,0,0,0,0,0,0,0,0,0,0,0,3,2,0,0,3,2,0,0,0,0,0,0,0,0,0,0,0,0,0,
  0,0,0,0,0,0,0,0,0,0,0,0,0,3,2,0,0,0,0,0,0,0,0,0,0,0,0,0,0,0,0,0,
  0,0,0,0,0,0,0,0,0,0,0,0,0,3,2,0,0,0,0,0,0,0,0,0,0,0,0,0,0,0,0,0
};

uint16_t mode_2DAkemi(void) {
  if (!strip.isMatrix || !SEGMENT.is2D()) return mode_static(); // not a 2D set-up

  const uint16_t cols = SEGMENT.virtualWidth();
  const uint16_t rows = SEGMENT.virtualHeight();

  uint16_t counter = (strip.now * ((SEGMENT.speed >> 2) +2)) & 0xFFFF;
  counter = counter >> 8;

  const float lightFactor  = 0.15f;
  const float normalFactor = 0.4f;

  um_data_t *um_data;
  if (!usermods.getUMData(&um_data, USERMOD_ID_AUDIOREACTIVE)) {
    um_data = simulateSound(SEGMENT.soundSim);
  }
  uint8_t *fftResult = (uint8_t*)um_data->u_data[2];
  float base = fftResult[0]/255.0f;

  //draw and color Akemi
  for (int y=0; y < rows; y++) for (int x=0; x < cols; x++) {
    CRGB color;
    CRGB soundColor = ORANGE;
    CRGB faceColor  = SEGMENT.color_wheel(counter);
    CRGB armsAndLegsColor = SEGCOLOR(1) > 0 ? SEGCOLOR(1) : 0xFFE0A0; //default warmish white 0xABA8FF; //0xFF52e5;//
    uint8_t ak = pgm_read_byte_near(akemi + ((y * 32)/rows) * 32 + (x * 32)/cols); // akemi[(y * 32)/rows][(x * 32)/cols]
    switch (ak) {
      case 3: armsAndLegsColor.r *= lightFactor;  armsAndLegsColor.g *= lightFactor;  armsAndLegsColor.b *= lightFactor;  color = armsAndLegsColor; break; //light arms and legs 0x9B9B9B
      case 2: armsAndLegsColor.r *= normalFactor; armsAndLegsColor.g *= normalFactor; armsAndLegsColor.b *= normalFactor; color = armsAndLegsColor; break; //normal arms and legs 0x888888
      case 1: color = armsAndLegsColor; break; //dark arms and legs 0x686868
      case 6: faceColor.r *= lightFactor;  faceColor.g *= lightFactor;  faceColor.b *= lightFactor;  color=faceColor; break; //light face 0x31AAFF
      case 5: faceColor.r *= normalFactor; faceColor.g *= normalFactor; faceColor.b *= normalFactor; color=faceColor; break; //normal face 0x0094FF
      case 4: color = faceColor; break; //dark face 0x007DC6
      case 7: color = SEGCOLOR(2) > 0 ? SEGCOLOR(2) : 0xFFFFFF; break; //eyes and mouth default white
      case 8: if (base > 0.4) {soundColor.r *= base; soundColor.g *= base; soundColor.b *= base; color=soundColor;} else color = armsAndLegsColor; break;
      default: color = BLACK; break;
    }

    if (SEGMENT.intensity > 128 && fftResult && fftResult[0] > 128) { //dance if base is high
      SEGMENT.setPixelColorXY(x, 0, BLACK);
      SEGMENT.setPixelColorXY(x, y+1, color);
    } else
      SEGMENT.setPixelColorXY(x, y, color);
  }

  //add geq left and right
  if (um_data && fftResult) {
    for (int x=0; x < cols/8; x++) {
      uint16_t band = x * cols/8;
      band = constrain(band, 0, 15);
      uint16_t barHeight = map(fftResult[band], 0, 255, 0, 17*rows/32);
      CRGB color = SEGMENT.color_from_palette((band * 35), false, PALETTE_SOLID_WRAP, 0);

      for (int y=0; y < barHeight; y++) {
        SEGMENT.setPixelColorXY(x, rows/2-y, color);
        SEGMENT.setPixelColorXY(cols-1-x, rows/2-y, color);
      }
    }
  }

  return FRAMETIME;
} // mode_2DAkemi
static const char _data_FX_MODE_2DAKEMI[] PROGMEM = "Akemi@Color speed,Dance;Head palette,Arms & Legs,Eyes & Mouth;Face palette;2f;si=0"; //beatsin


// Distortion waves - ldirko
// https://editor.soulmatelights.com/gallery/1089-distorsion-waves
// adapted for WLED by @blazoncek
uint16_t mode_2Ddistortionwaves() {
  if (!strip.isMatrix || !SEGMENT.is2D()) return mode_static(); // not a 2D set-up

  const uint16_t cols = SEGMENT.virtualWidth();
  const uint16_t rows = SEGMENT.virtualHeight();

  uint8_t speed = SEGMENT.speed/32;
  uint8_t scale = SEGMENT.intensity/32;

  uint8_t  w = 2;

  uint16_t a  = millis()/32;
  uint16_t a2 = a/2;
  uint16_t a3 = a/3;

  uint16_t cx =  beatsin8(10-speed,0,cols-1)*scale;
  uint16_t cy =  beatsin8(12-speed,0,rows-1)*scale;
  uint16_t cx1 = beatsin8(13-speed,0,cols-1)*scale;
  uint16_t cy1 = beatsin8(15-speed,0,rows-1)*scale;
  uint16_t cx2 = beatsin8(17-speed,0,cols-1)*scale;
  uint16_t cy2 = beatsin8(14-speed,0,rows-1)*scale;
  
  uint16_t xoffs = 0;
  for (int x = 0; x < cols; x++) {
    xoffs += scale;
    uint16_t yoffs = 0;

    for (int y = 0; y < rows; y++) {
       yoffs += scale;

      byte rdistort = cos8((cos8(((x<<3)+a )&255)+cos8(((y<<3)-a2)&255)+a3   )&255)>>1; 
      byte gdistort = cos8((cos8(((x<<3)-a2)&255)+cos8(((y<<3)+a3)&255)+a+32 )&255)>>1; 
      byte bdistort = cos8((cos8(((x<<3)+a3)&255)+cos8(((y<<3)-a) &255)+a2+64)&255)>>1; 

      byte valueR = rdistort+ w*  (a- ( ((xoffs - cx)  * (xoffs - cx)  + (yoffs - cy)  * (yoffs - cy))>>7  ));
      byte valueG = gdistort+ w*  (a2-( ((xoffs - cx1) * (xoffs - cx1) + (yoffs - cy1) * (yoffs - cy1))>>7 ));
      byte valueB = bdistort+ w*  (a3-( ((xoffs - cx2) * (xoffs - cx2) + (yoffs - cy2) * (yoffs - cy2))>>7 ));

      valueR = gamma8(cos8(valueR));
      valueG = gamma8(cos8(valueG));
      valueB = gamma8(cos8(valueB));

      SEGMENT.setPixelColorXY(x, y, RGBW32(valueR, valueG, valueB, 0)); 
    }
  }

  return FRAMETIME;
}
static const char _data_FX_MODE_2DDISTORTIONWAVES[] PROGMEM = "Distortion Waves@!,Scale;;;2";


//Soap
//@Stepko
//Idea from https://www.youtube.com/watch?v=DiHBgITrZck&ab_channel=StefanPetrick
// adapted for WLED by @blazoncek
uint16_t mode_2Dsoap() {
  if (!strip.isMatrix || !SEGMENT.is2D()) return mode_static(); // not a 2D set-up

  const uint16_t cols = SEGMENT.virtualWidth();
  const uint16_t rows = SEGMENT.virtualHeight();

  const size_t dataSize = SEGMENT.width() * SEGMENT.height() * sizeof(uint8_t); // prevent reallocation if mirrored or grouped
  if (!SEGENV.allocateData(dataSize + sizeof(uint32_t)*3)) return mode_static(); //allocation failed

  uint8_t  *noise3d   = reinterpret_cast<uint8_t*>(SEGENV.data);
  uint32_t *noise32_x = reinterpret_cast<uint32_t*>(SEGENV.data + dataSize);
  uint32_t *noise32_y = reinterpret_cast<uint32_t*>(SEGENV.data + dataSize + sizeof(uint32_t));
  uint32_t *noise32_z = reinterpret_cast<uint32_t*>(SEGENV.data + dataSize + sizeof(uint32_t)*2);
  const uint32_t scale32_x = 160000U/cols;
  const uint32_t scale32_y = 160000U/rows;
  const uint32_t mov = MIN(cols,rows)*(SEGMENT.speed+2)/2;
  const uint8_t  smoothness = MIN(250,SEGMENT.intensity); // limit as >250 produces very little changes

  // init
  if (SEGENV.call == 0) {
    *noise32_x = random16();
    *noise32_y = random16();
    *noise32_z = random16();
  } else {
    *noise32_x += mov;
    *noise32_y += mov;
    *noise32_z += mov;
  }

  for (int i = 0; i < cols; i++) {
    int32_t ioffset = scale32_x * (i - cols / 2);
    for (int j = 0; j < rows; j++) {
      int32_t joffset = scale32_y * (j - rows / 2);
      uint8_t data = inoise16(*noise32_x + ioffset, *noise32_y + joffset, *noise32_z) >> 8;
      noise3d[XY(i,j)] = scale8(noise3d[XY(i,j)], smoothness) + scale8(data, 255 - smoothness);
    }
  }
  // init also if dimensions changed
  if (SEGENV.call == 0 || SEGMENT.aux0 != cols || SEGMENT.aux1 != rows) {
    SEGMENT.aux0 = cols;
    SEGMENT.aux1 = rows;
    for (int i = 0; i < cols; i++) {
      for (int j = 0; j < rows; j++) {
        SEGMENT.setPixelColorXY(i, j, ColorFromPalette(SEGPALETTE,~noise3d[XY(i,j)]*3));
      }
    }
  }

  int zD;
  int zF;
  int amplitude;
  int8_t shiftX = 0; //(SEGMENT.custom1 - 128) / 4;
  int8_t shiftY = 0; //(SEGMENT.custom2 - 128) / 4;
  CRGB ledsbuff[MAX(cols,rows)];

  amplitude = (cols >= 16) ? (cols-8)/8 : 1;
  for (int y = 0; y < rows; y++) {
    int amount   = ((int)noise3d[XY(0,y)] - 128) * 2 * amplitude + 256*shiftX;
    int delta    = abs(amount) >> 8;
    int fraction = abs(amount) & 255;
    for (int x = 0; x < cols; x++) {
      if (amount < 0) {
        zD = x - delta;
        zF = zD - 1;
      } else {
        zD = x + delta;
        zF = zD + 1;
      }
      CRGB PixelA = CRGB::Black;
      if ((zD >= 0) && (zD < cols)) PixelA = SEGMENT.getPixelColorXY(zD, y);
      else                          PixelA = ColorFromPalette(SEGPALETTE, ~noise3d[XY(abs(zD),y)]*3);
      CRGB PixelB = CRGB::Black;
      if ((zF >= 0) && (zF < cols)) PixelB = SEGMENT.getPixelColorXY(zF, y);
      else                          PixelB = ColorFromPalette(SEGPALETTE, ~noise3d[XY(abs(zF),y)]*3);
      ledsbuff[x] = (PixelA.nscale8(ease8InOutApprox(255 - fraction))) + (PixelB.nscale8(ease8InOutApprox(fraction)));
    }
    for (int x = 0; x < cols; x++) SEGMENT.setPixelColorXY(x, y, ledsbuff[x]);
  }

  amplitude = (rows >= 16) ? (rows-8)/8 : 1;
  for (int x = 0; x < cols; x++) {
    int amount   = ((int)noise3d[XY(x,0)] - 128) * 2 * amplitude + 256*shiftY;
    int delta    = abs(amount) >> 8;
    int fraction = abs(amount) & 255;
    for (int y = 0; y < rows; y++) {
      if (amount < 0) {
        zD = y - delta;
        zF = zD - 1;
      } else {
        zD = y + delta;
        zF = zD + 1;
      }
      CRGB PixelA = CRGB::Black;
      if ((zD >= 0) && (zD < rows)) PixelA = SEGMENT.getPixelColorXY(x, zD);
      else                          PixelA = ColorFromPalette(SEGPALETTE, ~noise3d[XY(x,abs(zD))]*3); 
      CRGB PixelB = CRGB::Black;
      if ((zF >= 0) && (zF < rows)) PixelB = SEGMENT.getPixelColorXY(x, zF);
      else                          PixelB = ColorFromPalette(SEGPALETTE, ~noise3d[XY(x,abs(zF))]*3);
      ledsbuff[y] = (PixelA.nscale8(ease8InOutApprox(255 - fraction))) + (PixelB.nscale8(ease8InOutApprox(fraction)));
    }
    for (int y = 0; y < rows; y++) SEGMENT.setPixelColorXY(x, y, ledsbuff[y]);
  }

  return FRAMETIME;
}
static const char _data_FX_MODE_2DSOAP[] PROGMEM = "Soap@!,Smoothness;;!;2";


//Idea from https://www.youtube.com/watch?v=HsA-6KIbgto&ab_channel=GreatScott%21
//Octopus (https://editor.soulmatelights.com/gallery/671-octopus)
//Stepko and Sutaburosu
// adapted for WLED by @blazoncek
uint16_t mode_2Doctopus() {
  if (!strip.isMatrix || !SEGMENT.is2D()) return mode_static(); // not a 2D set-up

  const uint16_t cols = SEGMENT.virtualWidth();
  const uint16_t rows = SEGMENT.virtualHeight();
  const uint8_t mapp = 180 / MAX(cols,rows);

  typedef struct {
    uint8_t angle;
    uint8_t radius;
  } map_t;

  const size_t dataSize = SEGMENT.width() * SEGMENT.height() * sizeof(map_t); // prevent reallocation if mirrored or grouped
  if (!SEGENV.allocateData(dataSize + 2)) return mode_static(); //allocation failed

  map_t *rMap = reinterpret_cast<map_t*>(SEGENV.data);
  uint8_t *offsX = reinterpret_cast<uint8_t*>(SEGENV.data + dataSize);
  uint8_t *offsY = reinterpret_cast<uint8_t*>(SEGENV.data + dataSize + 1);

  // re-init if SEGMENT dimensions or offset changed
  if (SEGENV.call == 0 || SEGENV.aux0 != cols || SEGENV.aux1 != rows || SEGMENT.custom1 != *offsX || SEGMENT.custom2 != *offsY) {
    SEGENV.step = 0; // t
    SEGENV.aux0 = cols;
    SEGENV.aux1 = rows;
    *offsX = SEGMENT.custom1;
    *offsY = SEGMENT.custom2;
    const int C_X = (cols / 2) + ((SEGMENT.custom1 - 128)*cols)/255;
    const int C_Y = (rows / 2) + ((SEGMENT.custom2 - 128)*rows)/255;
    for (int x = 0; x < cols; x++) {
      for (int y = 0; y < rows; y++) {
        rMap[XY(x, y)].angle  = 40.7436f * atan2f((y - C_Y), (x - C_X));  // avoid 128*atan2()/PI
        rMap[XY(x, y)].radius = hypotf((x - C_X), (y - C_Y)) * mapp;      //thanks Sutaburosu
      }
    }
  }

  SEGENV.step += SEGMENT.speed / 32 + 1;  // 1-4 range
  for (int x = 0; x < cols; x++) {
    for (int y = 0; y < rows; y++) {
      byte angle = rMap[XY(x,y)].angle;
      byte radius = rMap[XY(x,y)].radius;
      //CRGB c = CHSV(SEGENV.step / 2 - radius, 255, sin8(sin8((angle * 4 - radius) / 4 + SEGENV.step) + radius - SEGENV.step * 2 + angle * (SEGMENT.custom3/3+1)));
      uint16_t intensity = sin8(sin8((angle * 4 - radius) / 4 + SEGENV.step/2) + radius - SEGENV.step + angle * (SEGMENT.custom3/4+1));
      intensity = map(intensity*intensity, 0, 65535, 0, 255); // add a bit of non-linearity for cleaner display
      CRGB c = ColorFromPalette(SEGPALETTE, SEGENV.step / 2 - radius, intensity);
      SEGMENT.setPixelColorXY(x, y, c);
    }
  }
  return FRAMETIME;
}
static const char _data_FX_MODE_2DOCTOPUS[] PROGMEM = "Octopus@!,,Offset X,Offset Y,Legs;;!;2;";


//Waving Cell
//@Stepko (https://editor.soulmatelights.com/gallery/1704-wavingcells)
// adapted for WLED by @blazoncek
uint16_t mode_2Dwavingcell() {
  if (!strip.isMatrix || !SEGMENT.is2D()) return mode_static(); // not a 2D set-up

  const uint16_t cols = SEGMENT.virtualWidth();
  const uint16_t rows = SEGMENT.virtualHeight();

  uint32_t t = millis()/(257-SEGMENT.speed);
  uint8_t aX = SEGMENT.custom1/16 + 9;
  uint8_t aY = SEGMENT.custom2/16 + 1;
  uint8_t aZ = SEGMENT.custom3 + 1;
  for (int x = 0; x < cols; x++) for (int y = 0; y <rows; y++)
    SEGMENT.setPixelColorXY(x, y, ColorFromPalette(SEGPALETTE, ((sin8((x*aX)+sin8((y+t)*aY))+cos8(y*aZ))+1)+t));

  return FRAMETIME;
}
static const char _data_FX_MODE_2DWAVINGCELL[] PROGMEM = "Waving Cell@!,,Amplitude 1,Amplitude 2,Amplitude 3;;!;2";


#endif // WLED_DISABLE_2D


//////////////////////////////////////////////////////////////////////////////////////////
// mode data
static const char _data_RESERVED[] PROGMEM = "RSVD";

// add (or replace reserved) effect mode and data into vector
// use id==255 to find unallocatd gaps (with "Reserved" data string)
// if vector size() is smaller than id (single) data is appended at the end (regardless of id)
void WS2812FX::addEffect(uint8_t id, mode_ptr mode_fn, const char *mode_name) {
  if (id == 255) { // find empty slot
    for (size_t i=1; i<_mode.size(); i++) if (_modeData[i] == _data_RESERVED) { id = i; break; }
  }
  if (id < _mode.size()) {
    if (_modeData[id] != _data_RESERVED) return; // do not overwrite alerady added effect
    _mode[id]     = mode_fn;
    _modeData[id] = mode_name;
  } else {
    _mode.push_back(mode_fn);
    _modeData.push_back(mode_name);
    if (_modeCount < _mode.size()) _modeCount++;
  }
}

void WS2812FX::setupEffectData() {
  // Solid must be first! (assuming vector is empty upon call to setup)
  _mode.push_back(&mode_static);
  _modeData.push_back(_data_FX_MODE_STATIC);
  // fill reserved word in case there will be any gaps in the array
  for (size_t i=1; i<_modeCount; i++) {
    _mode.push_back(&mode_static);
    _modeData.push_back(_data_RESERVED);
  }
  // now replace all pre-allocated effects
  // --- 1D non-audio effects ---
  addEffect(FX_MODE_BLINK, &mode_blink, _data_FX_MODE_BLINK);
  addEffect(FX_MODE_BREATH, &mode_breath, _data_FX_MODE_BREATH);
  addEffect(FX_MODE_COLOR_WIPE, &mode_color_wipe, _data_FX_MODE_COLOR_WIPE);
  addEffect(FX_MODE_COLOR_WIPE_RANDOM, &mode_color_wipe_random, _data_FX_MODE_COLOR_WIPE_RANDOM);
  addEffect(FX_MODE_RANDOM_COLOR, &mode_random_color, _data_FX_MODE_RANDOM_COLOR);
  addEffect(FX_MODE_COLOR_SWEEP, &mode_color_sweep, _data_FX_MODE_COLOR_SWEEP);
  addEffect(FX_MODE_DYNAMIC, &mode_dynamic, _data_FX_MODE_DYNAMIC);
  addEffect(FX_MODE_RAINBOW, &mode_rainbow, _data_FX_MODE_RAINBOW);
  addEffect(FX_MODE_RAINBOW_CYCLE, &mode_rainbow_cycle, _data_FX_MODE_RAINBOW_CYCLE);
  addEffect(FX_MODE_SCAN, &mode_scan, _data_FX_MODE_SCAN);
  addEffect(FX_MODE_DUAL_SCAN, &mode_dual_scan, _data_FX_MODE_DUAL_SCAN);
  addEffect(FX_MODE_FADE, &mode_fade, _data_FX_MODE_FADE);
  addEffect(FX_MODE_THEATER_CHASE, &mode_theater_chase, _data_FX_MODE_THEATER_CHASE);
  addEffect(FX_MODE_THEATER_CHASE_RAINBOW, &mode_theater_chase_rainbow, _data_FX_MODE_THEATER_CHASE_RAINBOW);
  addEffect(FX_MODE_RUNNING_LIGHTS, &mode_running_lights, _data_FX_MODE_RUNNING_LIGHTS);
  addEffect(FX_MODE_SAW, &mode_saw, _data_FX_MODE_SAW);
  addEffect(FX_MODE_TWINKLE, &mode_twinkle, _data_FX_MODE_TWINKLE);
  addEffect(FX_MODE_DISSOLVE, &mode_dissolve, _data_FX_MODE_DISSOLVE);
  addEffect(FX_MODE_DISSOLVE_RANDOM, &mode_dissolve_random, _data_FX_MODE_DISSOLVE_RANDOM);
  addEffect(FX_MODE_SPARKLE, &mode_sparkle, _data_FX_MODE_SPARKLE);
  addEffect(FX_MODE_FLASH_SPARKLE, &mode_flash_sparkle, _data_FX_MODE_FLASH_SPARKLE);
  addEffect(FX_MODE_HYPER_SPARKLE, &mode_hyper_sparkle, _data_FX_MODE_HYPER_SPARKLE);
  addEffect(FX_MODE_STROBE, &mode_strobe, _data_FX_MODE_STROBE);
  addEffect(FX_MODE_STROBE_RAINBOW, &mode_strobe_rainbow, _data_FX_MODE_STROBE_RAINBOW);
  addEffect(FX_MODE_MULTI_STROBE, &mode_multi_strobe, _data_FX_MODE_MULTI_STROBE);
  addEffect(FX_MODE_BLINK_RAINBOW, &mode_blink_rainbow, _data_FX_MODE_BLINK_RAINBOW);
  addEffect(FX_MODE_ANDROID, &mode_android, _data_FX_MODE_ANDROID);
  addEffect(FX_MODE_CHASE_COLOR, &mode_chase_color, _data_FX_MODE_CHASE_COLOR);
  addEffect(FX_MODE_CHASE_RANDOM, &mode_chase_random, _data_FX_MODE_CHASE_RANDOM);
  addEffect(FX_MODE_CHASE_RAINBOW, &mode_chase_rainbow, _data_FX_MODE_CHASE_RAINBOW);
  addEffect(FX_MODE_CHASE_FLASH, &mode_chase_flash, _data_FX_MODE_CHASE_FLASH);
  addEffect(FX_MODE_CHASE_FLASH_RANDOM, &mode_chase_flash_random, _data_FX_MODE_CHASE_FLASH_RANDOM);
  addEffect(FX_MODE_CHASE_RAINBOW_WHITE, &mode_chase_rainbow_white, _data_FX_MODE_CHASE_RAINBOW_WHITE);
  addEffect(FX_MODE_COLORFUL, &mode_colorful, _data_FX_MODE_COLORFUL);
  addEffect(FX_MODE_TRAFFIC_LIGHT, &mode_traffic_light, _data_FX_MODE_TRAFFIC_LIGHT);
  addEffect(FX_MODE_COLOR_SWEEP_RANDOM, &mode_color_sweep_random, _data_FX_MODE_COLOR_SWEEP_RANDOM);
  addEffect(FX_MODE_RUNNING_COLOR, &mode_running_color, _data_FX_MODE_RUNNING_COLOR);
  addEffect(FX_MODE_AURORA, &mode_aurora, _data_FX_MODE_AURORA);
  addEffect(FX_MODE_RUNNING_RANDOM, &mode_running_random, _data_FX_MODE_RUNNING_RANDOM);
  addEffect(FX_MODE_LARSON_SCANNER, &mode_larson_scanner, _data_FX_MODE_LARSON_SCANNER);
  addEffect(FX_MODE_COMET, &mode_comet, _data_FX_MODE_COMET);
  addEffect(FX_MODE_FIREWORKS, &mode_fireworks, _data_FX_MODE_FIREWORKS);
  addEffect(FX_MODE_RAIN, &mode_rain, _data_FX_MODE_RAIN);
  addEffect(FX_MODE_TETRIX, &mode_tetrix, _data_FX_MODE_TETRIX);
  addEffect(FX_MODE_FIRE_FLICKER, &mode_fire_flicker, _data_FX_MODE_FIRE_FLICKER);
  addEffect(FX_MODE_GRADIENT, &mode_gradient, _data_FX_MODE_GRADIENT);
  addEffect(FX_MODE_LOADING, &mode_loading, _data_FX_MODE_LOADING);
  addEffect(FX_MODE_ROLLINGBALLS, &rolling_balls, _data_FX_MODE_ROLLINGBALLS);

  addEffect(FX_MODE_FAIRY, &mode_fairy, _data_FX_MODE_FAIRY);
  addEffect(FX_MODE_TWO_DOTS, &mode_two_dots, _data_FX_MODE_TWO_DOTS);
  addEffect(FX_MODE_FAIRYTWINKLE, &mode_fairytwinkle, _data_FX_MODE_FAIRYTWINKLE);
  addEffect(FX_MODE_RUNNING_DUAL, &mode_running_dual, _data_FX_MODE_RUNNING_DUAL);

  addEffect(FX_MODE_TRICOLOR_CHASE, &mode_tricolor_chase, _data_FX_MODE_TRICOLOR_CHASE);
  addEffect(FX_MODE_TRICOLOR_WIPE, &mode_tricolor_wipe, _data_FX_MODE_TRICOLOR_WIPE);
  addEffect(FX_MODE_TRICOLOR_FADE, &mode_tricolor_fade, _data_FX_MODE_TRICOLOR_FADE);
  addEffect(FX_MODE_LIGHTNING, &mode_lightning, _data_FX_MODE_LIGHTNING);
  addEffect(FX_MODE_ICU, &mode_icu, _data_FX_MODE_ICU);
  addEffect(FX_MODE_MULTI_COMET, &mode_multi_comet, _data_FX_MODE_MULTI_COMET);
  addEffect(FX_MODE_DUAL_LARSON_SCANNER, &mode_dual_larson_scanner, _data_FX_MODE_DUAL_LARSON_SCANNER);
  addEffect(FX_MODE_RANDOM_CHASE, &mode_random_chase, _data_FX_MODE_RANDOM_CHASE);
  addEffect(FX_MODE_OSCILLATE, &mode_oscillate, _data_FX_MODE_OSCILLATE);
  addEffect(FX_MODE_PRIDE_2015, &mode_pride_2015, _data_FX_MODE_PRIDE_2015);
  addEffect(FX_MODE_JUGGLE, &mode_juggle, _data_FX_MODE_JUGGLE);
  addEffect(FX_MODE_PALETTE, &mode_palette, _data_FX_MODE_PALETTE);
  addEffect(FX_MODE_FIRE_2012, &mode_fire_2012, _data_FX_MODE_FIRE_2012);
  addEffect(FX_MODE_COLORWAVES, &mode_colorwaves, _data_FX_MODE_COLORWAVES);
  addEffect(FX_MODE_BPM, &mode_bpm, _data_FX_MODE_BPM);
  addEffect(FX_MODE_FILLNOISE8, &mode_fillnoise8, _data_FX_MODE_FILLNOISE8);
  addEffect(FX_MODE_NOISE16_1, &mode_noise16_1, _data_FX_MODE_NOISE16_1);
  addEffect(FX_MODE_NOISE16_2, &mode_noise16_2, _data_FX_MODE_NOISE16_2);
  addEffect(FX_MODE_NOISE16_3, &mode_noise16_3, _data_FX_MODE_NOISE16_3);
  addEffect(FX_MODE_NOISE16_4, &mode_noise16_4, _data_FX_MODE_NOISE16_4);
  addEffect(FX_MODE_COLORTWINKLE, &mode_colortwinkle, _data_FX_MODE_COLORTWINKLE);
  addEffect(FX_MODE_LAKE, &mode_lake, _data_FX_MODE_LAKE);
  addEffect(FX_MODE_METEOR, &mode_meteor, _data_FX_MODE_METEOR);
  addEffect(FX_MODE_METEOR_SMOOTH, &mode_meteor_smooth, _data_FX_MODE_METEOR_SMOOTH);
  addEffect(FX_MODE_RAILWAY, &mode_railway, _data_FX_MODE_RAILWAY);
  addEffect(FX_MODE_RIPPLE, &mode_ripple, _data_FX_MODE_RIPPLE);
  addEffect(FX_MODE_TWINKLEFOX, &mode_twinklefox, _data_FX_MODE_TWINKLEFOX);
  addEffect(FX_MODE_TWINKLECAT, &mode_twinklecat, _data_FX_MODE_TWINKLECAT);
  addEffect(FX_MODE_HALLOWEEN_EYES, &mode_halloween_eyes, _data_FX_MODE_HALLOWEEN_EYES);
  addEffect(FX_MODE_STATIC_PATTERN, &mode_static_pattern, _data_FX_MODE_STATIC_PATTERN);
  addEffect(FX_MODE_TRI_STATIC_PATTERN, &mode_tri_static_pattern, _data_FX_MODE_TRI_STATIC_PATTERN);
  addEffect(FX_MODE_SPOTS, &mode_spots, _data_FX_MODE_SPOTS);
  addEffect(FX_MODE_SPOTS_FADE, &mode_spots_fade, _data_FX_MODE_SPOTS_FADE);
  addEffect(FX_MODE_GLITTER, &mode_glitter, _data_FX_MODE_GLITTER);
  addEffect(FX_MODE_CANDLE, &mode_candle, _data_FX_MODE_CANDLE);
  addEffect(FX_MODE_STARBURST, &mode_starburst, _data_FX_MODE_STARBURST);
  addEffect(FX_MODE_EXPLODING_FIREWORKS, &mode_exploding_fireworks, _data_FX_MODE_EXPLODING_FIREWORKS);
  addEffect(FX_MODE_BOUNCINGBALLS, &mode_bouncing_balls, _data_FX_MODE_BOUNCINGBALLS);
  addEffect(FX_MODE_SINELON, &mode_sinelon, _data_FX_MODE_SINELON);
  addEffect(FX_MODE_SINELON_DUAL, &mode_sinelon_dual, _data_FX_MODE_SINELON_DUAL);
  addEffect(FX_MODE_SINELON_RAINBOW, &mode_sinelon_rainbow, _data_FX_MODE_SINELON_RAINBOW);
  addEffect(FX_MODE_POPCORN, &mode_popcorn, _data_FX_MODE_POPCORN);
  addEffect(FX_MODE_DRIP, &mode_drip, _data_FX_MODE_DRIP);
  addEffect(FX_MODE_PLASMA, &mode_plasma, _data_FX_MODE_PLASMA);
  addEffect(FX_MODE_PERCENT, &mode_percent, _data_FX_MODE_PERCENT);
  addEffect(FX_MODE_RIPPLE_RAINBOW, &mode_ripple_rainbow, _data_FX_MODE_RIPPLE_RAINBOW);
  addEffect(FX_MODE_HEARTBEAT, &mode_heartbeat, _data_FX_MODE_HEARTBEAT);
  addEffect(FX_MODE_PACIFICA, &mode_pacifica, _data_FX_MODE_PACIFICA);
  addEffect(FX_MODE_CANDLE_MULTI, &mode_candle_multi, _data_FX_MODE_CANDLE_MULTI);
  addEffect(FX_MODE_SOLID_GLITTER, &mode_solid_glitter, _data_FX_MODE_SOLID_GLITTER);
  addEffect(FX_MODE_SUNRISE, &mode_sunrise, _data_FX_MODE_SUNRISE);
  addEffect(FX_MODE_PHASED, &mode_phased, _data_FX_MODE_PHASED);
  addEffect(FX_MODE_TWINKLEUP, &mode_twinkleup, _data_FX_MODE_TWINKLEUP);
  addEffect(FX_MODE_NOISEPAL, &mode_noisepal, _data_FX_MODE_NOISEPAL);
  addEffect(FX_MODE_SINEWAVE, &mode_sinewave, _data_FX_MODE_SINEWAVE);
  addEffect(FX_MODE_PHASEDNOISE, &mode_phased_noise, _data_FX_MODE_PHASEDNOISE);
  addEffect(FX_MODE_FLOW, &mode_flow, _data_FX_MODE_FLOW);
  addEffect(FX_MODE_CHUNCHUN, &mode_chunchun, _data_FX_MODE_CHUNCHUN);
  addEffect(FX_MODE_DANCING_SHADOWS, &mode_dancing_shadows, _data_FX_MODE_DANCING_SHADOWS);
  addEffect(FX_MODE_WASHING_MACHINE, &mode_washing_machine, _data_FX_MODE_WASHING_MACHINE);

  addEffect(FX_MODE_BLENDS, &mode_blends, _data_FX_MODE_BLENDS);
  addEffect(FX_MODE_TV_SIMULATOR, &mode_tv_simulator, _data_FX_MODE_TV_SIMULATOR);
  addEffect(FX_MODE_DYNAMIC_SMOOTH, &mode_dynamic_smooth, _data_FX_MODE_DYNAMIC_SMOOTH);

  // --- 1D audio effects ---
  addEffect(FX_MODE_PIXELS, &mode_pixels, _data_FX_MODE_PIXELS);
  addEffect(FX_MODE_PIXELWAVE, &mode_pixelwave, _data_FX_MODE_PIXELWAVE);
  addEffect(FX_MODE_JUGGLES, &mode_juggles, _data_FX_MODE_JUGGLES);
  addEffect(FX_MODE_MATRIPIX, &mode_matripix, _data_FX_MODE_MATRIPIX);
  addEffect(FX_MODE_GRAVIMETER, &mode_gravimeter, _data_FX_MODE_GRAVIMETER);
  addEffect(FX_MODE_PLASMOID, &mode_plasmoid, _data_FX_MODE_PLASMOID);
  addEffect(FX_MODE_PUDDLES, &mode_puddles, _data_FX_MODE_PUDDLES);
  addEffect(FX_MODE_MIDNOISE, &mode_midnoise, _data_FX_MODE_MIDNOISE);
  addEffect(FX_MODE_NOISEMETER, &mode_noisemeter, _data_FX_MODE_NOISEMETER);
  addEffect(FX_MODE_FREQWAVE, &mode_freqwave, _data_FX_MODE_FREQWAVE);
  addEffect(FX_MODE_FREQMATRIX, &mode_freqmatrix, _data_FX_MODE_FREQMATRIX);

  addEffect(FX_MODE_WATERFALL, &mode_waterfall, _data_FX_MODE_WATERFALL);
  addEffect(FX_MODE_FREQPIXELS, &mode_freqpixels, _data_FX_MODE_FREQPIXELS);

  addEffect(FX_MODE_NOISEFIRE, &mode_noisefire, _data_FX_MODE_NOISEFIRE);
  addEffect(FX_MODE_PUDDLEPEAK, &mode_puddlepeak, _data_FX_MODE_PUDDLEPEAK);
  addEffect(FX_MODE_NOISEMOVE, &mode_noisemove, _data_FX_MODE_NOISEMOVE);

  addEffect(FX_MODE_PERLINMOVE, &mode_perlinmove, _data_FX_MODE_PERLINMOVE);
  addEffect(FX_MODE_RIPPLEPEAK, &mode_ripplepeak, _data_FX_MODE_RIPPLEPEAK);

  addEffect(FX_MODE_FREQMAP, &mode_freqmap, _data_FX_MODE_FREQMAP);
  addEffect(FX_MODE_GRAVCENTER, &mode_gravcenter, _data_FX_MODE_GRAVCENTER);
  addEffect(FX_MODE_GRAVCENTRIC, &mode_gravcentric, _data_FX_MODE_GRAVCENTRIC);
  addEffect(FX_MODE_GRAVFREQ, &mode_gravfreq, _data_FX_MODE_GRAVFREQ);
  addEffect(FX_MODE_DJLIGHT, &mode_DJLight, _data_FX_MODE_DJLIGHT);

  addEffect(FX_MODE_BLURZ, &mode_blurz, _data_FX_MODE_BLURZ);

  addEffect(FX_MODE_FLOWSTRIPE, &mode_FlowStripe, _data_FX_MODE_FLOWSTRIPE);

  addEffect(FX_MODE_WAVESINS, &mode_wavesins, _data_FX_MODE_WAVESINS);
  addEffect(FX_MODE_ROCKTAVES, &mode_rocktaves, _data_FX_MODE_ROCKTAVES);

  // --- 2D  effects ---
#ifndef WLED_DISABLE_2D
  addEffect(FX_MODE_2DSPACESHIPS, &mode_2Dspaceships, _data_FX_MODE_2DSPACESHIPS);
  addEffect(FX_MODE_2DCRAZYBEES, &mode_2Dcrazybees, _data_FX_MODE_2DCRAZYBEES);
  addEffect(FX_MODE_2DGHOSTRIDER, &mode_2Dghostrider, _data_FX_MODE_2DGHOSTRIDER);
  addEffect(FX_MODE_2DBLOBS, &mode_2Dfloatingblobs, _data_FX_MODE_2DBLOBS);
  addEffect(FX_MODE_2DSCROLLTEXT, &mode_2Dscrollingtext, _data_FX_MODE_2DSCROLLTEXT);
  addEffect(FX_MODE_2DDRIFTROSE, &mode_2Ddriftrose, _data_FX_MODE_2DDRIFTROSE);
  addEffect(FX_MODE_2DDISTORTIONWAVES, &mode_2Ddistortionwaves, _data_FX_MODE_2DDISTORTIONWAVES);

  addEffect(FX_MODE_2DGEQ, &mode_2DGEQ, _data_FX_MODE_2DGEQ); // audio

  addEffect(FX_MODE_2DNOISE, &mode_2Dnoise, _data_FX_MODE_2DNOISE);

  addEffect(FX_MODE_2DFIRENOISE, &mode_2Dfirenoise, _data_FX_MODE_2DFIRENOISE);
  addEffect(FX_MODE_2DSQUAREDSWIRL, &mode_2Dsquaredswirl, _data_FX_MODE_2DSQUAREDSWIRL);

  //non audio
  addEffect(FX_MODE_2DDNA, &mode_2Ddna, _data_FX_MODE_2DDNA);
  addEffect(FX_MODE_2DMATRIX, &mode_2Dmatrix, _data_FX_MODE_2DMATRIX);
  addEffect(FX_MODE_2DMETABALLS, &mode_2Dmetaballs, _data_FX_MODE_2DMETABALLS);
  addEffect(FX_MODE_2DFUNKYPLANK, &mode_2DFunkyPlank, _data_FX_MODE_2DFUNKYPLANK); // audio

  addEffect(FX_MODE_2DPULSER, &mode_2DPulser, _data_FX_MODE_2DPULSER);

  addEffect(FX_MODE_2DDRIFT, &mode_2DDrift, _data_FX_MODE_2DDRIFT);
  addEffect(FX_MODE_2DWAVERLY, &mode_2DWaverly, _data_FX_MODE_2DWAVERLY); // audio
  addEffect(FX_MODE_2DSUNRADIATION, &mode_2DSunradiation, _data_FX_MODE_2DSUNRADIATION);
  addEffect(FX_MODE_2DCOLOREDBURSTS, &mode_2DColoredBursts, _data_FX_MODE_2DCOLOREDBURSTS);
  addEffect(FX_MODE_2DJULIA, &mode_2DJulia, _data_FX_MODE_2DJULIA);

  addEffect(FX_MODE_2DGAMEOFLIFE, &mode_2Dgameoflife, _data_FX_MODE_2DGAMEOFLIFE);
  addEffect(FX_MODE_2DTARTAN, &mode_2Dtartan, _data_FX_MODE_2DTARTAN);
  addEffect(FX_MODE_2DPOLARLIGHTS, &mode_2DPolarLights, _data_FX_MODE_2DPOLARLIGHTS);
  addEffect(FX_MODE_2DSWIRL, &mode_2DSwirl, _data_FX_MODE_2DSWIRL); // audio
  addEffect(FX_MODE_2DLISSAJOUS, &mode_2DLissajous, _data_FX_MODE_2DLISSAJOUS);
  addEffect(FX_MODE_2DFRIZZLES, &mode_2DFrizzles, _data_FX_MODE_2DFRIZZLES);
  addEffect(FX_MODE_2DPLASMABALL, &mode_2DPlasmaball, _data_FX_MODE_2DPLASMABALL);

  addEffect(FX_MODE_2DHIPHOTIC, &mode_2DHiphotic, _data_FX_MODE_2DHIPHOTIC);
  addEffect(FX_MODE_2DSINDOTS, &mode_2DSindots, _data_FX_MODE_2DSINDOTS);
  addEffect(FX_MODE_2DDNASPIRAL, &mode_2DDNASpiral, _data_FX_MODE_2DDNASPIRAL);
  addEffect(FX_MODE_2DBLACKHOLE, &mode_2DBlackHole, _data_FX_MODE_2DBLACKHOLE);
  addEffect(FX_MODE_2DSOAP, &mode_2Dsoap, _data_FX_MODE_2DSOAP);
  addEffect(FX_MODE_2DOCTOPUS, &mode_2Doctopus, _data_FX_MODE_2DOCTOPUS);
  addEffect(FX_MODE_2DWAVINGCELL, &mode_2Dwavingcell, _data_FX_MODE_2DWAVINGCELL);

  addEffect(FX_MODE_2DAKEMI, &mode_2DAkemi, _data_FX_MODE_2DAKEMI); // audio
#endif // WLED_DISABLE_2D

}<|MERGE_RESOLUTION|>--- conflicted
+++ resolved
@@ -5169,13 +5169,8 @@
 ///////////////////////
 //    2D Matrix      //
 ///////////////////////
-<<<<<<< HEAD
-uint16_t mode_2Dmatrix(void) {                  // Matrix2D. By Jeremy Williams. Adapted by Andrew Tuline & improved by merkisoft and ewowi.
+uint16_t mode_2Dmatrix(void) {                  // Matrix2D. By Jeremy Williams. Adapted by Andrew Tuline & improved by merkisoft and ewowi, and softhack007.
   if (!strip.isMatrix || !SEGMENT.is2D()) return mode_static(); // not a 2D set-up
-=======
-uint16_t mode_2Dmatrix(void) {                  // Matrix2D. By Jeremy Williams. Adapted by Andrew Tuline & improved by merkisoft and ewowi, and softhack007.
-  if (!strip.isMatrix) return mode_static(); // not a 2D set-up
->>>>>>> 43613e3b
 
   const uint16_t cols = SEGMENT.virtualWidth();
   const uint16_t rows = SEGMENT.virtualHeight();
