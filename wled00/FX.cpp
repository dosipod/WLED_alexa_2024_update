--- conflicted
+++ resolved
@@ -4565,13 +4565,6 @@
 
   const uint16_t cols = SEGMENT.virtualWidth();
   const uint16_t rows = SEGMENT.virtualHeight();
-<<<<<<< HEAD
-  const uint16_t dataSize = sizeof(CRGB) * SEGMENT.length();  // using width*height prevents reallocation if mirroring is enabled
-
-  if (!SEGENV.allocateData(dataSize)) return mode_static(); //allocation failed
-  CRGB *leds = reinterpret_cast<CRGB*>(SEGENV.data);
-=======
->>>>>>> 004c2920
 
   uint16_t x, y;
 
@@ -4616,20 +4609,10 @@
 
   const uint16_t cols = SEGMENT.virtualWidth();
   const uint16_t rows = SEGMENT.virtualHeight();
-<<<<<<< HEAD
-  const uint16_t dataSize = sizeof(CRGB) * SEGMENT.length();  // using width*height prevents reallocation if mirroring is enabled
-
-  if (!SEGENV.allocateData(dataSize)) return mode_static(); //allocation failed
-  CRGB *leds = reinterpret_cast<CRGB*>(SEGENV.data);
-
-  if (SEGENV.call == 0) {
-    SEGMENT.fill_solid(leds, CRGB::Black);
-=======
 
   if (SEGENV.call == 0) {
     SEGMENT.fill_solid(strip.leds, CRGB::Black);
     //for (uint16_t i = 0; i < w*h; i++) leds[i] = CRGB::Black;
->>>>>>> 004c2920
     SEGENV.aux0 = 0; // start with red hue
   }
 
@@ -4681,13 +4664,6 @@
 
   const uint16_t cols = SEGMENT.virtualWidth();
   const uint16_t rows = SEGMENT.virtualHeight();
-<<<<<<< HEAD
-  const uint16_t dataSize = sizeof(CRGB) * SEGMENT.length();  // using width*height prevents reallocation if mirroring is enabled
-
-  if (!SEGENV.allocateData(dataSize)) return mode_static(); //allocation failed
-  CRGB *leds = reinterpret_cast<CRGB*>(SEGENV.data);
-=======
->>>>>>> 004c2920
 
   if (SEGENV.call == 0) SEGMENT.fill_solid(strip.leds, CRGB::Black);
 
@@ -4713,13 +4689,6 @@
 
   const uint16_t cols = SEGMENT.virtualWidth();
   const uint16_t rows = SEGMENT.virtualHeight();
-<<<<<<< HEAD
-  const uint16_t dataSize = sizeof(CRGB) * SEGMENT.length();  // using width*height prevents reallocation if mirroring is enabled
-
-  if (!SEGENV.allocateData(dataSize)) return mode_static(); //allocation failed
-  CRGB *leds = reinterpret_cast<CRGB*>(SEGENV.data);
-=======
->>>>>>> 004c2920
 
   if (SEGENV.call == 0) {
     SEGMENT.fill_solid(strip.leds, CRGB::Black);
@@ -4764,10 +4733,6 @@
 
   const uint16_t cols = SEGMENT.virtualWidth();
   const uint16_t rows = SEGMENT.virtualHeight();
-<<<<<<< HEAD
-  const uint16_t dataSize = sizeof(CRGB) * SEGMENT.length();  // using width*height prevents reallocation if mirroring is enabled
-=======
->>>>>>> 004c2920
 
   //if (cols<8 || rows<8) return mode_static(); // makes no sense to run on smaller than 8x8
 
@@ -4799,10 +4764,6 @@
 
   const uint16_t cols = SEGMENT.virtualWidth();
   const uint16_t rows = SEGMENT.virtualHeight();
-<<<<<<< HEAD
-  const uint16_t dataSize = sizeof(CRGB) * SEGMENT.length();  // using width*height prevents reallocation if mirroring is enabled
-=======
->>>>>>> 004c2920
 
   if (SEGENV.call == 0) SEGMENT.fill_solid(strip.leds, CRGB::Black);
 
@@ -4836,10 +4797,6 @@
 
   const uint16_t cols = SEGMENT.virtualWidth();
   const uint16_t rows = SEGMENT.virtualHeight();
-<<<<<<< HEAD
-  const uint16_t dataSize = sizeof(CRGB) * SEGMENT.length();  // using width*height prevents reallocation if mirroring is enabled
-=======
->>>>>>> 004c2920
 
   if (SEGENV.call == 0) SEGMENT.fill_solid(strip.leds, CRGB::Black);
 
@@ -4868,12 +4825,8 @@
 
   const uint16_t cols = SEGMENT.virtualWidth();
   const uint16_t rows = SEGMENT.virtualHeight();
-<<<<<<< HEAD
-  const uint16_t dataSize = sizeof(CRGB) * SEGMENT.length();  // using width*height prevents reallocation if mirroring is enabled
-=======
   const uint16_t dataSize = sizeof(CRGB) * strip.matrixWidth * strip.matrixHeight;  // using width*height prevents reallocation if mirroring is enabled
                                               // use matrixWidth and Height as leds is also on whole matrix
->>>>>>> 004c2920
 
   if (!SEGENV.allocateData(dataSize + sizeof(unsigned long))) return mode_static(); //allocation failed
   CRGB *prevLeds = reinterpret_cast<CRGB*>(SEGENV.data);
@@ -5136,13 +5089,6 @@
 
   const uint16_t cols = SEGMENT.virtualWidth();
   const uint16_t rows = SEGMENT.virtualHeight();
-<<<<<<< HEAD
-  const uint16_t dataSize = sizeof(CRGB) * SEGMENT.length();  // using width*height prevents reallocation if mirroring is enabled
-
-  if (!SEGENV.allocateData(dataSize)) return mode_static(); //allocation failed
-  CRGB *leds = reinterpret_cast<CRGB*>(SEGENV.data);
-=======
->>>>>>> 004c2920
 
   if (SEGENV.call == 0) SEGMENT.fill_solid(strip.leds, CRGB::Black);
 
@@ -5177,13 +5123,8 @@
 
     // check for empty screen to ensure code spawn
     bool emptyScreen = true;
-<<<<<<< HEAD
-    for(int x=0; x<cols; x++) for(int y=0; y<rows; y++) {
-      if (leds[XY(x,y)]) {
-=======
     for (uint16_t x=0; x<cols; x++) for (uint16_t y=0; y<rows; y++) {
       if (strip.leds[XY(x,y)]) {
->>>>>>> 004c2920
         emptyScreen = false;
         break;
       }
@@ -5294,13 +5235,6 @@
 
   const uint16_t cols = SEGMENT.virtualWidth();
   const uint16_t rows = SEGMENT.virtualHeight();
-<<<<<<< HEAD
-  const uint16_t dataSize = sizeof(CRGB) * SEGMENT.length();  // using width*height prevents reallocation if mirroring is enabled
-
-  if (!SEGENV.allocateData(dataSize)) return mode_static(); //allocation failed
-  CRGB *leds = reinterpret_cast<CRGB*>(SEGENV.data);
-=======
->>>>>>> 004c2920
 
   if (SEGENV.call == 0) SEGMENT.fill_solid(strip.leds, CRGB::Black);
 
@@ -5344,13 +5278,6 @@
 
   const uint16_t cols = SEGMENT.virtualWidth();
   const uint16_t rows = SEGMENT.virtualHeight();
-<<<<<<< HEAD
-  const uint16_t dataSize = sizeof(CRGB) * SEGMENT.length();  // using width*height prevents reallocation if mirroring is enabled
-
-  if (!SEGENV.allocateData(dataSize)) return mode_static(); //allocation failed
-  CRGB *leds = reinterpret_cast<CRGB*>(SEGENV.data);
-=======
->>>>>>> 004c2920
 
   CRGBPalette16 auroraPalette  = {0x000000, 0x003300, 0x006600, 0x009900, 0x00cc00, 0x00ff00, 0x33ff00, 0x66ff00, 0x99ff00, 0xccff00, 0xffff00, 0xffcc00, 0xff9900, 0xff6600, 0xff3300, 0xff0000};
 
@@ -5403,10 +5330,6 @@
 
   //const uint16_t cols = SEGMENT.virtualWidth();
   const uint16_t rows = SEGMENT.virtualHeight();
-<<<<<<< HEAD
-  const uint16_t dataSize = sizeof(CRGB) * SEGMENT.length();  // using width*height prevents reallocation if mirroring is enabled
-=======
->>>>>>> 004c2920
 
   if (SEGENV.call == 0) SEGMENT.fill_solid(strip.leds, CRGB::Black);
 
@@ -5434,10 +5357,6 @@
 
   const uint16_t cols = SEGMENT.virtualWidth();
   const uint16_t rows = SEGMENT.virtualHeight();
-<<<<<<< HEAD
-  const uint16_t dataSize = sizeof(CRGB) * SEGMENT.length();  // using width*height prevents reallocation if mirroring is enabled
-=======
->>>>>>> 004c2920
 
   if (SEGENV.call == 0) SEGMENT.fill_solid(strip.leds, CRGB::Black);
 
@@ -5467,13 +5386,6 @@
 
   const uint16_t cols = SEGMENT.virtualWidth();
   const uint16_t rows = SEGMENT.virtualHeight();
-<<<<<<< HEAD
-  const uint16_t dataSize = sizeof(CRGB) * SEGMENT.length();  // using width*height prevents reallocation if mirroring is enabled
-
-  if (!SEGENV.allocateData(dataSize)) return mode_static(); //allocation failed
-  CRGB *leds = reinterpret_cast<CRGB*>(SEGENV.data);
-=======
->>>>>>> 004c2920
 
   if (SEGENV.call == 0) SEGMENT.fill_solid(strip.leds, CRGB::Black);
 
@@ -5511,10 +5423,6 @@
 
   const uint16_t cols = SEGMENT.virtualWidth();
   const uint16_t rows = SEGMENT.virtualHeight();
-<<<<<<< HEAD
-  const uint16_t dataSize = sizeof(CRGB) * SEGMENT.length();  // using width*height prevents reallocation if mirroring is enabled
-=======
->>>>>>> 004c2920
 
   if (!SEGENV.allocateData(sizeof(byte)*(cols+2)*(rows+2))) return mode_static(); //allocation failed
   byte *bump = reinterpret_cast<byte*>(SEGENV.data);
@@ -5564,13 +5472,6 @@
 
   const uint16_t cols = SEGMENT.virtualWidth();
   const uint16_t rows = SEGMENT.virtualHeight();
-<<<<<<< HEAD
-  const uint16_t dataSize = sizeof(CRGB) * SEGMENT.length();  // using width*height prevents reallocation if mirroring is enabled
-
-  if (!SEGENV.allocateData(dataSize)) return mode_static(); //allocation failed
-  CRGB *leds = reinterpret_cast<CRGB*>(SEGENV.data);
-=======
->>>>>>> 004c2920
 
   if (SEGENV.call == 0) SEGMENT.fill_solid(strip.leds, CRGB::Black);
 
@@ -5602,13 +5503,6 @@
 
   const uint16_t cols = SEGMENT.virtualWidth();
   const uint16_t rows = SEGMENT.virtualHeight();
-<<<<<<< HEAD
-  const uint16_t dataSize = sizeof(CRGB) * SEGMENT.length();  // using width*height prevents reallocation if mirroring is enabled
-
-  if (!SEGENV.allocateData(dataSize)) return mode_static(); //allocation failed
-  CRGB *leds = reinterpret_cast<CRGB*>(SEGENV.data);
-=======
->>>>>>> 004c2920
 
   if (SEGENV.call == 0) SEGMENT.fill_solid(strip.leds, CRGB::Black);
 
@@ -5654,10 +5548,6 @@
 
   const uint16_t cols = SEGMENT.virtualWidth();
   const uint16_t rows = SEGMENT.virtualHeight();
-<<<<<<< HEAD
-  const uint16_t dataSize = sizeof(CRGB) * SEGMENT.length();  // using width*height prevents reallocation if mirroring is enabled
-=======
->>>>>>> 004c2920
 
   byte n = MIN(MAX_BEES, (rows * cols) / 256 + 1);
 
@@ -5733,10 +5623,6 @@
 
   const uint16_t cols = SEGMENT.virtualWidth();
   const uint16_t rows = SEGMENT.virtualHeight();
-<<<<<<< HEAD
-  const uint16_t dataSize = sizeof(CRGB) * SEGMENT.length();  // using width*height prevents reallocation if mirroring is enabled
-=======
->>>>>>> 004c2920
 
   typedef struct Lighter {
     int16_t  gPosX;
@@ -5827,10 +5713,6 @@
 
   const uint16_t cols = SEGMENT.virtualWidth();
   const uint16_t rows = SEGMENT.virtualHeight();
-<<<<<<< HEAD
-  const uint16_t dataSize = sizeof(CRGB) * SEGMENT.length();  // using width*height prevents reallocation if mirroring is enabled
-=======
->>>>>>> 004c2920
 
   typedef struct Blob {
     float x[MAX_BLOBS], y[MAX_BLOBS];
@@ -5982,10 +5864,6 @@
 
   const uint16_t cols = SEGMENT.virtualWidth();
   const uint16_t rows = SEGMENT.virtualHeight();
-<<<<<<< HEAD
-  const uint16_t dataSize = sizeof(CRGB) * SEGMENT.length();  // using width*height prevents reallocation if mirroring is enabled
-=======
->>>>>>> 004c2920
 
   const float CX = cols/2.f - .5f;
   const float CY = rows/2.f - .5f;
@@ -6128,13 +6006,6 @@
 
   const uint16_t cols = SEGMENT.virtualWidth();
   const uint16_t rows = SEGMENT.virtualHeight();
-<<<<<<< HEAD
-  const uint16_t dataSize = sizeof(CRGB) * SEGMENT.length();  // using width*height prevents reallocation if mirroring is enabled
-
-  if (!SEGENV.allocateData(dataSize)) return mode_static(); //allocation failed
-  CRGB *leds = reinterpret_cast<CRGB*>(SEGENV.data);
-=======
->>>>>>> 004c2920
 
   if (SEGENV.call == 0) SEGMENT.fill_solid(strip.leds, CRGB::Black);
 
@@ -6180,13 +6051,6 @@
 
   const uint16_t cols = SEGMENT.virtualWidth();
   const uint16_t rows = SEGMENT.virtualHeight();
-<<<<<<< HEAD
-  const uint16_t dataSize = sizeof(CRGB) * SEGMENT.length();  // using width*height prevents reallocation if mirroring is enabled
-
-  if (!SEGENV.allocateData(dataSize)) return mode_static(); //allocation failed
-  CRGB *leds = reinterpret_cast<CRGB*>(SEGENV.data);
-=======
->>>>>>> 004c2920
 
   if (SEGENV.call == 0) {
     SEGMENT.fill_solid(strip.leds, CRGB::Black);
@@ -6211,15 +6075,9 @@
     }
     uint16_t thisMax = map(thisVal, 0, 512, 0, rows);
 
-<<<<<<< HEAD
-    for (int j = 0; j < thisMax; j++) {
-      leds[XY(i, j)] += ColorFromPalette(SEGPALETTE, map(j, 0, thisMax, 250, 0), 255, LINEARBLEND);
-      leds[XY((cols - 1) - i, (rows - 1) - j)] += ColorFromPalette(SEGPALETTE, map(j, 0, thisMax, 250, 0), 255, LINEARBLEND);
-=======
     for (uint16_t j = 0; j < thisMax; j++) {
       strip.leds[XY(i, j)] += ColorFromPalette(SEGPALETTE, map(j, 0, thisMax, 250, 0), 255, LINEARBLEND);
       strip.leds[XY((cols - 1) - i, (rows - 1) - j)] += ColorFromPalette(SEGPALETTE, map(j, 0, thisMax, 250, 0), 255, LINEARBLEND);
->>>>>>> 004c2920
     }
   }
   SEGMENT.blur2d(strip.leds, 16);
@@ -6860,17 +6718,7 @@
 //   ** DJLight        //
 /////////////////////////
 uint16_t mode_DJLight(void) {                   // Written by ??? Adapted by Will Tatam.
-<<<<<<< HEAD
-  const int NUM_LEDS = SEGLEN;                            // aka SEGLEN
-  const int mid = NUM_LEDS / 2;
-
-  // even with 1D effect we have to take logic for 2D segments for allocation as fill_solid() fills whole segment
-  const uint16_t dataSize = sizeof(CRGB) * SEGMENT.length();  // using width*height prevents reallocation if mirroring is enabled
-  if (!SEGENV.allocateData(dataSize)) return mode_static(); //allocation failed
-  CRGB *leds = reinterpret_cast<CRGB*>(SEGENV.data);
-=======
   const int mid = SEGLEN / 2;
->>>>>>> 004c2920
 
   um_data_t *um_data;
   if (!usermods.getUMData(&um_data, USERMOD_ID_AUDIOREACTIVE)) {
@@ -6887,15 +6735,10 @@
     strip.leds[XY(mid%SEGMENT.virtualWidth(), mid/SEGMENT.virtualWidth())] = CRGB(fftResult[15]/2, fftResult[5]/2, fftResult[0]/2); // 16-> 15 as 16 is out of bounds
     strip.leds[XY(mid%SEGMENT.virtualWidth(), mid/SEGMENT.virtualWidth())].fadeToBlackBy(map(fftResult[1*4], 0, 255, 255, 10));     // TODO - Update
 
-<<<<<<< HEAD
-    for (int i = NUM_LEDS - 1; i > mid; i--) leds[i] = leds[i - 1];    //move to the left
-    for (int i = 0; i < mid; i++)            leds[i] = leds[i + 1];    // move to the right
-=======
     for (int i = SEGLEN - 1; i > mid; i--) strip.leds[XY(i%SEGMENT.virtualWidth(), i/SEGMENT.virtualWidth())] = strip.leds[XY((i-1)%SEGMENT.virtualWidth(), (i-1)/SEGMENT.virtualWidth())];    //move to the left
     for (int i = 0; i < mid; i++)            strip.leds[XY(i%SEGMENT.virtualWidth(), i/SEGMENT.virtualWidth())] = strip.leds[XY((i+1)%SEGMENT.virtualWidth(), (i+1)/SEGMENT.virtualWidth())];    // move to the right
 
     for (uint16_t i=0; i<SEGLEN; i++) SEGMENT.setPixelColor(i, strip.leds[XY(i%SEGMENT.virtualWidth(), i/SEGMENT.virtualWidth())]);
->>>>>>> 004c2920
   }
   for (int i=0; i<SEGLEN; i++) SEGMENT.setPixelColor(i, leds[i]);
 
@@ -7325,12 +7168,6 @@
 
   const uint16_t cols = SEGMENT.virtualWidth();
   const uint16_t rows = SEGMENT.virtualHeight();
-<<<<<<< HEAD
-  const uint16_t dataSize = sizeof(CRGB) * SEGMENT.length();  // using width*height prevents reallocation if mirroring is enabled
-  if (!SEGENV.allocateData(dataSize)) return mode_static(); //allocation failed
-  CRGB *leds = reinterpret_cast<CRGB*>(SEGENV.data);
-=======
->>>>>>> 004c2920
 
   int NUMB_BANDS = map(SEGMENT.custom1, 0, 255, 1, 16);
   int barWidth = (cols / NUMB_BANDS);
