--- conflicted
+++ resolved
@@ -1599,7 +1599,7 @@
 uint16_t WS2812FX::mode_lightning(void)
 {
   uint16_t ledstart = random16(SEGLEN);               // Determine starting location of flash
-  uint16_t ledlen = random16(SEGLEN -1 -ledstart);    // Determine length of flash (not to go beyond SEGLEN-1)
+  uint16_t ledlen = random16(SEGLEN -1 -ledstart);    // Determine length of flash (not to go beyond NUM_LEDS-1)
   uint8_t bri = 255/random8(1, 3);
 
   if (SEGENV.step == 0)
@@ -1616,8 +1616,7 @@
     {
       if (SEGMENT.palette == 0)
       {
-//        setPixelColor(i,bri,bri,bri,bri);
-        setPixelColor(i, SEGCOLOR(0));
+        setPixelColor(i,bri,bri,bri,bri);
       } else {
         setPixelColor(i,color_from_palette(i, true, PALETTE_SOLID_WRAP, 0, bri));
       }
@@ -1672,15 +1671,9 @@
 
     CRGB newcolor = CHSV( hue8, sat8, bri8);
     fastled_col = col_to_crgb(getPixelColor(i));
+
     nblend(fastled_col, newcolor, 64);
-
-    if (SEGMENT.palette == 0) {
-      setPixelColor(i, fastled_col.red, fastled_col.green, fastled_col.blue);
-    } else {
-      fastled_col = ColorFromPalette(currentPalette, hue8, bri8);
-      setPixelColor(i, fastled_col.red, fastled_col.green, fastled_col.blue);
-    }
-
+    setPixelColor(i, fastled_col.red, fastled_col.green, fastled_col.blue);
   }
   SEGENV.step = sPseudotime;
   SEGENV.aux0 = sHue16;
@@ -1816,6 +1809,7 @@
   CRGB fastled_col;
 
   for ( uint16_t i = 0 ; i < SEGLEN; i++) {
+    hue16 += hueinc16;
     uint8_t hue8 = hue16 >> 8;
     uint16_t h16_128 = hue16 >> 7;
     if ( h16_128 & 0x100) {
@@ -1850,11 +1844,8 @@
   uint32_t stp = (now / 20) & 0xFF;
   uint8_t beat = beatsin8(SEGMENT.speed, 64, 255);
   for (uint16_t i = 0; i < SEGLEN; i++) {
-//    fastled_col = ColorFromPalette(currentPalette, stp + (i * 2), beat - stp + (i * 10));
-//    setPixelColor(i, fastled_col.red, fastled_col.green, fastled_col.blue);
-
-    setPixCol(i, stp + (i * 2), beat - stp + (i * 10));
-
+    fastled_col = ColorFromPalette(currentPalette, stp + (i * 2), beat - stp + (i * 10));
+    setPixelColor(i, fastled_col.red, fastled_col.green, fastled_col.blue);
   }
   return FRAMETIME;
 }
@@ -1863,21 +1854,16 @@
 uint16_t WS2812FX::mode_fillnoise8()
 {
   if (SEGENV.call == 0) SEGENV.step = random16(12345);
-//  CRGB fastled_col;
+  CRGB fastled_col;
   for (uint16_t i = 0; i < SEGLEN; i++) {
     uint8_t index = inoise8(i * SEGLEN, SEGENV.step + i * SEGLEN);
-
-    setPixCol(i, index, sin8(index));
-
-//    fastled_col = ColorFromPalette(currentPalette, index, 255, LINEARBLEND);
-//    setPixelColor(i, fastled_col.red, fastled_col.green, fastled_col.blue);
-  }
-//  SEGENV.step += beatsin8(SEGMENT.speed, 1, 6); //10,1,4
-  SEGENV.step += (SEGMENT.speed >> 4);
-
-  return FRAMETIME;
-}
-
+    fastled_col = ColorFromPalette(currentPalette, index, 255, LINEARBLEND);
+    setPixelColor(i, fastled_col.red, fastled_col.green, fastled_col.blue);
+  }
+  SEGENV.step += beatsin8(SEGMENT.speed, 1, 6); //10,1,4
+
+  return FRAMETIME;
+}
 
 uint16_t WS2812FX::mode_noise16_1()
 {
@@ -1899,10 +1885,8 @@
 
     uint8_t index = sin8(noise * 3);                         // map LED color based on noise data
 
-    setPixCol(i, index, sin8(index));
-
-//    fastled_col = ColorFromPalette(currentPalette, index, 255, LINEARBLEND);   // With that value, look up the 8 bit colour palette value and assign it to the current LED.
-//    setPixelColor(i, fastled_col.red, fastled_col.green, fastled_col.blue);
+    fastled_col = ColorFromPalette(currentPalette, index, 255, LINEARBLEND);   // With that value, look up the 8 bit colour palette value and assign it to the current LED.
+    setPixelColor(i, fastled_col.red, fastled_col.green, fastled_col.blue);
   }
 
   return FRAMETIME;
@@ -1926,9 +1910,8 @@
 
     uint8_t index = sin8(noise * 3);                          // map led color based on noise data
 
-    setPixCol(i, index, sin8(index));
-//    fastled_col = ColorFromPalette(currentPalette, index, noise, LINEARBLEND);   // With that value, look up the 8 bit colour palette value and assign it to the current LED.
-//    setPixelColor(i, fastled_col.red, fastled_col.green, fastled_col.blue);
+    fastled_col = ColorFromPalette(currentPalette, index, noise, LINEARBLEND);   // With that value, look up the 8 bit colour palette value and assign it to the current LED.
+    setPixelColor(i, fastled_col.red, fastled_col.green, fastled_col.blue);
   }
 
   return FRAMETIME;
@@ -1954,9 +1937,8 @@
 
     uint8_t index = sin8(noise * 3);                          // map led color based on noise data
 
-    setPixCol(i, index, sin8(index));
-//    fastled_col = ColorFromPalette(currentPalette, index, noise, LINEARBLEND);   // With that value, look up the 8 bit colour palette value and assign it to the current LED.
-//    setPixelColor(i, fastled_col.red, fastled_col.green, fastled_col.blue);
+    fastled_col = ColorFromPalette(currentPalette, index, noise, LINEARBLEND);   // With that value, look up the 8 bit colour palette value and assign it to the current LED.
+    setPixelColor(i, fastled_col.red, fastled_col.green, fastled_col.blue);
   }
 
   return FRAMETIME;
@@ -1970,10 +1952,8 @@
   uint32_t stp = (now * SEGMENT.speed) >> 7;
   for (uint16_t i = 0; i < SEGLEN; i++) {
     int16_t index = inoise16(uint32_t(i) << 12, stp);
-
-    setPixCol(i, index, sin8(index));
-//    fastled_col = ColorFromPalette(currentPalette, index);
-//    setPixelColor(i, fastled_col.red, fastled_col.green, fastled_col.blue);
+    fastled_col = ColorFromPalette(currentPalette, index);
+    setPixelColor(i, fastled_col.red, fastled_col.green, fastled_col.blue);
   }
   return FRAMETIME;
 }
@@ -2048,10 +2028,8 @@
   {
     int index = cos8((i*15)+ wave1)/2 + cubicwave8((i*23)+ wave2)/2;
     uint8_t lum = (index > wave3) ? index - wave3 : 0;
-
-//    fastled_col = ColorFromPalette(currentPalette, map(index,0,255,0,240), lum, LINEARBLEND);
-//    setPixelColor(i, fastled_col.red, fastled_col.green, fastled_col.blue);
-    setPixCol(i,map(index,0,255,0,240), lum);
+    fastled_col = ColorFromPalette(currentPalette, map(index,0,255,0,240), lum, LINEARBLEND);
+    setPixelColor(i, fastled_col.red, fastled_col.green, fastled_col.blue);
   }
   return FRAMETIME;
 }
@@ -3152,15 +3130,12 @@
     uint8_t colorIndex = cubicwave8((i*(1+ 3*(SEGMENT.speed >> 5)))+(thisPhase) & 0xFF)/2   // factor=23 // Create a wave and add a phase change and add another wave with its own phase change.
                              + cos8((i*(1+ 2*(SEGMENT.speed >> 5)))+(thatPhase) & 0xFF)/2;  // factor=15 // Hey, you can even change the frequencies if you wish.
     uint8_t thisBright = qsub8(colorIndex, beatsin8(6,0, (255 - SEGMENT.intensity)|0x01 ));
-
-    setPixCol(i, colorIndex, thisBright);
-//    CRGB color = ColorFromPalette(currentPalette, colorIndex, thisBright, LINEARBLEND);
-//    setPixelColor(i, color.red, color.green, color.blue);
-  }
-
-  return FRAMETIME;
-}
-
+    CRGB color = ColorFromPalette(currentPalette, colorIndex, thisBright, LINEARBLEND);
+    setPixelColor(i, color.red, color.green, color.blue);
+  }
+
+  return FRAMETIME;
+}
 
 
 /*
@@ -3362,37 +3337,6 @@
 }
 
 
-<<<<<<< HEAD
-/////////////////////////////////////////////////////////////////////////////
-//    Start of Audio Reactive fork, beginning with Non-reactive routines   //
-/////////////////////////////////////////////////////////////////////////////
-
-uint16_t WS2812FX::phased_base(uint8_t moder) {                       // We're making sine waves here. By Andrew Tuline.
-
-
-  float thisspeed = SEGMENT.speed/32.0;                               // You can change the speed of the wave.   AKA SPEED (was .4)
-  uint8_t allfreq = 16;                                               // Base frequency.
-  static float thisphase;                                             // Phase change value gets calculated.
-  uint8_t thisrot = 64;                                               // Colour rotation speed.
-  uint8_t cutOff = (255-SEGMENT.intensity);                           // You can change the number of pixels.  AKA INTENSITY (was 192).
-  uint8_t modVal = SEGMENT.fft1/8+1;                                  // You can change the modulus. AKA FFT1 (was 5).
-
-  uint8_t thisindex = millis()/thisrot;                               // Colour at leds[0].
-  thisphase += thisspeed;                                             // Phase change at leds[0].
-
-  for (int i=0; i<SEGLEN; i++) {
-    if (moder == 1) modVal = (inoise8(i*10 + i*10) /16);         // Let's randomize our mod length with some Perlin noise.
-    uint16_t val = (i+1)*allfreq;                                          // This sets the frequency of the waves. The +1 makes sure that leds[0] is used.
-    val +=thisphase*(i%modVal+1)/2;                                   // This sets the varying phase change of the waves. By Andrew Tuline.
-    uint8_t thisbright = cubicwave8(val);                                 // Now we make an 8 bit sinewave.
-    thisbright = (thisbright > cutOff) ? (thisbright-cutOff) : 0;     // A ternary operator to cutoff the light.
-    setPixCol(i, thisindex, thisbright);
-    thisindex +=256/SEGLEN;
-  }
-
-  return FRAMETIME;
-} // phased_base()
-=======
 /*
  * Mode simulates a gradual sunrise
  */
@@ -3405,12 +3349,12 @@
 	  SEGENV.step = millis(); //save starting time, millis() because now can change from sync
     SEGENV.aux0 = SEGMENT.speed;
   }
-  
+
   fill(0);
   uint16_t stage = 0xFFFF;
-  
+
   uint32_t s10SinceStart = (millis() - SEGENV.step) /100; //tenths of seconds
-  
+
   if (SEGMENT.speed > 120) { //quick sunrise and sunset
 	  uint16_t counter = (now >> 1) * (((SEGMENT.speed -120) >> 1) +1);
 	  stage = triwave16(counter);
@@ -3422,7 +3366,7 @@
 	  stage = map(s10SinceStart, 0, s10Target, 0, 0xFFFF);
 	  if (SEGMENT.speed > 60) stage = 0xFFFF - stage; //sunset
   }
-  
+
   for (uint16_t i = 0; i <= SEGLEN/2; i++)
   {
     //default palette is Fire
@@ -3444,69 +3388,89 @@
   return FRAMETIME;
 }
 
+/*
+ * Best of both worlds from Palette and Spot effects. By Aircoookie
+ */
+uint16_t WS2812FX::mode_flow(void)
+{
+  uint16_t counter = 0;
+  if (SEGMENT.speed != 0)
+  {
+    counter = now * ((SEGMENT.speed >> 2) +1);
+    counter = counter >> 8;
+  }
+
+  uint16_t maxZones = SEGLEN / 6; //only looks good if each zone has at least 6 LEDs
+  uint16_t zones = (SEGMENT.intensity * maxZones) >> 8;
+  if (zones & 0x01) zones++; //zones must be even
+  if (zones < 2) zones = 2;
+  uint16_t zoneLen = SEGLEN / zones;
+  uint16_t offset = (SEGLEN - zones * zoneLen) >> 1;
+
+  fill(color_from_palette(-counter, false, true, 255));
+
+  for (uint16_t z = 0; z < zones; z++)
+  {
+    uint16_t pos = offset + z * zoneLen;
+    for (uint16_t i = 0; i < zoneLen; i++)
+    {
+      uint8_t colorIndex = (i * 255 / zoneLen) - counter;
+      uint16_t led = (z & 0x01) ? i : (zoneLen -1) -i;
+      if (IS_REVERSE) led = (zoneLen -1) -led;
+      setPixelColor(pos + led, color_from_palette(colorIndex, false, true, 255));
+    }
+  }
+
+  return FRAMETIME;
+}
+
+
+/////////////////////////////////////////////////////////////////////////////
+//    Start of Audio Reactive fork, beginning with Non-reactive routines   //
+/////////////////////////////////////////////////////////////////////////////
 
 /*
  * Effects by Andrew Tuline
  */
-uint16_t WS2812FX::phased_base(uint8_t moder) {                  // We're making sine waves here. By Andrew Tuline.
-
-  uint8_t allfreq = 16;                                          // Base frequency.
-  //float* phasePtr = reinterpret_cast<float*>(SEGENV.step);       // Phase change value gets calculated.
-  static float phase = 0;//phasePtr[0];
-  uint8_t cutOff = (255-SEGMENT.intensity);                      // You can change the number of pixels.  AKA INTENSITY (was 192).
-  uint8_t modVal = 5;//SEGMENT.fft1/8+1;                         // You can change the modulus. AKA FFT1 (was 5).
-
-  uint8_t index = now/64;                                    // Set color rotation speed
-  phase += SEGMENT.speed/32.0;                                   // You can change the speed of the wave. AKA SPEED (was .4)
-  //phasePtr[0] = phase; 
-
-  for (int i = 0; i < SEGLEN; i++) {
-    if (moder == 1) modVal = (inoise8(i*10 + i*10) /16);         // Let's randomize our mod length with some Perlin noise.
-    uint16_t val = (i+1) * allfreq;                              // This sets the frequency of the waves. The +1 makes sure that leds[0] is used.
-    if (modVal == 0) modVal = 1;
-    val += phase * (i % modVal +1) /2;                           // This sets the varying phase change of the waves. By Andrew Tuline.
-    uint8_t b = cubicwave8(val);                                 // Now we make an 8 bit sinewave.
-    b = (b > cutOff) ? (b - cutOff) : 0;                         // A ternary operator to cutoff the light.
-    setPixelColor(i, color_blend(SEGCOLOR(1), color_from_palette(index, false, false, 0), b));
-    index += 256 / SEGLEN;
-  }
-
-  return FRAMETIME;
-}
->>>>>>> 4def582a
-
-
+uint16_t WS2812FX::phased_base(uint8_t moder) {                       // We're making sine waves here. By Andrew Tuline.
+
+  float thisspeed = SEGMENT.speed/32.0;                               // You can change the speed of the wave.   AKA SPEED (was .4)
+  uint8_t allfreq = 16;                                               // Base frequency.
+  static float thisphase;                                             // Phase change value gets calculated.
+  uint8_t thisrot = 64;                                               // Colour rotation speed.
+  uint8_t cutOff = (255-SEGMENT.intensity);                           // You can change the number of pixels.  AKA INTENSITY (was 192).
+  uint8_t modVal = SEGMENT.fft1/8+1;                                  // You can change the modulus. AKA FFT1 (was 5).
+
+  uint8_t thisindex = millis()/thisrot;                               // Colour at leds[0].
+  thisphase += thisspeed;                                             // Phase change at leds[0].
+
+  for (int i=0; i<SEGLEN; i++) {
+    if (moder == 1) modVal = (inoise8(i*10 + i*10) /16);              // Let's randomize our mod length with some Perlin noise.
+    uint16_t val = (i+1)*allfreq;                                     // This sets the frequency of the waves. The +1 makes sure that leds[0] is used.
+    val +=thisphase*(i%modVal+1)/2;                                   // This sets the varying phase change of the waves. By Andrew Tuline.
+    uint8_t thisbright = cubicwave8(val);                             // Now we make an 8 bit sinewave.
+    thisbright = (thisbright > cutOff) ? (thisbright-cutOff) : 0;     // A ternary operator to cutoff the light.
+    setPixCol(i, thisindex, thisbright);
+    thisindex +=256/SEGLEN;
+  }
+
+  return FRAMETIME;
+} // phased_base()
 
 uint16_t WS2812FX::mode_phased(void) {
   return phased_base(0);
-<<<<<<< HEAD
 } // mode_phased()
-=======
-}
->>>>>>> 4def582a
-
-
 
 uint16_t WS2812FX::mode_phased_noise(void) {
   return phased_base(1);
-<<<<<<< HEAD
 } // mode_phased_noise()
-=======
-}
->>>>>>> 4def582a
-
-
 
 uint16_t WS2812FX::mode_twinkleup(void) {                 // A very short twinkle routine with fade-in and dual controls. By Andrew Tuline.
-<<<<<<< HEAD
-
-=======
->>>>>>> 4def582a
+
   random16_set_seed(535);                                 // The randomizer needs to be re-set each time through the loop in order for the same 'random' numbers to be the same each time through.
 
   for (int i = 0; i<SEGLEN; i++) {
     uint8_t ranstart = random8();                         // The starting value (aka brightness) for each pixel. Must be consistent each time through the loop for this to work.
-<<<<<<< HEAD
     uint8_t pixBri = sin8(ranstart + 16 * millis()/(255-SEGMENT.speed));
     if (random8() > SEGMENT.intensity) pixBri = 0;
     setPixCol(i, i*20, pixBri);
@@ -3515,20 +3479,8 @@
   return FRAMETIME;
 } // mode_twinkleup()
 
-=======
-    uint8_t pixBri = sin8(ranstart + 16 * now/(256-SEGMENT.speed));
-    if (random8() > SEGMENT.intensity) pixBri = 0;
-    setPixelColor(i, color_blend(SEGCOLOR(1), color_from_palette(i*20, false, PALETTE_SOLID_WRAP, 0), pixBri));
-  }
-
-  return FRAMETIME;
-}
->>>>>>> 4def582a
-
-
 // Peaceful noise that's slow and with gradually changing palettes. Does not support WLED palettes or default colours or controls.
 uint16_t WS2812FX::mode_noisepal(void) {                                    // Slow noise palette by Andrew Tuline.
-<<<<<<< HEAD
 
   #define scale 30                                                          // Don't change this programmatically or everything shakes.
 
@@ -3579,7 +3531,6 @@
 
   return FRAMETIME;
 } // mode_sinewave()
-
 
 
 //////////////////////////////////////////
@@ -3602,7 +3553,6 @@
 } // setPixCol()
 
 
-
 ////////////////////////////////
 //   Begin volume routines    //
 ////////////////////////////////
@@ -3611,12 +3561,12 @@
 //     PIXELS       //
 //////////////////////
 
-uint16_t WS2812FX::mode_pixels(void) {                                   // Pixels. By Andrew Tuline.
+uint16_t WS2812FX::mode_pixels(void) {                                    // Pixels. By Andrew Tuline.
 
   fade_out(4);
 
   for (int i=0; i <SEGMENT.intensity/16; i++) {
-    uint16_t segLoc = random(SEGLEN);                                      // 16 bit for larger strands of LED's.
+    uint16_t segLoc = random(SEGLEN);                                     // 16 bit for larger strands of LED's.
     setPixCol(segLoc, myVals[i%32]+i*4, sampleAgc);
   }
 
@@ -3628,7 +3578,7 @@
 //     PIXELWAVE    //
 //////////////////////
 
-uint16_t WS2812FX::mode_pixelwave(void) {                                  // Pixelwave. By Andrew Tuline.
+uint16_t WS2812FX::mode_pixelwave(void) {                                 // Pixelwave. By Andrew Tuline.
 
   EVERY_N_MILLISECONDS_I(pixTimer, SEGMENT.speed) {                       // Using FastLED's timer. You want to change speed? You need to . .
 
@@ -3653,7 +3603,7 @@
 //     JUGGLES      //
 //////////////////////
 
-uint16_t WS2812FX::mode_juggles(void) {                                  // Juggles. By Andrew Tuline.
+uint16_t WS2812FX::mode_juggles(void) {                                   // Juggles. By Andrew Tuline.
 
   static int thistime = 20;
 
@@ -3695,7 +3645,7 @@
 //     GRAVIMETER    //
 ///////////////////////
 
-uint16_t WS2812FX::mode_gravimeter(void) {                               // Gravmeter. By Andrew Tuline.
+uint16_t WS2812FX::mode_gravimeter(void) {                                // Gravmeter. By Andrew Tuline.
 
   static int topLED;
   static int gravityCounter = 0;
@@ -3757,7 +3707,7 @@
 //     PUDDLES      //
 //////////////////////
 
-uint16_t WS2812FX::mode_puddles(void) {                                  // Puddles. By Andrew Tuline.
+uint16_t WS2812FX::mode_puddles(void) {                                   // Puddles. By Andrew Tuline.
 
   uint16_t size = 0;
   uint8_t fadeVal = map(SEGMENT.speed,0,255, 224, 255);
@@ -3810,7 +3760,7 @@
 //     Noisemeter    //
 ///////////////////////
 
-uint16_t WS2812FX::mode_noisemeter(void) {                                  // Noisemeter. By Andrew Tuline.
+uint16_t WS2812FX::mode_noisemeter(void) {                                // Noisemeter. By Andrew Tuline.
 
   static uint16_t xdist;
   static uint16_t ydist;
@@ -3840,7 +3790,7 @@
 //////////////////////
 
 // I am the god of hellfire. . . Volume (only) reactive fire routine. Oh, look how short this is.
-uint16_t WS2812FX::mode_noisefire(void) {                    // Noisefire. By Andrew Tuline.
+uint16_t WS2812FX::mode_noisefire(void) {                                 // Noisefire. By Andrew Tuline.
 
 #define xscale 20            // How far apart they are
 #define yscale 3             // How fast they move
@@ -3854,9 +3804,9 @@
                                  CRGB::Yellow, CRGB::Orange, CRGB::Yellow, CRGB::Yellow);
 
   for (int i = 0; i < SEGLEN; i++) {
-    index = inoise8(i*xscale,millis()*yscale*SEGLEN/255);                     // X location is constant, but we move along the Y at the rate of millis(). By Andrew Tuline.
-    index = (255 - i*256/SEGLEN) * index/128;                                 // Now we need to scale index so that it gets blacker as we get close to one of the ends.
-    color = ColorFromPalette(currentPalette, index, sampleAvg*2, LINEARBLEND);       // Use the my own palette.
+    index = inoise8(i*xscale,millis()*yscale*SEGLEN/255);                       // X location is constant, but we move along the Y at the rate of millis(). By Andrew Tuline.
+    index = (255 - i*256/SEGLEN) * index/128;                                   // Now we need to scale index so that it gets blacker as we get close to one of the ends.
+    color = ColorFromPalette(currentPalette, index, sampleAvg*2, LINEARBLEND);  // Use the my own palette.
     setPixelColor(i, color.red, color.green, color.blue);                       // This is a simple y=mx+b equation that's been scaled. index/128 is another scaling.
   }
 
@@ -3889,7 +3839,6 @@
 
   return FRAMETIME;
 } // mode_puddlepeak()
-
 
 
 ///////////////////////////////
@@ -4114,23 +4063,23 @@
       if (ledsPerBin > 1) {                                 // more than one led per bin
         for (int l = 0; l < ledsPerBin; l++)  {
           int pos = i*ledsPerBin+l;                                   // which led are we talking about -- Also which bin are we talking about
-          uint8_t angle = map(i*ledsPerBin, 0, SEGLEN, 0, 255);            // the color we are going to display
-          uint8_t bright = mapf(fftResult[i], 0, maxVal, 0, 255); // find the brightness in relation to max
-          color = CHSV(angle, 240, bright);                   // colculate a color and convert it to RGB
+          uint8_t angle = map(i*ledsPerBin, 0, SEGLEN, 0, 255);       // the color we are going to display
+          uint8_t bright = mapf(fftResult[i], 0, maxVal, 0, 255);     // find the brightness in relation to max
+          color = CHSV(angle, 240, bright);                           // calculate a color and convert it to RGB
           setPixelColor(pos, color.red, color.green, color.blue);
         }
-      } else {                                              // only one led per bin
-        int pos = i;                                        // which led are we talking about -- Also which bin are we talking about
-        uint8_t angle = map(pos, 0, SEGLEN, 0, 255);            // the color we are going to display
-        uint8_t bright = mapf(fftResult[i], 0, maxVal, 0, 255); // find the brightness in relation to max
-        color = CHSV(angle, 240, bright);                   // calculate a color and convert it to RGB
+      } else {                                                        // only one led per bin
+        int pos = i;                                                  // which led are we talking about -- Also which bin are we talking about
+        uint8_t angle = map(pos, 0, SEGLEN, 0, 255);                  // the color we are going to display
+        uint8_t bright = mapf(fftResult[i], 0, maxVal, 0, 255);       // find the brightness in relation to max
+        color = CHSV(angle, 240, bright);                             // calculate a color and convert it to RGB
         setPixelColor(pos, color.red, color.green, color.blue);
       }
-    } else {                                                  // our led strip is shorter than 16LEDS
-    for (int i = 0; i < SEGLEN; i++ )  {                                      // which led are we talking about -- Also which bin are we talking about
-        uint8_t angle = map(i, 0, SEGLEN, 0, 255);            // the color we are going to display
-        uint8_t bright = mapf(fftResult[i], 0, maxVal, 0, 255); // find the brightness in relation to max
-        color = CHSV(angle, 240, bright);                   // colculate a color and convert it to RGB
+    } else {                                                          // our led strip is shorter than 16LEDS
+    for (int i = 0; i < SEGLEN; i++ )  {                              // which led are we talking about -- Also which bin are we talking about
+        uint8_t angle = map(i, 0, SEGLEN, 0, 255);                    // the color we are going to display
+        uint8_t bright = mapf(fftResult[i], 0, maxVal, 0, 255);       // find the brightness in relation to max
+        color = CHSV(angle, 240, bright);                             // colculate a color and convert it to RGB
         setPixelColor(i, color.red, color.green, color.blue);
       }
     }
@@ -4301,8 +4250,8 @@
   fade_out(92);
 
   for (int i=0; i<3; i++) {     // DO NOT make this > 5 because we only have 15 FFTresult bins.
-    uint16_t locn = inoise16(millis()*SEGMENT.speed+i*50000, millis()*SEGMENT.speed);           // Get a new pixel location from moving noise.
-    locn = map(locn,0,65535,0,SEGLEN-1);                                         // Map that to the length of the strand, and ensure we don't go over.
+    uint16_t locn = inoise16(millis()*SEGMENT.speed+i*50000, millis()*SEGMENT.speed);   // Get a new pixel location from moving noise.
+    locn = map(locn,0,65535,0,SEGLEN-1);                                  // Map that to the length of the strand, and ensure we don't go over.
     setPixCol(locn, i*64, fftResult[i*3]/256);
   }
 
@@ -4530,98 +4479,4 @@
 #endif // ESP8266
 
   return FRAMETIME;
-} // mode_2D03()
-=======
-  uint16_t scale = 15 + (SEGMENT.intensity >> 2); //default was 30
-  //#define scale 30
-
-  uint16_t dataSize = sizeof(CRGBPalette16) * 2; //allocate space for 2 Palettes
-  if (!SEGENV.allocateData(dataSize)) return mode_static(); //allocation failed
-
-  CRGBPalette16* palettes = reinterpret_cast<CRGBPalette16*>(SEGENV.data);
-
-  uint16_t changePaletteMs = 4000 + SEGMENT.speed *10; //between 4 - 6.5sec
-  if (millis() - SEGENV.step > changePaletteMs)
-  {
-    SEGENV.step = millis();
-
-    uint8_t baseI = random8();
-    palettes[1] = CRGBPalette16(CHSV(baseI+random8(64), 255, random8(128,255)), CHSV(baseI+128, 255, random8(128,255)), CHSV(baseI+random8(92), 192, random8(128,255)), CHSV(baseI+random8(92), 255, random8(128,255)));
-  }
-
-  CRGB color;
-
-  //EVERY_N_MILLIS(10) { //(don't have to time this, effect function is only called every 24ms)
-  nblendPaletteTowardPalette(palettes[0], palettes[1], 48);               // Blend towards the target palette over 48 iterations.
-
-  if (SEGMENT.palette > 0) palettes[0] = currentPalette;
-
-  for(int i = 0; i < SEGLEN; i++) {
-    uint8_t index = inoise8(i*scale, SEGENV.aux0+i*scale);                // Get a value from the noise function. I'm using both x and y axis.
-    color = ColorFromPalette(palettes[0], index, 255, LINEARBLEND);       // Use the my own palette.
-    setPixelColor(i, color.red, color.green, color.blue);
-  }
-
-  SEGENV.aux0 += beatsin8(10,1,4);                                        // Moving along the distance. Vary it a bit with a sine wave.
-
-  return FRAMETIME;
-}
-
-
-// Sine waves that have controllable phase change speed, frequency and cutoff. By Andrew Tuline.
-// SEGMENT.speed ->Speed, SEGMENT.intensity -> Frequency (SEGMENT.fft1 -> Color change, SEGMENT.fft2 -> PWM cutoff)
-//
-uint16_t WS2812FX::mode_sinewave(void) {             // Adjustable sinewave. By Andrew Tuline
-  //#define qsuba(x, b)  ((x>b)?x-b:0)               // Analog Unsigned subtraction macro. if result <0, then => 0
-
-  uint16_t colorIndex = now /32;//(256 - SEGMENT.fft1);  // Amount of colour change.
-
-  SEGENV.step += SEGMENT.speed/16;                   // Speed of animation.
-  uint16_t freq = SEGMENT.intensity/4;//SEGMENT.fft2/8;                       // Frequency of the signal.
-
-  for (int i=0; i<SEGLEN; i++) {                   // For each of the LED's in the strand, set a brightness based on a wave as follows:
-    int pixBri = cubicwave8((i*freq)+SEGENV.step);//qsuba(cubicwave8((i*freq)+SEGENV.step), (255-SEGMENT.intensity)); // qsub sets a minimum value called thiscutoff. If < thiscutoff, then bright = 0. Otherwise, bright = 128 (as defined in qsub)..
-    //setPixCol(i, i*colorIndex/255, pixBri);
-    setPixelColor(i, color_blend(SEGCOLOR(1), color_from_palette(i*colorIndex/255, false, PALETTE_SOLID_WRAP, 0), pixBri));
-  }
-
-  return FRAMETIME;
-}
-
-
-/*
- * Best of both worlds from Palette and Spot effects. By Aircoookie
- */
-uint16_t WS2812FX::mode_flow(void)
-{
-  uint16_t counter = 0;
-  if (SEGMENT.speed != 0) 
-  {
-    counter = now * ((SEGMENT.speed >> 2) +1);
-    counter = counter >> 8;
-  }
-  
-  uint16_t maxZones = SEGLEN / 6; //only looks good if each zone has at least 6 LEDs
-  uint16_t zones = (SEGMENT.intensity * maxZones) >> 8;
-  if (zones & 0x01) zones++; //zones must be even
-  if (zones < 2) zones = 2;
-  uint16_t zoneLen = SEGLEN / zones;
-  uint16_t offset = (SEGLEN - zones * zoneLen) >> 1;
-
-  fill(color_from_palette(-counter, false, true, 255));
-
-  for (uint16_t z = 0; z < zones; z++)
-  {
-    uint16_t pos = offset + z * zoneLen;
-    for (uint16_t i = 0; i < zoneLen; i++)
-    {
-      uint8_t colorIndex = (i * 255 / zoneLen) - counter;
-      uint16_t led = (z & 0x01) ? i : (zoneLen -1) -i;
-      if (IS_REVERSE) led = (zoneLen -1) -led;
-      setPixelColor(pos + led, color_from_palette(colorIndex, false, true, 255));
-    }
-  }
-
-  return FRAMETIME;
-}
->>>>>>> 4def582a
+} // mode_2D03()