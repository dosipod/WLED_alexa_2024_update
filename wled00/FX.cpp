--- conflicted
+++ resolved
@@ -3596,7 +3596,25 @@
   return FRAMETIME;
 }
 
-<<<<<<< HEAD
+/*
+  Imitates a washing machine, rotating same waves forward, then pause, then backward.
+  By Stefan Seegel
+*/
+uint16_t WS2812FX::mode_washing_machine(void) {
+  float speed = tristate_square8(now >> 7, 90, 15);
+  float quot  = 32.0f - ((float)SEGMENT.speed / 16.0f);
+  speed /= quot;
+
+  SEGENV.step += (speed * 128.0f);
+
+  for (int i=0; i<SEGLEN; i++) {
+    uint8_t col = sin8(((SEGMENT.intensity / 25 + 1) * 255 * i / SEGLEN) + (SEGENV.step >> 7));
+    setPixelColor(i, color_from_palette(col, false, PALETTE_SOLID_WRAP, 3));
+  }
+
+  return FRAMETIME;
+}
+
 
 /*
  * Effects by Andrew Tuline
@@ -4038,7 +4056,7 @@
   Serial.println(log10(FFT_MajorPeak)*128-140);
 //  Serial.println(pow(FFT_MajorPeak, .3));
   #endif
-  
+
                                                               // This currently has no controls.
   #define maxsteps 16                                         // Case statement wouldn't allow a variable.
 
@@ -4046,7 +4064,7 @@
   uint16_t dataSize = sizeof(ripple) * maxRipples;
 
   if (!SEGENV.allocateData(dataSize)) return mode_static(); //allocation failed
- 
+
   Ripple* ripples = reinterpret_cast<Ripple*>(SEGENV.data);
 
 //  static uint8_t colour;                                      // Ripple colour is randomized.
@@ -4066,7 +4084,7 @@
 
        case -2:     // Inactive mode
         break;
-        
+
        case -1:                                                  // Initialize ripple variables.
         ripples[i].pos = random16(SEGLEN);
 
@@ -4075,21 +4093,21 @@
         #else
           ripples[i].color = random8();
         #endif
-        
+
         ripples[i].state = 0;
         break;
-  
+
       case 0:
         setPixelColor(ripples[i].pos, color_blend(SEGCOLOR(1), color_from_palette(ripples[i].color, false, PALETTE_SOLID_WRAP, 0), ripFade));
         ripples[i].state++;
         break;
-  
+
       case maxsteps:                                            // At the end of the ripples. -2 is an inactive mode.
           ripples[i].state = -2;
         break;
-  
+
       default:                                                  // Middle of the ripples.
-  
+
         setPixelColor((ripples[i].pos + ripples[i].state + SEGLEN) % SEGLEN, color_blend(SEGCOLOR(1), color_from_palette(ripples[i].color, false, PALETTE_SOLID_WRAP, 0), ripFade/ripples[i].state*2));
         setPixelColor((ripples[i].pos - ripples[i].state + SEGLEN) % SEGLEN, color_blend(SEGCOLOR(1), color_from_palette(ripples[i].color, false, PALETTE_SOLID_WRAP, 0), ripFade/ripples[i].state*2));
         ripples[i].state++;                                               // Next step.
@@ -5167,24 +5185,4 @@
 #endif // ESP8266
 
   return FRAMETIME;
-} // mode_2Dmeatballs()
-=======
-/*
-  Imitates a washing machine, rotating same waves forward, then pause, then backward.
-  By Stefan Seegel
-*/
-uint16_t WS2812FX::mode_washing_machine(void) {
-  float speed = tristate_square8(now >> 7, 90, 15);
-  float quot  = 32.0f - ((float)SEGMENT.speed / 16.0f);
-  speed /= quot;
-
-  SEGENV.step += (speed * 128.0f);
-  
-  for (int i=0; i<SEGLEN; i++) {
-    uint8_t col = sin8(((SEGMENT.intensity / 25 + 1) * 255 * i / SEGLEN) + (SEGENV.step >> 7));
-    setPixelColor(i, color_from_palette(col, false, PALETTE_SOLID_WRAP, 3));
-  }
-
-  return FRAMETIME;
-}
->>>>>>> 5d6e214e
+} // mode_2Dmeatballs()