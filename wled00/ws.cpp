--- conflicted
+++ resolved
@@ -20,22 +20,31 @@
   } else if(type == WS_EVT_DISCONNECT){
     //client disconnected
     if (client->id() == wsLiveClientId) wsLiveClientId = 0;
-<<<<<<< HEAD
-  } else if(type == WS_EVT_DATA) {
-    //data packet
-    AwsFrameInfo * info = (AwsFrameInfo*)arg;
-    if(info->opcode == WS_TEXT) {
-      //the whole message is in a single frame and we got all of its data (max. 1450byte)
-      if(info->final && info->index == 0 && info->len == len)
-=======
     DEBUG_PRINTLN(F("WS client disconnected."));
   } else if(type == WS_EVT_DATA){
     // data packet
     AwsFrameInfo * info = (AwsFrameInfo*)arg;
+    if (info->opcode == WS_BINARY) { //wasm custom FX binary
+      if (len > MAX_WASM_BIN_SIZE) return;
+      if(info->index == 0){
+        delete[] wasm_buffer;
+        wasm_buffer = new uint8_t[len];
+        wasm_buffer_len = len;
+      }
+
+      if (info->index + info->len <= len) {
+        memcpy(wasm_buffer + info->index, data, info->len);
+      }
+
+      if (info->final) {
+        //reload WASM on the next frame
+        wasm_state = WASM_STATE_STALE;
+      }
+      return;
+    }
     if(info->final && info->index == 0 && info->len == len){
       // the whole message is in a single frame and we got all of its data (max. 1450 bytes)
       if(info->opcode == WS_TEXT)
->>>>>>> 5dd8f0a0
       {
         if (len > 0 && len < 10 && data[0] == 'p') {
           // application layer ping/pong heartbeat.
@@ -73,34 +82,8 @@
           // force broadcast in 500ms after updating client
           //lastInterfaceUpdate = millis() - (INTERFACE_UPDATE_COOLDOWN -500); // ESP8266 does not like this
         }
-<<<<<<< HEAD
-        //update if it takes longer than 300ms until next "broadcast"
-        if (verboseResponse && (millis() - lastInterfaceUpdate < 1700 || !interfaceUpdateCallMode)) sendDataWs(client);
-      } else {
-        if((info->index + len) == info->len){
-          if(info->final){
-            client->text(F("{\"error\":9}")); //we do not handle split packets right now
-          }
-        }
-      }
-    } else if (info->opcode == WS_BINARY){ //wasm custom FX binary
-      if (len > MAX_WASM_BIN_SIZE) return;
-      if(info->index == 0){
-        delete[] wasm_buffer;
-        wasm_buffer = new uint8_t[len];
-        wasm_buffer_len = len;
-      }
-
-      if (info->index + info->len <= len) {
-        memcpy(wasm_buffer + info->index, data, info->len);
-      }
-
-      if (info->final) {
-        //reload WASM on the next frame
-        wasm_state = WASM_STATE_STALE;
-=======
->>>>>>> 5dd8f0a0
-      }
+      } 
+    } else 
       //message is comprised of multiple frames or the frame is split into multiple packets
       //if(info->index == 0){
         //if (!wsFrameBuffer && len < 4096) wsFrameBuffer = new uint8_t[4096];
@@ -111,9 +94,6 @@
 
       //}
 
-<<<<<<< HEAD
-      
-=======
       if((info->index + len) == info->len){
         if(info->final){
           if(info->message_opcode == WS_TEXT) {
@@ -122,7 +102,6 @@
         }
       }
       DEBUG_PRINTLN(F("WS multipart message."));
->>>>>>> 5dd8f0a0
     }
   } else if(type == WS_EVT_ERROR){
     //error was received from the other end
@@ -131,7 +110,6 @@
   } else if(type == WS_EVT_PONG){
     //pong message was received (in response to a ping request maybe)
     DEBUG_PRINTLN(F("WS pong."));
-
   }
 }
 
