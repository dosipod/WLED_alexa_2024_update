<!DOCTYPE html>
<html>

<head>
    <meta content='width=device-width' name='viewport'>
    <title>WLED Update</title>
    <script>function B() { window.history.back() }
    function U() {document.getElementById("uf").style.display="none";document.getElementById("msg").style.display="block";}
    </script>
    <style>
      .bt {
        background: #333;
        color: #fff;
        font-family: Verdana, sans-serif;
        border: .3ch solid #333;
        display: inline-block;
        font-size: 20px;
        margin: 8px;
        margin-top: 12px
      }

      input[type=file] {
        font-size: 16px
      }

      body {
        font-family: Verdana, sans-serif;
        text-align: center;
        background: #222;
        color: #fff;
        line-height: 200%
      }
      
      #msg {
        display: none;
      }
    </style>
</head>

<body>
<<<<<<< HEAD
    <h2>WLED Software Update</h2>Installed version: ##VERSION##<br>Download the latest binary: <a
        href="https://github.com/atuline/WLED/releases" target="_blank"><img
            src="https://img.shields.io/github/release/atuline/WLED.svg?style=flat-square"></a><br>
    <form method='POST' action='/update' enctype='multipart/form-data'><input type='file' class="bt" name='update'
            required><br><input type='submit' class="bt" value='Update!'></form><button type="button" class="bt"
        onclick="B()">Back</button>
=======
    <h2>WLED Software Update</h2>
    <form method='POST' action='/update' id='uf' enctype='multipart/form-data' onsubmit="U()">
      Installed version: ##VERSION##<br>
      Download the latest binary: <a href="https://github.com/Aircoookie/WLED/releases" target="_blank">
      <img src="https://img.shields.io/github/release/Aircoookie/WLED.svg?style=flat-square"></a><br>
      <input type='file' class="bt" name='update' accept=".bin" required><br>
      <input type='submit' class="bt" value='Update!' ><br>
      <button type="button" class="bt" onclick="B()">Back</button></form>
    <div id="msg"><b>Updating...</b><br>Please do not close or refresh the page :)</div>
>>>>>>> 5d6b97a6
</body>

</html><|MERGE_RESOLUTION|>--- conflicted
+++ resolved
@@ -30,7 +30,7 @@
         color: #fff;
         line-height: 200%
       }
-      
+
       #msg {
         display: none;
       }
@@ -38,24 +38,15 @@
 </head>
 
 <body>
-<<<<<<< HEAD
-    <h2>WLED Software Update</h2>Installed version: ##VERSION##<br>Download the latest binary: <a
-        href="https://github.com/atuline/WLED/releases" target="_blank"><img
-            src="https://img.shields.io/github/release/atuline/WLED.svg?style=flat-square"></a><br>
-    <form method='POST' action='/update' enctype='multipart/form-data'><input type='file' class="bt" name='update'
-            required><br><input type='submit' class="bt" value='Update!'></form><button type="button" class="bt"
-        onclick="B()">Back</button>
-=======
     <h2>WLED Software Update</h2>
     <form method='POST' action='/update' id='uf' enctype='multipart/form-data' onsubmit="U()">
       Installed version: ##VERSION##<br>
-      Download the latest binary: <a href="https://github.com/Aircoookie/WLED/releases" target="_blank">
-      <img src="https://img.shields.io/github/release/Aircoookie/WLED.svg?style=flat-square"></a><br>
+      Download the latest binary: <a href="https://github.com/atuline/WLED/releases" target="_blank">
+      <img src="https://img.shields.io/github/release/atuline/WLED.svg?style=flat-square"></a><br>
       <input type='file' class="bt" name='update' accept=".bin" required><br>
       <input type='submit' class="bt" value='Update!' ><br>
       <button type="button" class="bt" onclick="B()">Back</button></form>
     <div id="msg"><b>Updating...</b><br>Please do not close or refresh the page :)</div>
->>>>>>> 5d6b97a6
 </body>
 
 </html>