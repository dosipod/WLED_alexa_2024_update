body {
  font-family: Verdana, sans-serif;
  text-align: center;
  background: #222;
  color: #fff;
  line-height: 200%%; /* %% because of AsyncWebServer */
  margin: 0;
}
hr {
  border-color: #666;
}
button, .btn {
  background: #333;
  color: #fff;
  font-family: Verdana, sans-serif;
  border: 0.3ch solid #333;
	border-radius: 24px;
  display: inline-block;
  font-size: 20px;
  margin: 12px 8px 8px;
  padding: 8px 12px;
  min-width: 48px;
  cursor: pointer;
  text-decoration: none;
}
.toprow {
  top: 0;
  position: sticky;
  background-color:#222;
  z-index:1;
}
.lnk {
  border: 0;
}
.helpB {
  text-align: left;
  position: absolute;
  width: 60px;
}
input {
  background: #333;
  color: #fff;
  font-family: Verdana, sans-serif;
  border: 0.5ch solid #333;
}
<<<<<<< HEAD
input[type="text"] {
  font-size: medium;
=======
input:disabled {
  color: #888;
>>>>>>> cbb12e1b
}
input[type="number"] {
  width: 4em;
  font-size: medium;
  margin: 2px;
}
input[type="number"].xxl {
  width: 100px;
}
input[type="number"].xl {
  width: 85px;
}
input[type="number"].l {
  width: 63px;
}
input[type="number"].m {
  width: 56px;
}
input[type="number"].s {
  width: 49px;
}
input[type="number"].xs {
  width: 42px;
}
select {
  margin: 2px;
  font-size: medium;
}
input[type="checkbox"] {
  transform: scale(2);
  margin-right: 10px;
}
select {
  background: #333;
  color: #fff;
  font-family: Verdana, sans-serif;
  border: 0.5ch solid #333;
}
td {
  padding: 2px;
}
.d5 {
  width: 4.5em !important;
}

#toast {
	opacity: 0;
	background-color: #444;
	border-radius: 5px;
	bottom: 64px;
	color: #fff;
	font-size: 17px;
	padding: 16px;
	pointer-events: none;
	position: fixed;
	text-align: center;
	z-index: 5;
	transform: translateX(-50%%); /* %% because of AsyncWebServer */
  max-width: 90%%; /* %% because of AsyncWebServer */
	left: 50%%; /* %% because of AsyncWebServer */
}

#toast.show {
	opacity: 1;
	background-color: #264;
	animation: fadein 0.5s, fadein 0.5s 2.5s reverse;
}

#toast.error {
	opacity: 1;
	background-color: #b21;
	animation: fadein 0.5s;
}<|MERGE_RESOLUTION|>--- conflicted
+++ resolved
@@ -43,13 +43,11 @@
   font-family: Verdana, sans-serif;
   border: 0.5ch solid #333;
 }
-<<<<<<< HEAD
+input:disabled {
+  color: #888;
+}
 input[type="text"] {
   font-size: medium;
-=======
-input:disabled {
-  color: #888;
->>>>>>> cbb12e1b
 }
 input[type="number"] {
   width: 4em;
@@ -63,23 +61,23 @@
   width: 85px;
 }
 input[type="number"].l {
-  width: 63px;
+  width: 65px;
 }
 input[type="number"].m {
-  width: 56px;
+  width: 59px;
 }
 input[type="number"].s {
-  width: 49px;
+  width: 52px;
 }
 input[type="number"].xs {
-  width: 42px;
+  width: 46px;
 }
 select {
   margin: 2px;
   font-size: medium;
 }
 input[type="checkbox"] {
-  transform: scale(2);
+  transform: scale(1.5);
   margin-right: 10px;
 }
 select {
