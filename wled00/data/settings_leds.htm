--- conflicted
+++ resolved
@@ -19,27 +19,6 @@
 		function gId(n){return d.getElementById(n);}
 		function off(n){d.getElementsByName(n)[0].value = -1;}
 		// these functions correspond to C macros found in const.h
-<<<<<<< HEAD
-		function isPWM(t) { return t > 40 && t < 46; }                      // is PWM type
-		function isAna(t) { return t == 40 || isPWM(t); }                   // is analog type
-		function isDig(t) { return (t > 15 && t < 40) || isD2P(t); }        // is digital type
-		function isD2P(t) { return t > 47 && t < 64; }                      // is digital 2 pin type
-		function is16b(t) { return t == 26 || t == 29 }                     // is digital 16 bit type
-		function isVir(t) { return t >= 80 && t < 96; }                     // is virtual type
-		function hideHub75() {
-		var s = d.getElementsByTagName("select");
-			for (i=0; i<s.length; i++) {
-				// is the field a LED type?
-				if (s[i].name.substring(0,2)=="LT") {
-					var selectobject = s[i];
-					for (var j=(selectobject.length - 1); j > 0; j--) {
-						var t = parseInt(selectobject.options[j].value);
-						if(t >= 100 && t <= 110) selectobject.remove(j);
-					}
-				}
-			}
-		}
-=======
 		function gT(t)     { for (let type of d.ledTypes) if (t == type.i) return type; } // getType from available ledTypes
 		function isPWM(t)  { return gT(t).t.charAt(0) === "A"; }    // is PWM type
 		function isAna(t)  { return gT(t).t === "" || isPWM(t); }   // is analog type
@@ -51,7 +30,6 @@
 		function hasW(t)   { return !!(gT(t).c & 0x02); }           // has white channel
 		function hasCCT(t) { return !!(gT(t).c & 0x04); }           // is white CCT enabled
 		function is16b(t)  { return !!(gT(t).c & 0x10); }           // is digital 16 bit type
->>>>>>> c5b31e2f
 		// https://www.educative.io/edpresso/how-to-dynamically-load-a-js-file-in-javascript
 		function loadJS(FILE_URL, async = true) {
 			let scE = d.createElement("script");
@@ -446,44 +424,9 @@
 				var cn = `<div class="iST">
 <hr class="sml">
 ${i+1}:
-<<<<<<< HEAD
-<select name="LT${i}" onchange="UI(true)">${i>=maxB ? '' :
-'<option value="22" selected>WS281x</option>\
-<option value="30">SK6812/WS2814 RGBW</option>\
-<option value="31">TM1814</option>\
-<option value="24">400kHz</option>\
-<option value="25">TM1829</option>\
-<option value="26">UCS8903</option>\
-<option value="27">APA106/PL9823</option>\
-<option value="29">UCS8904 RGBW</option>\
-<option value="50">WS2801</option>\
-<option value="51">APA102</option>\
-<option value="52">LPD8806</option>\
-<option value="54">LPD6803</option>\
-<option value="53">P9813</option>\
-<option value="19">WS2811 White</option>\
-<option value="40">On/Off</option>\
-<option value="41">PWM White</option>\
-<option value="42">PWM CCT</option>\
-<option value="43">PWM RGB</option>\
-<option value="44">PWM RGBW</option>\
-<option value="45">PWM RGB+CCT</option>\
-<!--option value="46">PWM RGB+DCCT</option-->'}
-<option value="80">DDP RGB (network)</option>
-<!--option value="81">E1.31 RGB (network)</option-->
-<option value="82">Art-Net RGB (network)</option>
-<option value="88">DDP RGBW (network)</option>
-<option value="101">Hub75Matrix 32x32</option>
-<option value="102">Hub75Matrix 64x32</option>
-<option value="103">Hub75Matrix 64x64</option>
-</select><br>
-<div id="abl${i}">
-mA/LED: <select name="LAsel${i}" onchange="enLA(this,${i});UI();">
-=======
 <select name="LT${s}" onchange="UI(true)"></select><br>
 <div id="abl${s}">
 mA/LED: <select name="LAsel${s}" onchange="enLA(this,'${s}');UI();">
->>>>>>> c5b31e2f
 <option value="55" selected>55mA (typ. 5V WS281x)</option>
 <option value="35">35mA (eco WS2812)</option>
 <option value="30">30mA (typ. 12V)</option>
