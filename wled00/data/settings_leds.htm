<!DOCTYPE html>
<html lang="en">
<head>
  <meta charset="utf-8">
	<meta name="viewport" content="width=500">
	<title>LED Settings</title>
	<script>
    var d=document,laprev=55,maxB=1,maxM=5000,maxPB=4096,bquot=0; //maximum bytes for LED allocation: 5kB for 8266, 32kB for 32
		function H()
		{
			window.open("https://github.com/Aircoookie/WLED/wiki/Settings#led-settings");
		}
		function B()
		{
			window.open("/settings","_self");
    }
    function gId(n){return d.getElementById(n);}
    function off(n){
      d.getElementsByName(n)[0].value = -1;
    }
    function bLimits(b,p,m) {
      maxB = b; maxM = m; maxPB = p;
    }
    function pinsOK() {
      var LCs = d.getElementsByTagName("input");
      for (i=0; i<LCs.length; i++) {
        var nm = LCs[i].name.substring(0,2);
        //check for pin conflicts
        if (nm=="L0" || nm=="L1" || nm=="L2" || nm=="L3" || nm=="L4" || nm=="RL" || nm=="BT" || nm=="IR")
          if (LCs[i].value!="" && LCs[i].value!="-1") {
            if (d.um_p && d.um_p.some((e)=>e==parseInt(LCs[i].value,10))) {alert(`Sorry, pins ${JSON.stringify(d.um_p)} can't be used.`);LCs[i].value="";LCs[i].focus();return false;}
            else if (LCs[i].value > 5 && LCs[i].value < 12) {alert("Sorry, pins 6-11 can not be used.");LCs[i].value="";LCs[i].focus();return false;}
            for (j=i+1; j<LCs.length; j++)
            {
              var n2 = LCs[j].name.substring(0,2);
              if (n2=="L0" || n2=="L1" || n2=="L2" || n2=="L3" || n2=="L4" || n2=="RL" || n2=="BT" || n2=="IR")
                if (LCs[j].value!="" && LCs[i].value==LCs[j].value) {alert(`Pin conflict between ${nm}/${n2}!`);LCs[j].value="";LCs[j].focus();return false;}
            }
          }
      }
      return true;
    }
    function trySubmit(e) {
      e.preventDefault();
      if (!pinsOK()) {e.stopPropagation();return false;} // Prevent form submission and contact with server
      if (bquot > 100) {var msg = "Too many LEDs for me to handle!"; if (maxM < 10000) msg += "\n\rConsider using an ESP32."; alert(msg);}
      if (d.Sf.checkValidity()) d.Sf.submit(); //https://stackoverflow.com/q/37323914
    }
		function S(){GetV();setABL();}
    function enABL()
    {
      var en = gId('able').checked;
      d.Sf.LA.value = (en) ? laprev:0;
      gId('abl').style.display = (en) ? 'inline':'none';
      gId('psu2').style.display = (en) ? 'inline':'none';
      if (d.Sf.LA.value > 0) setABL();
    }
    function enLA()
    {
      var val = d.Sf.LAsel.value;
      d.Sf.LA.value = val;
      gId('LAdis').style.display = (val == 50) ? 'inline':'none';
      UI();
    }
    function setABL()
    {
      gId('able').checked = true;
      d.Sf.LAsel.value = 50;
      switch (parseInt(d.Sf.LA.value)) {
        case 0: gId('able').checked = false; enABL(); break;
        case 30: d.Sf.LAsel.value = 30; break;
        case 35: d.Sf.LAsel.value = 35; break;
        case 55: d.Sf.LAsel.value = 55; break;
        case 255: d.Sf.LAsel.value = 255; break;
        default: gId('LAdis').style.display = 'inline';
      }
      gId('m1').innerHTML = maxM;
      d.getElementsByName("Sf")[0].addEventListener("submit", trySubmit);
      UI();
    }
    //returns mem usage
    function getMem(type, len, p0) {
      if (type < 32) {
        if (maxM < 10000 && p0==3) {    //8266 DMA uses 5x the mem
          if (type > 29) return len*20; //RGBW
          return len*15;
        } else if (maxM >= 10000) //ESP32 RMT uses double buffer?
        {
          if (type > 29) return len*8; //RGBW
          return len*6;
        }
        if (type > 29) return len*4; //RGBW
        return len*3;
      }
      if (type > 31 && type < 48) return 5;
      if (type == 44 || type == 45) return len*4; //RGBW
      return len*3;
    }
		function UI(change=false)
		{
      var isRGBW = false, memu = 0;

      gId('ampwarning').style.display = (d.Sf.MA.value > 7200) ? 'inline':'none';

	    if (d.Sf.LA.value == 255) laprev = 12;
	    else if (d.Sf.LA.value > 0) laprev = d.Sf.LA.value;

      var s = d.getElementsByTagName("select");
      for (i=0; i<s.length; i++) {
        if (s[i].name.substring(0,2)=="LT") {
          n=s[i].name.substring(2);
          var type = parseInt(s[i].value,10);
          gId("p0d"+n).innerHTML = (type > 49) ? "Data:" : (type >41) ? "Pins:" : "Pin:";
          gId("p1d"+n).innerHTML = (type > 49) ? "Clk:" : "";
          var LK = d.getElementsByName("L1"+n)[0];

          memu += getMem(type, d.getElementsByName("LC"+n)[0].value, d.getElementsByName("L0"+n)[0].value);

          for (p=1; p<5; p++) {
            var LK = d.getElementsByName("L"+p+n)[0];
            if (!LK) continue;
            if ((type>49 && p==1) || (type>41 && type < 50 && (p+40 < type))) // TYPE_xxxx values from const.h
            {
              LK.style.display = "inline";
              LK.required = true;
            } else {
              LK.style.display = "none";
              LK.required = false;
              LK.value="";
            }
          }
          if (type == 30 || type == 31 || (type > 40 && type < 46 && type != 43)) isRGBW = true;
          gId("dig"+n).style.display = (type > 31 && type < 48) ? "none":"inline";
          gId("psd"+n).innerHTML = (type > 31 && type < 48) ? "Index:":"Start:";
        }
      }

      var myC = d.querySelectorAll('.wc'),
			l = myC.length;
			for (i = 0; i < l; i++) {
				myC[i].style.display = (isRGBW) ? 'inline':'none';
			}

      if (d.activeElement == d.getElementsByName("LC")[0]) {
        var o = d.getElementsByClassName("iST");
        var i = o.length;
        if (i == 1) d.getElementsByName("LC0")[0].value = d.getElementsByName("LC")[0].value;
      }

      var LCs = d.getElementsByTagName("input");
      var sLC = 0, maxLC = 0;
      for (i=0; i<LCs.length; i++) {
        var nm = LCs[i].name.substring(0,2);
        if (nm=="LC" && LCs[i].name !== "LC") {
          var n=LCs[i].name.substring(2);
          var c=parseInt(LCs[i].value,10);
          if(gId("ls"+n).readOnly) gId("ls"+n).value=sLC;
          if(c){sLC+=c;if(c>maxLC)maxLC=c;}
          continue;
        }
        if (nm=="L0" || nm=="L1") {
          var lc=d.getElementsByName("LC"+LCs[i].name.substring(2))[0];
          lc.max=maxPB;
        }
        if (nm=="L0" || nm=="L1" || nm=="L2" || nm=="L3" || nm=="L4" || nm=="RL" || nm=="BT" || nm=="IR")
          if (LCs[i].value!="" && LCs[i].value!="-1") {
            var p = [];
            if (d.um_p && Array.isArray(d.um_p)) for (k=0;k<d.um_p.length;k++) p.push(d.um_p[k]);
            for (j=0; j<LCs.length; j++) {
              if (i==j) continue;
              var n2 = LCs[j].name.substring(0,2);
              if (n2=="L0" || n2=="L1" || n2=="L2" || n2=="L3" || n2=="L4" || n2=="RL" || n2=="BT" || n2=="IR")
                if (LCs[j].value!="" && LCs[j].value!="-1") p.push(parseInt(LCs[j].value,10));
            }
            if (p.some((e)=>e==parseInt(LCs[i].value,10))) LCs[i].style.color="red"; else LCs[i].style.color="#fff";
          }
      }

      gId('m0').innerHTML = memu;
      bquot = memu / maxM * 100;
      gId('dbar').style.background = `linear-gradient(90deg, ${bquot > 60 ? (bquot > 90 ? "red":"orange"):"#ccc"} 0 ${bquot}%%, #444 ${bquot}%% 100%%)`;
      gId('ledwarning').style.display = (sLC > maxPB || maxLC > 800 || bquot > 80) ? 'inline':'none';
      gId('ledwarning').style.color = (sLC > maxPB || maxLC > maxPB || bquot > 100) ? 'red':'orange';
      gId('wreason').innerHTML = (bquot > 80) ? "80% of max. LED memory" +(bquot>100 ? ` (<b>WARNING: Using over ${maxM}B!</b>)` : "") : "800 LEDs per pin";

      var val = Math.ceil((100 + sLC * laprev)/500)/2;
			val = (val > 5) ? Math.ceil(val) : val;
			var s = "";
      var is12V = (d.Sf.LAsel.value == 30);
      var isWS2815 = (d.Sf.LAsel.value == 255);
			if (val < 1.02 && !is12V && !isWS2815)
			{
				s = "ESP 5V pin with 1A USB supply";
			} else
			{
        		s += is12V ? "12V ": isWS2815 ? "WS2815 12V " : "5V ";
				s += val;
				s += "A supply connected to LEDs";
			}
      var val2 = Math.ceil((100 + sLC * laprev)/1500)/2;
      val2 = (val2 > 5) ? Math.ceil(val2) : val2;
      var s2 = "(for most effects, ~";
      s2 += val2;
      s2 += "A is enough)<br>";
			gId('psu').innerHTML = s;
      gId('psu2').innerHTML = isWS2815 ? "" : s2;
    }
    function lastEnd(i) {
      if (i<1) return 0;
      v = parseInt(d.getElementsByName("LS"+(i-1))[0].value) + parseInt(d.getElementsByName("LC"+(i-1))[0].value);
      var type = parseInt(d.getElementsByName("LT"+(i-1))[0].value);
      if (type > 31 && type < 48) v = 1; //PWM busses
      if (isNaN(v)) return 0;
      return v;
    }
    function addLEDs(n)
    {
      if (n>1) {maxB=n; gId("+").style.display="inline"; return;}

      var o = d.getElementsByClassName("iST");
      var i = o.length;

      if ((n==1 && i>=maxB) || (n==-1 && i==0)) return;

      var f = gId("mLC");
      if (n==1) {
// npm run build has trouble minimizing spaces inside string
        var cn = `<div class="iST">
${i>0?'<hr style="width:260px">':''}
${i+1}:
<select name="LT${i}" onchange="UI()">
<option value="22">WS281x</option>
<option value="30">SK6812 RGBW</option>
<option value="31">TM1814</option>
<option value="24">400kHz</option>
<option value="50">WS2801</option>
<option value="51">APA102</option>
<option value="52">LPD8806</option>
<option value="53">P9813</option>
<option value="41">PWM White</option>
<option value="42">PWM WWCW</option>
<option value="43">PWM RGB</option>
<option value="44">PWM RGBW</option>
<option value="45">PWM RGBWC</option>
</select>&nbsp;
Color Order:
<select name="CO${i}">
<option value="0">GRB</option>
<option value="1">RGB</option>
<option value="2">BRG</option>
<option value="3">RBG</option>
<option value="4">BGR</option>
<option value="5">GBR</option>
</select><br>
<span id="p0d${i}">Pin:</span> <input type="number" class="xs" name="L0${i}" min="0" max="33" required onchange="UI()"/>
<span id="p1d${i}">Clock:</span> <input type="number" class="xs" name="L1${i}" min="0" max="33" onchange="UI()"/>
<span id="p2d${i}"></span><input type="number" class="xs" name="L2${i}" min="0" max="33" onchange="UI()"/>
<span id="p3d${i}"></span><input type="number" class="xs" name="L3${i}" min="0" max="33" onchange="UI()"/>
<span id="p4d${i}"></span><input type="number" class="xs" name="L4${i}" min="0" max="33" onchange="UI()"/>
<br>
<span id="psd${i}">Start:</span> <input type="number" name="LS${i}" id="ls${i}" min="0" max="8191" value="${lastEnd(i)}" required />&nbsp;
<div id="dig${i}" style="display:inline">
Count: <input type="number" name="LC${i}" min="0" max="${maxPB}" value="1" required oninput="UI()" /><br>
Reverse (rotated 180°): <input type="checkbox" name="CV${i}">
&nbsp;Skip 1<sup>st</sup> LED: <input id="sl${i}" type="checkbox" name="SL${i}"><br>
</div>
</div>`;
        f.insertAdjacentHTML("beforeend", cn);
      }
      if (n==-1) {
        o[--i].remove();--i;
      }

      gId("+").style.display = (i<maxB-1) ? "inline":"none";
      gId("-").style.display = (i>0) ? "inline":"none";

      UI();
    }
    function addBtn(i,p,t) {
      var c = gId("btns").innerHTML;
      var bt = "BT" + i;
      var be = "BE" + i;
      c += `Button ${i} pin: <input type="number" class="xs" min="-1" max="40" name="${bt}" onchange="UI()" value="${p}">&nbsp;`;
      c += `<select name="${be}">`
      c += `<option value="0" ${t==0?"selected":""}>Disabled</option>`;
      c += `<option value="2" ${t==2?"selected":""}>Pushbutton</option>`;
      c += `<option value="3" ${t==3?"selected":""}>Push inverted</option>`;
      c += `<option value="4" ${t==4?"selected":""}>Switch</option>`;
      c += `<option value="5" ${t==4?"selected":""}>Switch inverted</option>`;
      c += `<option value="6" ${t==6?"selected":""}>Touch</option>`;
      c += `<option value="7" ${t==7?"selected":""}>Analog</option>`;
      c += `</select>`;
      c += `<span style="cursor: pointer;" onclick="off('${bt}')">&nbsp;&#215;</span><br>`;
      gId("btns").innerHTML = c;
    }
		function GetV()
		{
      //values injected by server while sending HTML
      //maxM=5000;maxPB=1536;d.um_p=[1,6,7,8,9,10,11];addLEDs(3);d.Sf.LC.value=250;addLEDs(1);d.Sf.L00.value=2;d.Sf.L10.value=0;d.Sf.LC0.value=250;d.Sf.LT0.value=22;d.Sf.CO0.value=0;d.Sf.LS0.value=0;d.Sf.LS0.checked=0;d.Sf.MA.value=5400;d.Sf.LA.value=55;d.getElementsByClassName("pow")[0].innerHTML="350mA";d.Sf.CA.value=40;d.Sf.AW.value=3;d.Sf.BO.checked=0;d.Sf.BP.value=3;d.Sf.GB.checked=0;d.Sf.GC.checked=1;d.Sf.TF.checked=1;d.Sf.TD.value=700;d.Sf.PF.checked=0;d.Sf.BF.value=64;d.Sf.TB.value=0;d.Sf.TL.value=60;d.Sf.TW.value=1;d.Sf.PB.selectedIndex=0;d.Sf.RL.value=12;d.Sf.RM.checked=0;addBtn(0,0,2);addBtn(1,3,4);addBtn(2,-1,0);d.Sf.IR.value=-1;
    }
	</script>
	<style>
		@import url("style.css");
	</style>
</head>
<body onload="S()">
	<form id="form_s" name="Sf" method="post">
		<div class="helpB"><button type="button" onclick="H()">?</button></div>
		<button type="button" onclick="B()">Back</button><button type="submit">Save</button><hr>
    <h2>LED &amp; Hardware setup</h2>
    Total LED count: <input name="LC" id="LC" type="number" min="1" max="8192" oninput="UI()" required><br>
    <i>Recommended power supply for brightest white:</i><br>
    <b><span id="psu">?</span></b><br>
    <span id="psu2"><br></span>
    <br>
    Enable automatic brightness limiter: <input type="checkbox" name="ABen" onchange="enABL()" id="able"><br>
    <div id="abl">
      Maximum Current: <input name="MA" type="number" class="l" min="250" max="65000" oninput="UI()" required> mA<br>
      <div id="ampwarning" style="color: orange; display: none;">
        &#9888; Your power supply provides high current.<br>
        To improve the safety of your setup,<br>
        please use thick cables,<br>
        multiple power injection points and a fuse!<br>
      </div>
      <i>Automatically limits brightness to stay close to the limit.<br>
      Keep at &lt;1A if powering LEDs directly from the ESP 5V pin!<br>
      If you are using an external power supply, enter its rating.<br>
      (Current estimated usage: <span class="pow">unknown</span>)</i><br><br>
      LED voltage (Max. current for a single LED):<br>
      <select name="LAsel" onchange="enLA()">
        <option value="55" selected>5V default (55mA)</option>
        <option value="35">5V efficient (35mA)</option>
        <option value="30">12V (30mA)</option>
        <option value="255">WS2815 (12mA)</option>
        <option value="50">Custom</option>
      </select><br>
      <span id="LAdis" style="display: none;">Custom max. current per LED: <input name="LA" type="number" min="0" max="255" id="la" oninput="UI()" required> mA<br></span>
      <i>Keep at default if you are unsure about your type of LEDs.</i><br>
    </div>
    <h3>Hardware setup</h3>
    <div id="mLC">LED outputs:</div>
    <button type="button" id="+" onclick="addLEDs(1)" style="display:none;border-radius:20px;height:36px;">+</button>
    <button type="button" id="-" onclick="addLEDs(-1)" style="display:none;border-radius:20px;width:36px;height:36px;">-</button><br>
    LED Memory Usage: <span id="m0">0</span> / <span id="m1">?</span> B<br>
    <div id="dbar" style="display:inline-block; width: 100px; height: 10px; border-radius: 20px;"></div><br>
    <div id="ledwarning" style="color: orange; display: none;">
      &#9888; You might run into stability or lag issues.<br>
      Use less than <span id="wreason">800 LEDs per pin</span> for the best experience!<br>
    </div><hr style="width:260px">
    <div id="btns"></div>
<<<<<<< HEAD
    Touch threshold: <input type="number" min="0" max="100" name="TT" required><br>
    IR pin: <input type="number" min="-1" max="40" name="IR" onchange="UI()" style="width:35px">&nbsp;<select name="IT">
    <option value=0>Remote disabled</option>
    <option value=1>24-key RGB</option>
    <option value=2>24-key with CT</option>
    <option value=3>40-key blue</option>
    <option value=4>44-key RGB</option>
    <option value=5>21-key RGB</option>
    <option value=6>6-key black</option>
    <option value=7>9-key red</option>
    <option value=8>JSON remote</option>
=======
    Touch threshold: <input type="number" class="s" min="0" max="100" name="TT" required><br>
    IR pin: <input type="number" class="xs" min="-1" max="40" name="IR" onchange="UI()">&nbsp;<select name="IT">
    <option value="0">Remote disabled</option>
    <option value="1">24-key RGB</option>
    <option value="2">24-key with CT</option>
    <option value="3">40-key blue</option>
    <option value="4">44-key RGB</option>
    <option value="5">21-key RGB</option>
    <option value="6">6-key black</option>
    <option value="7">9-key red</option>
>>>>>>> 4c73df4b
    </select><span style="cursor: pointer;" onclick="off('IR')">&nbsp;&#215;</span><br>
    <a href="https://github.com/Aircoookie/WLED/wiki/Infrared-Control" target="_blank">IR info</a><br>
    Relay pin: <input type="number" class="xs" min="-1" max="33" name="RL" onchange="UI()"> Invert <input type="checkbox" name="RM"><span style="cursor: pointer;" onclick="off('RL')">&nbsp;&#215;</span><br>
    <hr style="width:260px">
		<h3>Defaults</h3>
		Turn LEDs on after power up/reset: <input type="checkbox" name="BO"><br>
    Default brightness: <input name="CA" type="number" class="s" min="0" max="255" required> (0-255)<br><br>
    Apply preset <input name="BP" type="number" class="s" min="0" max="250" required> at boot (0 uses defaults)
    <br><br>
		Use Gamma correction for color: <input type="checkbox" name="GC"> (strongly recommended)<br>
		Use Gamma correction for brightness: <input type="checkbox" name="GB"> (not recommended)<br><br>
		Brightness factor: <input name="BF" type="number" class="s" min="1" max="255" required> %
		<h3>Transitions</h3>
		Crossfade: <input type="checkbox" name="TF"><br>
		Transition Time: <input name="TD" type="number" class="l" min="0" max="65500"> ms<br>
		Enable Palette transitions: <input type="checkbox" name="PF">
		<h3>Timed light</h3>
		Default Duration: <input name="TL" type="number" class="s" min="1" max="255" required> min<br>
		Default Target brightness: <input name="TB" type="number" class="s" min="0" max="255" required><br>
		Mode:
    <select name="TW">
			<option value="0">Wait and set</option>
			<option value="1">Fade</option>
			<option value="2">Fade Color</option>
			<option value="3">Sunrise</option>
		</select>
    <h3>Advanced</h3>
		Palette blending:
		<select name="PB">
			<option value="0">Linear (wrap if moving)</option>
			<option value="1">Linear (always wrap)</option>
			<option value="2">Linear (never wrap)</option>
			<option value="3">None (not recommended)</option>
		</select><br>
    <span class="wc">
      Auto-calculate white channel from RGB:<br>
      <select name="AW">
        <option value=0>None</option>
        <option value=1>Brighter</option>
        <option value=2>Accurate</option>
        <option value=3>Dual</option>
        <option value=4>Legacy</option>
      </select>
    <br></span><hr>
		<button type="button" onclick="B()">Back</button><button type="submit">Save</button>
	</form>
</body>
</html><|MERGE_RESOLUTION|>--- conflicted
+++ resolved
@@ -348,9 +348,8 @@
       Use less than <span id="wreason">800 LEDs per pin</span> for the best experience!<br>
     </div><hr style="width:260px">
     <div id="btns"></div>
-<<<<<<< HEAD
-    Touch threshold: <input type="number" min="0" max="100" name="TT" required><br>
-    IR pin: <input type="number" min="-1" max="40" name="IR" onchange="UI()" style="width:35px">&nbsp;<select name="IT">
+    Touch threshold: <input type="number" class="s" min="0" max="100" name="TT" required><br>
+    IR pin: <input type="number" class="xs" min="-1" max="40" name="IR" onchange="UI()">&nbsp;<select name="IT">
     <option value=0>Remote disabled</option>
     <option value=1>24-key RGB</option>
     <option value=2>24-key with CT</option>
@@ -360,18 +359,6 @@
     <option value=6>6-key black</option>
     <option value=7>9-key red</option>
     <option value=8>JSON remote</option>
-=======
-    Touch threshold: <input type="number" class="s" min="0" max="100" name="TT" required><br>
-    IR pin: <input type="number" class="xs" min="-1" max="40" name="IR" onchange="UI()">&nbsp;<select name="IT">
-    <option value="0">Remote disabled</option>
-    <option value="1">24-key RGB</option>
-    <option value="2">24-key with CT</option>
-    <option value="3">40-key blue</option>
-    <option value="4">44-key RGB</option>
-    <option value="5">21-key RGB</option>
-    <option value="6">6-key black</option>
-    <option value="7">9-key red</option>
->>>>>>> 4c73df4b
     </select><span style="cursor: pointer;" onclick="off('IR')">&nbsp;&#215;</span><br>
     <a href="https://github.com/Aircoookie/WLED/wiki/Infrared-Control" target="_blank">IR info</a><br>
     Relay pin: <input type="number" class="xs" min="-1" max="33" name="RL" onchange="UI()"> Invert <input type="checkbox" name="RM"><span style="cursor: pointer;" onclick="off('RL')">&nbsp;&#215;</span><br>
