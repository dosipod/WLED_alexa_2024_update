--- conflicted
+++ resolved
@@ -146,7 +146,6 @@
               LK.value="";
             }
           }
-<<<<<<< HEAD
           if (change) {
 //            // blazoncek experimental extension
 //            gId("ew"+n).checked = (type == 30 || type == 31 || type == 44 || type == 45); // RGBW checkbox, TYPE_xxxx values from const.h
@@ -162,13 +161,6 @@
           gId("dig"+n+"s").style.display = (type > 40 && type < 48) ? "none":"inline";  // hide skip 1st & count for analog
           gId("rev"+n).innerHTML = (type > 40 && type < 48) ? "Inverted":"Reverse (rotated 180°)";  // change reverse text for analog
           gId("psd"+n).innerHTML = (type > 40 && type < 48) ? "Index:":"Start:";    // change analog start description
-=======
-          if (type == 30 || type == 31 || (type > 40 && type < 46 && type != 43)) isRGBW = true;
-          gId("dig"+n+"c").style.display = (type > 40 && type < 48) ? "none":"inline";  // hide count for analog
-          gId("dig"+n+"s").style.display = (type > 40 && type < 48) ? "none":"inline";  // hide skip 1st for virtual & analog
-          gId("rev"+n).innerHTML = (type > 40 && type < 48) ? "Inverted":"Reverse (rotated 180°)";  // change reverse text for analog
-          gId("psd"+n).innerHTML = (type > 31 && type < 48) ? "Index:":"Start:";
->>>>>>> 96422de0
         }
       }
       // display white channel calculation method
@@ -302,18 +294,10 @@
 <span id="p3d${i}"></span><input type="number" name="L3${i}" min="0" max="33" class="s" onchange="UI()"/>
 <span id="p4d${i}"></span><input type="number" name="L4${i}" min="0" max="33" class="s" onchange="UI()"/>
 <br>
-<<<<<<< HEAD
 <span id="psd${i}">Start:</span> <input type="number" name="LS${i}" id="ls${i}" class="l" min="0" max="8191" value="${lastEnd(i)}" readonly required />&nbsp;
 <div id="dig${i}c" style="display:inline">Count: <input type="number" name="LC${i}" class="l" min="0" max="${maxPB}" value="1" required oninput="UI()" /></div><br>
 <span id="rev${i}">Reverse (rotated 180°)</span>: <input type="checkbox" name="CV${i}">
 <div id="dig${i}s" style="display:inline">&nbsp;Skip 1<sup>st</sup> LED: <input id="sl${i}" type="checkbox" name="SL${i}"></div><br>
-=======
-<span id="psd${i}">Start:</span> <input type="number" name="LS${i}" id="ls${i}" min="0" max="8191" value="${lastEnd(i)}" required />&nbsp;
-<div id="dig${i}c" style="display:inline">Count: <input type="number" name="LC${i}" class="l" min="0" max="${maxPB}" value="1" required oninput="UI()" /></div>
-<br>
-<div id="dig${i}r" style="display:inline"><span id="rev${i}">Reverse</span>: <input type="checkbox" name="CV${i}"></div>&nbsp;
-<div id="dig${i}s" style="display:inline">Skip 1<sup>st</sup> LED: <input id="sl${i}" type="checkbox" name="SL${i}"></div>
->>>>>>> 96422de0
 </div>`;
         f.insertAdjacentHTML("beforeend", cn);
       }
