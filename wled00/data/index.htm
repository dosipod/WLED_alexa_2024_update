--- conflicted
+++ resolved
@@ -101,16 +101,12 @@
 		</div>
 		<p class="labels"><i class="icons sel-icon" onclick="tglHex()">&#xe2b3;</i> Color palette</p>
 		<div class="il">
-<<<<<<< HEAD
 			<div class="staytop fnd">
-				<input type="text" class="fnd" placeholder="Search" oninput="search(this,'selectPalette')" onfocus="search(this)" />
+				<input type="text" class="fnd" placeholder="Search" oninput="search(this,'pallist')" onfocus="search(this)" />
 				<span onclick="clean(this)" class="icons">&#xe38f;</span>
 				<div class="icons"><svg xmlns='http://www.w3.org/2000/svg' class='fndIcn'><circle cx='8' cy='8' r='6' /><line x1='12' y1='12' x2='24' y2='12' transform='rotate(45,12,12)' /></svg></div>
 			</div>
-			<div id="selectPalette" class="list">
-=======
 			<div id="pallist" class="list">
->>>>>>> 40c8fdbf
 				<div class="lstI" data-id="0">
 					<label class="radio schkl">
 						&nbsp;
