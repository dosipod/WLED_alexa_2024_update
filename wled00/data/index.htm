<!DOCTYPE html>
<html>
<head>
	<meta name="viewport" content="width=device-width, initial-scale=1, minimum-scale=1">
	<meta charset="utf-8">
	<meta name="theme-color" content="#222222">
	<meta content="yes" name="apple-mobile-web-app-capable">
	<link rel="shortcut icon" href="data:image/x-icon;base64,AAABAAEAEBAAAAEAGACGAAAAFgAAAIlQTkcNChoKAAAADUlIRFIAAAAQAAAAEAgGAAAAH/P/YQAAAE1JREFUOI1j/P//PwOxgNGeAUMxE9G6cQCKDWAhpADZ2f8PMjBS3QW08QK20KaZC2gfC9hCnqouoNgARgY7zMxAyNlUdQHlXiAlO2MDAD63EVqNHAe0AAAAAElFTkSuQmCC"/>
	<title>WLED</title>
	<script>function feedback(){}</script>
<style>
@font-face {
	font-family: "WIcons";
	src: url(data:application/x-font-woff;charset=utf-8;base64,d09GRgABAAAAABsAAAsAAAAAGrQAAQAAAAAAAAAAAAAAAAAAAAAAAAAAAABPUy8yAAABCAAAAGAAAABgD50AIWNtYXAAAAFoAAABRAAAAURfBgSRZ2FzcAAAAqwAAAAIAAAACAAAABBnbHlmAAACtAAAFWQAABVkn5Xq/GhlYWQAABgYAAAANgAAADYXA6M1aGhlYQAAGFAAAAAkAAAAJAcYA19obXR4AAAYdAAAAKgAAAConAAT3mxvY2EAABkcAAAAVgAAAFZwmGsgbWF4cAAAGXQAAAAgAAAAIAA0AF1uYW1lAAAZlAAAAUoAAAFKQULQ4XBvc3QAABrgAAAAIAAAACAAAwAAAAMEAAGQAAUAAAKZAswAAACPApkCzAAAAesAMwEJAAAAAAAAAAAAAAAAAAAAARAAAAAAAAAAAAAAAAAAAAAAQAAA5BADM/80AMwDMwDMAAAAAQAAAAAAAAAAAAAAIAAAAAAAAwAAAAMAAAAcAAEAAwAAABwAAwABAAAAHAAEASgAAABGAEAABQAGAAEAIOA34DngPOBM4I/gouCp4Lvg1ODp4RbhOeE/4XzhiuIt4j3iouKm4rPixuLk4yXjM+NM45DjlePW4/HkCeQQ//3//wAAAAAAIOA34DngPOBM4I/gouCp4Lvg1ODo4RbhN+E/4XzhiuIt4j3iouKm4rPixuLj4yXjM+NL44/jlOPW4/HkCeQQ//3//wAB/+MfzR/MH8ofux95H2cfYR9QHzgfJR75Htke1B6YHosd6R3aHXYdcx1nHVUdORz5HOwc1RyTHJAcUBw2HB8cGQADAAEAAAAAAAAAAAAAAAAAAAAAAAAAAAAAAAAAAAAAAAAAAAAAAAAAAAAAAAAAAAAAAAAAAAAAAAAAAAAAAAAAAAAAAAAAAAAAAAEAAf//AA8AAQAAAAAAAAAAAAIAADc5AQAAAAABAAAAAAAAAAAAAgAANzkBAAAAAAEAAAAAAAAAAAACAAA3OQEAAAAAAgDV/8ADKwLAAAkAEgAAJREhERQGIyEiJgEVITUzNzMXMwEAAgAyI/6qIzICK/2qlirWKpYVAgD+ACMyMgKjVVUrKwADANX/wAMrAsAACQAOABYAACURIREUBiMhIiYTESERISUzFSE1MzczAQACADIj/qojMlUBVv6qAUCW/aqWKtYVAgD+ACMyMgHO/lUBq9VVVSsAAAABAJEAFQOAAlEABQAAJQEXASc3AYABxDz+AO88jQHEPP4A7zwAAAAAAgBV/7EDqwLAACQAQQAAATIXHgEXFhUUBw4BBwYPAScmJy4BJyY1NDc+ATc2MzIWFz4BMwM2Nz4BNzY1NCYjIgYHIy4BIyIGFRQXHgEXFh8BAsAxKys/EhMaG19DRFI+PlJEQ18bGhMSPysrMThlIyNlOLxMPz5YGBhVQDFWEVARVjFAVRgYWD4/TAQCwBISQCsqMjw5OHU/QEs4OEs/QHU4OTwyKitAEhIwKSkw/WlEOzpnLy8uQFY5LCw5VkAuLy9nOjtEBQACAID/wAOAAsAABAA2AAABESMRMxcWFx4BFxYVFAcOAQcGIyInLgEnJjU0Nz4BNzY3Fw4BFRQXHgEXFjMyNz4BNzY1NCYnAitWVs4fGRkjCgkeHmlGRVBQRUZpHh4JCiMZGR88MjwYF1E3Nj4+NjdRFxg8MwLA/lUBq10aICFKKSksUEVGaR4eHh5pRkVQLCkpSiEgGjwpeEY+NjdRFxgYF1E3Nj5GeCkAAAAAAgB0/6YDjALaAE4AWgAAARceAQ8BDgEvAQ4BDwEOASsBIiYvAS4BJwcGJi8BJjY/AS4BNTQ2NycuAT8BPgEfAT4BPwE+ATsBMhYfAR4BFzc2Fh8BFgYPAR4BFRQGBwUyNjU0JiMiBhUUFgMxVQYDBFIDDwdmDyMTDwELCKQICwEQEyIQZgcOBFIDAwVXAgECAVYGAwRSAw8HZg8jEw8BCwikCAsBEBMiEGYHDgRSAwMFVwIBAQH+zz9bWz8/W1sBGEQEDweNBwUCKQwUCGwICgoIbAgUDCkCBQeNBw8ERAoUCgoUCkQEDweNBwUCKQwUCGwICgoIbAgUDCkCBQeNBw8ERAoUCgoUCnJbPz9bWz8/WwAAAwAr/4QD1QMVAB4AMwBSAAABMhceARcWFSM0Jy4BJyYjIgcOAQcGFSM0Nz4BNzYzExUXBycHJzc1LgE1NDYzMhYVFAYHAzIXHgEXFhUjNCcuAScmIyIHDgEHBhUjNDc+ATc2MwIAPjY3URcYVhAROicnLCwnJzoREFYYF1E3Nj4rkTyAgDyRHCQ/LCw/JBwrYVZVgCQlVR4eaUZFUFBFRmkeHlUlJIBVVmECaxgXUTc2PiwnJzoREBAROicnLD42N1EXGP5zjZE8gIA8kY0NNCEsPz8sITQNAjclJIBVVmFQRUZpHh4eHmlGRVBhVlWAJCUAAAIAVf+VA6sC6wAcACYAAAEyFx4BFxYVFAcOAQcGIyInLgEnJjU0Nz4BNzYzEyc3LwEPARcHNwIAWE5OdCEiIiF0Tk5YWU1OdCEiIiF0Tk1ZtC+f0lJS0p8vtALrIiF0Tk5YWE5OdCEiIiF0Tk5YWE5OdCEi/VXOiRLCwhKKzW0AAwAr/5UD1QLrACAAKQAsAAAlBycHJzcuASczHgEXPgE3ITUhNTMVIRUjBgcOAQcGDwElEyMnIwcjEzMDMycCJSCF1T3ZKEAXVRQxHi5EFf4kASpWASp9CxAQJxgYHAEBXMBVMMswVcBVb4pFvVeF1j3WLWI0JkghM3Q9VVZWVSYkJUYhIh8Bbf4AgIACAP7WuAAAAAMAKwAAA9UCgAAbADcAQwAAATIXHgEXFhcGBw4BBwYjIicuAScmJzY3PgE3NhMyNz4BNzY1NCcuAScmIyIHDgEHBhUUFx4BFxYTMhYVFAYjIiY1NDYCAFBJSXovLxsbLy96SUlQUElJei8vGxsvL3pJSVAsJyc6ERAQETonJywsJyc6ERAQETonJyw1S0s1NUtLAoAYF1U7O0ZGOztVFxgYF1U7O0ZGOztVFxj96xAROicnLCwnJzoREBAROicnLCwnJzoREAFVSzU1S0s1NUsAAAAABAAr/5UD1QLAABsALgBGAEwAAAEiBgcnPgEzMhceARcWFw4BByc+ATU0Jy4BJyYlNwEHJw4BIyInLgEnJic+ATcnFw4BFRQXHgEXFjMyNjcnDgEjIiY1NDY3PwEyFh0BAgAVJxJcJ1YtUElIey4vHBdLMH0HCBAROicn/ik3AvQ2jyteMlBJSXovLxsZUTUTigoMEBE6JycsGS8WQgcOBzVLAgF2BzZKAhUIB1wPDxgXVTs7RjxmKX0SJxUsJyc6ERB1Nv0MN48RExgXVTs7Rj9tKRSLFi8ZLCcnOhEQDApCAQJLNQcOB2MBSzUHAAAAAgCr/2sDVQMVABkAMgAAATIXHgEXFhUUBgcnPgE1NCcuAScmIxUnNxURNRcHNSInLgEnJjU0NjcXDgEVFBceARcWAgBHPj5dGxocGT4PDxQURi4vNaurq6tHPj5dGxocGT4PDxQURi4vApUaG10+PkcyXCg/Gj0gNS8uRhQUgKuqgP2rgKuqgBobXT4+RzJcKD8aPSA1Ly5GFBQAAgEAAEADAAJAAAIABgAAJREBEzMRIwEAAWtAVVVAAgD/AAEA/gAAAAIBAABAAwACQAAEAAcAAAEzESMREwERAQBVVZUBawJA/gACAP8AAQD+AAAACABX/5cDqwLpAAMABwALABQAHAAlAC4ATQAAARcFER8BBREXJxElAw4BByc+ATcVBw4BByM+ATcDHgEXBy4BJzMTNx4BFxUuAScBFAcOAQcGBzU2Nz4BNzY1NCcuAScmJzUWFx4BFxYVAi1+/wCCfv8AgoIBANYuVSM9MHNA4hwkBVcHMScIBSQcPScxB1dEPSNVLkBzMAK5Hh1nRkZQPzY2UBcWFhdQNjY/UEZGZx0eAZ5ewAGAYl7AAYBiYv6AwAFSBSQcPScxB1eBI1UuQHMw/scuVCQ9MHNA/uE9HCQFVwcxJwFKU0lKcSUkCVcIHh1bOTpBQTo5Wx0eCFcJJCVxSklTAAAABQBV/+sDqwKVABAAHgAqADgARQAAATIWFREUBiMhIiY1ETQ2MyEBLgE1NDY3Jw4BFRQWFzcyNjU0JiMiBhUUFgU+ATU0JicHHgEVFAYHAzIWFRQGIyImNTQ2MwNVJDIyJP1WJDIyJAKq/fYlJiYlPDIyMjLxR2RkR0dkZAE4MjIyMjwlJiYltSMyMiMjMjIjApUyI/4AIzIyIwIAIzL99iZeMTFfJTwxfkJCfTJGZEdHZGRHR2RGMX5CQn0yPCZeMTFfJQEKMiMjMjIjIzIAAAMAq//rA0MCgwAMAB0ALgAANzQ2MzIWFRQGIyImNREyFx4BFxYVIzQnLgEnJiM1FTIXHgEXFhUjNCcuAScmIzWrNicmNzcmJzaJeXm0NDV5KyuTY2NwV01NcyEheRcYUjc3PkgmNzcmJzY2JwI7NTS0eXmJcGNjkysrefIhIXNNTVc+NzdSGBd5AAAAAQDVABUDKwJrAAsAAAEhESMRITUhETMRIQMr/wBW/wABAFYBAAEV/wABAFYBAP8AAAAAAAYAVf/rA4AClQALABEAHAAhACYAKwAANzUzFSM1MzUjNTM1AzUjNTMVBzUzFQczFSM1NyMTIRUhNRE1IRUhETUhFSFVgIBWKysrK1ZWgExMgE1N1gJV/asCVf2rAlX9q2sqqioWKhYBgIAqqoAqJloqJloBAFZW/apWVgEAVlYABQBV/5UDqwLrABwAOABEAFAAWAAAATIXHgEXFhUUBw4BBwYjIicuAScmNTQ3PgE3NjMRMjc+ATc2NTQnLgEnJiMiBw4BBwYVFBceARcWEyImNTQ2MzIWFRQGISImNTQ2MzIWFRQGEyImJyEOASMCAFhOTnQhIiIhdE5OWFlNTnQhIiIhdE5NWUc+Pl0bGhobXT4+R0c+Pl0bGhobXT4+3BomJhobJSX+uxslJRsaJiZ7S3UaAbQadUsC6yIhdE5OWFhOTnQhIiIhdE5OWFhOTnQhIv0AGhtdPj5HRz4+XRsaGhtdPj5HRz4+XRsaAYAlGxomJhobJSUbGiYmGhsl/upUQkJUAAAAAQEA/5UDKwLrACIAAAEyFx4BFxYVFAcOAQcGIyImJzY3PgE3NjU0Jy4BJyYnPgEzAYBYTk50ISIiIXROTlgiQB5BNzdPFhcXFk83N0EeQCIC6yIhdE5OWFhOTnQhIgoKFCgnakFBSEhBQWonKBQKCgAAAAADAB3/XQPjAyMADwArADgAAAEXBxUjBycjNSc3NTM3FzMBMjc+ATc2NTQnLgEnJiMiBw4BBwYVFBceARcWEzIWFRQGIyImNTQ2MwNVjo7IjY3Ijo7IjY3I/qs1Ly5GFBQUFEYuLzU1Ly5GFBQUFEYuLzVHZGRHR2RkRwHNjY3Ijo7IjY3Ijo79qxQURi4vNTUvLkYUFBQURi4vNTUvLkYUFAGrZEdHZGRHR2QABQCA/8ADgALAACgANABAAEwAWAAAATIXHgEXFhUUBw4BBwYrASIGFRQWFx4BFRQGIyInLgEnJjU0Nz4BNzYDMjY1NCYjIgYVFBY3MjY1NCYjIgYVFBYzMjY1NCYjIgYVFBYXMjY1NCYjIgYVFBYCAFBFRmkeHhEROScnLEwaJgkHCAklG1BFRmkeHh4eaUZFmxslJRsaJiaaGyUlGxomJvAaJiYaGyUlmxomJhobJSUCwBsbXD4/RiwnJzoRESUbDBYICRYMGyUeHmlGRVBQRUZpHh7+gCUbGyUlGxslqyUbGiYmGhslJRsaJiYaGyWrJRsbJSUbGyUAAAAAAgCA/8ADdAK0AAUADwAANwEXASM1AQcnNzYyHwEWFIAB2KD+KKAC9E6gTgwjDWQMYAHYoP4ooAG0TqBODAxkDSMAAAABASv/lQLVAusABwAAASEDMwERIxEBKwGqqqr+1oAC6/6q/gABgAHWAAAAAAkAgP9rA4ADFQADAAcAFgAbAB8AIwAnACsAMAAABTUzFRM1MxUlNDY7ARUjETMVIyImNRElMhYVIwERMxEBNTMVATUzFRM1MxUDNTMUBgKAVVZV/QAyI6urq6sjMgKrIzJV/qpWAQBV/wBVVlVVVTJAVVUCAFVVqyMyVf2qVTIjAlZVMiP9AAOq/FYBAFVVAgBVVf6qVlb+q1UjMgAAAAAEAID/lQOAAxUAAwAHACcARAAAARUhNRMRMxEBHgEVFAcOAQcGIyInLgEnJjU0Nz4BNzYzMhYXNx4BFwEyNz4BNzY1NCcuAScmIyIHDgEHBhUUFx4BFxYzAoD/AFVWAQEnLR4eaEZGUFBGRmgeHh4eaUZFUER6MjwRHg7+lz42N1EXGBgXUTc2Pj42N1EXGBgXUTc2PgMVVVX91gEA/wABGjJ6RE9GRmgeHx8eaEZGT1BGRmgeHiwoPA0eEf2qFxhRNjY+Pjc2URgXFxhRNjc+PjY2URgXAAAJACv/ggPVAykAAwAHAAsADwATABcAMwA3ADsAAAEHJzcDFSM1ARUjNQUHJzcDNxcHEzMVIwEyFx4BFxYVFAcOAQcGIyInLgEnJjU0Nz4BNzYTNTMVJTcXBwEgPE09KYACAFYBlE08TEw7TTwpgID+qzUvLkYUFBQURi4vNTUvLkYUFBQURi4vClb+bE08TAJxPE08/sJVVQGpfn6nTTxN/Xs8TD0BlFUBKhQURS8vNTUuL0UVFBQVRS8uNTUvL0UUFP0tfn6nTTxNAAACAID/vQOAAusABQAKAAAtARcJATcFCQIHAgABOkb+gP6ARQE7/oABgAGARin1Nv7VASs1iAErASv+1TYAAAAAAwBV/70DqwMVAAMACAAWAAAlJzcXJwcBNwEJAQcnBwE3BTcnBwE3JwNNPTM9Rmb+sHwBgP0MAx83odP+gEYBOpc9Wv6AibTAPSg9olABUGH+1QFV/OE2oaQBKzX0dT1GAStrtAAAAAACAFX/lQOrAusAHAAoAAABMhceARcWFRQHDgEHBiMiJy4BJyY1NDc+ATc2MxMnNycHJwcXBxc3FwIAWE5OdCEiIiF0Tk5YWE5OdCEiIiF0Tk5Y1ZmZPJmZPJmZPJmZAusiIXROTlhYTk50ISIiIXROTlhYTk50ISL9vJmZPJmZPJmZPJmZAAAAAQCRABUDgAJRAAUAACUBFwEnNwGAAcQ8/gDvPY4Bwzz+AO88AAAAAAEBAACvAwAB6wAFAAAJAQcnBycCAAEAPMTEPAHr/wA8w8M8AAEBAACVAwAB0QAFAAABFwkBNxcCxDz/AP8APMQB0Tz/AAEAPMMAAAABAFX/lQOrAusALAAAARUjFwcnIxUXBycVIzUHJzc1IwcnNyM1Myc3FzM1JzcXNTMVNxcHFTM3FwczA6uyijzHVcY8ilaKPMZVxzyKsrKKPMdVxjyKVoo8xlXHPIqyAWtWijzGVcc8irKyijzHVcY8ilaKPMZVxzyKsrKKPMdVxjyKAAAFAFX/lQOrAusAHAA4AEQAUABXAAABMhceARcWFRQHDgEHBiMiJy4BJyY1NDc+ATc2MxEyNz4BNzY1NCcuAScmIyIHDgEHBhUUFx4BFxYTIiY1NDYzMhYVFAYhIiY1NDYzMhYVFAYXMhYXIT4BAgBYTk50ISIiIXROTlhZTU50ISIiIXROTVlHPj5dGxoaG10+PkdHPj5dGxoaG10+PtwaJiYaGyUl/rsbJSUbGiYme0t1Gv5MGnUC6yIhdE5OWFhOTnQhIiIhdE5OWFhOTnQhIv0AGhtdPj5HRz4+XRsaGhtdPj5HRz4+XRsaAYAlGxomJhobJSUbGiYmGhslgFRCQlQAAAIAq/+VA1UDIwAmADkAAAEWFx4BFxYVFAcOAQcGIyInLgEnJjU0Nz4BNzY3BxQWMzI2NTQmMQMyNz4BNzY1NCYnDgEHDgEVFBYCQD8zM0kTFBobXT4+R0c+Pl0bGgkJJBoZIAFZQkJQIEwqJSY3EBAMDSBsOThAUQMjMj4/kVFRVkc+Pl0bGxsbXT4+RzYzNGAsLCYPQl5eQkSI/PIQETclJiotViosNwwLRjQ3TwAAAgBV/8ADqwLrAAkAEwAAAQcTJQUTJyUbAQMXJzcvAQ8BFwcDq+lG/vj++EbpATN4eHihK467SUm6jSoBtsr+1J+fASzKGgEb/uX+32G2exCtrBB7twAAAAEAAAABAABJZ54xXw889QALBAAAAAAA2gCv2QAAAADaAK/ZAAD/XQPjAykAAAAIAAIAAAAAAAAAAQAAAzP/NAAABAAAAAAAA+MAAQAAAAAAAAAAAAAAAAAAACoEAAAAAAAAAAAAAAAAAAAABAAA1QQAANUEAACRBAAAVQQAAIAEAAB0BAAAKwQAAFUEAAArBAAAKwQAACsEAACrBAABAAQAAQAEAABXBAAAVQQAAKsEAADVBAAAVQQAAFUEAAEABAAAHQQAAIAEAACABAABKwQAAIAEAACABAAAKwQAAIAEAABVBAAAVQQAAJEEAAEABAABAAQAAFUEAABVBAAAqwQAAFUAAAAAAAoAFAAeAEAAagB+AOIBOAHCAjwCfALGAzADqAP2BAoEIASkBQwFUgVsBawGMAZqBsAHPgdgB3YHxggyCJgIuAjsCTAJRAlWCWoJrAouCoYKsgAAAAEAAAAqAFsACQAAAAAAAgAAAAAAAAAAAAAAAAAAAAAAAAAOAK4AAQAAAAAAAQACAAAAAQAAAAAAAgAHADMAAQAAAAAAAwACACcAAQAAAAAABAACAEgAAQAAAAAABQALAAYAAQAAAAAABgACAC0AAQAAAAAACgAaAE4AAwABBAkAAQAEAAIAAwABBAkAAgAOADoAAwABBAkAAwAEACkAAwABBAkABAAEAEoAAwABBAkABQAWABEAAwABBAkABgAEAC8AAwABBAkACgA0AGh1aQB1AGlWZXJzaW9uIDEuMABWAGUAcgBzAGkAbwBuACAAMQAuADB1aQB1AGl1aQB1AGlSZWd1bGFyAFIAZQBnAHUAbABhAHJ1aQB1AGlGb250IGdlbmVyYXRlZCBieSBJY29Nb29uLgBGAG8AbgB0ACAAZwBlAG4AZQByAGEAdABlAGQAIABiAHkAIABJAGMAbwBNAG8AbwBuAC4AAAADAAAAAAAAAAAAAAAAAAAAAAAAAAAAAAAAAAAAAAAA) format('woff');
}

:root {
	--c-1: #111;
	--c-f: #fff;
	--c-2: #222;
	--c-3: #333;
	--c-4: #444;
	--c-5: #555;
	--c-6: #666;
	--c-8: #888;
	--c-b: #bbb;
	--c-c: #ccc;
	--c-e: #eee;
	--c-d: #ddd;
	--c-r: #831;
	--t-b: 0.5;
	--c-o: rgba(34, 34, 34, 0.9);
	--c-tb : rgba(34, 34, 34, var(--t-b));
	--c-tba: rgba(102, 102, 102, var(--t-b));
	--c-tbh: rgba(51, 51, 51, var(--t-b));
	/* following are internal */
	--th: 70px;
	--tp: 70px;
	--bh: 63px;
	--tbp: 14px 14px 10px 14px;
	--bbp: 9px 0 7px 0;
	--bhd: none;
	--bmt: 0px;
}

html {
	touch-action: manipulation;
}

body {
	margin: 0;
	background-color: var(--c-1);
	font-family: Helvetica, Verdana, sans-serif;
	font-size: 17px;
	color: var(--c-f);
	text-align: center;
	-webkit-touch-callout: none;
		-webkit-user-select: none;
			 -moz-user-select: none;
				-ms-user-select: none;
						user-select: none;
	-webkit-tap-highlight-color: transparent;
  scrollbar-width: 6px;
  scrollbar-color: var(--c-sb) transparent;
}

html,
body {
	height: 100%;
	width: 100%;
	position: fixed;
	overscroll-behavior: none;
}

#bg {
	height: 100vh;
	width: 100vw;
	position: fixed;
	z-index: -10;
	background-position: center;
	background-repeat: no-repeat;
	background-size: cover;
	opacity: 0;
	transition: opacity 2s;
}

p {
	margin: 10px 0 2px 0;
	color: var(--c-d);
}

button {
	outline: none;
	cursor: pointer;
}

.labels {
	margin: 0;
	padding: 8px 0 2px 0;
}

#namelabel {
	position: fixed;
	bottom: calc(var(--bh) + 5px);
	right: 4px;
	color: var(--c-6);
	writing-mode: vertical-rl;
}

.bri {
	padding: 4px;
}

.wrapper {
	position: fixed;
	top: 0;
	left: 0;
	right: 0;
	background: var(--c-tb);
	z-index: 1;
}

.icons {
	font-family: 'WIcons';
	font-style: normal;
	font-size: 24px;
	line-height: 1;
	display: inline-block;
	margin: -2px 0 4px 0;
}

.huge {
	font-size: 42px;
}

.infot {
	table-layout: fixed;
	width: 100%;
}

.segt {
	table-layout: fixed;
	width: 76%;
}

.segtd {
	text-align: center;
	text-transform: uppercase;
	font-size: 14px;
}

.keytd {
	text-align: left;
	padding-bottom: 8px;
}

.valtd {
	text-align: right;
	padding-bottom: 8px;
}

.slider-icon
{
	transform: translate(6px,3px);
	color: var(--c-d);
}

.e-icon
{
	transform: translateY(3px);
	color: var(--c-d);
}

.sel-icon {
	transform: translateX(3px);
	color: var(--c-d);
}

.flr {
	float: right;
	cursor: pointer;
	margin: 0;
	color: var(--c-f);
	transform: rotate(0deg);
	transition: transform 0.3s;
}

.exp {
	transform: rotate(180deg);
}

.il {
	display: inline-block;
	vertical-align: middle;
}

#liveview {
	height: 4px;
	display: none;
	width: 100%;
	border: 0px;
}

.tab {
	background-color: transparent;
	color: var(--c-d);
}

.bot {
	position: fixed;
	bottom: 0;
	left: 0;
	width: 100%;
	background-color: var(--c-tb);
}

.tab button {
	background-color: transparent;
	float: left;
	border: none;
	transition: color 0.3s, background-color 0.3s;
	font-size: 17px;
	color: var(--c-c);
}

.top button {
	padding: var(--tbp);
}

.bot button {
	padding: var(--bbp);
	width:25%;
}

.tab button:hover {
	background-color: var(--c-tbh);
	color: var(--c-e);
}

.tab button.active {
	background-color: var(--c-tba) !important;
	color: var(--c-f);
}

.active {
	background-color: var(--c-6) !important;
	color: var(--c-f);
}

.container {
	--n: 1;
	width: 100%;
	width: calc(var(--n)*100%);
	height: calc(100% - var(--tp) - var(--bh));
	margin-top: var(--tp);
	transform: translate(calc(var(--i, 0)/var(--n)*-100%));
	overscroll-behavior: none;
}

.tabcontent {
	float: left;
	position: relative;
	width: 100%;
	width: calc(100%/var(--n));
	padding: 11px 0;
	box-sizing: border-box;
	border: 0px;
	overflow: auto;
	height: 100%;
	overscroll-behavior: none;
}

#Effects {
	padding-top: 0;
	margin-top: 11px;
	height: calc(100% - 11px);
}

.smooth { transition: transform	calc(var(--f, 1)*.5s) ease-out }

.tab-label {
	margin: 0 0 -5px 0;
	padding-bottom: 4px;
}

.overlay {
	position: fixed;
	height: 100%;
	width: 100%;
	top: 0;
	left: 0;
	background-color: var(--c-3);
	font-size: 24px;
	display: flex;
	align-items: center;
	justify-content: center;
	z-index: 11;
	opacity: 0.95;
	transition: 0.7s;
	pointer-events: none;
}
/* Keep sliders on top when scrolling
Effect Speed */
.staytop {
	display: block;
	position: -webkit-sticky;
	position: sticky;
	background: var(--c-1);
	top: 0px;
	z-index: 1;
	margin-top: 1px;
	width: 274px;
	margin: auto;
	border-radius: 25px;
}
/* Effect Intensity */
#staytop1 {
	top: 30px;
}
/* FFT Low */
#staytop2 {
	top: 60px;
}
/* FFT High */
#staytop3 {
	top: 90px;
}
/* FFT Custom */
#staytop4 {
	top: 120px;
}
/* Solid Effect Mode */
#staytop5 {
	top: 150px;
}

#fxb0 {
	margin-bottom: 2px;
  filter: drop-shadow(0 0 1px #000);
}

.first {
	margin-top: 18px !important;
}

#toast {
	opacity: 0;
	background-color: var(--c-5);
	max-width: 90%;
	color: var(--c-f);
	text-align: center;
	border-radius: 5px;
	padding: 16px;
	position: fixed;
	z-index: 5;
	left: 50%;
	transform: translateX(-50%);
	bottom: calc(var(--bh) + 22px);
	font-size: 17px;
	pointer-events: none;
}

#toast.show {
	opacity: 1;
	animation: fadein 0.5s, fadein 0.5s 2.5s reverse;
}

#toast.error {
	opacity: 1;
	background-color: #b21;
	animation: fadein 0.5s;
}

.modal {
	position:fixed;
	left: 0px;
	bottom: 0px;
	right: 0px;
	top: calc(var(--th) - 1px);
	background-color: var(--c-o);
	transform: translateY(100%);
	transition: transform 0.4s;
	padding: 8px;
	font-size: 20px;
	overflow: auto;
}

#info {
	z-index: 3;
}

#rover {
	z-index: 2;
}

#roverstar {
	position: fixed;
	top: calc(var(--th) + 5px);
	left: 1px;
	display: none;
	cursor: pointer;
}

#connind {
	position: fixed;
	bottom: calc(var(--bh) + 5px);
	left: 4px;
	padding: 5px;
	border-radius: 5px;
	background-color: #a90;
	z-index: -2;
}

#imgw {
	width: 200px;
	height: 55px;
	display: inline-block;
}

#kv {
	max-width: 490px;
	display: inline-block;
}

#lv {
	max-width: 600px;
	display: inline-block;
}

#heart {
	transition: color 0.9s;
	font-size: 16px;
	color: #f00;
}

img {
	max-width: 100%;
	max-height: 100%;
}

@keyframes fadein {
	from {bottom: 0; opacity: 0;}
	to {bottom: calc(var(--bh) + 22px); opacity: 1;}
}

.sliderdisplay {
	content:'';
	position: absolute;
	top: 13px; bottom: 13px;
	left: 10px; right: 10px;
	background: var(--c-4);
	border-radius: 17px;
	pointer-events: none;
	z-index: -1;
}

input[type=range] {
	-webkit-appearance: none;
	width: 220px;
	padding: 0px;
	margin: 0px 10px 0px 10px;
	background-color: transparent;
	cursor: pointer;
}
input[type=range]:focus {
	outline: none;
}
input[type=range]::-webkit-slider-runnable-track {
	width: 100%;
	height: 30px;
	cursor: pointer;
	background: transparent;
}
input[type=range]::-webkit-slider-thumb {
	height: 16px;
	width: 16px;
	border-radius: 17px;
	background: var(--c-f);
	cursor: pointer;
	-webkit-appearance: none;
	margin-top: 7px;
}
input[type=range]::-moz-range-track {
	width: 100%;
	height: 30px;
	background-color: rgba(0, 0, 0, 0);
}
input[type=range]::-moz-range-thumb {
	border: 0px solid rgba(0, 0, 0, 0);
	height: 16px;
	width: 16px;
	border-radius: 17px;
	background: var(--c-f);
	transform: translateY(7px);
}

#wwrap {
	display: none;
}

.sliderwrap {
	height: 30px;
	width: 240px;
	position: relative;
}

.sws {
	width: 212px;
}

.sis {
	width: 192px !important;
}

.hd {
	display: var(--bhd);
}

#briwrap {
	float: right;
	margin-top: var(--bmt);
}

#picker {
	margin: 10px auto;
	width: 260px;
}

#rgbwrap {
	display: none;
}

.btn {
	padding: 8px;
	margin: 10px;
	width: 230px;
	font-size: 19px;
	background-color: var(--c-3);
	color: var(--c-f);
	border: 0px solid white;
	border-radius: 25px;
	transition-duration: 0.5s;
	-webkit-backface-visibility: hidden;
	-webkit-transform:translate3d(0,0,0);
}

.btn-s {
	padding: 9px;
	width: 276px;
	background-color: var(--c-2);
}
.btn-i {
	padding-bottom: 3px;
}
.btn-icon {
	margin: 0px 8px 4px 0;
	vertical-align: middle;
}
.btna-icon {
	margin: 0px;
}
.btn-p {
	width: 216px;
}

#qcs-w {
	margin-top: 10px;
}
.qcs {
	padding: 14px;
	margin: 2px;
	border-radius: 14px;
	display: inline-block;
}
.qcsb {
	padding: 13px;
	border: 1px solid var(--c-f);
}
#hexw {
	margin-top: 5px;
	display: none;
}

.cl {
	width: 42px;
}

select {
	-webkit-appearance: none;
	-moz-appearance: none;
	appearance: none;
	background: url("data:image/svg+xml;utf8,<svg xmlns='http://www.w3.org/2000/svg' width='100' height='100' fill='white'><polygon points='0,0 100,0 50,50'/></svg>") no-repeat;
	background-size: 12px;
	background-position: 206px 16px;
	padding-left: 12px !important;
	background-repeat: no-repeat;
	outline: none;
}
select:-moz-focusring {
	transition-duration: 0s;
	color: transparent;
	text-shadow: 0 0 0 #fff;
}
option {
	background-color: var(--c-3);
	color: var(--c-f);
}

input[type=number], input[type=text] {
	background: var(--c-3);
	color: var(--c-f);
	border: 0px solid white;
	border-radius: 5px;
	padding: 8px;
	margin: 6px 6px 6px 0;
	font-size: 19px;
	transition: background-color 0.2s;
	outline: none;
	width: 50px;
	-webkit-appearance: textfield;
		 -moz-appearance: textfield;
					appearance: textfield;
}

textarea {
	background: var(--c-2);
	color: var(--c-f);
	width: 236px;
	height: 90px;
	border-radius: 5px;
	border: 2px solid #555;
	outline: none;
	resize: none;
	font-size: 19px;
}

::selection {
  background: var(--c-b);
}

input[type=text] {
	width: 100px;
	border-radius: 25px;
	text-align: center;
}

.ptxt {
	width: 200px !important;
	margin: 26px 0 6px 12px !important;
}

.stxt {
	width: 50px !important;
}

input[type=number]:focus, input[type=text]:focus {
	background: var(--c-6);
}

input[type=number]::-webkit-inner-spin-button,
input[type=number]::-webkit-outer-spin-button {
	-webkit-appearance: none;
}

.segn {
	margin: 3px 0 6px 0 !important;
}

.segname {
	position: absolute;
	top: 0px;
	left: 50%;
	padding: 9px 0;
	transform: translateX(-50%);
	white-space: nowrap;
	cursor: pointer;
}

.pname {
	width: 208px;
	padding: 8px 0;
	text-align: center;
	overflow: hidden;
	text-overflow: clip;
}

.newseg {
	cursor: default;
}

.ic {
	padding: 6px 0 0 0;
}

.xxs {
	width: 40px;
	margin: 6px;
}

.psts {
	background-color: var(--c-3);
	color: var(--c-f);
	cursor: pointer;
	padding: 2px 0 0 0;
	height: 40px;
}

.cnf {
	color: var(--c-f);
	cursor: pointer;
	background: var(--c-3);
	border-radius: 5px;
}

.cnf-s {
	position: absolute;
	top: 66px;
	right: 28px;
	padding: 43px 6px;
}

.pwr {
	color: var(--c-6);
	transform: translate(2px, 3px);
	cursor: pointer;
}

.act {
	color: var(--c-f);
}

.half {
	padding: 7.5px;
	top: 64px;
}

.del {
	position: absolute;
	bottom: 8px;
	right: 8px;
	color: var(--c-f);
	cursor: pointer;
}

.check {
	display: inline-block;
	position: relative;
	padding-bottom: 32px;
	margin-bottom: 14px;
	cursor: pointer;
	text-align: center;
}

.schkl {
	padding: 2px 22px 0px 35px;
	margin: 0 0 0 2px;
}

.revchkl {
	padding: 2px 0px 0px 35px;
	margin-bottom: 0px;
	margin-top: 8px;
}

.check input {
	position: absolute;
	opacity: 0;
	cursor: pointer;
	height: 0;
	width: 0;
}

.checkmark {
	position: absolute;
	bottom: 0;
	left: 0;
	height: 25px;
	width: 25px;
	background-color: var(--c-3);
	border-radius: 10px;
}

.schk {
	top: 0;
}

.psv {
	left: initial;
	bottom: initial;
	top: 0;
	right: 0;
}

.psvl {
	padding: 2px 35px 10px 0px;
	margin-top: 10px;
	margin-bottom: 0px;
}


.check:hover input ~ .checkmark {
	background-color: var(--c-4);
}

.check input:checked ~ .checkmark {
	background-color: var(--c-6);
}

.checkmark:after {
	content: "";
	position: absolute;
	display: none;
}

.check input:checked ~ .checkmark:after {
	display: block;
}

.check .checkmark:after {
	left: 9px;
	top: 5px;
	width: 5px;
	height: 10px;
	border: solid var(--c-f);
	border-width: 0 3px 3px 0;
	-webkit-transform: rotate(45deg);
	-ms-transform: rotate(45deg);
	transform: rotate(45deg);
}

.h {
	font-size: 13px;
	text-align: center;
	color: var(--c-b);
}

.bp {
	margin-bottom: 5px;
}

.seg {
	position: relative;
	display: inline-block;
	padding: 8px;
	margin: 10px;
	width: 260px;
	font-size: 19px;
	background-color: var(--c-2);
	color: var(--c-f);
	border: 0px solid white;
	border-radius: 20px;
	text-align: left;
	transition: background-color 0.5s;
  filter: brightness(1);
}

.pres {
	margin-bottom: 6px;
}

.segin {
	padding: 8px 8px 4px 8px;
	display: none;
}

.expanded {
	display: block;
}

.c {
	text-align: center;
}

.po2 {
	display: none;
	margin-top: 8px;
}

.pwarn {
	color: red;
}

::-webkit-scrollbar {
	width: 6px;
}
::-webkit-scrollbar-track {
	background: transparent;
}
::-webkit-scrollbar-thumb {
	background: var(--c-sb);
	opacity: 0.2;
	border-radius: 5px;
}
::-webkit-scrollbar-thumb:hover {
	background: var(--c-sbh);
}

@media all and (max-width: 550px) and (min-width: 374px) {
	.infobtn {
		width: 155px;
	}
}

@media all and (max-width: 685px) {
	.top button {
		width: 16.6%;
		padding: 8px 0 4px 0;
	}
	.hd {
		display: none !important;
	}
	#briwrap {
		margin-top: 0px !important;
		float: none;
	}
}

@media all and (max-width: 1249px) {
	#buttonPcm {
	display: none;
	}
}
</style>
</head>
<body onload="onLoad()">

<div id="cv" class="overlay">Loading WLED UI...</div>
<noscript><div class="overlay" style="opacity:1;">Sorry, WLED UI needs JavaScript!</div></noscript>
<div id="bg"></div>

<div class="wrapper" id="top">
	<div class="tab top">
		<div class="btnwrap">
			<button id="buttonPower" onclick="togglePower()" class="tgl"><i class="icons">&#xe08f;</i><p class="tab-label">Power</p></button>
			<button id="buttonNl" onclick="toggleNl()"><i class="icons">&#xe2a2;</i><p class="tab-label">Timer</p></button>
			<button id="buttonSync" onclick="toggleSync()"><i class="icons">&#xe116;</i><p class="tab-label">Sync</p></button>
			<button id="buttonSr" onclick="toggleLiveview()"><i class="icons">&#xe410;</i><p class="tab-label">Peek</p></button>
		<button id="buttonI" onclick="toggleInfo()"><i class="icons">&#xe34b;</i><p class="tab-label">Info</p></button>
			<button onclick="window.location.href = '/settings';"><i class="icons">&#xe0a2;</i><p class="tab-label">Config</p></button>
		<button id="buttonPcm" onclick="togglePcMode(true)"><i class="icons">&#xe23d;</i><p class="tab-label">PC Mode</p></button>
		</div>
		<div id="briwrap">
			<p class="hd">Brightness</p>
			<div class="il">
				<i class="icons slider-icon" onclick="tglTheme()">&#xe2a6;</i>
				<div class="sliderwrap il">
					<input id="sliderBri" onchange="setBri()" oninput="updateTrail(this)" max="255" min="1" type="range" value="128" />
					<div class="sliderdisplay"></div>
				</div>
			</div>
		</div>
		<iframe id="liveview" src="about:blank"></iframe>
	</div>
</div>

<div class ="container">
  <div id="Colors" class="tabcontent">
	<div id="picker" class="noslide"></div>
	<div id="rgbwrap">
		<div class="sliderwrap il">
			<input id="sliderR" class="noslide" onchange="fromRgb()" oninput="updateTrail(this,1)" max="255" min="0" type="range" value="128" />
			<div class="sliderdisplay"></div>
		</div><br>
		<div class="sliderwrap il">
			<input id="sliderG" class="noslide" onchange="fromRgb()" oninput="updateTrail(this,2)" max="255" min="0" type="range" value="128" />
			<div class="sliderdisplay"></div>
		</div><br>
		<div class="sliderwrap il">
			<input id="sliderB" class="noslide" onchange="fromRgb()" oninput="updateTrail(this,3)" max="255" min="0" type="range" value="128" />
			<div class="sliderdisplay"></div>
		</div><br>
	</div>
    <div id="wwrap">
      <p class="labels">White channel</p>
      <div class="sliderwrap il">
        <input id="sliderW" class="noslide" onchange="setColor(0)" oninput="updateTrail(this)" max="255" min="0" type="range" value="128" />
        <div class="sliderdisplay"></div>
      </div>
    </div>
    <div id="qcs-w">
      <div class="qcs" onclick="pC('#ff0000');" style="background-color:#ff0000;"></div>
      <div class="qcs" onclick="pC('#ffa000');" style="background-color:#ffa000;"></div>
      <div class="qcs" onclick="pC('#ffc800');" style="background-color:#ffc800;"></div>
      <div class="qcs" onclick="pC('#ffe0a0');" style="background-color:#ffe0a0;"></div>
      <div class="qcs" onclick="pC('#ffffff');" style="background-color:#ffffff;"></div>
      <div class="qcs qcsb" onclick="pC('#000000');" style="background-color:#000000;"></div><br>
      <div class="qcs" onclick="pC('#ff00ff');" style="background-color:#ff00ff;"></div>
      <div class="qcs" onclick="pC('#0000ff');" style="background-color:#0000ff;"></div>
      <div class="qcs" onclick="pC('#00ffc8');" style="background-color:#00ffc8;"></div>
      <div class="qcs" onclick="pC('#08ff00');" style="background-color:#08ff00;"></div>
      <div class="qcs" onclick="pC('rnd');" style="background-color:var(--c-3); padding: 4px 8px; transform: translateY(-10px);">R</div>
    </div>
    <div id="csl">
      <button class="xxs cl btn" onclick="selectSlot(0);">1</button>
      <button class="xxs cl btn" onclick="selectSlot(1);">2</button>
      <button class="xxs cl btn" onclick="selectSlot(2);">3</button>
	</div>
	<div id="hexw">
		<input id="hexc" type="text" class="noslide" onkeydown="hexEnter(this)" autocomplete="off" maxlength="8" />
		<button id="hexcnf" class="xxs btn" onclick="fromHex();"><i class="icons btna-icon">&#xe390;</i></button>
	</div>
    <p class="labels">Color palette</p>
    <div class="il">
      <i class="icons sel-icon" onclick="tglHex()">&#xe2b3;</i>
      <select class="btn sel" id="selectPalette" onchange="setPalette()">
        <option>Default</option>
        <option>Error!</option>
      </select>
    </div>
  </div>

  <div id="Effects" class="tabcontent">
    <p class="labels">Effect speed</p>
    <div class="staytop">
      <i class="icons slider-icon">&#xe325;</i>
      <div class="sliderwrap il">
        <input id="sliderSpeed" class="noslide" onchange="setSpeed()" oninput="updateTrail(this)" max="255" min="0" type="range" value="128" />
        <div class="sliderdisplay"></div>
      </div>
    </div>
    <p class="labels">Effect intensity</p>
    <div class="staytop" id="staytop1">
      <i class="icons slider-icon" onclick="tglLabels()">&#xe409;</i>
      <div class="sliderwrap il">
        <input id="sliderIntensity" class="noslide" onchange="setIntensity()" oninput="updateTrail(this)" max="255" min="0" type="range" value="128" />
        <div class="sliderdisplay"></div>
      </div>
    </div>
    <p class="labels">FFT Low</p>
    <div class="staytop" id="staytop2">
      <i class="icons slider-icon">&#xe409;</i>
      <div class="sliderwrap il">
        <input id="sliderFFT1" class="noslide" onchange="setFFT1()" oninput="updateTrail(this)" max="255" min="0" type="range" value="6" />
        <div class="sliderdisplay"></div>
      </div>
    </div>
    <p class="labels">FFT High</p>
    <div class="staytop" id="staytop3">
      <i class="icons slider-icon">&#xe409;</i>
      <div class="sliderwrap il">
        <input id="sliderFFT2" class="noslide" onchange="setFFT2()" oninput="updateTrail(this)" max="255" min="0" type="range" value="128" />
        <div class="sliderdisplay"></div>
      </div>
    </div>
    <p class="labels">FFT Custom</p>
    <div class="staytop" id="staytop4">
      <i class="icons slider-icon">&#xe409;</i>
      <div class="sliderwrap il">
        <input id="sliderFFT3" class="noslide" onchange="setFFT3()" oninput="updateTrail(this)" max="255" min="0" type="range" value="252" />
        <div class="sliderdisplay"></div>
      </div>
    </div>
    <p class="labels">Effect mode</p>
    <div class="staytop" id="staytop5">
      <button class="btn" id="fxb0" onclick="setX(0);">Solid</button>
    </div>
    <div id="fxlist">
      Loading...
    </div>
    <br>
  </div>

  <div id="Segments" class="tabcontent">
    <div id="segcont">
      Loading...
    </div>
    <div id="segutil">

		</div>
		<div id="segutil2">
			<button class="btn btn-s" id="rsbtn" onclick="rSegs()">Reset segments</button>
		</div>
	</div>

	<div id="Favorites" class="tabcontent">
		<div id="putil">

		</div>
		<div id="pql">

		</div>
		<div id="pcont">
			Loading...
		</div><br>
		 <label class="check psvl">
			Preset cycle
			<input type="checkbox" id="cyToggle" onchange="toggleCY()">
			<span class="checkmark psv"></span>
		</label><br>
		First preset: <input id="cycs" class="noslide" type="number" min="1" max="14" value="1"><br>
		Last preset: <input id="cyce" class="noslide" type="number" min="2" max="15" value="3"><br>
		Time per preset: <input id="cyct" class="noslide" type="number" min="0.2" max="6553.5" step="0.1" value="1.2">s<br>
		Transition: <input id="cyctt" class="noslide" type="number" min="0" max="65.5" step="0.1" value="0.7">s
	</div>
</div>

<div class="tab bot" id="bot">
	<button class="tablinks" onclick="openTab(0)"><i class="icons">&#xe2b3;</i><p class="tab-label">Colors</p></button>
	<button class="tablinks" onclick="openTab(1)"><i class="icons">&#xe23d;</i><p class="tab-label">Effects</p></button>
	<button class="tablinks" onclick="openTab(2)"><i class="icons">&#xe34b;</i><p class="tab-label">Segments</p></button>
	<button class="tablinks" onclick="openTab(3)"><i class="icons">&#xe04c;</i><p class="tab-label">Favorites</p></button>
</div>

<div id="connind"></div>
<div id="toast"></div>
<div id="namelabel"></div>
<div id="info" class="modal">
	<div id="imgw">
		<img alt="" src="data:image/png;base64,iVBORw0KGgoAAAANSUhEUgAAAggAAACMCAYAAAAZQlGEAAAAAXNSR0IArs4c6QAAAARnQU1BAACxjwv8YQUAAAAJcEhZcwAADsMAAA7DAcdvqGQAAAKLSURBVHhe7dgxjtwwEADBpf//5zUDwklnpzFAnKoSTigNFTT0AQAAAAAAAAAAAAAAAAAAAAAAAAAAAAAAAAAAAAAAAAAAAAAAAAAAAGDcOieX+G5nvNLaznil6f1Nv+/tz3c7+3tmen/Tpu/jbe877c85AQD+EQgAQAgEACAEAgAQAgEACIEAAIRAAABCIAAAIRAAgBAIAEAIBAAgBAIAEAIBAAiBAACEQAAAQiAAACEQAIAQCABACAQAINY5+aHvdsYRazvjK9jfM7fvz/0+Y3+/2+336w8CABACAQAIgQAAhEAAAEIgAAAhEACAEAgAQAgEACAEAgAQAgEACIEAAIRAAABCIAAAIRAAgBAIAEAIBAAgBAIAEAIBAAiBAADEOudrfLczXmltZ3yF6fuwv2em9+d+n5ne3zT3cZfp+/AHAQAIgQAAhEAAAEIgAAAhEACAEAgAQAgEACAEAgAQAgEACIEAAIRAAABCIAAAIRAAgBAIAEAIBAAgBAIAEAIBAAiBAACEQAAAYp3zNb7bGUes7Yz8wO334fmeuf35bmd/z9y+v9ufzx8EACAEAgAQAgEACIEAAIRAAABCIAAAIRAAgBAIAEAIBAAgBAIAEAIBAAiBAACEQAAAQiAAACEQAIAQCABACAQAIAQCABACAQCIdc4x3+2MV1rbGfmFpr+/6e/l9ue73fT+pt1+H2/bn+/lGX8QAIAQCABACAQAIAQCABACAQAIgQAAhEAAAEIgAAAhEACAEAgAQAgEACAEAgAQAgEACIEAAIRAAABCIAAAIRAAgBAIAEAIBAAAAAAAAAAAAAAAAAAAAAAAAAAAAAAAAAAAAAAAAAAAAAAAAAAAAAAAgP/u8/kLYCqAxINTyZkAAAAASUVORK5CYII=">
	</div><br>
<div id="kv">Loading...</div><br>
<button class="btn infobtn" onclick="requestJson(null)">Refresh</button>
<button class="btn infobtn" onclick="toggleInfo()">Close Info</button><br>
<button class="btn infobtn" onclick="openGH()">WLED Wiki</button>
<button class="btn infobtn" id="resetbtn" onclick="cnfReset()">Reboot WLED</button><br>
<span class="h">Made with <span id="heart">&#10084;&#xFE0E;</span> by Aircoookie and the WLED community</span>
</div>

<div id="rover" class="modal">
	<i class="icons huge">&#xe410;</i><br>
	<div id="lv">?</div><br><br>
	To use built-in effects, use an override button below.<br>
	You can return to realtime mode by pressing the star in the top left corner.<br>
	<button class="btn" onclick="setLor(1)">Override once</button>
	<button class="btn" onclick="setLor(2)">Override until reboot</button><br>
	<span class="h">For best performance, it is recommended to turn off the streaming source when not in use.</span>
</div>
<i id="roverstar" class="icons huge" onclick="setLor(0)">&#xe410;</i><br>
<script>
/*!
 * iro.js v5.2.3
 * 2016-2020 James Daniel
 * Licensed under MPL 2.0
 * github.com/jaames/iro.js
 */
!function(n,t){"object"==typeof exports&&"undefined"!=typeof module?module.exports=t():"function"==typeof define&&define.amd?define(t):(n=n||self).iro=t()}(this,function(){"use strict";var m,s,t,i,o,k={},M=[],r=/acit|ex(?:s|g|n|p|$)|rph|grid|ows|mnc|ntw|ine[ch]|zoo|^ord|^--/i;function j(n,t){for(var i in t)n[i]=t[i];return n}function y(n){var t=n.parentNode;t&&t.removeChild(n)}function d(n,t,i){var r,e,u,o,l=arguments;if(t=j({},t),3<arguments.length)for(i=[i],r=3;r<arguments.length;r++)i.push(l[r]);if(null!=i&&(t.children=i),null!=n&&null!=n.defaultProps)for(e in n.defaultProps)void 0===t[e]&&(t[e]=n.defaultProps[e]);return o=t.key,null!=(u=t.ref)&&delete t.ref,null!=o&&delete t.key,c(n,t,o,u)}function c(n,t,i,r){var e={type:n,props:t,key:i,ref:r,n:null,i:null,e:0,o:null,l:null,c:null,constructor:void 0};return m.vnode&&m.vnode(e),e}function O(n){return n.children}function I(n,t){this.props=n,this.context=t}function w(n,t){if(null==t)return n.i?w(n.i,n.i.n.indexOf(n)+1):null;for(var i;t<n.n.length;t++)if(null!=(i=n.n[t])&&null!=i.o)return i.o;return"function"==typeof n.type?w(n):null}function f(n){var t,i;if(null!=(n=n.i)&&null!=n.c){for(n.o=n.c.base=null,t=0;t<n.n.length;t++)if(null!=(i=n.n[t])&&null!=i.o){n.o=n.c.base=i.o;break}return f(n)}}function e(n){(!n.f&&(n.f=!0)&&1===s.push(n)||i!==m.debounceRendering)&&(i=m.debounceRendering,(m.debounceRendering||t)(u))}function u(){var n,t,i,r,e,u,o,l;for(s.sort(function(n,t){return t.p.e-n.p.e});n=s.pop();)n.f&&(r=i=void 0,u=(e=(t=n).p).o,o=t.w,l=t.u,t.u=!1,o&&(i=[],r=x(o,e,j({},e),t.m,void 0!==o.ownerSVGElement,null,i,l,null==u?w(e):u),v(i,e),r!=u&&f(e)))}function A(t,i,n,r,e,u,o,l,s){var c,f,a,h,v,d,g,b=n&&n.n||M,p=b.length;if(l==k&&(l=null!=u?u[0]:p?w(n,0):null),c=0,i.n=S(i.n,function(n){if(null!=n){if(n.i=i,n.e=i.e+1,null===(a=b[c])||a&&n.key==a.key&&n.type===a.type)b[c]=void 0;else for(f=0;f<p;f++){if((a=b[f])&&n.key==a.key&&n.type===a.type){b[f]=void 0;break}a=null}if(h=x(t,n,a=a||k,r,e,u,o,null,l,s),(f=n.ref)&&a.ref!=f&&(g=g||[]).push(f,n.c||h,n),null!=h){if(null==d&&(d=h),null!=n.l)h=n.l,n.l=null;else if(u==a||h!=l||null==h.parentNode){n:if(null==l||l.parentNode!==t)t.appendChild(h);else{for(v=l,f=0;(v=v.nextSibling)&&f<p;f+=2)if(v==h)break n;t.insertBefore(h,l)}"option"==i.type&&(t.value="")}l=h.nextSibling,"function"==typeof i.type&&(i.l=h)}}return c++,n}),i.o=d,null!=u&&"function"!=typeof i.type)for(c=u.length;c--;)null!=u[c]&&y(u[c]);for(c=p;c--;)null!=b[c]&&R(b[c],b[c]);if(g)for(c=0;c<g.length;c++)N(g[c],g[++c],g[++c])}function S(n,t,i){if(null==i&&(i=[]),null==n||"boolean"==typeof n)t&&i.push(t(null));else if(Array.isArray(n))for(var r=0;r<n.length;r++)S(n[r],t,i);else i.push(t?t(function(n){if(null==n||"boolean"==typeof n)return null;if("string"==typeof n||"number"==typeof n)return c(null,n,null,null);if(null==n.o&&null==n.c)return n;var t=c(n.type,n.props,n.key,null);return t.o=n.o,t}(n)):n);return i}function a(n,t,i){"-"===t[0]?n.setProperty(t,i):n[t]="number"==typeof i&&!1===r.test(t)?i+"px":null==i?"":i}function E(n,t,i,r,e){var u,o,l,s,c;if("key"===(t=e?"className"===t?"class":t:"class"===t?"className":t)||"children"===t);else if("style"===t)if(u=n.style,"string"==typeof i)u.cssText=i;else{if("string"==typeof r&&(u.cssText="",r=null),r)for(o in r)i&&o in i||a(u,o,"");if(i)for(l in i)r&&i[l]===r[l]||a(u,l,i[l])}else"o"===t[0]&&"n"===t[1]?(s=t!==(t=t.replace(/Capture$/,"")),t=((c=t.toLowerCase())in n?c:t).slice(2),i?(r||n.addEventListener(t,h,s),(n.t||(n.t={}))[t]=i):n.removeEventListener(t,h,s)):"list"!==t&&"tagName"!==t&&"form"!==t&&!e&&t in n?n[t]=null==i?"":i:"function"!=typeof i&&"dangerouslySetInnerHTML"!==t&&(t!==(t=t.replace(/^xlink:?/,""))?null==i||!1===i?n.removeAttributeNS("http://www.w3.org/1999/xlink",t.toLowerCase()):n.setAttributeNS("http://www.w3.org/1999/xlink",t.toLowerCase(),i):null==i||!1===i?n.removeAttribute(t):n.setAttribute(t,i))}function h(n){return this.t[n.type](m.event?m.event(n):n)}function x(n,t,i,r,e,u,o,l,s,c){var f,a,h,v,d,g,b,p,y,w,x=t.type;if(void 0!==t.constructor)return null;(f=m.e)&&f(t);try{n:if("function"==typeof x){if(p=t.props,y=(f=x.contextType)&&r[f.c],w=f?y?y.props.value:f.i:r,i.c?b=(a=t.c=i.c).i=a.k:("prototype"in x&&x.prototype.render?t.c=a=new x(p,w):(t.c=a=new I(p,w),a.constructor=x,a.render=_),y&&y.sub(a),a.props=p,a.state||(a.state={}),a.context=w,a.m=r,h=a.f=!0,a.M=[]),null==a.j&&(a.j=a.state),null!=x.getDerivedStateFromProps&&j(a.j==a.state?a.j=j({},a.j):a.j,x.getDerivedStateFromProps(p,a.j)),h)null==x.getDerivedStateFromProps&&null!=a.componentWillMount&&a.componentWillMount(),null!=a.componentDidMount&&o.push(a);else{if(null==x.getDerivedStateFromProps&&null==l&&null!=a.componentWillReceiveProps&&a.componentWillReceiveProps(p,w),!l&&null!=a.shouldComponentUpdate&&!1===a.shouldComponentUpdate(p,a.j,w)){for(a.props=p,a.state=a.j,a.f=!1,(a.p=t).o=null!=s?s!==i.o?s:i.o:null,t.n=i.n,f=0;f<t.n.length;f++)t.n[f]&&(t.n[f].i=t);break n}null!=a.componentWillUpdate&&a.componentWillUpdate(p,a.j,w)}for(v=a.props,d=a.state,a.context=w,a.props=p,a.state=a.j,(f=m.O)&&f(t),a.f=!1,a.p=t,a.w=n,f=a.render(a.props,a.state,a.context),t.n=S(null!=f&&f.type==O&&null==f.key?f.props.children:f),null!=a.getChildContext&&(r=j(j({},r),a.getChildContext())),h||null==a.getSnapshotBeforeUpdate||(g=a.getSnapshotBeforeUpdate(v,d)),A(n,t,i,r,e,u,o,s,c),a.base=t.o;f=a.M.pop();)a.j&&(a.state=a.j),f.call(a);h||null==v||null==a.componentDidUpdate||a.componentDidUpdate(v,d,g),b&&(a.k=a.i=null)}else t.o=function(n,t,i,r,e,u,o,l){var s,c,f,a,h=i.props,v=t.props;if(e="svg"===t.type||e,null==n&&null!=u)for(s=0;s<u.length;s++)if(null!=(c=u[s])&&(null===t.type?3===c.nodeType:c.localName===t.type)){n=c,u[s]=null;break}if(null==n){if(null===t.type)return document.createTextNode(v);n=e?document.createElementNS("http://www.w3.org/2000/svg",t.type):document.createElement(t.type),u=null}return null===t.type?h!==v&&(null!=u&&(u[u.indexOf(n)]=null),n.data=v):t!==i&&(null!=u&&(u=M.slice.call(n.childNodes)),f=(h=i.props||k).dangerouslySetInnerHTML,a=v.dangerouslySetInnerHTML,l||(a||f)&&(a&&f&&a.I==f.I||(n.innerHTML=a&&a.I||"")),function(n,t,i,r,e){var u;for(u in i)u in t||E(n,u,null,i[u],r);for(u in t)e&&"function"!=typeof t[u]||"value"===u||"checked"===u||i[u]===t[u]||E(n,u,t[u],i[u],r)}(n,v,h,e,l),t.n=t.props.children,a||A(n,t,i,r,"foreignObject"!==t.type&&e,u,o,k,l),l||("value"in v&&void 0!==v.value&&v.value!==n.value&&(n.value=null==v.value?"":v.value),"checked"in v&&void 0!==v.checked&&v.checked!==n.checked&&(n.checked=v.checked))),n}(i.o,t,i,r,e,u,o,c);(f=m.diffed)&&f(t)}catch(n){m.o(n,t,i)}return t.o}function v(n,t){for(var i;i=n.pop();)try{i.componentDidMount()}catch(n){m.o(n,i.p)}m.c&&m.c(t)}function N(n,t,i){try{"function"==typeof n?n(t):n.current=t}catch(n){m.o(n,i)}}function R(n,t,i){var r,e,u;if(m.unmount&&m.unmount(n),(r=n.ref)&&N(r,null,t),i||"function"==typeof n.type||(i=null!=(e=n.o)),n.o=n.l=null,null!=(r=n.c)){if(r.componentWillUnmount)try{r.componentWillUnmount()}catch(n){m.o(n,t)}r.base=r.w=null}if(r=n.n)for(u=0;u<r.length;u++)r[u]&&R(r[u],t,i);null!=e&&y(e)}function _(n,t,i){return this.constructor(n,i)}m={},I.prototype.setState=function(n,t){var i=this.j!==this.state&&this.j||(this.j=j({},this.state));"function"==typeof n&&!(n=n(i,this.props))||j(i,n),null!=n&&this.p&&(this.u=!1,t&&this.M.push(t),e(this))},I.prototype.forceUpdate=function(n){this.p&&(n&&this.M.push(n),this.u=!0,e(this))},I.prototype.render=O,s=[],t="function"==typeof Promise?Promise.prototype.then.bind(Promise.resolve()):setTimeout,i=m.debounceRendering,m.o=function(n,t,i){for(var r;t=t.i;)if((r=t.c)&&!r.i)try{if(r.constructor&&null!=r.constructor.getDerivedStateFromError)r.setState(r.constructor.getDerivedStateFromError(n));else{if(null==r.componentDidCatch)continue;r.componentDidCatch(n)}return e(r.k=r)}catch(t){n=t}throw n},o=k;var n="(?:[-\\+]?\\d*\\.\\d+%?)|(?:[-\\+]?\\d+%?)",l="[\\s|\\(]+("+n+")[,|\\s]+("+n+")[,|\\s]+("+n+")\\s*\\)?",g="[\\s|\\(]+("+n+")[,|\\s]+("+n+")[,|\\s]+("+n+")[,|\\s]+("+n+")\\s*\\)?",b=new RegExp("rgb"+l),p=new RegExp("rgba"+g),P=new RegExp("hsl"+l),z=new RegExp("hsla"+g),$="^(?:#?|0x?)",H="([0-9a-fA-F]{1})",T="([0-9a-fA-F]{2})",W=new RegExp($+H+H+H+"$"),C=new RegExp($+H+H+H+H+"$"),D=new RegExp($+T+T+T+"$"),F=new RegExp($+T+T+T+T+"$"),G=Math.log,L=Math.round,B=Math.floor;function U(n,t,i){return Math.min(Math.max(n,t),i)}function q(n,t){var i=-1<n.indexOf("%"),r=parseFloat(n);return i?t/100*r:r}function J(n){return parseInt(n,16)}function K(n){return n.toString(16).padStart(2,"0")}var Q=function(n,t){this.$={h:0,s:0,v:0,a:1},n&&this.set(n),this.onChange=t,this.initialValue=Object.assign({},this.$)},V={hsv:{configurable:!0},hsva:{configurable:!0},hue:{configurable:!0},saturation:{configurable:!0},value:{configurable:!0},alpha:{configurable:!0},kelvin:{configurable:!0},red:{configurable:!0},green:{configurable:!0},blue:{configurable:!0},rgb:{configurable:!0},rgba:{configurable:!0},hsl:{configurable:!0},hsla:{configurable:!0},rgbString:{configurable:!0},rgbaString:{configurable:!0},hexString:{configurable:!0},hex8String:{configurable:!0},hslString:{configurable:!0},hslaString:{configurable:!0}};Q.prototype.set=function(n){if("string"==typeof n)/^(?:#?|0x?)[0-9a-fA-F]{3,8}$/.test(n)?this.hexString=n:/^rgba?/.test(n)?this.rgbString=n:/^hsla?/.test(n)&&(this.hslString=n);else{if("object"!=typeof n)throw new Error("Invalid color value");n instanceof Q?this.hsv=n.hsv:"object"==typeof n&&"r"in n&&"g"in n&&"b"in n?this.rgb=n:"object"==typeof n&&"h"in n&&"s"in n&&"v"in n?this.hsv=n:"object"==typeof n&&"h"in n&&"s"in n&&"l"in n&&(this.hsl=n)}},Q.prototype.setChannel=function(n,t,i){var r;this[n]=Object.assign({},this[n],((r={})[t]=i,r))},Q.prototype.reset=function(){this.hsva=this.initialValue},Q.prototype.clone=function(){return new Q(this)},Q.prototype.unbind=function(){this.onChange=void 0},Q.hsvToRgb=function(n){var t=n.h/60,i=n.s/100,r=n.v/100,e=B(t),u=t-e,o=r*(1-i),l=r*(1-u*i),s=r*(1-(1-u)*i),c=e%6,f=[s,r,r,l,o,o][c],a=[o,o,s,r,r,l][c];return{r:U(255*[r,l,o,o,s,r][c],0,255),g:U(255*f,0,255),b:U(255*a,0,255)}},Q.rgbToHsv=function(n){var t=n.r/255,i=n.g/255,r=n.b/255,e=Math.max(t,i,r),u=Math.min(t,i,r),o=e-u,l=0,s=e,c=0===e?0:o/e;switch(e){case u:l=0;break;case t:l=(i-r)/o+(i<r?6:0);break;case i:l=(r-t)/o+2;break;case r:l=(t-i)/o+4}return{h:60*l%360,s:U(100*c,0,100),v:U(100*s,0,100)}},Q.hsvToHsl=function(n){var t=n.s/100,i=n.v/100,r=(2-t)*i,e=r<=1?r:2-r,u=e<1e-9?0:t*i/e;return{h:n.h,s:U(100*u,0,100),l:U(50*r,0,100)}},Q.hslToHsv=function(n){var t=2*n.l,i=n.s*(t<=100?t:200-t)/100,r=t+i<1e-9?0:2*i/(t+i);return{h:n.h,s:U(100*r,0,100),v:U((t+i)/2,0,100)}},Q.kelvinToRgb=function(n){var t,i,r,e=n/100;return r=e<66?(t=255,i=-155.25485562709179-.44596950469579133*(i=e-2)+104.49216199393888*G(i),e<20?0:.8274096064007395*(r=e-10)-254.76935184120902+115.67994401066147*G(r)):(t=351.97690566805693+.114206453784165*(t=e-55)-40.25366309332127*G(t),i=325.4494125711974+.07943456536662342*(i=e-50)-28.0852963507957*G(i),255),{r:U(B(t),0,255),g:U(B(i),0,255),b:U(B(r),0,255)}},Q.rgbToKelvin=function(n){for(var t,i=n.r,r=n.b,e=1e3,u=4e4;.4<u-e;){t=.5*(u+e);var o=Q.kelvinToRgb(t);o.b/o.r>=r/i?u=t:e=t}return t},V.hsv.get=function(){var n=this.$;return{h:n.h,s:n.s,v:n.v}},V.hsv.set=function(n){var t=this.$;if(n=Object.assign({},t,n),this.onChange){var i={h:!1,v:!1,s:!1,a:!1};for(var r in t)i[r]=n[r]!=t[r];this.$=n,(i.h||i.s||i.v||i.a)&&this.onChange(this,i)}else this.$=n},V.hsva.get=function(){return Object.assign({},this.$)},V.hsva.set=function(n){this.hsv=n},V.hue.get=function(){return this.$.h},V.hue.set=function(n){this.hsv={h:n}},V.saturation.get=function(){return this.$.s},V.saturation.set=function(n){this.hsv={s:n}},V.value.get=function(){return this.$.v},V.value.set=function(n){this.hsv={v:n}},V.alpha.get=function(){return this.$.a},V.alpha.set=function(n){this.hsv=Object.assign({},this.hsv,{a:n})},V.kelvin.get=function(){return Q.rgbToKelvin(this.rgb)},V.kelvin.set=function(n){this.rgb=Q.kelvinToRgb(n)},V.red.get=function(){return this.rgb.r},V.red.set=function(n){this.rgb=Object.assign({},this.rgb,{r:n})},V.green.get=function(){return this.rgb.g},V.green.set=function(n){this.rgb=Object.assign({},this.rgb,{g:n})},V.blue.get=function(){return this.rgb.b},V.blue.set=function(n){this.rgb=Object.assign({},this.rgb,{b:n})},V.rgb.get=function(){var n=Q.hsvToRgb(this.$),t=n.r,i=n.g,r=n.b;return{r:L(t),g:L(i),b:L(r)}},V.rgb.set=function(n){this.hsv=Object.assign({},Q.rgbToHsv(n),{a:void 0===n.a?1:n.a})},V.rgba.get=function(){return Object.assign({},this.rgb,{a:this.alpha})},V.rgba.set=function(n){this.rgb=n},V.hsl.get=function(){var n=Q.hsvToHsl(this.$),t=n.h,i=n.s,r=n.l;return{h:L(t),s:L(i),l:L(r)}},V.hsl.set=function(n){this.hsv=Object.assign({},Q.hslToHsv(n),{a:void 0===n.a?1:n.a})},V.hsla.get=function(){return Object.assign({},this.hsl,{a:this.alpha})},V.hsla.set=function(n){this.hsl=n},V.rgbString.get=function(){var n=this.rgb;return"rgb("+n.r+", "+n.g+", "+n.b+")"},V.rgbString.set=function(n){var t,i,r,e,u=1;if((t=b.exec(n))?(i=q(t[1],255),r=q(t[2],255),e=q(t[3],255)):(t=p.exec(n))&&(i=q(t[1],255),r=q(t[2],255),e=q(t[3],255),u=q(t[4],1)),!t)throw new Error("Invalid rgb string");this.rgb={r:i,g:r,b:e,a:u}},V.rgbaString.get=function(){var n=this.rgba;return"rgba("+n.r+", "+n.g+", "+n.b+", "+n.a+")"},V.rgbaString.set=function(n){this.rgbString=n},V.hexString.get=function(){var n=this.rgb;return"#"+K(n.r)+K(n.g)+K(n.b)},V.hexString.set=function(n){var t,i,r,e,u=255;if((t=W.exec(n))?(i=17*J(t[1]),r=17*J(t[2]),e=17*J(t[3])):(t=C.exec(n))?(i=17*J(t[1]),r=17*J(t[2]),e=17*J(t[3]),u=17*J(t[4])):(t=D.exec(n))?(i=J(t[1]),r=J(t[2]),e=J(t[3])):(t=F.exec(n))&&(i=J(t[1]),r=J(t[2]),e=J(t[3]),u=J(t[4])),!t)throw new Error("Invalid hex string");this.rgb={r:i,g:r,b:e,a:u/255}},V.hex8String.get=function(){var n=this.rgba;return"#"+K(n.r)+K(n.g)+K(n.b)+K(B(255*n.a))},V.hex8String.set=function(n){this.hexString=n},V.hslString.get=function(){var n=this.hsl;return"hsl("+n.h+", "+n.s+"%, "+n.l+"%)"},V.hslString.set=function(n){var t,i,r,e,u=1;if((t=P.exec(n))?(i=q(t[1],360),r=q(t[2],100),e=q(t[3],100)):(t=z.exec(n))&&(i=q(t[1],360),r=q(t[2],100),e=q(t[3],100),u=q(t[4],1)),!t)throw new Error("Invalid hsl string");this.hsl={h:i,s:r,l:e,a:u}},V.hslaString.get=function(){var n=this.hsla;return"hsl("+n.h+", "+n.s+"%, "+n.l+"%, "+n.a+")"},V.hslaString.set=function(n){this.hslString=n},Object.defineProperties(Q.prototype,V);var X;function Y(n){var t=n.width,i=n.sliderSize,r=n.borderWidth,e=n.handleRadius,u=n.padding,o=n.sliderShape,l="horizontal"===n.layoutDirection;return i=i||2*u+2*e+2*r,"circle"===o?{handleStart:n.padding+n.handleRadius,handleRange:t-2*u-2*e-2*r,width:t,height:t,cx:t/2,cy:t/2,radius:t/2-r/2}:{handleStart:i/2,handleRange:t-i,radius:i/2,x:0,y:0,width:l?i:t,height:l?t:i}}function Z(n,t){var i=Y(n),r=i.width,e=i.height,u=i.handleRange,o=i.handleStart,l="horizontal"===n.layoutDirection,s=l?r/2:e/2,c=o+function(n,t){var i=t.hsva,r=t.rgb;switch(n.sliderType){case"red":return r.r/2.55;case"green":return r.g/2.55;case"blue":return r.b/2.55;case"alpha":return 100*i.a;case"kelvin":var e=n.minTemperature,u=n.maxTemperature-e,o=(t.kelvin-e)/u*100;return Math.max(0,Math.min(o,100));case"hue":return i.h/=3.6;case"saturation":return i.s;case"value":default:return i.v}}(n,t)/100*u;return l&&(c=-1*c+u+2*o),{x:l?s:c,y:l?c:s}}function nn(n){var t=n.width/2;return{width:n.width,radius:t-n.borderWidth,cx:t,cy:t}}function tn(n,t,i){var r=n.wheelAngle,e=n.wheelDirection;return((t=!i&&"clockwise"===e||i&&"anticlockwise"===e?(i?180:360)-(r-t):r+t)%360+360)%360}function rn(n,t,i){var r=nn(n),e=r.cx,u=r.cy,o=n.width/2-n.padding-n.handleRadius-n.borderWidth;t=e-t,i=u-i;var l=tn(n,Math.atan2(-i,-t)*(180/Math.PI)),s=Math.min(Math.sqrt(t*t+i*i),o);return{h:Math.round(l),s:Math.round(100/o*s)}}function en(n){var t=n.width;return{width:t,height:t,radius:n.padding+n.handleRadius}}function un(n,t,i){var r=en(n),e=r.width,u=r.height,o=r.radius,l=(t-o)/(e-2*o)*100,s=(i-o)/(u-2*o)*100;return{s:Math.max(0,Math.min(l,100)),v:Math.max(0,Math.min(100-s,100))}}function on(n){X=X||document.getElementsByTagName("base");var t=window.navigator.userAgent,i=/^((?!chrome|android).)*safari/i.test(t),r=/iPhone|iPod|iPad/i.test(t),e=window.location;return(i||r)&&0<X.length?e.protocol+"//"+e.host+e.pathname+e.search+n:n}function ln(n,t,i,r){for(var e=0;e<r.length;e++){var u=r[e].x-t,o=r[e].y-i;if(Math.sqrt(u*u+o*o)<n.handleRadius)return e}return null}var sn=["mousemove","touchmove","mouseup","touchend"],cn=function(t){function n(n){t.call(this,n),this.uid=(Math.random()+1).toString(36).substring(5)}return t&&(n.__proto__=t),((n.prototype=Object.create(t&&t.prototype)).constructor=n).prototype.render=function(n){var t=this.handleEvent.bind(this),i={onMouseDown:t,ontouchstart:t},r="horizontal"===n.layoutDirection,e=null===n.margin?n.sliderMargin:n.margin,u={overflow:"visible",display:r?"inline-block":"block"};return 0<n.index&&(u[r?"marginLeft":"marginTop"]=e),d(O,null,n.children(this.uid,i,u))},n.prototype.handleEvent=function(n){var t=this,i=this.props.onInput,r=this.base.getBoundingClientRect();n.preventDefault();var e=n.touches?n.changedTouches[0]:n,u=e.clientX-r.left,o=e.clientY-r.top;switch(n.type){case"mousedown":case"touchstart":sn.forEach(function(n){document.addEventListener(n,t,{passive:!1})}),i(u,o,0);break;case"mousemove":case"touchmove":i(u,o,1);break;case"mouseup":case"touchend":i(u,o,2),sn.forEach(function(n){document.removeEventListener(n,t)})}},n}(I);function fn(n){var t=n.r,i=n.url;return d("svg",{className:"IroHandle IroHandle--"+n.index+" "+(n.isActive?"IroHandle--isActive":""),x:n.x,y:n.y,style:{overflow:"visible"}},i&&d("use",Object.assign({xlinkHref:on(i)},n.props)),!i&&d("circle",{r:t,fill:"none","stroke-width":2,stroke:"#000"}),!i&&d("circle",{r:t-2,fill:n.fill,"stroke-width":2,stroke:"#fff"}))}function an(e){var n=e.activeIndex,u=void 0!==n&&n<e.colors.length?e.colors[n]:e.color,t=Y(e),r=t.width,o=t.height,l=t.radius,s=Z(e,u),c=function(n,t){var i=t.hsv,r=t.rgb;switch(n.sliderType){case"red":return[[0,"rgb(0,"+r.g+","+r.b+")"],[100,"rgb(255,"+r.g+","+r.b+")"]];case"green":return[[0,"rgb("+r.r+",0,"+r.b+")"],[100,"rgb("+r.r+",255,"+r.b+")"]];case"blue":return[[0,"rgb("+r.r+","+r.g+",0)"],[100,"rgb("+r.r+","+r.g+",255)"]];case"alpha":return[[0,"rgba("+r.r+","+r.g+","+r.b+",0)"],[100,"rgb("+r.r+","+r.g+","+r.b+")"]];case"kelvin":for(var e=[],u=n.minTemperature,o=n.maxTemperature,l=o-u,s=u,c=0;s<o;s+=l/8,c+=1){var f=Q.kelvinToRgb(s),a=f.r,h=f.g,v=f.b;e.push([12.5*c,"rgb("+a+","+h+","+v+")"])}return e;case"hue":return[[0,"#f00"],[16.666,"#ff0"],[33.333,"#0f0"],[50,"#0ff"],[66.666,"#00f"],[83.333,"#f0f"],[100,"#f00"]];case"saturation":var d=Q.hsvToHsl({h:i.h,s:0,v:i.v}),g=Q.hsvToHsl({h:i.h,s:100,v:i.v});return[[0,"hsl("+d.h+","+d.s+"%,"+d.l+"%)"],[100,"hsl("+g.h+","+g.s+"%,"+g.l+"%)"]];case"value":default:var b=Q.hsvToHsl({h:i.h,s:i.s,v:100});return[[0,"#000"],[100,"hsl("+b.h+","+b.s+"%,"+b.l+"%)"]]}}(e,u),f="alpha"===e.sliderType;return d(cn,Object.assign({},e,{onInput:function(n,t,i){var r=function(n,t,i){var r,e=Y(n),u=e.handleRange,o=e.handleStart;r="horizontal"===n.layoutDirection?-1*i+u+o:t-o,r=Math.max(Math.min(r,u),0);var l=Math.round(100/u*r);switch(n.sliderType){case"kelvin":var s=n.minTemperature;return s+l/100*(n.maxTemperature-s);case"alpha":return l/100;case"hue":return 3.6*l;case"red":case"blue":case"green":return 2.55*l;default:return l}}(e,n,t);e.parent.inputActive=!0,u[e.sliderType]=r,e.onInput(i)}}),function(n,t,i){return d("svg",Object.assign({},t,{className:"IroSlider",width:r,height:o,style:i}),d("defs",null,d("linearGradient",Object.assign({id:"g"+n},function(n){var t="horizontal"===n.layoutDirection;return{x1:"0%",y1:t?"100%":"0%",x2:t?"0%":"100%",y2:"0%"}}(e)),c.map(function(n){return d("stop",{offset:n[0]+"%","stop-color":n[1]})})),f&&d("pattern",{id:"b"+n,width:"8",height:"8",patternUnits:"userSpaceOnUse"},d("rect",{x:"0",y:"0",width:"8",height:"8",fill:"#fff"}),d("rect",{x:"0",y:"0",width:"4",height:"4",fill:"#ccc"}),d("rect",{x:"4",y:"4",width:"4",height:"4",fill:"#ccc"})),f&&d("pattern",{id:"f"+n,width:"100%",height:"100%"},d("rect",{x:"0",y:"0",width:"100%",height:"100%",fill:"url("+on("#b"+n)+")"}),d("rect",{x:"0",y:"0",width:"100%",height:"100%",fill:"url("+on("#g"+n)+")"}))),d("rect",{className:"IroSliderBg",rx:l,ry:l,x:e.borderWidth/2,y:e.borderWidth/2,width:r-e.borderWidth,height:o-e.borderWidth,"stroke-width":e.borderWidth,stroke:e.borderColor,fill:"url("+on((f?"#f":"#g")+n)+")"}),d(fn,{isActive:!0,index:u.index,r:e.handleRadius,url:e.handleSvg,props:e.handleProps,x:s.x,y:s.y}))})}function hn(e){var n=en(e),r=n.width,u=n.height,o=n.radius,l=e.colors,s=e.parent,t=e.activeIndex,c=void 0!==t&&t<e.colors.length?e.colors[t]:e.color,f=function(n,t){return[[[0,"#fff"],[100,"hsl("+t.hue+",100%,50%)"]],[[0,"rgba(0,0,0,0)"],[100,"#000"]]]}(0,c),a=l.map(function(n){return function(n,t){var i=en(n),r=i.width,e=i.height,u=i.radius,o=t.hsv,l=u,s=r-2*u,c=e-2*u;return{x:l+o.s/100*s,y:l+(c-o.v/100*c)}}(e,n)});return d(cn,Object.assign({},e,{onInput:function(n,t,i){if(0===i){var r=ln(e,n,t,a);null!==r?s.setActiveColor(r):(s.inputActive=!0,c.hsv=un(e,n,t),e.onInput(i))}else 1===i&&(s.inputActive=!0,c.hsv=un(e,n,t));e.onInput(i)}}),function(n,t,i){return d("svg",Object.assign({},t,{className:"IroBox",width:r,height:u,style:i}),d("defs",null,d("linearGradient",{id:"s"+n,x1:"0%",y1:"0%",x2:"100%",y2:"0%"},f[0].map(function(n){return d("stop",{offset:n[0]+"%","stop-color":n[1]})})),d("linearGradient",{id:"l"+n,x1:"0%",y1:"0%",x2:"0%",y2:"100%"},f[1].map(function(n){return d("stop",{offset:n[0]+"%","stop-color":n[1]})})),d("pattern",{id:"f"+n,width:"100%",height:"100%"},d("rect",{x:"0",y:"0",width:"100%",height:"100%",fill:"url("+on("#s"+n)+")"}),d("rect",{x:"0",y:"0",width:"100%",height:"100%",fill:"url("+on("#l"+n)+")"}))),d("rect",{rx:o,ry:o,x:e.borderWidth/2,y:e.borderWidth/2,width:r-e.borderWidth,height:u-e.borderWidth,"stroke-width":e.borderWidth,stroke:e.borderColor,fill:"url("+on("#f"+n)+")"}),l.filter(function(n){return n!==c}).map(function(n){return d(fn,{isActive:!1,index:n.index,fill:n.hslString,r:e.handleRadius,url:e.handleSvg,props:e.handleProps,x:a[n.index].x,y:a[n.index].y})}),d(fn,{isActive:!0,index:c.index,fill:c.hslString,r:e.handleRadius,url:e.handleSvg,props:e.handleProps,x:a[c.index].x,y:a[c.index].y}))})}fn.defaultProps={fill:"none",x:0,y:0,r:8,url:null,props:{x:0,y:0}},an.defaultProps=Object.assign({},{sliderShape:"bar",sliderType:"value",minTemperature:2200,maxTemperature:11e3});var vn=Array.apply(null,{length:360}).map(function(n,t){return t});function dn(e){var n=nn(e),r=n.width,u=n.radius,o=n.cx,l=n.cy,s=e.colors,c=e.borderWidth,f=e.parent,a=e.color,h=a.hsv,v=s.map(function(n){return function(n,t){var i=t.hsv,r=nn(n),e=r.cx,u=r.cy,o=n.width/2-n.padding-n.handleRadius-n.borderWidth,l=(180+tn(n,i.h,!0))*(Math.PI/180),s=i.s/100*o,c="clockwise"===n.wheelDirection?-1:1;return{x:e+s*Math.cos(l)*c,y:u+s*Math.sin(l)*c}}(e,n)});return d(cn,Object.assign({},e,{onInput:function(n,t,i){if(0===i){var r=ln(e,n,t,v);null!==r?f.setActiveColor(r):(f.inputActive=!0,a.hsv=rn(e,n,t),e.onInput(i))}else 1===i&&(f.inputActive=!0,a.hsv=rn(e,n,t));e.onInput(i)}}),function(n,t,i){return d("svg",Object.assign({},t,{className:"IroWheel",width:r,height:r,style:i}),d("defs",null,d("radialGradient",{id:n},d("stop",{offset:"0%","stop-color":"#fff"}),d("stop",{offset:"100%","stop-color":"#fff","stop-opacity":"0"}))),d("g",{className:"IroWheelHue","stroke-width":u,fill:"none"},vn.map(function(n){return d("path",{key:n,d:function(n,t,i,r,e){var u=e-r<=180?0:1;return r*=Math.PI/180,e*=Math.PI/180,"M "+(n+i*Math.cos(e))+" "+(t+i*Math.sin(e))+" A "+i+" "+i+" 0 "+u+" 0 "+(n+i*Math.cos(r))+" "+(t+i*Math.sin(r))}(o,l,u/2,n,n+1.5),stroke:"hsl("+tn(e,n)+", 100%, 50%)"})})),d("circle",{className:"IroWheelSaturation",cx:o,cy:l,r:u,fill:"url("+on("#"+n)+")"}),e.wheelLightness&&d("circle",{className:"IroWheelLightness",cx:o,cy:l,r:u,fill:"#000",opacity:1-h.v/100}),d("circle",{className:"IroWheelBorder",cx:o,cy:l,r:u,fill:"none",stroke:e.borderColor,"stroke-width":c}),s.filter(function(n){return n!==a}).map(function(n){return d(fn,{isActive:!1,index:n.index,fill:n.hslString,r:e.handleRadius,url:e.handleSvg,props:e.handleProps,x:v[n.index].x,y:v[n.index].y})}),d(fn,{isActive:!0,index:a.index,fill:a.hslString,r:e.handleRadius,url:e.handleSvg,props:e.handleProps,x:v[a.index].x,y:v[a.index].y}))})}var gn=function(i){function n(n){var t=this;i.call(this,n),this.colors=[],this.inputActive=!1,this.events={},this.activeEvents={},this.deferredEvents={},this.id=n.id,(0<n.colors.length?n.colors:[n.color]).forEach(function(n){return t.addColor(n)}),this.setActiveColor(0),this.state=Object.assign({},n,{color:this.color,colors:this.colors,layout:n.layout})}return i&&(n.__proto__=i),((n.prototype=Object.create(i&&i.prototype)).constructor=n).prototype.addColor=function(n,t){void 0===t&&(t=this.colors.length);var i=new Q(n,this.onColorChange.bind(this));this.colors.splice(t,0,i),this.colors.forEach(function(n,t){return n.index=t}),this.state&&this.setState({colors:this.colors}),this.deferredEmit("color:init",i)},n.prototype.removeColor=function(n){var t=this.colors.splice(n,1)[0];t.unbind(),this.colors.forEach(function(n,t){return n.index=t}),this.state&&this.setState({colors:this.colors}),t.index===this.color.index&&this.setActiveColor(0),this.emit("color:remove",t)},n.prototype.setActiveColor=function(n){this.color=this.colors[n],this.state&&this.setState({color:this.color}),this.emit("color:setActive",this.color)},n.prototype.setColors=function(n){var t=this;this.colors.forEach(function(n){return n.unbind()}),this.colors=[],n.forEach(function(n){return t.addColor(n)}),this.setActiveColor(0),this.emit("color:setAll",this.colors)},n.prototype.on=function(n,t){var i=this,r=this.events;(Array.isArray(n)?n:[n]).forEach(function(n){(r[n]||(r[n]=[])).push(t),i.deferredEvents[n]&&(i.deferredEvents[n].forEach(function(n){t.apply(null,n)}),i.deferredEvents[n]=[])})},n.prototype.off=function(n,i){var r=this;(Array.isArray(n)?n:[n]).forEach(function(n){var t=r.events[n];t&&t.splice(t.indexOf(i),1)})},n.prototype.emit=function(n){for(var t=this,i=[],r=arguments.length-1;0<r--;)i[r]=arguments[r+1];var e=this.activeEvents;!!e.hasOwnProperty(n)&&e[n]||(e[n]=!0,(this.events[n]||[]).forEach(function(n){return n.apply(t,i)}),e[n]=!1)},n.prototype.deferredEmit=function(n){for(var t,i=[],r=arguments.length-1;0<r--;)i[r]=arguments[r+1];var e=this.deferredEvents;(t=this).emit.apply(t,[n].concat(i)),(e[n]||(e[n]=[])).push(i)},n.prototype.setOptions=function(n){this.setState(Object.assign({},this.state,n))},n.prototype.resize=function(n){this.setOptions({width:n})},n.prototype.reset=function(){this.colors.forEach(function(n){return n.reset()}),this.setState({colors:this.colors})},n.prototype.onMount=function(n){this.el=n,this.deferredEmit("mount",this)},n.prototype.onColorChange=function(n,t){this.setState({color:this.color}),this.inputActive&&(this.inputActive=!1,this.emit("input:change",n,t)),this.emit("color:change",n,t)},n.prototype.emitInputEvent=function(n){0===n?this.emit("input:start",this.color):1===n?this.emit("input:move",this.color):2===n&&this.emit("input:end",this.color)},n.prototype.render=function(n,e){var u=this,t=e.layout;return Array.isArray(t)||(t=[{component:dn},{component:an}],e.transparency&&t.push({component:an,options:{sliderType:"alpha"}})),d("div",{class:"IroColorPicker",id:e.id,style:{display:e.display}},t.map(function(n,t){var i=n.component,r=n.options;return d(i,Object.assign({},e,r,{ref:void 0,onInput:u.emitInputEvent.bind(u),parent:u,index:t}))}))},n}(I);gn.defaultProps=Object.assign({},{width:300,height:300,handleRadius:8,handleSvg:null,handleProps:{x:0,y:0},color:"#fff",colors:[],borderColor:"#fff",borderWidth:0,wheelLightness:!0,wheelAngle:0,wheelDirection:"anticlockwise",layoutDirection:"vertical",sliderSize:null,sliderMargin:12,padding:6},{colors:[],display:"block",id:null,layout:"default",margin:null});var bn,pn,yn,wn,xn=(mn.prototype=(bn=gn).prototype,Object.assign(mn,bn),mn.A=bn,mn);function mn(t,n){var i,r=document.createElement("div");function e(){var n=t instanceof Element?t:document.querySelector(t);n.appendChild(i.base),i.onMount(n)}return function(n,t,i){var r,e,u;m.i&&m.i(n,t),e=(r=i===o)?null:i&&i.n||t.n,n=d(O,null,[n]),u=[],x(t,r?t.n=n:(i||t).n=n,e||k,k,void 0!==t.ownerSVGElement,i&&!r?[i]:e?null:M.slice.call(t.childNodes),u,!1,i||k,r),v(u,n)}(d(bn,Object.assign({},{ref:function(n){return i=n}},n)),r),"loading"!==document.readyState?e():document.addEventListener("DOMContentLoaded",e),i}return(yn=pn=pn||{}).version="5.2.3",yn.Color=Q,yn.ColorPicker=xn,(wn=yn.ui||(yn.ui={})).h=d,wn.ComponentBase=cn,wn.Handle=fn,wn.Slider=an,wn.Wheel=dn,wn.Box=hn,pn});/*!
 * RangeTouch v2.0
 * https://github.com/sampotts/rangetouch
 */
!function(e,t){"object"==typeof exports&&"undefined"!=typeof module?module.exports=t():"function"==typeof define&&define.amd?define("RangeTouch",t):e.RangeTouch=t()}(this,function(){"use strict";function e(e,t){for(var n=0;n<t.length;n++){var r=t[n];r.enumerable=r.enumerable||!1,r.configurable=!0,"value"in r&&(r.writable=!0),Object.defineProperty(e,r.key,r)}}var t={addCSS:!0,thumbWidth:15,watch:!0};var n=function(e){return null!=e?e.constructor:null},r=function(e,t){return!!(e&&t&&e instanceof t)},u=function(e){return null==e},i=function(e){return n(e)===Object},o=function(e){return n(e)===String},a=function(e){return Array.isArray(e)},c=function(e){return r(e,NodeList)},l={nullOrUndefined:u,object:i,number:function(e){return n(e)===Number&&!Number.isNaN(e)},string:o,boolean:function(e){return n(e)===Boolean},function:function(e){return n(e)===Function},array:a,nodeList:c,element:function(e){return r(e,Element)},event:function(e){return r(e,Event)},empty:function(e){return u(e)||(o(e)||a(e)||c(e))&&!e.length||i(e)&&!Object.keys(e).length}};function s(e,t){if(1>t){var n=function(e){var t="".concat(e).match(/(?:\.(\d+))?(?:[eE]([+-]?\d+))?$/);return t?Math.max(0,(t[1]?t[1].length:0)-(t[2]?+t[2]:0)):0}(t);return parseFloat(e.toFixed(n))}return Math.round(e/t)*t}return function(){function n(e,r){(function(e,t){if(!(e instanceof t))throw new TypeError("Cannot call a class as a function")})(this,n),l.element(e)?this.element=e:l.string(e)&&(this.element=document.querySelector(e)),l.element(this.element)&&l.empty(this.element.rangeTouch)&&(this.config=Object.assign({},t,r),this.init())}return r=n,i=[{key:"setup",value:function(e){var r=1<arguments.length&&void 0!==arguments[1]?arguments[1]:{},u=null;if(l.empty(e)||l.string(e)?u=Array.from(document.querySelectorAll(l.string(e)?e:'input[type="range"]')):l.element(e)?u=[e]:l.nodeList(e)?u=Array.from(e):l.array(e)&&(u=e.filter(l.element)),l.empty(u))return null;var i=Object.assign({},t,r);l.string(e)&&i.watch&&new MutationObserver(function(t){Array.from(t).forEach(function(t){Array.from(t.addedNodes).forEach(function(t){l.element(t)&&function(e,t){return function(){return Array.from(document.querySelectorAll(t)).includes(this)}.call(e,t)}(t,e)&&new n(t,i)})})}).observe(document.body,{childList:!0,subtree:!0});return u.map(function(e){return new n(e,r)})}},{key:"enabled",get:function(){return"ontouchstart"in document.documentElement}}],(u=[{key:"init",value:function(){n.enabled&&(this.config.addCSS&&(this.element.style.userSelect="none",this.element.style.webKitUserSelect="none",this.element.style.touchAction="manipulation"),this.listeners(!0),this.element.rangeTouch=this)}},{key:"destroy",value:function(){n.enabled&&(this.listeners(!1),this.element.rangeTouch=null)}},{key:"listeners",value:function(e){var t=this,n=e?"addEventListener":"removeEventListener";["touchstart","touchmove","touchend"].forEach(function(e){t.element[n](e,function(e){return t.set(e)},!1)})}},{key:"get",value:function(e){if(!n.enabled||!l.event(e))return null;var t,r=e.target,u=e.changedTouches[0],i=parseFloat(r.getAttribute("min"))||0,o=parseFloat(r.getAttribute("max"))||100,a=parseFloat(r.getAttribute("step"))||1,c=r.getBoundingClientRect(),f=100/c.width*(this.config.thumbWidth/2)/100;return 0>(t=100/c.width*(u.clientX-c.left))?t=0:100<t&&(t=100),50>t?t-=(100-2*t)*f:50<t&&(t+=2*(t-50)*f),i+s(t/100*(o-i),a)}},{key:"set",value:function(e){n.enabled&&l.event(e)&&!e.target.disabled&&(e.preventDefault(),e.target.value=this.get(e),function(e,t){if(e&&t){var n=new Event(t);e.dispatchEvent(n)}}(e.target,"touchend"===e.type?"change":"input"))}}])&&e(r.prototype,u),i&&e(r,i),n;var r,u,i}()});
//page js
var loc = false, locip;
var ps = false, noNewSegs = false;
var isOn = false, nlA = false, isLv = false, isInfo = false, syncSend = false, syncTglRecv = true, isRgbw = false;
var whites = [0,0,0];
var expanded = [false];
var powered = [true];
var nlDur = 60, nlTar = 0;
var nlFade = false;
var selectedFx = 0;
var csel = 0;
var currentPreset = -1;
var lastUpdate = 0;
var segCount = 0, ledCount = 0, lowestUnused = 0, maxSeg = 0, lSeg = 0;
var pcMode = false, pcModeA = false, lastw = 0;
var d = document;
const ranges = RangeTouch.setup('input[type="range"]', {});
var pJson = {};
var pO = null, pN = "", pI = 0;
var pmt = 1, pmtLS = 0, pmtLast = 0;
var lastinfo = {};
var cfg = {
	theme:{base:"dark", bg:{url:""}, alpha:{bg:0.6,tab:0.8}, color:{bg:""}},
	comp :{colors:{picker: true, rgb: false, quick: true, hex: false}, labels:true, pcmbot:false}
};

var cpick = new iro.ColorPicker("#picker", {
	width: 260,
	wheelLightness: false,
  wheelAngle: 90,
  layout: [
    {
      component: iro.ui.Wheel,
      options: {}
    },
    {
      component: iro.ui.Slider,
      options: {
        sliderType: 'brightness'
      }
    },
    {
      component: iro.ui.Slider,
      options: {
        sliderType: 'kelvin',
        minTemperature: 2100,
        maxTemperature: 10000
      }
    }
  ]
});

function handleVisibilityChange() {
	if (!document.hidden && new Date () - lastUpdate > 3000) {
		requestJson(null);
	}
}

function sCol(na, col) {
	d.documentElement.style.setProperty(na, col);
}

function applyCfg()
{
	cTheme(cfg.theme.base === "light");
	var bg = cfg.theme.color.bg;
	if (bg) sCol('--c-1', bg);
	var ccfg = cfg.comp.colors;
	d.getElementById('hexw').style.display = ccfg.hex ? "block":"none";
	d.getElementById('picker').style.display = ccfg.picker ? "block":"none";
	d.getElementById('rgbwrap').style.display = ccfg.rgb ? "block":"none";
	d.getElementById('qcs-w').style.display = ccfg.quick ? "block":"none";
	var l = cfg.comp.labels;
	var e = d.querySelectorAll('.tab-label');
	for(var i=0; i<e.length; i++)
		e[i].style.display = l ? "block":"none";
	e = d.querySelector('.hd');
	e.style.display = l ? "block":"none";
	sCol('--tbp',l ? "14px 14px 10px 14px":"10px 22px 4px 22px");
	sCol('--bbp',l ? "9px 0 7px 0":"10px 0 4px 0");
	sCol('--bhd',l ? "block":"none");
	sCol('--bmt',l ? "0px":"5px");
	sCol('--t-b', cfg.theme.alpha.tab);
	size();
	localStorage.setItem('wledUiCfg', JSON.stringify(cfg));
}

function tglHex()
{
	cfg.comp.colors.hex = !cfg.comp.colors.hex;
	applyCfg();
}

function tglTheme()
{
	cfg.theme.base = (cfg.theme.base === "light") ? "dark":"light";
	applyCfg();
}

function tglLabels()
{
	cfg.comp.labels = !cfg.comp.labels;
	applyCfg();
}

function cTheme(light) {
	if (light) {
	sCol('--c-1','#eee');
	sCol('--c-f','#000');
	sCol('--c-2','#ddd');
	sCol('--c-3','#bbb');
	sCol('--c-4','#aaa');
	sCol('--c-5','#999');
	sCol('--c-6','#999');
	sCol('--c-8','#888');
	sCol('--c-b','#444');
	sCol('--c-c','#333');
	sCol('--c-e','#111');
	sCol('--c-d','#222');
	sCol('--c-r','#c42');
	sCol('--c-o','rgba(204, 204, 204, 0.9)');
	sCol('--c-sb','#0003'); sCol('--c-sbh','#0006');
	sCol('--c-tb','rgba(204, 204, 204, var(--t-b))');
	sCol('--c-tba','rgba(170, 170, 170, var(--t-b))');
	sCol('--c-tbh','rgba(204, 204, 204, var(--t-b))');
	d.getElementById('imgw').style.filter = "invert(0.8)";
	} else {
	sCol('--c-1','#111');
	sCol('--c-f','#fff');
	sCol('--c-2','#222');
	sCol('--c-3','#333');
	sCol('--c-4','#444');
	sCol('--c-5','#555');
	sCol('--c-6','#666');
	sCol('--c-8','#888');
	sCol('--c-b','#bbb');
	sCol('--c-c','#ccc');
	sCol('--c-e','#eee');
	sCol('--c-d','#ddd');
	sCol('--c-r','#831');
	sCol('--c-o','rgba(34, 34, 34, 0.9)');
	sCol('--c-sb','#fff3'); sCol('--c-sbh','#fff5');
	sCol('--c-tb','rgba(34, 34, 34, var(--t-b))');
	sCol('--c-tba','rgba(102, 102, 102, var(--t-b))');
	sCol('--c-tbh','rgba(51, 51, 51, var(--t-b))');
	d.getElementById('imgw').style.filter = "unset";
	}
}

function loadBg(iUrl) {
	let bg = document.getElementById('bg');
	let img = document.createElement("img");
	img.src = iUrl;
	img.addEventListener('load', (event) => {
		var a = parseFloat(cfg.theme.alpha.bg);
		d.getElementById('staytop2').style.background = "transparent";
		if (isNaN(a)) a = 0.6;
		bg.style.opacity = a;
		bg.style.backgroundImage = `url(${iUrl})`;
		img = null;
	});
}

function onLoad() {
	if (window.location.protocol == "file:") {
	loc = true;
	locip = localStorage.getItem('locIp');
	if (!locip)
	{
		locip = prompt("File Mode. Please enter WLED IP!");
		localStorage.setItem('locIp', locip);
	}
	}
	var sett = localStorage.getItem('wledUiCfg');
	if (sett) cfg = mergeDeep(cfg, JSON.parse(sett));

	resetPUtil();

	applyCfg();
	loadBg(cfg.theme.bg.url);

	var cd = d.getElementById('csl').children;
	for (i = 0; i < cd.length; i++) {
		cd[i].style.backgroundColor = "rgb(0, 0, 0)";
	}
	selectSlot(0);
	updateTablinks(0);
	resetUtil();
	cpick.on("input:end", function() {
		setColor(1);
	});
	pmtLS = localStorage.getItem('wledPmt');
	setTimeout(function(){requestJson(null, false)}, 25);
	d.addEventListener("visibilitychange", handleVisibilityChange, false);
	size();
	d.getElementById("cv").style.opacity=0;
	if (localStorage.getItem('pcm') == "true") togglePcMode(true);
}

function updateTablinks(tabI)
{
	tablinks = d.getElementsByClassName("tablinks");
	for (i = 0; i < tablinks.length; i++) {
		tablinks[i].className = tablinks[i].className.replace(" active", "");
	}
	if (pcMode) return;
	tablinks[tabI].className += " active";
}

function openTab(tabI, force = false) {
	if (pcMode && !force) return;
	var i, tabcontent, tablinks;
	iSlide = tabI;
	_C.classList.toggle('smooth', false);
	_C.style.setProperty('--i', iSlide);
	updateTablinks(tabI);
}

var timeout;
function showToast(text, error = false) {
	if (error) d.getElementById('connind').style.backgroundColor = "#831";
	var x = d.getElementById("toast");
	x.innerHTML = text;
	x.className = error ? "error":"show";
	clearTimeout(timeout);
	x.style.animation = 'none';
	x.offsetHeight;
	x.style.animation = null;
	timeout = setTimeout(function(){ x.className = x.className.replace("show", ""); }, 2900);
}

function showErrorToast() {
	showToast('Connection to light failed!', true);
}
function clearErrorToast() {
	d.getElementById("toast").className = d.getElementById("toast").className.replace("error", "");
}

function getRuntimeStr(rt)
{
	var t = parseInt(rt);
	var days = Math.floor(t/86400);
	var hrs = Math.floor((t - days*86400)/3600);
	var mins = Math.floor((t - days*86400 - hrs*3600)/60);
	var str = days ? (days + " " + (days == 1 ? "day" : "days") + ", ") : "";
	str += (hrs || days) ? (hrs + " " + (hrs == 1 ? "hour" : "hours")) : "";
	if (!days && hrs) str += ", ";
	if (t > 59 && !days) str += mins + " min";
	if (t < 3600 && t > 59) str += ", ";
	if (t < 3600) str += (t - mins*60) + " sec";
	return str;
}

function inforow(key, val, unit = "")
{
	return `<tr><td class="keytd">${key}</td><td class="valtd">${val}${unit}</td></tr>`;
}

function getLowestUnusedP()
{
	var l = 1;
	for (var key in pJson)
	{
		if (key == l) l++;
  }
  if (l > 250) l = 250;
	return l;
}

function checkUsed(i) {
	var id = d.getElementById(`p${i}id`).value;
	if (pJson[id] && (i == 0 || id != i)) {
		d.getElementById(`p${i}warn`).innerHTML = `&#9888; Overwriting ${pName(id)}!`
	} else {
		d.getElementById(`p${i}warn`).innerHTML = "";
	}
}

function pName(i) {
	var n = "Preset " + i;
	if (pJson[i].n) n = pJson[i].n;
	return n;
}

function papiVal(i) {
	if (!pJson[i]) return "";
	var o = Object.assign({},pJson[i]);
	if (o.win) return o.win;
	delete o.n; delete o.p; delete o.ql;
	return JSON.stringify(o);
}

function qlName(i) {
	if (!pJson[i]) return "";
  if (!pJson[i].ql) return "";
  return pJson[i].ql;
}

function cpBck() {
	var copyText = document.getElementById("bck");

  copyText.select();
  copyText.setSelectionRange(0, 999999);

  document.execCommand("copy");

	showToast("Copied to clipboard!")
}

function presetError(empty)
{
	var hasBackup = false; var bckstr = "";
	try {
		bckstr = localStorage.getItem("wledP");
		if (bckstr.length > 10) hasBackup = true;
	} catch (e) {

	}
	var cn = `<div class="seg c">`;
	if (empty)
		cn += `You have no presets yet!`;
	else
		cn += `Sorry, there was an issue loading your presets!`;

	if (hasBackup) {
		cn += `<br><br>`;
		if (empty)
			cn += `However, there is backup preset data of a previous installation available.<br>
			(Saving a preset will hide this and overwrite the backup)`;
		else
			cn += `Here is a backup of the last known good state:`;
		cn += `<textarea id="bck"></textarea><br>
			<button class="btn btn-p" onclick="cpBck()">Copy to clipboard</button>`
	}
	cn += `</div>`;
	d.getElementById('pcont').innerHTML = cn;
	if (hasBackup) d.getElementById('bck').value = bckstr;
}

function loadPresets()
{
	var url = '/presets.json';
	if (loc) {
		url = `http://${locip}/presets.json`;
	}

	fetch
	(url, {
		method: 'get'
	})
	.then(res => {
		if (!res.ok) {
			 showErrorToast();
		}
		return res.json();
	})
	.then(json => {
		pJson = json;
		populatePresets();
	})
	.catch(function (error) {
		showToast(error, true);
		console.log(error);
		presetError(false);
	})
}

var pQL = [];

function populateQL()
{
	var cn = "";
	if (pQL.length > 0) {
	cn += `<p class="labels">Quick load</p>`;
<<<<<<< HEAD

	for (var key in pQL)
	{
		cn += `<button class="xxs btn psts" id="p${pQL[key][0]}qlb" onclick="setPreset(${pQL[key][0]});">${pQL[key][1]}</button>`;
	}

	cn += `<br><p class="labels">All presets</p>`;
=======
  
  var it = 0;
	for (var key in pQL)
	{
    cn += `<button class="xxs btn psts" id="p${pQL[key][0]}qlb" onclick="setPreset(${pQL[key][0]});">${pQL[key][1]}</button>`;
    it++;
    if (it > 4) {
      it = 0;
      cn += '<br>';
    }
  }
  if (it != 0) cn+= '<br>';
	
	cn += `<p class="labels">All presets</p>`;
>>>>>>> e19ab9a0
	}
	d.getElementById('pql').innerHTML = cn;
}

function populatePresets(fromls)
{
	if (fromls) pJson = JSON.parse(localStorage.getItem("wledP"));
	delete pJson["0"];
	var cn = "";
	var arr = Object.entries(pJson);
	arr.sort(cmpP);
	var added = false;
	pQL = [];

	for (var key in arr)
	{
		if (!isObject(arr[key][1])) continue;
		var i = parseInt(arr[key][0]);
		var qll = arr[key][1]["ql"];
		if (qll) pQL.push([i, qll]);

		cn += `<div class="seg pres" id="p${i}o">
			<div class="segname pname" onclick="setPreset(${i})">
				${pName(i)}
			</div>
			<i class="icons e-icon flr ${expanded[i+100] ? "exp":""}" id="sege${i+100}" onclick="expand(${i+100})">&#xe395;</i>
			<div class="segin ${expanded[i+100] ? "expanded":""}" id="seg${i+100}">${expanded[i+100] ? makeP(i):""}</div>
		</div><br>`;
		added = true;
	}

	d.getElementById('pcont').innerHTML = cn;
	if (added) {
		if (pmtLS != pmt && pmt != 0) {
			localStorage.setItem("wledPmt", pmt);
			pJson["0"] = {};
			localStorage.setItem("wledP", JSON.stringify(pJson));
		}
		pmtLS = pmt;
	} else { presetError(true); }
	updatePA();
	populateQL();
}

function populateInfo(i)
{
	var cn="";
	var heap = i.freeheap/1000;
	heap = heap.toFixed(1);
	var pwr = i.leds.pwr;
	var pwru = "Not calculated";
	if (pwr > 1000) {pwr /= 1000; pwr = pwr.toFixed((pwr > 10) ? 0 : 1); pwru = pwr + " A";}
	else if (pwr > 0) {pwr = 50 * Math.round(pwr/50); pwru = pwr + " mA";}
	var urows="";
	for (var k in i.u)
	{
		var val = i.u[k];
		if (val[1]) {
			urows += inforow(k,val[0],val[1]);
		} else {
			urows += inforow(k,val);
		}
	}
	var vcn = "Kuuhaku";
	if (i.ver.startsWith("0.11.")) vcn = "Mirai";
	if (i.cn) vcn = i.cn;

	cn += `v${i.ver} "${vcn}"<br><br><table class="infot">
	${urows}
	${inforow("Build",i.vid)}
	${inforow("Signal strength",i.wifi.signal +"% ("+ i.wifi.rssi, " dBm)")}
	${inforow("Uptime",getRuntimeStr(i.uptime))}
	${inforow("Free heap",heap," kB")}
	${inforow("Estimated current",pwru)}
	${inforow("MAC address",i.mac)}
	${inforow("Filesystem",i.fs.u + "/" + i.fs.t + " kB (" +Math.round(i.fs.u*100/i.fs.t) + "%)")}
	${inforow("Environment",i.arch + " " + i.core + " (" + i.lwip + ")")}
	</table>`;
	d.getElementById('kv').innerHTML = cn;
}

function populateSegments(s)
{
	var cn = "";
	segCount = 0, lowestUnused = 0; lSeg = 0;

	for (y in s.seg)
	{
		segCount++;

		var inst=s.seg[y];
		var i = parseInt(inst.id);
		powered[i] = inst.on;
		if (i == lowestUnused) lowestUnused = i+1;
		if (i > lSeg) lSeg = i;

		cn += `<div class="seg">
			<label class="check schkl">
				&nbsp;
				<input type="checkbox" id="seg${i}sel" onchange="selSeg(${i})" ${inst.sel ? "checked":""}>
				<span class="checkmark schk"></span>
			</label>
			<div class="segname" onclick="selSegEx(${i})">
				Segment ${i}
			</div>
			<i class="icons e-icon flr ${expanded[i] ? "exp":""}" id="sege${i}" onclick="expand(${i})">&#xe395;</i>
			<div class="segin ${expanded[i] ? "expanded":""}" id="seg${i}">
			<table class="segt">
				<tr>
					<td class="segtd">Start LED</td>
					<td class="segtd">Stop LED</td>
				</tr>
				<tr>
					<td class="segtd"><input class="noslide segn" id="seg${i}s" type="number" min="0" max="${ledCount-1}" value="${inst.start}" oninput="updateLen(${i})"></td>
					<td class="segtd"><input class="noslide segn" id="seg${i}e" type="number" min="0" max="${ledCount}" value="${inst.stop}" oninput="updateLen(${i})"></td>
				</tr>
			</table>
			<table class="segt">
				<tr>
					<td class="segtd">Grouping</td>
					<td class="segtd">Spacing</td>
				</tr>
				<tr>
					<td class="segtd"><input class="noslide segn" id="seg${i}grp" type="number" min="1" max="255" value="${inst.grp}" oninput="updateLen(${i})"></td>
					<td class="segtd"><input class="noslide segn" id="seg${i}spc" type="number" min="0" max="255" value="${inst.spc}" oninput="updateLen(${i})"></td>
				</tr>
			</table>
			<div class="h bp" id="seg${i}len"></div>
			<i class="icons e-icon pwr ${powered[i] ? "act":""}" id="seg${i}pwr" onclick="setSegPwr(${i})">&#xe08f;</i>
			<div class="sliderwrap il sws">
				<input id="seg${i}bri" class="noslide sis" onchange="setSegBri(${i})" oninput="updateTrail(this)" max="255" min="1" type="range" value="${inst.bri}" />
				<div class="sliderdisplay"></div>
			</div>
				<i class="icons e-icon cnf cnf-s" id="segc${i}" onclick="setSeg(${i})">&#xe390;</i>
				<i class="icons e-icon del" id="segd${i}" onclick="delSeg(${i})">&#xe037;</i>
				<label class="check revchkl">
					Reverse direction
					<input type="checkbox" id="seg${i}rev" onchange="setRev(${i})" ${inst.rev ? "checked":""}>
					<span class="checkmark schk"></span>
				</label>
				<label class="check revchkl">
					Mirror effect
					<input type="checkbox" id="seg${i}mi" onchange="setMi(${i})" ${inst.mi ? "checked":""}>
					<span class="checkmark schk"></span>
				</label>
			</div>
		</div><br>`;
	}

	d.getElementById('segcont').innerHTML = cn;
	if (lowestUnused >= maxSeg) {
		d.getElementById('segutil').innerHTML = '<span class="h">Maximum number of segments reached.</span>';
		noNewSegs = true;
	} else if (noNewSegs) {
		resetUtil();
		noNewSegs = false;
	}
	for (i = 0; i <= lSeg; i++) {
	updateLen(i);
	updateTrail(d.getElementById(`seg${i}bri`));
	if (segCount < 2) d.getElementById(`segd${lSeg}`).style.display = "none";
	}
	d.getElementById('rsbtn').style.display = (segCount > 1) ? "inline":"none";
}

function updateTrail(e, slidercol)
{
	if (e==null) return;
	var max = e.hasAttribute('max') ? e.attributes['max'].value : 255;
	var progress = e.value * 100 / max;
	progress = parseInt(progress);
	var scol;
	switch (slidercol) {
	case 1: scol = "#f00"; break;
	case 2: scol = "#0f0"; break;
	case 3: scol = "#00f"; break;
	default: scol = "var(--c-f)";
	}
	var val = `linear-gradient(90deg, ${scol} ${progress}%, var(--c-4) ${progress}%)`;
	e.parentNode.getElementsByClassName('sliderdisplay')[0].style.background = val;
}

function updateLen(s)
{
	if (!d.getElementById(`seg${s}s`)) return;
	var start = parseInt(d.getElementById(`seg${s}s`).value);
	var stop	= parseInt(d.getElementById(`seg${s}e`).value);
	var len = stop - start;
	var out = "(delete)"
	if (len > 1) {
		out = `${len} LEDs`;
	} else if (len == 1) {
		out = "1 LED"
	}

	if (d.getElementById(`seg${s}grp`) != null)
	{
		var grp = parseInt(d.getElementById(`seg${s}grp`).value);
		var spc = parseInt(d.getElementById(`seg${s}spc`).value);
		if (grp == 0) grp = 1;
		var virt = Math.ceil(len/(grp + spc));
		if (!isNaN(virt) && (grp > 1 || spc > 0)) out += ` (${virt} virtual)`;
	}

	d.getElementById(`seg${s}len`).innerHTML = out;
}

function updatePA()
{
	var ps = d.getElementsByClassName("seg");
	for (i = 0; i < ps.length; i++) {
		ps[i].style.backgroundColor = "var(--c-2)";
	}
	ps = d.getElementsByClassName("psts");
	for (i = 0; i < ps.length; i++) {
		ps[i].style.backgroundColor = "var(--c-2)";
	}
	if (currentPreset > 0) {
		var acv = d.getElementById(`p${currentPreset}o`);
		if (acv && !expanded[currentPreset+100])
			acv.style.background = "var(--c-6)";
		acv = d.getElementById(`p${currentPreset}qlb`);
		if (acv) acv.style.background = "var(--c-6)";
	}
}

function updateUI()
{
	d.getElementById('buttonPower').className = (isOn) ? "active":"";
	d.getElementById('buttonNl').className = (nlA) ? "active":"";
	d.getElementById('buttonSync').className = (syncSend) ? "active":"";

	d.getElementById('fxb' + selectedFx).style.backgroundColor = "var(--c-6)";
	updateTrail(d.getElementById('sliderBri'));
	updateTrail(d.getElementById('sliderSpeed'));
	updateTrail(d.getElementById('sliderIntensity'));
	updateTrail(d.getElementById('sliderFFT1'));
	updateTrail(d.getElementById('sliderFFT2'));
	updateTrail(d.getElementById('sliderFFT3'));
	updateTrail(d.getElementById('sliderW'));
	if (isRgbw) d.getElementById('wwrap').style.display = "block";

	spal = d.getElementById("selectPalette");
	spal.style.backgroundColor = (spal.selectedIndex > 0) ? "var(--c-6)":"var(--c-3)";
	updatePA();
	updateHex();
	updateRgb();
}

function displayRover(i,s)
{
	d.getElementById('rover').style.transform = (i.live && s.lor == 0) ? "translateY(0px)":"translateY(100%)";
	var sour = i.lip ? i.lip:""; if (sour.length > 2) sour = " from " + sour;
	d.getElementById('lv').innerHTML = `WLED is receiving live ${i.lm} data${sour}`;
	d.getElementById('roverstar').style.display = (i.live && s.lor) ? "block":"none";
}

function compare(a, b) {
	if (a.name < b.name) return -1;
	return 1;
}
function cmpP(a, b) {
	if (!a[1].n) return (a[0] > b[0]);
	return a[1].n.localeCompare(b[1].n);
}

var jsonTimeout;
var reqC = 0;
function requestJson(command, rinfo = true, verbose = true) {
	d.getElementById('connind').style.backgroundColor = "#a90";
	lastUpdate = new Date();
	if (!jsonTimeout) jsonTimeout = setTimeout(showErrorToast, 3000);
	var req = null;
	e1 = d.getElementById('fxlist');
	e2 = d.getElementById('selectPalette');

	url = rinfo ? '/json/si': (command ? '/json/state':'/json');
	if (loc) {
		url = `http://${locip}${url}`;
	}

	type = command ? 'post':'get';
	if (command)
	{
    command.v = verbose;
    command.time = Math.floor(Date.now() / 1000);
		req = JSON.stringify(command);
		//console.log(req);
	}
	fetch
	(url, {
		method: type,
		headers: {
			"Content-type": "application/json; charset=UTF-8"
		},
		body: req
	})
	.then(res => {
		if (!res.ok) {
			 showErrorToast();
		}
		return res.json();
	})
	.then(json => {
		clearTimeout(jsonTimeout);
		jsonTimeout = null;
		clearErrorToast();
		d.getElementById('connind').style.backgroundColor = "#070";
		if (!json) showToast('Empty response', true);
		if (json.success) return;
		var s = json;
		if (!command || rinfo) {
		if (!rinfo) {
		pmt = json.info.fs.pmt;
    if (pmt != pmtLS || pmt == 0) {
      setTimeout(loadPresets,99);
    }
    else populatePresets(true);
    pmtLast = pmt;
		var x='',y='<option value="0">Default</option>';
		json.effects.shift(); //remove solid
		for (i in json.effects) json.effects[i] = {id: parseInt(i)+1, name:json.effects[i]};
		json.effects.sort(compare);
		for (i in json.effects) {
		x += `<button class="btn${(i==0)?" first":""}" id="fxb${json.effects[i].id}" onclick="setX(${json.effects[i].id});">${json.effects[i].name}</button><br>`;
		}

		json.palettes.shift(); //remove default
		for (i in json.palettes) json.palettes[i] = {"id": parseInt(i)+1, "name":json.palettes[i]};
		json.palettes.sort(compare);
		for (i in json.palettes) {
		y += `<option value="${json.palettes[i].id}">${json.palettes[i].name}</option>`;
		}
		e1.innerHTML=x; e2.innerHTML=y;
		}

			var info = json.info;
			var name = info.name;
			d.getElementById('namelabel').innerHTML = name;
			if (name === "Dinnerbone") d.documentElement.style.transform = "rotate(180deg)";
			if (info.live) name = "(Live) " + name;
		if (loc) name = "(L) " + name;
			d.title = name;
			isRgbw = info.leds.wv;
			ledCount = info.leds.count;
			syncTglRecv = info.str;
      maxSeg = info.leds.maxseg;
      pmt = info.fs.pmt;
      if (!command && pmt != pmtLast) setTimeout(loadPresets,99);
      pmtLast = pmt;
		lastinfo = info;
		if (isInfo) populateInfo(info);
			s = json.state;
			displayRover(info, s);
		}
		isOn = s.on;
		d.getElementById('sliderBri').value= s.bri;
		nlA = s.nl.on;
		nlDur = s.nl.dur;
		nlTar = s.nl.tbri;
		nlFade = s.nl.fade;
		syncSend = s.udpn.send;
		savedPresets = s.pss;
		currentPreset = s.ps;
		d.getElementById('cyToggle').checked = (s.pl < 0) ? false : true;
		d.getElementById('cycs').value = s.ccnf.min;
		d.getElementById('cyce').value = s.ccnf.max;
		d.getElementById('cyct').value = s.ccnf.time /10;
		d.getElementById('cyctt').value = s.transition /10;

		var selc=0; var ind=0;
		populateSegments(s);
		for (i in s.seg)
		{
			if(s.seg[i].sel) {selc = ind; break;} ind++;
		}
		var i=s.seg[selc];
		if (!i) {
			showToast('No Segments!', true);
			updateUI();
			return;
		}
		var cd = d.getElementById('csl').children;
		for (e = 2; e >= 0; e--)
		{
			cd[e].style.backgroundColor = "rgb(" + i.col[e][0] + "," + i.col[e][1] + "," + i.col[e][2] + ")";
			if (isRgbw) whites[e] = parseInt(i.col[e][3]);
			selectSlot(csel);
		}
		d.getElementById('sliderSpeed').value = whites[csel];

		d.getElementById('sliderSpeed').value = i.sx;
		d.getElementById('sliderIntensity').value = i.ix;
		d.getElementById('sliderFFT1').value = i.f1x;
		d.getElementById('sliderFFT2').value = i.f2x;
		d.getElementById('sliderFFT3').value = i.f3x;

		d.getElementById('fxb' + selectedFx).style.backgroundColor = "var(--c-3)";
		selectedFx = i.fx;
		e2.value = i.pal;
		if (!command) d.getElementById('Effects').scrollTop = d.getElementById('fxb' + selectedFx).offsetTop - d.getElementById('Effects').clientHeight/1.8;

		if (s.error && s.error != 0) {
      var errstr = "";
      switch (s.error) {
        case 10: errstr = "Could not mount filesystem!"; break;
        case 11: errstr = "Not enough space to save preset!"; break;
        case 12: errstr = "The requested preset does not exist."; break;
        case 19: errstr = "A filesystem error has occured."; break;
      }
      showToast('Error ' + s.error + ": " + errstr, true);
    }
		updateUI();
	})
	.catch(function (error) {
		showToast(error, true);
	  console.log(error);
	})
}

function togglePower() {
	isOn = !isOn;
	var obj = {"on": isOn};
	obj.transition = parseInt(d.getElementById('cyctt').value*10);
	requestJson(obj);
}

function toggleNl() {
	nlA = !nlA;
	if (nlA)
	{
		showToast(`Timer active. Your light will turn ${nlTar > 0 ? "on":"off"} ${nlFade ? "over":"after"} ${nlDur} minutes.`);
	} else {
		showToast('Timer deactivated.');
	}
	var obj = {"nl": {"on": nlA}};
	requestJson(obj);
}

function toggleSync() {
	syncSend = !syncSend;
	if (syncSend)
	{
		showToast('Other lights in the network will now sync to this one.');
	} else {
		showToast('This light and other lights in the network will no longer sync.');
	}
	var obj = {"udpn": {"send": syncSend}};
	if (syncTglRecv) obj.udpn.recv = syncSend;
	requestJson(obj);
}

function toggleLiveview() {
	isLv = !isLv;
	d.getElementById('liveview').style.display = (isLv) ? "block":"none";
	var url = loc ? `http://${locip}/liveview`:"/liveview";
	d.getElementById('liveview').src = (isLv) ? url:"about:blank";
	d.getElementById('buttonSr').className = (isLv) ? "active":"";
	size();
}

function toggleInfo() {
	isInfo = !isInfo;
	if (isInfo) populateInfo(lastinfo);
	d.getElementById('info').style.transform = (isInfo) ? "translateY(0px)":"translateY(100%)";
	d.getElementById('buttonI').className = (isInfo) ? "active":"";
}

function makeSeg() {
	var ns = 0;
	if (lowestUnused > 0) {
		var pend = d.getElementById(`seg${lowestUnused -1}e`).value;
		if (pend < ledCount) ns = pend;
	}
	var cn = `<div class="seg">
			<div class="segname newseg">
				New segment ${lowestUnused}
			</div>
			<br>
			<div class="segin expanded">
				<table class="segt">
					<tr>
						<td class="segtd">Start LED</td>
						<td class="segtd">Stop LED</td>
					</tr>
					<tr>
						<td class="segtd"><input class="noslide segn" id="seg${lowestUnused}s" type="number" min="0" max="${ledCount-1}" value="${ns}" oninput="updateLen(${lowestUnused})"></td>
						<td class="segtd"><input class="noslide segn" id="seg${lowestUnused}e" type="number" min="0" max="${ledCount}" value="${ledCount}" oninput="updateLen(${lowestUnused})"></td>
					</tr>
				</table>
				<div class="h" id="seg${lowestUnused}len">${ledCount - ns} LEDs</div>
				<i class="icons e-icon cnf cnf-s half" id="segc${lowestUnused}" onclick="setSeg(${lowestUnused}); resetUtil();">&#xe390;</i>
			</div>
		</div>`;
	d.getElementById('segutil').innerHTML = cn;
}

function resetUtil() {
	var cn = `<button class="btn btn-s btn-i" onclick="makeSeg()"><i class="icons btn-icon">&#xe18a;</i>Add segment</button><br>`;
	d.getElementById('segutil').innerHTML = cn;
}

function makeP(i) {
	return `
	<input type="text" class="ptxt noslide" id="p${i}txt" autocomplete="off" maxlength=32 value="${(i>0)?pName(i):""}" placeholder="Enter name..."/><br>
	<div class="c">Quick load label: <input type="text" class="stxt noslide" maxlength=2 value="${qlName(i)}" id="p${i}ql" autocomplete="off"/></div>
	<div class="h">(leave empty for no Quick load button)</div>
	<label class="check revchkl">
		${(i>0)?"Overwrite with state":"Use current state"}
		<input type="checkbox" id="p${i}cstgl" onchange="tglCs(${i})" ${(i>0)?"":"checked"}>
		<span class="checkmark schk"></span>
	</label><br>
	<div class="po2" id="p${i}o2">
		API command<br>
		<textarea class="noslide" id="p${i}api"></textarea>
	</div>
	<div class="po1" id="p${i}o1">
		<label class="check revchkl">
			Include brightness
			<input type="checkbox" id="p${i}ibtgl" checked>
			<span class="checkmark schk"></span>
		</label>
		<label class="check revchkl">
			Save segment bounds
			<input type="checkbox" id="p${i}sbtgl" checked>
			<span class="checkmark schk"></span>
		</label>
	</div>
	<div class="c">Save to ID <input class="noslide" id="p${i}id" type="number" oninput="checkUsed(${i})" max=250 min=1 value=${(i>0)?i:getLowestUnusedP()}></div>
	<div class="c">
		<button class="btn btn-i btn-p" onclick="saveP(${i})"><i class="icons btn-icon">&#xe390;</i>${(i>0)?"Save changes":"Save preset"}</button>
		${(i>0)?'<button class="btn btn-i btn-p" onclick="delP('+i+')"><i class="icons btn-icon">&#xe037;</i>Delete preset</button>':
						'<button class="btn btn-p" onclick="resetPUtil()">Cancel</button>'}
	</div>
	<div class="pwarn ${(i>0)?"bp":""} c" id="p${i}warn">

	</div>
	${(i>0)? ('<div class="h">ID ' +i+ '</div>'):""}`;
}

function makePUtil() {
	d.getElementById('putil').innerHTML = `<div class="seg pres">
		<div class="segname newseg">
			New preset</div>
		<div class="segin expanded">
		${makeP(0)}</div></div>`;
	updateTrail(d.getElementById('p0p'));
}

function resetPUtil() {
	var cn = `<button class="btn btn-s btn-i" onclick="makePUtil()"><i class="icons btn-icon">&#xe18a;</i>Create preset</button><br>`;
	d.getElementById('putil').innerHTML = cn;
}

function tglCs(i){
	var pss = d.getElementById(`p${i}cstgl`).checked;
	d.getElementById(`p${i}o1`).style.display = pss? "block" : "none";
	d.getElementById(`p${i}o2`).style.display = !pss? "block" : "none";
}

function selSegEx(s)
{
	var obj = {"seg":[]};
	for(i=0; i<=lSeg; i++){
		obj.seg.push({"sel":(i==s)?true:false});
	}
	requestJson(obj);
}

function selSeg(s){
	var sel = d.getElementById(`seg${s}sel`).checked;
	var obj = {"seg": {"id": s, "sel": sel}};
	requestJson(obj, false);
}

function setSeg(s){
	var start = parseInt(d.getElementById(`seg${s}s`).value);
	var stop	= parseInt(d.getElementById(`seg${s}e`).value);
	if (stop <= start) {delSeg(s); return;};
	var obj = {"seg": {"id": s, "start": start, "stop": stop}};
	if (d.getElementById(`seg${s}grp`))
	{
		var grp = parseInt(d.getElementById(`seg${s}grp`).value);
		var spc = parseInt(d.getElementById(`seg${s}spc`).value);
		obj.seg.grp = grp;
		obj.seg.spc = spc;
	}
	requestJson(obj);
}

function delSeg(s){
	if (segCount < 2) {
		showToast("You need to have multiple segments to delete one!");
		return;
	}
	expanded[s] = false;
	segCount--;
	var obj = {"seg": {"id": s, "stop": 0}};
	requestJson(obj, false);
}

function setRev(s){
	var rev = d.getElementById(`seg${s}rev`).checked;
	var obj = {"seg": {"id": s, "rev": rev}};
	requestJson(obj, false);
}

function setMi(s){
	var mi = d.getElementById(`seg${s}mi`).checked;
	var obj = {"seg": {"id": s, "mi": mi}};
	requestJson(obj, false);
}

function setSegPwr(s){
	var obj = {"seg": {"id": s, "on": !powered[s]}};
	requestJson(obj);
}

function setSegBri(s){
	var obj = {"seg": {"id": s, "bri": parseInt(d.getElementById(`seg${s}bri`).value)}};
	requestJson(obj);
}

function setX(ind) {
	var obj = {"seg": {"fx": parseInt(ind)}};
	requestJson(obj);
}

function setPalette()
{
	var obj = {"seg": {"pal": parseInt(d.getElementById('selectPalette').value)}};
	requestJson(obj);
}

function setBri() {
	var obj = {"bri": parseInt(d.getElementById('sliderBri').value)};
	obj.transition = parseInt(d.getElementById('cyctt').value*10);
	requestJson(obj);
}

function setSpeed() {
	var obj = {"seg": {"sx": parseInt(d.getElementById('sliderSpeed').value)}};
	requestJson(obj, false);
}

function setIntensity() {
	var obj = {"seg": {"ix": parseInt(d.getElementById('sliderIntensity').value)}};
	requestJson(obj, false);
}

function setLor(i) {
	var obj = {"lor": i};
	requestJson(obj);
}

function setFFT1() {
  var obj = {"seg": {"f1x": parseInt(d.getElementById('sliderFFT1').value)}};
  requestJson(obj);
}

function setFFT2() {
  var obj = {"seg": {"f2x": parseInt(d.getElementById('sliderFFT2').value)}};
  requestJson(obj);
}

function setFFT3() {
  var obj = {"seg": {"f3x": parseInt(d.getElementById('sliderFFT3').value)}};
  requestJson(obj);
}

function toggleCY() {
	var obj = {"pl" : -1};
	if (d.getElementById('cyToggle').checked)
	{
		obj = {"pl": 0, "ccnf": {"min": parseInt(d.getElementById('cycs').value), "max": parseInt(d.getElementById('cyce').value), "time": parseInt(d.getElementById('cyct').value*10)}};
		obj.transition = parseInt(d.getElementById('cyctt').value*10);
	}

	requestJson(obj);
}

function setPreset(i) {
	var obj = {"ps": i}

	showToast("Loading preset " + pName(i) +" (" + i + ")");

	requestJson(obj);
}

function saveP(i) {
	pI = parseInt(d.getElementById(`p${i}id`).value);
	if (!pI || pI < 1) pI = (i>0) ? i : getLowestUnusedP();
	pN = d.getElementById(`p${i}txt`).value;
	if (pN == "") pN = "Preset " + pI;
	var obj = {};
	if (!d.getElementById(`p${i}cstgl`).checked) {
		var raw = d.getElementById(`p${i}api`).value;
		try {
			obj = JSON.parse(raw);
		} catch (e) {
			obj["win"] = raw;
			if (raw.length < 2) {
				d.getElementById(`p${i}warn`).innerHTML = "&#9888; Please enter your API command first";
				return;
			} else if (raw.indexOf('{') > -1) {
				d.getElementById(`p${i}warn`).innerHTML = "&#9888; Syntax error in custom JSON API command";
				return;
			}
		}
		obj["o"] = true;
	} else {
		obj["ib"] = d.getElementById(`p${i}ibtgl`).checked;
		obj["sb"] = d.getElementById(`p${i}sbtgl`).checked;
	}
	obj["psave"] = pI; obj["n"] = pN;
	var pQN = d.getElementById(`p${i}ql`).value;
	if (pQN.length > 0) obj["ql"] = pQN;

	requestJson(obj);
	if (obj["o"]) {
		pJson[pI] = obj;
		delete pJson[pI]["psave"];
	} else {
		pJson[pI] = {"n":pN, "win":"Please refresh the page to see this newly saved command."};
		if (obj["win"]) pJson[pI]["win"] = obj["win"];
		if (obj["ql"])  pJson[pI]["ql"] = obj["ql"];
	}
	populatePresets();
	resetPUtil();
}

function delP(i) {
	var obj = {"pdel": i};
	requestJson(obj);
	delete pJson[i];
	populatePresets();
}

function selectSlot(b) {
	csel = b;
	var cd = d.getElementById('csl').children;
	for (i = 0; i < cd.length; i++) {
		cd[i].style.border="2px solid white";
		cd[i].style.margin="5px";
		cd[i].style.width="42px";
	}
	cd[csel].style.border="5px solid white";
	cd[csel].style.margin="2px";
	cd[csel].style.width="50px";
	cpick.color.set(cd[csel].style.backgroundColor);
	d.getElementById('sliderW').value = whites[csel];
	updateTrail(d.getElementById('sliderW'));
	updateHex();
	updateRgb();
}

var lasth = 0;
function pC(col)
{
	if (col == "rnd")
	{
	col = {h: 0, s: 0, v: 100};
	col.s = Math.floor((Math.random() * 50) + 50);
	do {
		col.h = Math.floor(Math.random() * 360);
	} while (Math.abs(col.h - lasth) < 50);
	lasth = col.h;
	}
	cpick.color.set(col);
	setColor(0);
}

function updateRgb()
{
	var col = cpick.color.rgb;
	var s = d.getElementById('sliderR');
	s.value = col.r; updateTrail(s,1);
	s = d.getElementById('sliderG');
	s.value = col.g; updateTrail(s,2);
	s = d.getElementById('sliderB');
	s.value = col.b; updateTrail(s,3);
}

function updateHex()
{
	var str = cpick.color.hexString;
	str = str.substring(1);
	var w = whites[csel];
	if (w > 0) str += w.toString(16);
	d.getElementById('hexc').value = str;
	d.getElementById('hexcnf').style.backgroundColor = "var(--c-3)";
}

function hexEnter() {
	d.getElementById('hexcnf').style.backgroundColor = "var(--c-6)";
	if(event.keyCode == 13) fromHex();
}

function fromHex()
{
	var str = d.getElementById('hexc').value;
	whites[csel] = parseInt(str.substring(6), 16);
	try {
		cpick.color.set("#" + str.substring(0,6));
	} catch (e) {
		cpick.color.set("#ffaa00");
	}
	if (isNaN(whites[csel])) whites[csel] = 0;
	setColor(2);
}

function fromRgb()
{
	var r = d.getElementById('sliderR').value;
	var g = d.getElementById('sliderG').value;
	var b = d.getElementById('sliderB').value;
	cpick.color.set(`rgb(${r},${g},${b})`);
	setColor(0);
}

function setColor(sr) {
	var cd = d.getElementById('csl').children;
	if (sr == 1 && cd[csel].style.backgroundColor == 'rgb(0, 0, 0)') cpick.color.setChannel('hsv', 'v', 100);
	cd[csel].style.backgroundColor = cpick.color.rgbString;
	if (sr != 2) whites[csel] = d.getElementById('sliderW').value;
	var col = cpick.color.rgb;
	var obj = {"seg": {"col": [[col.r, col.g, col.b, whites[csel]],[],[]]}};
	if (csel == 1) {
		obj = {"seg": {"col": [[],[col.r, col.g, col.b, whites[csel]],[]]}};
	} else if (csel == 2) {
		obj = {"seg": {"col": [[],[],[col.r, col.g, col.b, whites[csel]]]}};
	}
	updateHex();
	updateRgb();
	obj.transition = parseInt(d.getElementById('cyctt').value*10);
	requestJson(obj);
}

var hc = 0;
setInterval(function(){if (!isInfo) return; hc+=18; if (hc>300) hc=0; if (hc>200)hc=306; if (hc==144) hc+=36; if (hc==108) hc+=18;
d.getElementById('heart').style.color = `hsl(${hc}, 100%, 50%)`}, 910);

function openGH()
{
	window.open("https://github.com/atuline/WLED/wiki");
}

var cnfr = false;
function cnfReset()
{
	if (!cnfr)
	{
		var bt = d.getElementById('resetbtn');
	bt.style.color = "#f00";
	bt.innerHTML = "Confirm Reboot";
	cnfr = true; return;
	}
	window.location.href = "/reset";
}

var cnfrS = false;
function rSegs()
{
	var bt = d.getElementById('rsbtn');
	if (!cnfrS)
	{
	bt.style.color = "#f00";
	bt.innerHTML = "Confirm reset";
	cnfrS = true; return;
	}
	cnfrS = false;
	bt.style.color = "#fff";
	bt.innerHTML = "Reset segments";
	var obj = {"seg":[{"start":0,"stop":ledCount,"sel":true}]};
	for(i=1; i<=lSeg; i++){
		obj.seg.push({"stop":0});
	}
	requestJson(obj);
}

function expand(i)
{
	expanded[i] = !expanded[i];
	d.getElementById('seg' +i).style.display = (expanded[i]) ? "block":"none";
	d.getElementById('sege' +i).style.transform = (expanded[i]) ? "rotate(180deg)":"rotate(0deg)"
	if (i > 100) { //presets
		var p = i-100;
		d.getElementById(`p${p}o`).style.background = (expanded[i] || p != currentPreset)?"var(--c-2)":"var(--c-6)";
		if (d.getElementById('seg' +i).innerHTML == "") {
			d.getElementById('seg' +i).innerHTML = makeP(p);
			d.getElementById(`p${p}api`).value = papiVal(p);
			tglCs(p);
		}
	}
}

function unfocusSliders() {
	d.getElementById("sliderBri").blur();
	d.getElementById("sliderSpeed").blur();
	d.getElementById("sliderIntensity").blur();
	d.getElementById("sliderFFT1").blur();
	d.getElementById("sliderFFT2").blur();
	d.getElementById("sliderFFT3").blur();

}

//sliding UI
const _C = document.querySelector('.container'), N = 4;

let iSlide = 0, x0 = null, scrollS = 0, locked = false, w;

function unify(e) {	return e.changedTouches ? e.changedTouches[0] : e }

function lock(e) {
	if (pcMode) return;
	var l = e.target.classList;
	if (l.contains('noslide') || l.contains('iro__wheel__saturation') || l.contains('iro__slider__value')	|| l.contains('iro__slider')) return;
	x0 = unify(e).clientX;
	scrollS = d.getElementsByClassName("tabcontent")[iSlide].scrollTop;

	_C.classList.toggle('smooth', !(locked = true))
}

function move(e) {
	if(!locked || pcMode) return;
	var dx = unify(e).clientX - x0, s = Math.sign(dx),
			f = +(s*dx/w).toFixed(2);

  if((iSlide > 0 || s < 0) && (iSlide < N - 1 || s > 0)
     && f > .12
     && d.getElementsByClassName("tabcontent")[iSlide].scrollTop == scrollS) {
		_C.style.setProperty('--i', iSlide -= s);
		f = 1 - f;
		updateTablinks(iSlide);
	}
	_C.style.setProperty('--f', f);
	_C.classList.toggle('smooth', !(locked = false));
	x0 = null
}

function size() {
	w = window.innerWidth;
	var h = d.getElementById('top').clientHeight;
	sCol('--th', h + "px");
	sCol('--bh', d.getElementById('bot').clientHeight + "px");
	if (isLv) h -= 4;
	sCol('--tp', h + "px");
	togglePcMode();
}

function togglePcMode(fromB = false)
{
	if (fromB) {
	pcModeA = !pcModeA;
	localStorage.setItem('pcm', pcModeA);
	pcMode = pcModeA;
	}
	if (w < 1250 && !pcMode) return;
	if (!fromB && ((w < 1250 && lastw < 1250) || (w >= 1250 && lastw >= 1250))) return;
	openTab(0, true);
	if (w < 1250) {pcMode = false;}
	else if (pcModeA && !fromB) pcMode = pcModeA;
	updateTablinks(0);
	d.getElementById('buttonPcm').className = (pcMode) ? "active":"";
	d.getElementById('bot').style.height = (pcMode && !cfg.comp.pcmbot) ? "0":"auto";
	sCol('--bh', d.getElementById('bot').clientHeight + "px");
  _C.style.width = (pcMode)?'100%':'400%';
	lastw = w;
}

function isObject(item) {
	return (item && typeof item === 'object' && !Array.isArray(item));
}

function mergeDeep(target, ...sources) {
	if (!sources.length) return target;
	const source = sources.shift();

	if (isObject(target) && isObject(source)) {
		for (const key in source) {
			if (isObject(source[key])) {
				if (!target[key]) Object.assign(target, { [key]: {} });
				mergeDeep(target[key], source[key]);
			} else {
				Object.assign(target, { [key]: source[key] });
			}
		}
	}
	return mergeDeep(target, ...sources);
}

size();
_C.style.setProperty('--n', N);

window.addEventListener('resize', size, false);

_C.addEventListener('mousedown', lock, false);
_C.addEventListener('touchstart', lock, false);

_C.addEventListener('mouseout', move, false);
_C.addEventListener('mouseup', move, false);
_C.addEventListener('touchend', move, false);
</script>
</body>
</html><|MERGE_RESOLUTION|>--- conflicted
+++ resolved
@@ -1512,16 +1512,7 @@
 	var cn = "";
 	if (pQL.length > 0) {
 	cn += `<p class="labels">Quick load</p>`;
-<<<<<<< HEAD
-
-	for (var key in pQL)
-	{
-		cn += `<button class="xxs btn psts" id="p${pQL[key][0]}qlb" onclick="setPreset(${pQL[key][0]});">${pQL[key][1]}</button>`;
-	}
-
-	cn += `<br><p class="labels">All presets</p>`;
-=======
-  
+
   var it = 0;
 	for (var key in pQL)
 	{
@@ -1533,9 +1524,8 @@
     }
   }
   if (it != 0) cn+= '<br>';
-	
+
 	cn += `<p class="labels">All presets</p>`;
->>>>>>> e19ab9a0
 	}
 	d.getElementById('pql').innerHTML = cn;
 }
