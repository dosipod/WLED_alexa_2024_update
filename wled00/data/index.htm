--- conflicted
+++ resolved
@@ -995,23 +995,17 @@
       <button class="xxs cl btn" onclick="selectSlot(1);">2</button>
       <button class="xxs cl btn" onclick="selectSlot(2);">3</button>
 	</div>
-<<<<<<< HEAD
-	<div id="hexw">
-		<input id="hexc" type="text" class="noslide" onkeydown="hexEnter(this)" autocomplete="off" maxlength="8" />
-		<button id="hexcnf" class="xxs btn" onclick="fromHex();"><i class="icons btna-icon">&#xe390;</i></button>
-=======
-	
+
 	<div id="Segments" class="tabcontent">
 		<div id="segcont">
 			Loading...
 		</div>
 		<div id="segutil">
-			
+
 		</div>
 		<div id="segutil2">
 			<button class="btn btn-s" id="rsbtn" onclick="rSegs()">Reset segments</button>
 		</div>
->>>>>>> b697df35
 	</div>
     <p class="labels">Color palette</p>
     <div class="il">
@@ -1080,11 +1074,9 @@
     </div>
     <div id="segutil">
 
-<<<<<<< HEAD
-=======
 	<div id="Favorites" class="tabcontent">
 		<div id="putil">
-			
+
 		</div>
 		<div id="pql">
 
@@ -1101,7 +1093,6 @@
 		Last preset: <input id="cyce" class="noslide" type="number" min="2" max="15" value="3"><br>
 		Time per preset: <input id="cyct" class="noslide" type="number" min="0.2" max="6553.5" step="0.1" value="1.2">s<br>
 		Transition: <input id="cyctt" class="noslide" type="number" min="0" max="65.5" step="0.1" value="0.7">s
->>>>>>> b697df35
 	</div>
 	<div id="segutil2">
 		<button class="btn btn-s rect" id="rsbtn" onclick="rSegs()">Reset segments</button>
@@ -1219,17 +1210,17 @@
 	wheelLightness: false,
   wheelAngle: 90,
   layout: [
-    { 
+    {
       component: iro.ui.Wheel,
       options: {}
     },
-    { 
+    {
       component: iro.ui.Slider,
       options: {
         sliderType: 'brightness'
       }
     },
-    { 
+    {
       component: iro.ui.Slider,
       options: {
         sliderType: 'kelvin',
@@ -1363,13 +1354,9 @@
 	}
 	var sett = localStorage.getItem('wledUiCfg');
 	if (sett) cfg = mergeDeep(cfg, JSON.parse(sett));
-<<<<<<< HEAD
-
-=======
-	
+
 	resetPUtil();
-	
->>>>>>> b697df35
+
 	applyCfg();
 	loadBg(cfg.theme.bg.url);
 
@@ -1457,7 +1444,7 @@
 	{
 		if (key == l) l++;
   }
-  if (l > 250) l = 250; 
+  if (l > 250) l = 250;
 	return l;
 }
 
@@ -1497,7 +1484,7 @@
   copyText.setSelectionRange(0, 999999);
 
   document.execCommand("copy");
-	
+
 	showToast("Copied to clipboard!")
 }
 
@@ -1508,12 +1495,12 @@
 		bckstr = localStorage.getItem("wledP");
 		if (bckstr.length > 10) hasBackup = true;
 	} catch (e) {
-	
+
 	}
 	var cn = `<div class="seg c">`;
-	if (empty) 
+	if (empty)
 		cn += `You have no presets yet!`;
-	else 
+	else
 		cn += `Sorry, there was an issue loading your presets!`;
 
 	if (hasBackup) {
@@ -1537,7 +1524,7 @@
 	if (loc) {
 		url = `http://${locip}/presets.json`;
 	}
-	
+
 	fetch
 	(url, {
 		method: 'get'
@@ -1566,12 +1553,12 @@
 	var cn = "";
 	if (pQL.length > 0) {
 	cn += `<p class="labels">Quick load</p>`;
-	
+
 	for (var key in pQL)
 	{
 		cn += `<button class="xxs btn psts" id="p${pQL[key][0]}qlb" onclick="setPreset(${pQL[key][0]});">${pQL[key][1]}</button>`;
 	}
-	
+
 	cn += `<br><p class="labels">All presets</p>`;
 	}
 	d.getElementById('pql').innerHTML = cn;
@@ -1593,7 +1580,7 @@
 		var i = parseInt(arr[key][0]);
 		var qll = arr[key][1]["ql"];
 		if (qll) pQL.push([i, qll]);
-		
+
 		cn += `<div class="seg pres" id="p${i}o">
 			<div class="segname pname" onclick="setPreset(${i})">
 				${pName(i)}
@@ -1814,16 +1801,6 @@
 	updateTrail(d.getElementById('sliderFFT3'));
 	updateTrail(d.getElementById('sliderW'));
 	if (isRgbw) d.getElementById('wwrap').style.display = "block";
-<<<<<<< HEAD
-
-	var btns = document.getElementsByClassName("psts");
-	for (i = 0; i < btns.length; i++) {
-		btns[i].className = btns[i].className.replace(" active", "");
-		if ((savedPresets >> i) & 0x01) btns[i].className += " stored";
-	}
-	if (currentPreset > 0 && currentPreset <= btns.length) btns[currentPreset -1].className += " active";
-=======
->>>>>>> b697df35
 
 	spal = d.getElementById("selectPalette");
 	spal.style.backgroundColor = (spal.selectedIndex > 0) ? "var(--c-6)":"var(--c-3)";
@@ -2264,24 +2241,6 @@
 	requestJson(obj);
 }
 
-<<<<<<< HEAD
-function togglePS() {
-	ps = !ps;
-
-	var btns = document.getElementsByClassName("psts");
-	for (i = 0; i < btns.length; i++) {
-		if (ps) {
-			btns[i].className += " saving";
-		} else {
-			btns[i].className = btns[i].className.replace(" saving", "");
-		}
-	}
-
-	d.getElementById("psLabel").innerHTML = (ps) ? "Save to slot":"Load from slot";
-}
-
-=======
->>>>>>> b697df35
 function setPreset(i) {
 	var obj = {"ps": i}
 
@@ -2317,7 +2276,7 @@
 	}
 	obj["psave"] = pI; obj["n"] = pN;
 	var pQN = d.getElementById(`p${i}ql`).value;
-	if (pQN.length > 0) obj["ql"] = pQN; 
+	if (pQN.length > 0) obj["ql"] = pQN;
 
 	requestJson(obj);
 	if (obj["o"]) {
@@ -2524,18 +2483,6 @@
 	_C.classList.toggle('smooth', !(locked = true))
 }
 
-<<<<<<< HEAD
-function drag(e) {
-	if (!locked || pcMode) return;
-	if (d.getElementsByClassName("tabcontent")[iSlide].scrollTop != scrollS) {
-		move(e); return;
-	}
-
-	_C.style.setProperty('--tx', `${Math.round(unify(e).clientX - x0)}px`)
-}
-
-=======
->>>>>>> b697df35
 function move(e) {
 	if(!locked || pcMode) return;
 	var dx = unify(e).clientX - x0, s = Math.sign(dx),
@@ -2548,11 +2495,6 @@
 		f = 1 - f;
 		updateTablinks(iSlide);
 	}
-<<<<<<< HEAD
-
-	_C.style.setProperty('--tx', '0px');
-=======
->>>>>>> b697df35
 	_C.style.setProperty('--f', f);
 	_C.classList.toggle('smooth', !(locked = false));
 	x0 = null
