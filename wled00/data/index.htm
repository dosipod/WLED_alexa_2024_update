--- conflicted
+++ resolved
@@ -997,61 +997,30 @@
 			<div class="sliderdisplay"></div>
 		</div><br>
 	</div>
-<<<<<<< HEAD
-    <div id="wwrap">
-      <p class="labels">White channel</p>
-      <div class="sliderwrap il">
-        <input id="sliderW" class="noslide" onchange="setColor(0)" oninput="updateTrail(this)" max="255" min="0" type="range" value="128" />
-        <div class="sliderdisplay"></div>
-      </div>
-    </div>
-    <div id="qcs-w">
-      <div class="qcs" onclick="pC('#ff0000');" style="background-color:#ff0000;"></div>
-      <div class="qcs" onclick="pC('#ffa000');" style="background-color:#ffa000;"></div>
-      <div class="qcs" onclick="pC('#ffc800');" style="background-color:#ffc800;"></div>
-      <div class="qcs" onclick="pC('#ffe0a0');" style="background-color:#ffe0a0;"></div>
-      <div class="qcs" onclick="pC('#ffffff');" style="background-color:#ffffff;"></div>
-      <div class="qcs qcsb" onclick="pC('#000000');" style="background-color:#000000;"></div><br>
-      <div class="qcs" onclick="pC('#ff00ff');" style="background-color:#ff00ff;"></div>
-      <div class="qcs" onclick="pC('#0000ff');" style="background-color:#0000ff;"></div>
-      <div class="qcs" onclick="pC('#00ffc8');" style="background-color:#00ffc8;"></div>
-      <div class="qcs" onclick="pC('#08ff00');" style="background-color:#08ff00;"></div>
-      <div class="qcs" onclick="pC('rnd');" style="background-color:var(--c-3); padding: 4px 8px; transform: translateY(-10px);">R</div>
-    </div>
-    <div id="csl">
-      <button class="xxs cl btn" onclick="selectSlot(0);">1</button>
-      <button class="xxs cl btn" onclick="selectSlot(1);">2</button>
-      <button class="xxs cl btn" onclick="selectSlot(2);">3</button>
-=======
-
-	<div id="Effects" class="tabcontent">
-		<p class="labels">Effect speed</p>
-		<div class="staytop">
-			<i class="icons slider-icon">&#xe325;</i>
-			<div class="sliderwrap il">
-				<input id="sliderSpeed" class="noslide" onchange="setSpeed()" oninput="updateTrail(this)" max="255" min="0" type="range" value="128" />
-				<output class="sliderbubble hidden"></output>
-				<div class="sliderdisplay"></div>
-			</div>
+	<div id="wwrap">
+		<p class="labels">White channel</p>
+		<div class="sliderwrap il">
+			<input id="sliderW" class="noslide" onchange="setColor(0)" oninput="updateTrail(this)" max="255" min="0" type="range" value="128" />
+			<div class="sliderdisplay"></div>
 		</div>
-		<p class="labels">Effect intensity</p>
-		<div class="staytop" id="staytop1">
-			<i class="icons slider-icon" onclick="tglLabels()">&#xe409;</i>
-			<div class="sliderwrap il">
-				<input id="sliderIntensity" class="noslide" onchange="setIntensity()" oninput="updateTrail(this)" max="255" min="0" type="range" value="128" />
-				<output class="sliderbubble hidden"></output>
-				<div class="sliderdisplay"></div>
-			</div>
-		</div>
-		<p class="labels">Effect mode</p>
-		<div class="staytop" id="staytop2">
-			<button class="btn" id="fxb0" onclick="setX(0);">Solid</button>
-		</div>
-		<div id="fxlist">
-			Loading...
-		</div>
-		<br>
->>>>>>> 3a3948e7
+	</div>
+	<div id="qcs-w">
+		<div class="qcs" onclick="pC('#ff0000');" style="background-color:#ff0000;"></div>
+		<div class="qcs" onclick="pC('#ffa000');" style="background-color:#ffa000;"></div>
+		<div class="qcs" onclick="pC('#ffc800');" style="background-color:#ffc800;"></div>
+		<div class="qcs" onclick="pC('#ffe0a0');" style="background-color:#ffe0a0;"></div>
+		<div class="qcs" onclick="pC('#ffffff');" style="background-color:#ffffff;"></div>
+		<div class="qcs qcsb" onclick="pC('#000000');" style="background-color:#000000;"></div><br>
+		<div class="qcs" onclick="pC('#ff00ff');" style="background-color:#ff00ff;"></div>
+		<div class="qcs" onclick="pC('#0000ff');" style="background-color:#0000ff;"></div>
+		<div class="qcs" onclick="pC('#00ffc8');" style="background-color:#00ffc8;"></div>
+		<div class="qcs" onclick="pC('#08ff00');" style="background-color:#08ff00;"></div>
+		<div class="qcs" onclick="pC('rnd');" style="background-color:var(--c-3); padding: 4px 8px; transform: translateY(-10px);">R</div>
+	</div>
+	<div id="csl">
+		<button class="xxs cl btn" onclick="selectSlot(0);">1</button>
+		<button class="xxs cl btn" onclick="selectSlot(1);">2</button>
+		<button class="xxs cl btn" onclick="selectSlot(2);">3</button>
 	</div>
 	<div id="hexw">
 		<input id="hexc" type="text" class="noslide" onkeydown="hexEnter(this)" autocomplete="off" maxlength="8" />
@@ -1072,7 +1041,8 @@
     <div class="staytop">
       <i class="icons slider-icon">&#xe325;</i>
       <div class="sliderwrap il">
-        <input id="sliderSpeed" class="noslide" onchange="setSpeed()" oninput="updateTrail(this)" max="255" min="0" type="range" value="128" />
+				<input id="sliderSpeed" class="noslide" onchange="setSpeed()" oninput="updateTrail(this)" max="255" min="0" type="range" value="128" />
+				<output class="sliderbubble hidden"></output>
         <div class="sliderdisplay"></div>
       </div>
     </div>
@@ -1080,7 +1050,8 @@
     <div class="staytop" id="staytop1">
       <i class="icons slider-icon" onclick="tglLabels()">&#xe409;</i>
       <div class="sliderwrap il">
-        <input id="sliderIntensity" class="noslide" onchange="setIntensity()" oninput="updateTrail(this)" max="255" min="0" type="range" value="128" />
+				<input id="sliderIntensity" class="noslide" onchange="setIntensity()" oninput="updateTrail(this)" max="255" min="0" type="range" value="128" />
+				<output class="sliderbubble hidden"></output>
         <div class="sliderdisplay"></div>
       </div>
     </div>
@@ -1088,7 +1059,8 @@
     <div class="staytop" id="staytop2">
       <i class="icons slider-icon">&#xe409;</i>
       <div class="sliderwrap il">
-        <input id="sliderFFT1" class="noslide" onchange="setFFT1()" oninput="updateTrail(this)" max="255" min="0" type="range" value="6" />
+				<input id="sliderFFT1" class="noslide" onchange="setFFT1()" oninput="updateTrail(this)" max="255" min="0" type="range" value="6" />
+				<output class="sliderbubble hidden"></output>
         <div class="sliderdisplay"></div>
       </div>
     </div>
@@ -1096,7 +1068,8 @@
     <div class="staytop" id="staytop3">
       <i class="icons slider-icon">&#xe409;</i>
       <div class="sliderwrap il">
-        <input id="sliderFFT2" class="noslide" onchange="setFFT2()" oninput="updateTrail(this)" max="255" min="0" type="range" value="128" />
+				<input id="sliderFFT2" class="noslide" onchange="setFFT2()" oninput="updateTrail(this)" max="255" min="0" type="range" value="128" />
+				<output class="sliderbubble hidden"></output>
         <div class="sliderdisplay"></div>
       </div>
     </div>
@@ -1104,7 +1077,8 @@
     <div class="staytop" id="staytop4">
       <i class="icons slider-icon">&#xe409;</i>
       <div class="sliderwrap il">
-        <input id="sliderFFT3" class="noslide" onchange="setFFT3()" oninput="updateTrail(this)" max="255" min="0" type="range" value="252" />
+				<input id="sliderFFT3" class="noslide" onchange="setFFT3()" oninput="updateTrail(this)" max="255" min="0" type="range" value="252" />
+				<output class="sliderbubble hidden"></output>
         <div class="sliderdisplay"></div>
       </div>
     </div>
