--- conflicted
+++ resolved
@@ -139,11 +139,7 @@
 	<div id="Effects" class="tabcontent">
 		<p class="labels">Effect speed</p>
 		<div class="staytop">
-<<<<<<< HEAD
-			<i class="icons slider-icon" style="cursor: pointer;">&#xe325;</i>
-=======
-			<i class="icons slider-icon" style="cursor: pointer;" title="Freeze" onclick="tglFreeze()">&#xe325;</i>
->>>>>>> 102a28ae
+			<i class="icons slider-icon" style="cursor: pointer;" title="Freeze">&#xe325;</i>
 			<div class="sliderwrap il">
 				<input id="sliderSpeed" class="noslide" onchange="setSpeed()" oninput="updateTrail(this)" max="255" min="0" type="range" value="128" />
 				<output class="sliderbubble hidden"></output>
