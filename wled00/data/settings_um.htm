<!DOCTYPE html>
<html>
<head lang="en">
	<meta charset="utf-8">
	<meta name="viewport" content="width=500">
	<meta content="width=device-width, initial-scale=1.0, maximum-scale=1.0, user-scalable=no" name="viewport"/>
	<title>Usermod Settings</title>
	<script>
	var d = document;
	var umCfg = {};
	var pins = [], pinO = [], owner;
	var loc = false, locip;
	var urows;
	var numM = 0;
	function gId(s) { return d.getElementById(s); }
	function isO(i) { return (i && typeof i === 'object' && !Array.isArray(i)); }
	function H() { window.open("https://github.com/Aircoookie/WLED/wiki/Settings#usermod-settings"); }
	function B() { window.open("/settings","_self"); }
	// https://www.educative.io/edpresso/how-to-dynamically-load-a-js-file-in-javascript
	function loadJS(FILE_URL, async = true) {
		let scE = d.createElement("script");
		scE.setAttribute("src", FILE_URL);
		scE.setAttribute("type", "text/javascript");
		scE.setAttribute("async", async);
		d.body.appendChild(scE);
		// success event 
		scE.addEventListener("load", () => {
			//console.log("File loaded");
			d.um_p = [];
			d.rsvd = [];
			d.ro_pins = [];
			d.max_gpio = 39;
			GetV();
			for (let k=0; k<d.rsvd.length; k++) { pins.push(d.rsvd[k]); pinO.push("rsvd"); }
			if (d.um_p[0]==-1) d.um_p.shift();
			d.Sf.SDA.max = d.max_gpio;
			d.Sf.SCL.max = d.max_gpio;
			d.Sf.MOSI.max = d.max_gpio;
			d.Sf.SCLK.max = d.max_gpio;
			d.Sf.MISO.max = d.max_gpio;
		});
		// error event
		scE.addEventListener("error", (ev) => {
			console.log("Error on loading file", ev);
			alert("Loading of configuration script failed.\nIncomplete page data!");
		});
	}
	function S() {
		if (window.location.protocol == "file:") {
			loc = true;
			locip = localStorage.getItem('locIp');
			if (!locip) {
				locip = prompt("File Mode. Please enter WLED IP!");
				localStorage.setItem('locIp', locip);
			}
		}
		ldS();
		if (!numM) gId("um").innerHTML = ""; //WLEDMM: Do not display no usermods installed
	}
	// https://stackoverflow.com/questions/3885817/how-do-i-check-that-a-number-is-float-or-integer
	function isF(n) { return n === +n && n !== (n|0); }
	function isI(n) { return n === +n && n === (n|0); }
	function check(o,k) {   // input object, pin owner key
		var n = o.name.replace("[]","").substr(-3);
		if (o.type=="number" && n.substr(0,3)=="pin") {
			for (var i=0; i<pins.length; i++) {
				if (k==pinO[i]) continue;
				if (o.value==pins[i] && pinO[i]==="if") { o.style.color="lime"; break; }
				if (o.value==pins[i] || o.value<-1 || o.value>d.max_gpio) { o.style.color="red"; break; } else o.style.color=d.ro_gpio.some((e)=>e==parseInt(o.value,10))?"orange":"#fff";
			}
		} else {
			switch (o.name) {
				case "SDA": break;
				case "SCL": break;
				case "MOSI": break;
				case "SCLK": break;
				case "MISO": break;
				default: return;
			}
			for (var i=0; i<pins.length; i++) {
				//if (k==pinO[i]) continue; // same owner
				if (o.value==pins[i] && pinO[i]==="if") { o.style.color="tomato"; break; }
				if (o.value==pins[i] || o.value<-1 || o.value>d.max_gpio) { o.style.color="red"; break; } else o.style.color=d.ro_gpio.some((e)=>e==parseInt(o.value,10))?"orange":"#fff";
			}
		}
	}
	function getPins(o) {
		if (isO(o)) {
			for (const [k,v] of Object.entries(o)) {
				if (isO(v)) {
					owner = k;
					getPins(v);
					continue;
				}
				if (k.replace("[]","").substr(-3)=="pin") {
					if (Array.isArray(v)) {
						for (var i=0; i<v.length; i++) if (v[i]>=0) { pins.push(v[i]); pinO.push(owner); }
					} else {
						if (v>=0) { pins.push(v); pinO.push(owner); }
					}
				} else if (Array.isArray(v)) {
					for (var i=0; i<v.length; i++) getPins(v[i]);
				}
			}
		}
	}
<<<<<<< HEAD
	//WLEDMM util function
=======
>>>>>>> 9a44f0c8
	function initCap(s) {
  		if (typeof s !== 'string') return ''
  		return s.charAt(0).toUpperCase() + s.slice(1)
	}
	function addField(k,f,o,a=false) {  //key, field, (sub)object, isArray
		if (isO(o)) {
			urows += '<hr class="sml">';
<<<<<<< HEAD
			if (f!=='unknown' && !k.includes(":")) urows += `<p><u>${initCap(f)}</u></p>`; //WLEDMM show group title
=======
			if (f!=='unknown' && !k.includes(":")) urows += `<p><u>${initCap(f)}</u></p>`; //show group title
>>>>>>> 9a44f0c8
			for (const [s,v] of Object.entries(o)) {
				// possibility to nest objects (only 1 level)
				if (f!=='unknown' && !k.includes(":")) addField(k+":"+f,s,v);
				else addField(k,s,v);
			}
		} else if (Array.isArray(o)) {
			for (var j=0; j<o.length; j++) {
				addField(k,f,o[j],true);
			}
		} else {
			var c, t = typeof o;
			switch (t) {
				case "boolean":
					t = "checkbox"; c = 'value="true"' + (o ? ' checked' : '');
					break;
				case "number":
					c = `value="${o}"`;
					if (f.substr(-3)==="pin") {
						c += ` max="${d.max_gpio}" min="-1" class="s"`;
						t = "int";
					} else {
						c += ' step="any" class="xxl"';
					}
					break;
				default:
					t = "text"; c = `value="${o}" style="width:250px;"`;
					break;
			}
<<<<<<< HEAD
			urows += ` ${initCap(f)} `; //WLEDMM only show field (key is shown in grouping)
=======
			urows += ` ${initCap(f)} `; //only show field (key is shown in grouping)
>>>>>>> 9a44f0c8
			// https://stackoverflow.com/questions/11657123/posting-both-checked-and-unchecked-checkboxes
			if (t=="checkbox") urows += `<input type="hidden" name="${k}:${f}${a?"[]":""}" value="false">`;
			else if (!a)       urows += `<input type="hidden" name="${k}:${f}${a?"[]":""}" value="${t}">`;
			urows += `<input type="${t==="int"?"number":t}" name="${k}:${f}${a?"[]":""}" ${c} oninput="check(this,'${k.substr(k.indexOf(":")+1)}')"><br>`;
		}
	}
	// https://stackoverflow.com/questions/39729741/javascript-change-input-text-to-select-option
	function addDropdown(um,fld) {
		let sel = d.createElement('select');
		let arr = d.getElementsByName(um+":"+fld);
		let inp = arr[1]; // assume 1st field to be hidden (type)
		if (inp && inp.tagName === "INPUT" && (inp.type === "text" || inp.type === "number")) {  // may also use nodeName
			let v = inp.value;
			let n = inp.name;
			// copy the existing input element's attributes to the new select element
			for (var i = 0; i < inp.attributes.length; ++ i) {
				var att = inp.attributes[i];
				// type and value don't apply, so skip them
				// ** you might also want to skip style, or others -- modify as needed **
				if (att.name != 'type' && att.name != 'value' && att.name != 'class' && att.name != 'style') {
					sel.setAttribute(att.name, att.value);
				}
			}
			sel.setAttribute("data-val", v);
			// finally, replace the old input element with the new select element
			inp.parentElement.replaceChild(sel, inp);
			return sel;
		}
		return null;
	}
	function addOption(sel,txt,val) {
		if (sel===null) return; // select object missing
		let opt = d.createElement("option");
		opt.value = val;
		opt.text = txt;
		sel.appendChild(opt);
		for (let i=0; i<sel.childNodes.length; i++) {
			let c = sel.childNodes[i];
			if (c.value == sel.dataset.val) sel.selectedIndex = i;
		}
	}
	// https://stackoverflow.com/questions/26440494/insert-text-after-this-input-element-with-javascript
<<<<<<< HEAD
	//WLEDMM Add pre and post texts
=======
>>>>>>> 9a44f0c8
	function addInfo(name,el,txt, txt2="") {
		let obj = d.getElementsByName(name);
		if (!obj.length) return;
		if (typeof el === "string" && obj[0]) obj[0].placeholder = el;
		else if (obj[el]) {
<<<<<<< HEAD
			if (txt2!="") {
				obj[el].insertAdjacentHTML('beforebegin', txt + '&nbsp;');
				obj[el].insertAdjacentHTML('afterend', '&nbsp;'+txt2);
			}
			else
				obj[el].insertAdjacentHTML('afterend', '&nbsp;'+txt);
=======
			if (txt!="") obj[el].insertAdjacentHTML('afterend', '&nbsp;'+txt);
			if (txt2!="") obj[el].insertAdjacentHTML('beforebegin', txt2 + '&nbsp;');  //add pre texts
>>>>>>> 9a44f0c8
		}
	}
	// load settings and insert values into DOM
	function ldS() {
		var url = (loc?`http://${locip}`:'') + '/cfg.json';
		fetch(url, {
			method: 'get'
		})
		.then(res => {
			if (!res.ok) gId('lserr').style.display = "inline";
			return res.json();
		})
		.then(json => {
			umCfg = json.um;
			getPins(json);
			urows="";
			if (isO(umCfg)) {
                //WLEDMM: read url parameter. e.g. um=AudioReactive and if set only add the usermod with the same name
                const queryString = window.location.search;
                const urlParams = new URLSearchParams(queryString);
                const userMod = urlParams.get('um')
                for (const [k,o] of Object.entries(umCfg)) {

                    console.log(userMod);
                    if (userMod == k) {
                        urows += `<hr><h3>${k}</h3>`;
                        addField(k,'unknown',o);
                    }
                }
                if (userMod != null && urows==="") urows = "Usermods configuration not found.<br>Press <i>Save</i> to initialize defaults.";
            }
            //WLEDMM: only show globalGPIOs if no usermod info is shown (url without um parameter)
            gId("globalGPIOs").style.display = urows===""?"block":"none";

            gId("um").innerHTML = urows;
            var url = (loc?`http://${locip}`:'') + '/settings/s.js?p=8';
    		loadJS(url, false);	// If we set async false, file is loaded and executed, then next statement is processed
        })
		.catch((error)=>{
			gId('lserr').style.display = "inline";
			console.log(error);
		});
	}
	function svS(e) {
		e.preventDefault();
		if (d.Sf.checkValidity()) d.Sf.submit(); //https://stackoverflow.com/q/37323914
	}
	</script>
	<style>@import url("style.css");</style>
</head>

<body onload="S()">
	<form id="form_s" name="Sf" method="post" onsubmit="svS(event)">
		<div class="toprow">
		<div class="helpB"><button type="button" onclick="H()">?</button></div>
		<button type="button" onclick="B()">Back</button><button type="submit">Save</button><br>
		<span id="lssuc" style="color:green; display:none">&#10004; Configuration saved!</span>
		<span id="lserr" style="color:red; display:none">&#9888; Could not load configuration.</span>
		</div>
        <div id="globalGPIOs" style="display:none;"> <!--WLEDMM: show in ldS-->
        <hr>
		<h2>Usermod Setup</h2>
		Global I<sup>2</sup>C GPIOs (HW)<br>
		<i style="color: orange;">(only changable on ESP32, change requires reboot!)</i><br>
		SDA:<input type="number" min="-1" max="48" name="SDA" onchange="check(this,'if')" class="s" placeholder="SDA">
		SCL:<input type="number" min="-1" max="48" name="SCL" onchange="check(this,'if')" class="s" placeholder="SCL">
		<hr class="sml">
		Global SPI GPIOs (HW)<br>
		<i style="color: orange;">(only changable on ESP32, change requires reboot!)</i><br>
		MOSI:<input type="number" min="-1" max="48" name="MOSI" onchange="check(this,'if')" class="s" placeholder="MOSI">
		MISO:<input type="number" min="-1" max="48" name="MISO" onchange="check(this,'if')" class="s" placeholder="MISO">
		SCLK:<input type="number" min="-1" max="48" name="SCLK" onchange="check(this,'if')" class="s" placeholder="SCLK">
		</div>
		<div id="um">Loading settings...</div>
		<hr><button type="button" onclick="B()">Back</button><button type="submit">Save</button>
	</form>
</body>

</html><|MERGE_RESOLUTION|>--- conflicted
+++ resolved
@@ -104,10 +104,7 @@
 			}
 		}
 	}
-<<<<<<< HEAD
 	//WLEDMM util function
-=======
->>>>>>> 9a44f0c8
 	function initCap(s) {
   		if (typeof s !== 'string') return ''
   		return s.charAt(0).toUpperCase() + s.slice(1)
@@ -115,11 +112,7 @@
 	function addField(k,f,o,a=false) {  //key, field, (sub)object, isArray
 		if (isO(o)) {
 			urows += '<hr class="sml">';
-<<<<<<< HEAD
 			if (f!=='unknown' && !k.includes(":")) urows += `<p><u>${initCap(f)}</u></p>`; //WLEDMM show group title
-=======
-			if (f!=='unknown' && !k.includes(":")) urows += `<p><u>${initCap(f)}</u></p>`; //show group title
->>>>>>> 9a44f0c8
 			for (const [s,v] of Object.entries(o)) {
 				// possibility to nest objects (only 1 level)
 				if (f!=='unknown' && !k.includes(":")) addField(k+":"+f,s,v);
@@ -148,11 +141,7 @@
 					t = "text"; c = `value="${o}" style="width:250px;"`;
 					break;
 			}
-<<<<<<< HEAD
 			urows += ` ${initCap(f)} `; //WLEDMM only show field (key is shown in grouping)
-=======
-			urows += ` ${initCap(f)} `; //only show field (key is shown in grouping)
->>>>>>> 9a44f0c8
 			// https://stackoverflow.com/questions/11657123/posting-both-checked-and-unchecked-checkboxes
 			if (t=="checkbox") urows += `<input type="hidden" name="${k}:${f}${a?"[]":""}" value="false">`;
 			else if (!a)       urows += `<input type="hidden" name="${k}:${f}${a?"[]":""}" value="${t}">`;
@@ -195,26 +184,14 @@
 		}
 	}
 	// https://stackoverflow.com/questions/26440494/insert-text-after-this-input-element-with-javascript
-<<<<<<< HEAD
 	//WLEDMM Add pre and post texts
-=======
->>>>>>> 9a44f0c8
 	function addInfo(name,el,txt, txt2="") {
 		let obj = d.getElementsByName(name);
 		if (!obj.length) return;
 		if (typeof el === "string" && obj[0]) obj[0].placeholder = el;
 		else if (obj[el]) {
-<<<<<<< HEAD
-			if (txt2!="") {
-				obj[el].insertAdjacentHTML('beforebegin', txt + '&nbsp;');
-				obj[el].insertAdjacentHTML('afterend', '&nbsp;'+txt2);
-			}
-			else
-				obj[el].insertAdjacentHTML('afterend', '&nbsp;'+txt);
-=======
 			if (txt!="") obj[el].insertAdjacentHTML('afterend', '&nbsp;'+txt);
 			if (txt2!="") obj[el].insertAdjacentHTML('beforebegin', txt2 + '&nbsp;');  //add pre texts
->>>>>>> 9a44f0c8
 		}
 	}
 	// load settings and insert values into DOM
