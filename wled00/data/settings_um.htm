<!DOCTYPE html>
<html>
<head lang="en">
	<meta charset="utf-8">
	<meta name="viewport" content="width=500">
	<meta content="width=device-width, initial-scale=1.0, maximum-scale=1.0, user-scalable=no" name="viewport"/>
	<title>Usermod Settings</title>
	<script>
	var d = document;
	var umCfg = {};
	var pins = [], pinO = [], owner;
	var loc = false, locip;
	var urows;
	var numM = 0;
	function gId(s) { return d.getElementById(s); }
	function isO(i) { return (i && typeof i === 'object' && !Array.isArray(i)); }
	function H() { window.open("https://github.com/Aircoookie/WLED/wiki/Settings#usermod-settings"); }
	function B() { window.open("/settings","_self"); }
	// https://www.educative.io/edpresso/how-to-dynamically-load-a-js-file-in-javascript
	function loadJS(FILE_URL, async = true) {
		let scE = d.createElement("script");
		scE.setAttribute("src", FILE_URL);
		scE.setAttribute("type", "text/javascript");
		scE.setAttribute("async", async);
		d.body.appendChild(scE);
		// success event 
		scE.addEventListener("load", () => {
			//console.log("File loaded");
			d.um_p = [];
			d.rsvd = [];
			d.ro_pins = [];
			d.max_gpio = 39;
			GetV();
			for (let k=0; k<d.rsvd.length; k++) { pins.push(d.rsvd[k]); pinO.push("rsvd"); }
			if (d.um_p[0]==-1) d.um_p.shift();
			d.Sf.SDA.max = d.max_gpio;
			d.Sf.SCL.max = d.max_gpio;
			d.Sf.MOSI.max = d.max_gpio;
			d.Sf.SCLK.max = d.max_gpio;
			d.Sf.MISO.max = d.max_gpio;
		});
		// error event
		scE.addEventListener("error", (ev) => {
			console.log("Error on loading file", ev);
			alert("Loading of configuration script failed.\nIncomplete page data!");
		});
	}
<<<<<<< HEAD
    function S() {
        if (window.location.protocol == "file:") {
            loc = true;
            locip = localStorage.getItem('locIp');
            if (!locip) {
                locip = prompt("File Mode. Please enter WLED IP!");
                localStorage.setItem('locIp', locip);
            }
        }
        ldS();
        if (!numM) gId("um").innerHTML = ""; //WLEDSR: Do not display no usermods installed
    }
    // https://stackoverflow.com/questions/3885817/how-do-i-check-that-a-number-is-float-or-integer
    function isF(n) { return n === +n && n !== (n|0); }
    function isI(n) { return n === +n && n === (n|0); }
    function check(o,k) {   // input object, pin owner key
        var n = o.name.replace("[]","").substr(-3);
        if (o.type=="number" && n.substr(0,3)=="pin") {
            for (var i=0; i<pins.length; i++) {
                if (k==pinO[i]) continue;
                if (o.value==pins[i] && pinO[i]==="if") { o.style.color="lime"; break; }
                if (o.value==pins[i] || o.value<-1 || o.value>39) { o.style.color="red"; break; } else o.style.color=o.value>33?"orange":"#fff";
            }
        } else {
            switch (o.name) {
                case "SDA": break;
                case "SCL": break;
                case "MOSI": break;
                case "SCLK": break;
                case "CS": break;
                default: return;
            }
            for (var i=0; i<pins.length; i++) {
                if (k==pinO[i]) continue;
                if (o.value==pins[i] && pinO[i]==="if") { o.style.color="lime"; break; }
                if (o.value==pins[i] || o.value<-1 || o.value>39) { o.style.color="red"; break; } else o.style.color=o.value>33?"orange":"#fff";
            }
        }
    }
    function getPins(o) {
        if (isO(o)) {
            for (const [k,v] of Object.entries(o)) {
                if (isO(v)) {
                    owner = k;
                    getPins(v);
                    continue;
                }
                if (k.replace("[]","").substr(-3)=="pin") {
                    if (Array.isArray(v)) {
                        for (var i=0; i<v.length; i++) if (v[i]>=0) { pins.push(v[i]); pinO.push(owner); }
                    } else {
                        if (v>=0) { pins.push(v); pinO.push(owner); }
                    }
                } else if (Array.isArray(v)) {
                    for (var i=0; i<v.length; i++) getPins(v[i]);
                }
            }
        }
    }
    function addField(k,f,o,a=false) {  //key, field, (sub)object, isArray
        if (isO(o)) {
            urows += '<hr style="width:260px">';
            for (const [s,v] of Object.entries(o)) {
                // possibility to nest objects (only 1 level)
                if (f!=='unknown' && !k.includes(":")) addField(k+":"+f,s,v);
                else addField(k,s,v);
            }
        } else if (Array.isArray(o)) {
            for (var j=0; j<o.length; j++) {
                addField(k,f,o[j],true);
            }
        } else {
            var c, t = typeof o;
            switch (t) {
                case "boolean":
                    t = "checkbox"; c = 'value="true"' + (o ? ' checked' : '');
                    break;
                case "number":
                    c = `value="${o}"`;
                    if (f.substr(-3)==="pin") {
                        c += ' max="39" min="-1" class="s"';
                        t = "int";
                    } else {
                        c += ' step="any" class="xxl"';
                    }
                    break;
                default:
                    t = "text"; c = `value="${o}" style="width:250px;"`;
                    break;
            }
            if (k.includes(":")) urows += k.substr(k.indexOf(":")+1);
            urows += ` ${f}: `;
            // https://stackoverflow.com/questions/11657123/posting-both-checked-and-unchecked-checkboxes
            if (t=="checkbox") urows += `<input type="hidden" name="${k}:${f}${a?"[]":""}" value="false">`;
            else if (!a)       urows += `<input type="hidden" name="${k}:${f}${a?"[]":""}" value="${t}">`;
            urows += `<input type="${t==="int"?"number":t}" name="${k}:${f}${a?"[]":""}" ${c} oninput="check(this,'${k.substr(k.indexOf(":")+1)}')"><br>`;
        }
    }
    // https://stackoverflow.com/questions/39729741/javascript-change-input-text-to-select-option
    function addDropdown(um,fld) {
        let sel = d.createElement('select');
        let arr = d.getElementsByName(um+":"+fld);
        let inp = arr[1]; // assume 1st field to be hidden (type)
        if (inp && inp.tagName === "INPUT" && (inp.type === "text" || inp.type === "number")) {  // may also use nodeName
            let v = inp.value;
            let n = inp.name;
            // copy the existing input element's attributes to the new select element
            for (var i = 0; i < inp.attributes.length; ++ i) {
                var att = inp.attributes[i];
                // type and value don't apply, so skip them
                // ** you might also want to skip style, or others -- modify as needed **
                if (att.name != 'type' && att.name != 'value' && att.name != 'class' && att.name != 'style') {
                    sel.setAttribute(att.name, att.value);
                }
            }
            sel.setAttribute("data-val", v);
            // finally, replace the old input element with the new select element
            inp.parentElement.replaceChild(sel, inp);
            return sel;
        }
        return null;
    }
    function addOption(sel,txt,val) {
        if (sel===null) return; // select object missing
        let opt = d.createElement("option");
        opt.value = val;
        opt.text = txt;
        sel.appendChild(opt);
        for (let i=0; i<sel.childNodes.length; i++) {
            let c = sel.childNodes[i];
            if (c.value == sel.dataset.val) sel.selectedIndex = i;
        }
    }
    // https://stackoverflow.com/questions/26440494/insert-text-after-this-input-element-with-javascript
    function addInfo(name,el,txt) {
        let obj = d.getElementsByName(name);
        if (!obj.length) return;
        if (typeof el === "string" && obj[0]) obj[0].placeholder = el;
        else if (obj[el]) obj[el].insertAdjacentHTML('afterend', '&nbsp;'+txt);
    }
    // load settings and insert values into DOM
    function ldS() {
        var url = (loc?`http://${locip}`:'') + '/cfg.json';
        fetch(url, {
            method: 'get'
        })
        .then(res => {
            if (!res.ok) gId('lserr').style.display = "inline";
            return res.json();
        })
        .then(json => {
            umCfg = json.um;
            getPins(json);
            urows="";
            if (isO(umCfg)) {
                //WLEDSR: read url parameter. e.g. um=AudioReactive and if set only add the usermod with the same name
                const queryString = window.location.search;
                const urlParams = new URLSearchParams(queryString);
                const userMod = urlParams.get('um')
                for (const [k,o] of Object.entries(umCfg)) {

                    console.log(userMod);
                    if (userMod == k) {
                        urows += `<hr><h3>${k}</h3>`;
                        addField(k,'unknown',o);
                    }
                }
                if (userMod != null && urows==="") urows = "Usermods configuration not found.<br>Press <i>Save</i> to initialize defaults.";
            }
            //WLEDSR: only show globalGPIOs if no usermod info is shown (url without um parameter)
            gId("globalGPIOs").style.display = urows===""?"block":"none";

            gId("um").innerHTML = urows;
            var url = (loc?`http://${locip}`:'') + '/settings/s.js?p=8';
    		loadJS(url, false);	// If we set async false, file is loaded and executed, then next statement is processed
        })
        .catch((error)=>{
            gId('lserr').style.display = "inline";
            console.log(error);
        });
    }
    function svS(e) {
        e.preventDefault();
        if (d.Sf.checkValidity()) d.Sf.submit(); //https://stackoverflow.com/q/37323914
    }
    </script>
    <style>@import url("style.css");</style>
=======
	function S() {
		if (window.location.protocol == "file:") {
			loc = true;
			locip = localStorage.getItem('locIp');
			if (!locip) {
				locip = prompt("File Mode. Please enter WLED IP!");
				localStorage.setItem('locIp', locip);
			}
		}
		ldS();
		if (!numM) gId("um").innerHTML = "No Usermods installed.";
	}
	// https://stackoverflow.com/questions/3885817/how-do-i-check-that-a-number-is-float-or-integer
	function isF(n) { return n === +n && n !== (n|0); }
	function isI(n) { return n === +n && n === (n|0); }
	function check(o,k) {   // input object, pin owner key
		var n = o.name.replace("[]","").substr(-3);
		if (o.type=="number" && n.substr(0,3)=="pin") {
			for (var i=0; i<pins.length; i++) {
				if (k==pinO[i]) continue;
				if (o.value==pins[i] && pinO[i]==="if") { o.style.color="lime"; break; }
				if (o.value==pins[i] || o.value<-1 || o.value>d.max_gpio) { o.style.color="red"; break; } else o.style.color=d.ro_gpio.some((e)=>e==parseInt(o.value,10))?"orange":"#fff";
			}
		} else {
			switch (o.name) {
				case "SDA": break;
				case "SCL": break;
				case "MOSI": break;
				case "SCLK": break;
				case "MISO": break;
				default: return;
			}
			for (var i=0; i<pins.length; i++) {
				//if (k==pinO[i]) continue; // same owner
				if (o.value==pins[i] && pinO[i]==="if") { o.style.color="tomato"; break; }
				if (o.value==pins[i] || o.value<-1 || o.value>d.max_gpio) { o.style.color="red"; break; } else o.style.color=d.ro_gpio.some((e)=>e==parseInt(o.value,10))?"orange":"#fff";
			}
		}
	}
	function getPins(o) {
		if (isO(o)) {
			for (const [k,v] of Object.entries(o)) {
				if (isO(v)) {
					owner = k;
					getPins(v);
					continue;
				}
				if (k.replace("[]","").substr(-3)=="pin") {
					if (Array.isArray(v)) {
						for (var i=0; i<v.length; i++) if (v[i]>=0) { pins.push(v[i]); pinO.push(owner); }
					} else {
						if (v>=0) { pins.push(v); pinO.push(owner); }
					}
				} else if (Array.isArray(v)) {
					for (var i=0; i<v.length; i++) getPins(v[i]);
				}
			}
		}
	}
	function addField(k,f,o,a=false) {  //key, field, (sub)object, isArray
		if (isO(o)) {
			urows += '<hr style="width:260px">';
			for (const [s,v] of Object.entries(o)) {
				// possibility to nest objects (only 1 level)
				if (f!=='unknown' && !k.includes(":")) addField(k+":"+f,s,v);
				else addField(k,s,v);
			}
		} else if (Array.isArray(o)) {
			for (var j=0; j<o.length; j++) {
				addField(k,f,o[j],true);
			}
		} else {
			var c, t = typeof o;
			switch (t) {
				case "boolean":
					t = "checkbox"; c = 'value="true"' + (o ? ' checked' : '');
					break;
				case "number":
					c = `value="${o}"`;
					if (f.substr(-3)==="pin") {
						c += ` max="${d.max_gpio}" min="-1" class="s"`;
						t = "int";
					} else {
						c += ' step="any" class="xxl"';
					}
					break;
				default:
					t = "text"; c = `value="${o}" style="width:250px;"`;
					break;
			}
			if (k.includes(":")) urows += k.substr(k.indexOf(":")+1);
			urows += ` ${f}: `;
			// https://stackoverflow.com/questions/11657123/posting-both-checked-and-unchecked-checkboxes
			if (t=="checkbox") urows += `<input type="hidden" name="${k}:${f}${a?"[]":""}" value="false">`;
			else if (!a)       urows += `<input type="hidden" name="${k}:${f}${a?"[]":""}" value="${t}">`;
			urows += `<input type="${t==="int"?"number":t}" name="${k}:${f}${a?"[]":""}" ${c} oninput="check(this,'${k.substr(k.indexOf(":")+1)}')"><br>`;
		}
	}
	// https://stackoverflow.com/questions/39729741/javascript-change-input-text-to-select-option
	function addDropdown(um,fld) {
		let sel = d.createElement('select');
		let arr = d.getElementsByName(um+":"+fld);
		let inp = arr[1]; // assume 1st field to be hidden (type)
		if (inp && inp.tagName === "INPUT" && (inp.type === "text" || inp.type === "number")) {  // may also use nodeName
			let v = inp.value;
			let n = inp.name;
			// copy the existing input element's attributes to the new select element
			for (var i = 0; i < inp.attributes.length; ++ i) {
				var att = inp.attributes[i];
				// type and value don't apply, so skip them
				// ** you might also want to skip style, or others -- modify as needed **
				if (att.name != 'type' && att.name != 'value' && att.name != 'class' && att.name != 'style') {
					sel.setAttribute(att.name, att.value);
				}
			}
			sel.setAttribute("data-val", v);
			// finally, replace the old input element with the new select element
			inp.parentElement.replaceChild(sel, inp);
			return sel;
		}
		return null;
	}
	function addOption(sel,txt,val) {
		if (sel===null) return; // select object missing
		let opt = d.createElement("option");
		opt.value = val;
		opt.text = txt;
		sel.appendChild(opt);
		for (let i=0; i<sel.childNodes.length; i++) {
			let c = sel.childNodes[i];
			if (c.value == sel.dataset.val) sel.selectedIndex = i;
		}
	}
	// https://stackoverflow.com/questions/26440494/insert-text-after-this-input-element-with-javascript
	function addInfo(name,el,txt) {
		let obj = d.getElementsByName(name);
		if (!obj.length) return;
		if (typeof el === "string" && obj[0]) obj[0].placeholder = el;
		else if (obj[el]) obj[el].insertAdjacentHTML('afterend', '&nbsp;'+txt);
	}
	// load settings and insert values into DOM
	function ldS() {
		var url = (loc?`http://${locip}`:'') + '/cfg.json';
		fetch(url, {
			method: 'get'
		})
		.then(res => {
			if (!res.ok) gId('lserr').style.display = "inline";
			return res.json();
		})
		.then(json => {
			umCfg = json.um;
			getPins(json);
			urows="";
			if (isO(umCfg)) {
				for (const [k,o] of Object.entries(umCfg)) {
					urows += `<hr><h3>${k}</h3>`;
					addField(k,'unknown',o);
				}
			}
			if (urows==="") urows = "Usermods configuration not found.<br>Press <i>Save</i> to initialize defaults.";
			gId("um").innerHTML = urows;
			var url = (loc?`http://${locip}`:'') + '/settings/s.js?p=8';
			loadJS(url, false);	// If we set async false, file is loaded and executed, then next statement is processed
		})
		.catch((error)=>{
			gId('lserr').style.display = "inline";
			console.log(error);
		});
	}
	function svS(e) {
		e.preventDefault();
		if (d.Sf.checkValidity()) d.Sf.submit(); //https://stackoverflow.com/q/37323914
	}
	</script>
	<style>@import url("style.css");</style>
>>>>>>> 8d372bee
</head>

<body onload="S()">
	<form id="form_s" name="Sf" method="post" onsubmit="svS(event)">
		<div class="toprow">
		<div class="helpB"><button type="button" onclick="H()">?</button></div>
		<button type="button" onclick="B()">Back</button><button type="submit">Save</button><br>
		<span id="lssuc" style="color:green; display:none">&#10004; Configuration saved!</span>
		<span id="lserr" style="color:red; display:none">&#9888; Could not load configuration.</span>
		</div>
        <div id="globalGPIOs" style="display:none;"> <!--WLEDSR: show in ldS-->
        <hr>
		<h2>Usermod Setup</h2>
<<<<<<< HEAD
        Global I<sup>2</sup>C GPIOs (HW)<br>
        <i style="color: orange;">(only changable on ESP32, change requires reboot!)</i><br>
        SDA:<input type="number" min="-1" max="33" name="SDA" onchange="check(this,'if')" class="s" placeholder="SDA">
        SCL:<input type="number" min="-1" max="33" name="SCL" onchange="check(this,'if')" class="s" placeholder="SCL">
        <hr style="width:260px">
        Global SPI GPIOs (HW)<br>
        <i style="color: orange;">(only changable on ESP32, change requires reboot!)</i><br>
        MOSI:<input type="number" min="-1" max="33" name="MOSI" onchange="check(this,'if')" class="s" placeholder="MOSI">
        MISO:<input type="number" min="-1" max="33" name="MISO" onchange="check(this,'if')" class="s" placeholder="MISO">
        SCLK:<input type="number" min="-1" max="33" name="SCLK" onchange="check(this,'if')" class="s" placeholder="SCLK">
        </div>
        <div id="um">Loading settings...</div>
=======
		Global I<sup>2</sup>C GPIOs (HW)<br>
		<i style="color: orange;">(only changable on ESP32, change requires reboot!)</i><br>
		SDA:<input type="number" min="-1" max="48" name="SDA" onchange="check(this,'if')" class="s" placeholder="SDA">
		SCL:<input type="number" min="-1" max="48" name="SCL" onchange="check(this,'if')" class="s" placeholder="SCL">
		<hr style="width:260px">
		Global SPI GPIOs (HW)<br>
		<i style="color: orange;">(only changable on ESP32, change requires reboot!)</i><br>
		MOSI:<input type="number" min="-1" max="48" name="MOSI" onchange="check(this,'if')" class="s" placeholder="MOSI">
		MISO:<input type="number" min="-1" max="48" name="MISO" onchange="check(this,'if')" class="s" placeholder="MISO">
		SCLK:<input type="number" min="-1" max="48" name="SCLK" onchange="check(this,'if')" class="s" placeholder="SCLK">
		<div id="um">Loading settings...</div>
>>>>>>> 8d372bee
		<hr><button type="button" onclick="B()">Back</button><button type="submit">Save</button>
	</form>
</body>

</html><|MERGE_RESOLUTION|>--- conflicted
+++ resolved
@@ -45,195 +45,6 @@
 			alert("Loading of configuration script failed.\nIncomplete page data!");
 		});
 	}
-<<<<<<< HEAD
-    function S() {
-        if (window.location.protocol == "file:") {
-            loc = true;
-            locip = localStorage.getItem('locIp');
-            if (!locip) {
-                locip = prompt("File Mode. Please enter WLED IP!");
-                localStorage.setItem('locIp', locip);
-            }
-        }
-        ldS();
-        if (!numM) gId("um").innerHTML = ""; //WLEDSR: Do not display no usermods installed
-    }
-    // https://stackoverflow.com/questions/3885817/how-do-i-check-that-a-number-is-float-or-integer
-    function isF(n) { return n === +n && n !== (n|0); }
-    function isI(n) { return n === +n && n === (n|0); }
-    function check(o,k) {   // input object, pin owner key
-        var n = o.name.replace("[]","").substr(-3);
-        if (o.type=="number" && n.substr(0,3)=="pin") {
-            for (var i=0; i<pins.length; i++) {
-                if (k==pinO[i]) continue;
-                if (o.value==pins[i] && pinO[i]==="if") { o.style.color="lime"; break; }
-                if (o.value==pins[i] || o.value<-1 || o.value>39) { o.style.color="red"; break; } else o.style.color=o.value>33?"orange":"#fff";
-            }
-        } else {
-            switch (o.name) {
-                case "SDA": break;
-                case "SCL": break;
-                case "MOSI": break;
-                case "SCLK": break;
-                case "CS": break;
-                default: return;
-            }
-            for (var i=0; i<pins.length; i++) {
-                if (k==pinO[i]) continue;
-                if (o.value==pins[i] && pinO[i]==="if") { o.style.color="lime"; break; }
-                if (o.value==pins[i] || o.value<-1 || o.value>39) { o.style.color="red"; break; } else o.style.color=o.value>33?"orange":"#fff";
-            }
-        }
-    }
-    function getPins(o) {
-        if (isO(o)) {
-            for (const [k,v] of Object.entries(o)) {
-                if (isO(v)) {
-                    owner = k;
-                    getPins(v);
-                    continue;
-                }
-                if (k.replace("[]","").substr(-3)=="pin") {
-                    if (Array.isArray(v)) {
-                        for (var i=0; i<v.length; i++) if (v[i]>=0) { pins.push(v[i]); pinO.push(owner); }
-                    } else {
-                        if (v>=0) { pins.push(v); pinO.push(owner); }
-                    }
-                } else if (Array.isArray(v)) {
-                    for (var i=0; i<v.length; i++) getPins(v[i]);
-                }
-            }
-        }
-    }
-    function addField(k,f,o,a=false) {  //key, field, (sub)object, isArray
-        if (isO(o)) {
-            urows += '<hr style="width:260px">';
-            for (const [s,v] of Object.entries(o)) {
-                // possibility to nest objects (only 1 level)
-                if (f!=='unknown' && !k.includes(":")) addField(k+":"+f,s,v);
-                else addField(k,s,v);
-            }
-        } else if (Array.isArray(o)) {
-            for (var j=0; j<o.length; j++) {
-                addField(k,f,o[j],true);
-            }
-        } else {
-            var c, t = typeof o;
-            switch (t) {
-                case "boolean":
-                    t = "checkbox"; c = 'value="true"' + (o ? ' checked' : '');
-                    break;
-                case "number":
-                    c = `value="${o}"`;
-                    if (f.substr(-3)==="pin") {
-                        c += ' max="39" min="-1" class="s"';
-                        t = "int";
-                    } else {
-                        c += ' step="any" class="xxl"';
-                    }
-                    break;
-                default:
-                    t = "text"; c = `value="${o}" style="width:250px;"`;
-                    break;
-            }
-            if (k.includes(":")) urows += k.substr(k.indexOf(":")+1);
-            urows += ` ${f}: `;
-            // https://stackoverflow.com/questions/11657123/posting-both-checked-and-unchecked-checkboxes
-            if (t=="checkbox") urows += `<input type="hidden" name="${k}:${f}${a?"[]":""}" value="false">`;
-            else if (!a)       urows += `<input type="hidden" name="${k}:${f}${a?"[]":""}" value="${t}">`;
-            urows += `<input type="${t==="int"?"number":t}" name="${k}:${f}${a?"[]":""}" ${c} oninput="check(this,'${k.substr(k.indexOf(":")+1)}')"><br>`;
-        }
-    }
-    // https://stackoverflow.com/questions/39729741/javascript-change-input-text-to-select-option
-    function addDropdown(um,fld) {
-        let sel = d.createElement('select');
-        let arr = d.getElementsByName(um+":"+fld);
-        let inp = arr[1]; // assume 1st field to be hidden (type)
-        if (inp && inp.tagName === "INPUT" && (inp.type === "text" || inp.type === "number")) {  // may also use nodeName
-            let v = inp.value;
-            let n = inp.name;
-            // copy the existing input element's attributes to the new select element
-            for (var i = 0; i < inp.attributes.length; ++ i) {
-                var att = inp.attributes[i];
-                // type and value don't apply, so skip them
-                // ** you might also want to skip style, or others -- modify as needed **
-                if (att.name != 'type' && att.name != 'value' && att.name != 'class' && att.name != 'style') {
-                    sel.setAttribute(att.name, att.value);
-                }
-            }
-            sel.setAttribute("data-val", v);
-            // finally, replace the old input element with the new select element
-            inp.parentElement.replaceChild(sel, inp);
-            return sel;
-        }
-        return null;
-    }
-    function addOption(sel,txt,val) {
-        if (sel===null) return; // select object missing
-        let opt = d.createElement("option");
-        opt.value = val;
-        opt.text = txt;
-        sel.appendChild(opt);
-        for (let i=0; i<sel.childNodes.length; i++) {
-            let c = sel.childNodes[i];
-            if (c.value == sel.dataset.val) sel.selectedIndex = i;
-        }
-    }
-    // https://stackoverflow.com/questions/26440494/insert-text-after-this-input-element-with-javascript
-    function addInfo(name,el,txt) {
-        let obj = d.getElementsByName(name);
-        if (!obj.length) return;
-        if (typeof el === "string" && obj[0]) obj[0].placeholder = el;
-        else if (obj[el]) obj[el].insertAdjacentHTML('afterend', '&nbsp;'+txt);
-    }
-    // load settings and insert values into DOM
-    function ldS() {
-        var url = (loc?`http://${locip}`:'') + '/cfg.json';
-        fetch(url, {
-            method: 'get'
-        })
-        .then(res => {
-            if (!res.ok) gId('lserr').style.display = "inline";
-            return res.json();
-        })
-        .then(json => {
-            umCfg = json.um;
-            getPins(json);
-            urows="";
-            if (isO(umCfg)) {
-                //WLEDSR: read url parameter. e.g. um=AudioReactive and if set only add the usermod with the same name
-                const queryString = window.location.search;
-                const urlParams = new URLSearchParams(queryString);
-                const userMod = urlParams.get('um')
-                for (const [k,o] of Object.entries(umCfg)) {
-
-                    console.log(userMod);
-                    if (userMod == k) {
-                        urows += `<hr><h3>${k}</h3>`;
-                        addField(k,'unknown',o);
-                    }
-                }
-                if (userMod != null && urows==="") urows = "Usermods configuration not found.<br>Press <i>Save</i> to initialize defaults.";
-            }
-            //WLEDSR: only show globalGPIOs if no usermod info is shown (url without um parameter)
-            gId("globalGPIOs").style.display = urows===""?"block":"none";
-
-            gId("um").innerHTML = urows;
-            var url = (loc?`http://${locip}`:'') + '/settings/s.js?p=8';
-    		loadJS(url, false);	// If we set async false, file is loaded and executed, then next statement is processed
-        })
-        .catch((error)=>{
-            gId('lserr').style.display = "inline";
-            console.log(error);
-        });
-    }
-    function svS(e) {
-        e.preventDefault();
-        if (d.Sf.checkValidity()) d.Sf.submit(); //https://stackoverflow.com/q/37323914
-    }
-    </script>
-    <style>@import url("style.css");</style>
-=======
 	function S() {
 		if (window.location.protocol == "file:") {
 			loc = true;
@@ -244,7 +55,7 @@
 			}
 		}
 		ldS();
-		if (!numM) gId("um").innerHTML = "No Usermods installed.";
+		if (!numM) gId("um").innerHTML = ""; //WLEDSR: Do not display no usermods installed
 	}
 	// https://stackoverflow.com/questions/3885817/how-do-i-check-that-a-number-is-float-or-integer
 	function isF(n) { return n === +n && n !== (n|0); }
@@ -389,16 +200,27 @@
 			getPins(json);
 			urows="";
 			if (isO(umCfg)) {
-				for (const [k,o] of Object.entries(umCfg)) {
-					urows += `<hr><h3>${k}</h3>`;
-					addField(k,'unknown',o);
-				}
-			}
-			if (urows==="") urows = "Usermods configuration not found.<br>Press <i>Save</i> to initialize defaults.";
-			gId("um").innerHTML = urows;
-			var url = (loc?`http://${locip}`:'') + '/settings/s.js?p=8';
-			loadJS(url, false);	// If we set async false, file is loaded and executed, then next statement is processed
-		})
+                //WLEDSR: read url parameter. e.g. um=AudioReactive and if set only add the usermod with the same name
+                const queryString = window.location.search;
+                const urlParams = new URLSearchParams(queryString);
+                const userMod = urlParams.get('um')
+                for (const [k,o] of Object.entries(umCfg)) {
+
+                    console.log(userMod);
+                    if (userMod == k) {
+                        urows += `<hr><h3>${k}</h3>`;
+                        addField(k,'unknown',o);
+                    }
+                }
+                if (userMod != null && urows==="") urows = "Usermods configuration not found.<br>Press <i>Save</i> to initialize defaults.";
+            }
+            //WLEDSR: only show globalGPIOs if no usermod info is shown (url without um parameter)
+            gId("globalGPIOs").style.display = urows===""?"block":"none";
+
+            gId("um").innerHTML = urows;
+            var url = (loc?`http://${locip}`:'') + '/settings/s.js?p=8';
+    		loadJS(url, false);	// If we set async false, file is loaded and executed, then next statement is processed
+        })
 		.catch((error)=>{
 			gId('lserr').style.display = "inline";
 			console.log(error);
@@ -410,7 +232,6 @@
 	}
 	</script>
 	<style>@import url("style.css");</style>
->>>>>>> 8d372bee
 </head>
 
 <body onload="S()">
@@ -424,20 +245,6 @@
         <div id="globalGPIOs" style="display:none;"> <!--WLEDSR: show in ldS-->
         <hr>
 		<h2>Usermod Setup</h2>
-<<<<<<< HEAD
-        Global I<sup>2</sup>C GPIOs (HW)<br>
-        <i style="color: orange;">(only changable on ESP32, change requires reboot!)</i><br>
-        SDA:<input type="number" min="-1" max="33" name="SDA" onchange="check(this,'if')" class="s" placeholder="SDA">
-        SCL:<input type="number" min="-1" max="33" name="SCL" onchange="check(this,'if')" class="s" placeholder="SCL">
-        <hr style="width:260px">
-        Global SPI GPIOs (HW)<br>
-        <i style="color: orange;">(only changable on ESP32, change requires reboot!)</i><br>
-        MOSI:<input type="number" min="-1" max="33" name="MOSI" onchange="check(this,'if')" class="s" placeholder="MOSI">
-        MISO:<input type="number" min="-1" max="33" name="MISO" onchange="check(this,'if')" class="s" placeholder="MISO">
-        SCLK:<input type="number" min="-1" max="33" name="SCLK" onchange="check(this,'if')" class="s" placeholder="SCLK">
-        </div>
-        <div id="um">Loading settings...</div>
-=======
 		Global I<sup>2</sup>C GPIOs (HW)<br>
 		<i style="color: orange;">(only changable on ESP32, change requires reboot!)</i><br>
 		SDA:<input type="number" min="-1" max="48" name="SDA" onchange="check(this,'if')" class="s" placeholder="SDA">
@@ -448,8 +255,8 @@
 		MOSI:<input type="number" min="-1" max="48" name="MOSI" onchange="check(this,'if')" class="s" placeholder="MOSI">
 		MISO:<input type="number" min="-1" max="48" name="MISO" onchange="check(this,'if')" class="s" placeholder="MISO">
 		SCLK:<input type="number" min="-1" max="48" name="SCLK" onchange="check(this,'if')" class="s" placeholder="SCLK">
+		</div>
 		<div id="um">Loading settings...</div>
->>>>>>> 8d372bee
 		<hr><button type="button" onclick="B()">Back</button><button type="submit">Save</button>
 	</form>
 </body>
