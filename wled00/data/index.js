//page js
var loc = false, locip;
var noNewSegs = false;
var isOn = false, nlA = false, isLv = false, isInfo = false, isNodes = false, syncSend = false, syncTglRecv = true, isRgbw = false;
var whites = [0,0,0];
var expanded = [false];
var powered = [true];
var nlDur = 60, nlTar = 0;
var nlFade = false;
var selectedFx = 0;
var csel = 0;
var currentPreset = -1;
var lastUpdate = 0;
var segCount = 0, ledCount = 0, lowestUnused = 0, maxSeg = 0, lSeg = 0;
var pcMode = false, pcModeA = false, lastw = 0;
var d = document;
const ranges = RangeTouch.setup('input[type="range"]', {});
var pJson = {};
var pN = "", pI = 0;
var pmt = 1, pmtLS = 0, pmtLast = 0;
var lastinfo = {};
var cfg = {
	theme:{base:"dark", bg:{url:""}, alpha:{bg:0.6,tab:0.8}, color:{bg:""}},
	comp :{colors:{picker: true, rgb: false, quick: true, hex: false}, labels:true, pcmbot:false, pid:true}
};

var cpick = new iro.ColorPicker("#picker", {
	width: 260,
	wheelLightness: false,
  wheelAngle: 90,
  layout: [
    {
      component: iro.ui.Wheel,
      options: {}
    },
    {
      component: iro.ui.Slider,
      options: {
        sliderType: 'value'
      }
    },
    {
      component: iro.ui.Slider,
      options: {
        sliderType: 'kelvin',
				minTemperature: 2100,
        maxTemperature: 10000
			}
    }
	]
});

function handleVisibilityChange() {
	if (!d.hidden && new Date () - lastUpdate > 3000) {
		requestJson(null);
	}
}

function sCol(na, col) {
	d.documentElement.style.setProperty(na, col);
}

function applyCfg()
{
	cTheme(cfg.theme.base === "light");
	var bg = cfg.theme.color.bg;
	if (bg) sCol('--c-1', bg);
	var ccfg = cfg.comp.colors;
	d.getElementById('hexw').style.display = ccfg.hex ? "block":"none";
	d.getElementById('picker').style.display = ccfg.picker ? "block":"none";
	d.getElementById('rgbwrap').style.display = ccfg.rgb ? "block":"none";
	d.getElementById('qcs-w').style.display = ccfg.quick ? "block":"none";
	var l = cfg.comp.labels;
	var e = d.querySelectorAll('.tab-label');
	for (var i=0; i<e.length; i++)
		e[i].style.display = l ? "block":"none";
	e = d.querySelector('.hd');
	e.style.display = l ? "block":"none";
	sCol('--tbp',l ? "14px 14px 10px 14px":"10px 22px 4px 22px");
	sCol('--bbp',l ? "9px 0 7px 0":"10px 0 4px 0");
	sCol('--bhd',l ? "block":"none");
	sCol('--bmt',l ? "0px":"5px");
	sCol('--t-b', cfg.theme.alpha.tab);
	size();
	localStorage.setItem('wledUiCfg', JSON.stringify(cfg));
}

function tglHex()
{
	cfg.comp.colors.hex = !cfg.comp.colors.hex;
	applyCfg();
}

function tglTheme()
{
	cfg.theme.base = (cfg.theme.base === "light") ? "dark":"light";
	applyCfg();
}

function tglLabels()
{
	cfg.comp.labels = !cfg.comp.labels;
	applyCfg();
}

function cTheme(light) {
	if (light) {
	sCol('--c-1','#eee');
	sCol('--c-f','#000');
	sCol('--c-2','#ddd');
	sCol('--c-3','#bbb');
	sCol('--c-4','#aaa');
	sCol('--c-5','#999');
	sCol('--c-6','#999');
	sCol('--c-8','#888');
	sCol('--c-b','#444');
	sCol('--c-c','#333');
	sCol('--c-e','#111');
	sCol('--c-d','#222');
	sCol('--c-r','#c42');
	sCol('--c-o','rgba(204, 204, 204, 0.9)');
	sCol('--c-sb','#0003'); sCol('--c-sbh','#0006');
	sCol('--c-tb','rgba(204, 204, 204, var(--t-b))');
	sCol('--c-tba','rgba(170, 170, 170, var(--t-b))');
	sCol('--c-tbh','rgba(204, 204, 204, var(--t-b))');
	d.getElementById('imgw').style.filter = "invert(0.8)";
	} else {
	sCol('--c-1','#111');
	sCol('--c-f','#fff');
	sCol('--c-2','#222');
	sCol('--c-3','#333');
	sCol('--c-4','#444');
	sCol('--c-5','#555');
	sCol('--c-6','#666');
	sCol('--c-8','#888');
	sCol('--c-b','#bbb');
	sCol('--c-c','#ccc');
	sCol('--c-e','#eee');
	sCol('--c-d','#ddd');
	sCol('--c-r','#831');
	sCol('--c-o','rgba(34, 34, 34, 0.9)');
	sCol('--c-sb','#fff3'); sCol('--c-sbh','#fff5');
	sCol('--c-tb','rgba(34, 34, 34, var(--t-b))');
	sCol('--c-tba','rgba(102, 102, 102, var(--t-b))');
	sCol('--c-tbh','rgba(51, 51, 51, var(--t-b))');
	d.getElementById('imgw').style.filter = "unset";
	}
}

function loadBg(iUrl) {
	let bg = d.getElementById('bg');
  let img = d.createElement("img");
  img.src = iUrl;
  if (iUrl == "") {
    var today = new Date();
    if (today.getMonth() == 11 && (today.getDate() > 23 && today.getDate() < 28)) img.src = "https://aircoookie.github.io/xmas.png";
  }
	img.addEventListener('load', (event) => {
		var a = parseFloat(cfg.theme.alpha.bg);
		d.getElementById('staytop2').style.background = "transparent";
		if (isNaN(a)) a = 0.6;
		bg.style.opacity = a;
		bg.style.backgroundImage = `url(${img.src})`;
		img = null;
	});
}

function onLoad() {
	if (window.location.protocol == "file:") {
	loc = true;
	locip = localStorage.getItem('locIp');
	if (!locip)
	{
		locip = prompt("File Mode. Please enter WLED IP!");
		localStorage.setItem('locIp', locip);
	}
	}
	var sett = localStorage.getItem('wledUiCfg');
	if (sett) cfg = mergeDeep(cfg, JSON.parse(sett));

	resetPUtil();

	applyCfg();
	loadBg(cfg.theme.bg.url);

	var cd = d.getElementById('csl').children;
	for (var i = 0; i < cd.length; i++) {
		cd[i].style.backgroundColor = "rgb(0, 0, 0)";
	}
	selectSlot(0);
	updateTablinks(0);
	resetUtil();
	cpick.on("input:end", function() {
		setColor(1);
	});
	pmtLS = localStorage.getItem('wledPmt');
	setTimeout(function(){requestJson(null, false);}, 25);
	d.addEventListener("visibilitychange", handleVisibilityChange, false);
	size();
	d.getElementById("cv").style.opacity=0;
	if (localStorage.getItem('pcm') == "true") togglePcMode(true);
	var sls = d.querySelectorAll('input[type="range"]');
	for (var sl of sls) {
		sl.addEventListener('input', updateBubble, true);
		sl.addEventListener('touchstart', toggleBubble);
		sl.addEventListener('touchend', toggleBubble);
	}
}

function updateTablinks(tabI)
{
	var tablinks = d.getElementsByClassName("tablinks");
	for (var i of tablinks) {
		i.className = i.className.replace(" active", "");
	}
	if (pcMode) return;
	tablinks[tabI].className += " active";
}

function openTab(tabI, force = false) {
	if (pcMode && !force) return;
	iSlide = tabI;
	_C.classList.toggle('smooth', false);
	_C.style.setProperty('--i', iSlide);
	updateTablinks(tabI);
}

var timeout;
function showToast(text, error = false) {
	if (error) d.getElementById('connind').style.backgroundColor = "#831";
	var x = d.getElementById("toast");
	x.innerHTML = text;
	x.className = error ? "error":"show";
	clearTimeout(timeout);
	x.style.animation = 'none';
	x.style.animation = null;
	timeout = setTimeout(function(){ x.className = x.className.replace("show", ""); }, 2900);
}

function showErrorToast() {
	showToast('Connection to light failed!', true);
}
function clearErrorToast() {
	d.getElementById("toast").className = d.getElementById("toast").className.replace("error", "");
}

function getRuntimeStr(rt)
{
	var t = parseInt(rt);
	var days = Math.floor(t/86400);
	var hrs = Math.floor((t - days*86400)/3600);
	var mins = Math.floor((t - days*86400 - hrs*3600)/60);
	var str = days ? (days + " " + (days == 1 ? "day" : "days") + ", ") : "";
	str += (hrs || days) ? (hrs + " " + (hrs == 1 ? "hour" : "hours")) : "";
	if (!days && hrs) str += ", ";
	if (t > 59 && !days) str += mins + " min";
	if (t < 3600 && t > 59) str += ", ";
	if (t < 3600) str += (t - mins*60) + " sec";
	return str;
}

function inforow(key, val, unit = "")
{
	return `<tr><td class="keytd">${key}</td><td class="valtd">${val}${unit}</td></tr>`;
}

function getLowestUnusedP()
{
	var l = 1;
	for (var key in pJson)
	{
		if (key == l) l++;
  }
  if (l > 250) l = 250;
	return l;
}

function checkUsed(i) {
	var id = d.getElementById(`p${i}id`).value;
	if (pJson[id] && (i == 0 || id != i)) {
		d.getElementById(`p${i}warn`).innerHTML = `&#9888; Overwriting ${pName(id)}!`;
	} else {
		d.getElementById(`p${i}warn`).innerHTML = "";
	}
}

function pName(i) {
	var n = "Preset " + i;
	if (pJson[i].n) n = pJson[i].n;
	return n;
}

function papiVal(i) {
	if (!pJson[i]) return "";
	var o = Object.assign({},pJson[i]);
	if (o.win) return o.win;
	delete o.n; delete o.p; delete o.ql;
	return JSON.stringify(o);
}

function qlName(i) {
	if (!pJson[i]) return "";
  if (!pJson[i].ql) return "";
  return pJson[i].ql;
}

function cpBck() {
	var copyText = d.getElementById("bck");

  copyText.select();
  copyText.setSelectionRange(0, 999999);

<<<<<<< HEAD
  document.execCommand("copy");

=======
  d.execCommand("copy");
	
>>>>>>> ba4c3e38
	showToast("Copied to clipboard!");
}

function presetError(empty)
{
	var hasBackup = false; var bckstr = "";
	try {
		bckstr = localStorage.getItem("wledP");
		if (bckstr.length > 10) hasBackup = true;
	} catch (e) {

	}
	var cn = `<div class="seg c">`;
	if (empty)
		cn += `You have no presets yet!`;
	else
		cn += `Sorry, there was an issue loading your presets!`;

	if (hasBackup) {
		cn += `<br><br>`;
		if (empty)
			cn += `However, there is backup preset data of a previous installation available.<br>
			(Saving a preset will hide this and overwrite the backup)`;
		else
			cn += `Here is a backup of the last known good state:`;
		cn += `<textarea id="bck"></textarea><br>
			<button class="btn btn-p" onclick="cpBck()">Copy to clipboard</button>`;
	}
	cn += `</div>`;
	d.getElementById('pcont').innerHTML = cn;
	if (hasBackup) d.getElementById('bck').value = bckstr;
}

function loadPresets()
{
	var url = '/presets.json';
	if (loc) {
		url = `http://${locip}/presets.json`;
	}

	fetch
	(url, {
		method: 'get'
	})
	.then(res => {
		if (!res.ok) {
			 showErrorToast();
		}
		return res.json();
	})
	.then(json => {
		pJson = json;
		populatePresets();
	})
	.catch(function (error) {
		showToast(error, true);
		console.log(error);
		presetError(false);
	});
}

var pQL = [];

function populateQL()
{
	var cn = "";
	if (pQL.length > 0) {
	cn += `<p class="labels">Quick load</p>`;

  var it = 0;
	for (var key of (pQL||[]))
	{
    cn += `<button class="xxs btn psts" id="p${key[0]}qlb" onclick="setPreset(${key[0]});">${key[1]}</button>`;
    it++;
    if (it > 4) {
      it = 0;
      cn += '<br>';
    }
  }
  if (it != 0) cn+= '<br>';

	cn += `<p class="labels">All presets</p>`;
	}
	d.getElementById('pql').innerHTML = cn;
}

function populatePresets(fromls)
{
	if (fromls) pJson = JSON.parse(localStorage.getItem("wledP"));
	delete pJson["0"];
	var cn = "";
	var arr = Object.entries(pJson);
	arr.sort(cmpP);
	var added = false;
  pQL = [];
  var is = [];

	for (var key of (arr||[]))
	{
		if (!isObject(key[1])) continue;
		let i = parseInt(key[0]);
		var qll = key[1].ql;
    if (qll) pQL.push([i, qll]);
    is.push(i);

    cn += `<div class="seg pres" id="p${i}o">`;
    if (cfg.comp.pid) cn += `<div class="pid">${i}</div>`;
    cn += `<div class="segname pname" onclick="setPreset(${i})">${pName(i)}</div>
			<i class="icons e-icon flr ${expanded[i+100] ? "exp":""}" id="sege${i+100}" onclick="expand(${i+100})">&#xe395;</i>
			<div class="segin" id="seg${i+100}"></div>
		</div><br>`;
		added = true;
	}

	d.getElementById('pcont').innerHTML = cn;
	if (added) {
		if (pmtLS != pmt && pmt != 0) {
			localStorage.setItem("wledPmt", pmt);
			pJson["0"] = {};
			localStorage.setItem("wledP", JSON.stringify(pJson));
		}
    pmtLS = pmt;
    for (var a = 0; a < is.length; a++) {
      let i = is[a];
      if (expanded[i+100]) expand(i+100, true);
    }
	} else { presetError(true); }
	updatePA();
	populateQL();
}

function populateInfo(i)
{
	var cn="";
	var heap = i.freeheap/1000;
	heap = heap.toFixed(1);
	var pwr = i.leds.pwr;
	var pwru = "Not calculated";
	if (pwr > 1000) {pwr /= 1000; pwr = pwr.toFixed((pwr > 10) ? 0 : 1); pwru = pwr + " A";}
	else if (pwr > 0) {pwr = 50 * Math.round(pwr/50); pwru = pwr + " mA";}
  var urows="";
  if (i.u) {
    for (const [k, val] of Object.entries(i.u))
    {
      if (val[1]) {
        urows += inforow(k,val[0],val[1]);
      } else {
        urows += inforow(k,val);
      }
    }
  }

	var vcn = "Kuuhaku";
	if (i.ver.startsWith("0.12.")) vcn = "Hikari";
	if (i.cn) vcn = i.cn;

	cn += `v${i.ver} "${vcn}"<br><br><table class="infot">
	${urows}
	${inforow("Build",i.vid)}
	${inforow("Signal strength",i.wifi.signal +"% ("+ i.wifi.rssi, " dBm)")}
	${inforow("Uptime",getRuntimeStr(i.uptime))}
	${inforow("Free heap",heap," kB")}
  ${inforow("Estimated current",pwru)}
  ${inforow("Frames / second",i.leds.fps)}
	${inforow("MAC address",i.mac)}
	${inforow("Filesystem",i.fs.u + "/" + i.fs.t + " kB (" +Math.round(i.fs.u*100/i.fs.t) + "%)")}
	${inforow("Environment",i.arch + " " + i.core + " (" + i.lwip + ")")}
	</table>`;
	d.getElementById('kv').innerHTML = cn;
}

function populateSegments(s)
{
	var cn = "";
	segCount = 0; lowestUnused = 0; lSeg = 0;

	for (var y = 0; y < (s.seg||[]).length; y++)
	{
		segCount++;

		var inst=s.seg[y];
		let i = parseInt(inst.id);
		powered[i] = inst.on;
		if (i == lowestUnused) lowestUnused = i+1;
		if (i > lSeg) lSeg = i;

		cn += `<div class="seg">
			<label class="check schkl">
				&nbsp;
				<input type="checkbox" id="seg${i}sel" onchange="selSeg(${i})" ${inst.sel ? "checked":""}>
				<span class="checkmark schk"></span>
			</label>
			<div class="segname" onclick="selSegEx(${i})">
				Segment ${i}
			</div>
			<i class="icons e-icon flr ${expanded[i] ? "exp":""}" id="sege${i}" onclick="expand(${i})">&#xe395;</i>
			<div class="segin ${expanded[i] ? "expanded":""}" id="seg${i}">
			<table class="segt">
				<tr>
					<td class="segtd">Start LED</td>
					<td class="segtd">Stop LED</td>
				</tr>
				<tr>
					<td class="segtd"><input class="noslide segn" id="seg${i}s" type="number" min="0" max="${ledCount-1}" value="${inst.start}" oninput="updateLen(${i})"></td>
					<td class="segtd"><input class="noslide segn" id="seg${i}e" type="number" min="0" max="${ledCount}" value="${inst.stop}" oninput="updateLen(${i})"></td>
				</tr>
			</table>
			<table class="segt">
				<tr>
					<td class="segtd">Grouping</td>
					<td class="segtd">Spacing</td>
				</tr>
				<tr>
					<td class="segtd"><input class="noslide segn" id="seg${i}grp" type="number" min="1" max="255" value="${inst.grp}" oninput="updateLen(${i})"></td>
					<td class="segtd"><input class="noslide segn" id="seg${i}spc" type="number" min="0" max="255" value="${inst.spc}" oninput="updateLen(${i})"></td>
				</tr>
			</table>
			<div class="h bp" id="seg${i}len"></div>
			<i class="icons e-icon pwr ${powered[i] ? "act":""}" id="seg${i}pwr" onclick="setSegPwr(${i})">&#xe08f;</i>
			<div class="sliderwrap il sws">
				<input id="seg${i}bri" class="noslide sis" onchange="setSegBri(${i})" oninput="updateTrail(this)" max="255" min="1" type="range" value="${inst.bri}" />
				<div class="sliderdisplay"></div>
			</div>
				<i class="icons e-icon cnf cnf-s" id="segc${i}" onclick="setSeg(${i})">&#xe390;</i>
				<i class="icons e-icon del" id="segd${i}" onclick="delSeg(${i})">&#xe037;</i>
				<label class="check revchkl">
					Reverse direction
					<input type="checkbox" id="seg${i}rev" onchange="setRev(${i})" ${inst.rev ? "checked":""}>
					<span class="checkmark schk"></span>
				</label>
				<label class="check revchkl">
					Mirror effect
					<input type="checkbox" id="seg${i}mi" onchange="setMi(${i})" ${inst.mi ? "checked":""}>
					<span class="checkmark schk"></span>
				</label>
			</div>
		</div><br>`;
	}

	d.getElementById('segcont').innerHTML = cn;
	if (lowestUnused >= maxSeg) {
		d.getElementById('segutil').innerHTML = '<span class="h">Maximum number of segments reached.</span>';
		noNewSegs = true;
	} else if (noNewSegs) {
		resetUtil();
		noNewSegs = false;
	}
	for (var i = 0; i <= lSeg; i++) {
	updateLen(i);
	updateTrail(d.getElementById(`seg${i}bri`));
	if (segCount < 2) d.getElementById(`segd${lSeg}`).style.display = "none";
	}
	d.getElementById('rsbtn').style.display = (segCount > 1) ? "inline":"none";
}

function btype(b){
  switch (b) {
    case 32: return "ESP32";
    case 82: return "ESP8266";
  }
  return "?";
}
function bname(o){
  if (o.name=="WLED") return o.ip;
  return o.name;
}

function populateNodes(i,n)
{
	var cn="";
	var urows="";
  var nnodes = 0;
	if (n.nodes) {
		n.nodes.sort((a,b) => (a.name).localeCompare(b.name));
		for (var x=0;x<n.nodes.length;x++) {
			var o = n.nodes[x];
			if (o.name) {
				var url = `<button class="btn btna-icon tab" onclick="location.assign('http://${o.ip}');">${bname(o)}</button>`;
				urows += inforow(url,`${btype(o.type)}<br><i>${o.vid==0?"N/A":o.vid}</i>`);
        nnodes++;
			}
		}
	}
  if (i.ndc < 0) cn += `Instance List is disabled.`;
  else if (nnodes == 0) cn += `No other instances found.`;
	cn += `<table class="infot">
    ${urows}
    ${inforow("Current instance:",i.name)}
  </table>`;
	d.getElementById('kn').innerHTML = cn;
}

function loadNodes()
{
	var url = '/json/nodes';
	if (loc) {
		url = `http://${locip}/json/nodes`;
	}
	
	fetch
	(url, {
		method: 'get'
	})
	.then(res => {
		if (!res.ok) {
			showToast('Could not load Node list!', true);
		}
		return res.json();
	})
	.then(json => {
		populateNodes(lastinfo, json);
	})
	.catch(function (error) {
		showToast(error, true);
		console.log(error);
	});
}

function updateTrail(e, slidercol)
{
	if (e==null) return;
	var max = e.hasAttribute('max') ? e.attributes.max.value : 255;
	var progress = e.value * 100 / max;
	progress = parseInt(progress);
	var scol;
	switch (slidercol) {
	case 1: scol = "#f00"; break;
	case 2: scol = "#0f0"; break;
	case 3: scol = "#00f"; break;
	default: scol = "var(--c-f)";
	}
	var val = `linear-gradient(90deg, ${scol} ${progress}%, var(--c-4) ${progress}%)`;
	e.parentNode.getElementsByClassName('sliderdisplay')[0].style.background = val;
}

function updateBubble(e)
{
	var bubble = e.target.parentNode.getElementsByTagName('output')[0];

	if (bubble) {
		bubble.innerHTML = e.target.value;
	}
}

function toggleBubble(e)
{
	e.target.parentNode.querySelector('output').classList.toggle('hidden');
}

function updateLen(s)
{
	if (!d.getElementById(`seg${s}s`)) return;
	var start = parseInt(d.getElementById(`seg${s}s`).value);
	var stop	= parseInt(d.getElementById(`seg${s}e`).value);
	var len = stop - start;
	var out = "(delete)";
	if (len > 1) {
		out = `${len} LEDs`;
	} else if (len == 1) {
		out = "1 LED";
	}

	if (d.getElementById(`seg${s}grp`) != null)
	{
		var grp = parseInt(d.getElementById(`seg${s}grp`).value);
		var spc = parseInt(d.getElementById(`seg${s}spc`).value);
		if (grp == 0) grp = 1;
		var virt = Math.ceil(len/(grp + spc));
		if (!isNaN(virt) && (grp > 1 || spc > 0)) out += ` (${virt} virtual)`;
	}

	d.getElementById(`seg${s}len`).innerHTML = out;
}

function updatePA()
{
	var ps = d.getElementsByClassName("seg");
	for (let i = 0; i < ps.length; i++) {
		ps[i].style.backgroundColor = "var(--c-2)";
	}
	ps = d.getElementsByClassName("psts");
	for (let i = 0; i < ps.length; i++) {
		ps[i].style.backgroundColor = "var(--c-2)";
	}
	if (currentPreset > 0) {
		var acv = d.getElementById(`p${currentPreset}o`);
		if (acv && !expanded[currentPreset+100])
			acv.style.background = "var(--c-6)";
		acv = d.getElementById(`p${currentPreset}qlb`);
		if (acv) acv.style.background = "var(--c-6)";
	}
}

function updateUI()
{
	d.getElementById('buttonPower').className = (isOn) ? "active":"";
	d.getElementById('buttonNl').className = (nlA) ? "active":"";
	d.getElementById('buttonSync').className = (syncSend) ? "active":"";

	d.getElementById('fxb' + selectedFx).style.backgroundColor = "var(--c-6)";
	updateTrail(d.getElementById('sliderBri'));
	updateTrail(d.getElementById('sliderSpeed'));
	updateTrail(d.getElementById('sliderIntensity'));
	updateTrail(d.getElementById('sliderFFT1'));
	updateTrail(d.getElementById('sliderFFT2'));
	updateTrail(d.getElementById('sliderFFT3'));
	updateTrail(d.getElementById('sliderW'));
	if (isRgbw) d.getElementById('wwrap').style.display = "block";

	var spal = d.getElementById("selectPalette");
	spal.style.backgroundColor = (spal.selectedIndex > 0) ? "var(--c-6)":"var(--c-3)";
	updatePA();
	updateHex();
	updateRgb();
}

function displayRover(i,s)
{
	d.getElementById('rover').style.transform = (i.live && s.lor == 0) ? "translateY(0px)":"translateY(100%)";
	var sour = i.lip ? i.lip:""; if (sour.length > 2) sour = " from " + sour;
	d.getElementById('lv').innerHTML = `WLED is receiving live ${i.lm} data${sour}`;
	d.getElementById('roverstar').style.display = (i.live && s.lor) ? "block":"none";
}

function compare(a, b) {
	if (a.name < b.name) return -1;
	return 1;
}
function cmpP(a, b) {
	if (!a[1].n) return (a[0] > b[0]);
  return a[1].n.localeCompare(b[1].n,undefined, {numeric: true});
}

var jsonTimeout;
function requestJson(command, rinfo = true, verbose = true) {
	d.getElementById('connind').style.backgroundColor = "#a90";
	lastUpdate = new Date();
	if (!jsonTimeout) jsonTimeout = setTimeout(showErrorToast, 3000);
	var req = null;
	var e1 = d.getElementById('fxlist');
	var e2 = d.getElementById('selectPalette');

	var url = rinfo ? '/json/si': (command ? '/json/state':'/json');
	if (loc) {
		url = `http://${locip}${url}`;
	}

	var type = command ? 'post':'get';
	if (command)
	{
    command.v = verbose;
    command.time = Math.floor(Date.now() / 1000);
		req = JSON.stringify(command);
		//console.log(req);
	}
	fetch
	(url, {
		method: type,
		headers: {
			"Content-type": "application/json; charset=UTF-8"
		},
		body: req
	})
	.then(res => {
		if (!res.ok) {
			 showErrorToast();
		}
		return res.json();
	})
	.then(json => {
		clearTimeout(jsonTimeout);
		jsonTimeout = null;
		clearErrorToast();
		d.getElementById('connind').style.backgroundColor = "#070";
		if (!json) showToast('Empty response', true);
		if (json.success) return;
		var s = json;
		if (!command || rinfo) {
		if (!rinfo) {
		pmt = json.info.fs.pmt;
    if (pmt != pmtLS || pmt == 0) {
      setTimeout(loadPresets,99);
    }
    else populatePresets(true);
    pmtLast = pmt;
		var x='',y='<option value="0">Default</option>';
		json.effects.shift(); //remove solid
		for (let i = 0; i < json.effects.length; i++) json.effects[i] = {id: parseInt(i)+1, name:json.effects[i]};
		json.effects.sort(compare);
		for (let i = 0; i < json.effects.length; i++) {
		x += `<button class="btn${(i==0)?" first":""}" id="fxb${json.effects[i].id}" onclick="setX(${json.effects[i].id});">${json.effects[i].name}</button><br>`;
		}

		json.palettes.shift(); //remove default
		for (let i = 0; i < json.palettes.length; i++) json.palettes[i] = {"id": parseInt(i)+1, "name":json.palettes[i]};
		json.palettes.sort(compare);
		for (let i = 0; i < json.palettes.length; i++) {
		y += `<option value="${json.palettes[i].id}">${json.palettes[i].name}</option>`;
		}
		e1.innerHTML=x; e2.innerHTML=y;
		}

			var info = json.info;
			var name = info.name;
			d.getElementById('namelabel').innerHTML = name;
			if (name === "Dinnerbone") d.documentElement.style.transform = "rotate(180deg)";
			if (info.live) name = "(Live) " + name;
		if (loc) name = "(L) " + name;
			d.title = name;
			isRgbw = info.leds.wv;
			ledCount = info.leds.count;
			syncTglRecv = info.str;
      maxSeg = info.leds.maxseg;
      pmt = info.fs.pmt;
      if (!command && pmt != pmtLast) setTimeout(loadPresets,99);
      pmtLast = pmt;
      d.getElementById('buttonNodes').style.display = (info.ndc > 0 && window.innerWidth > 770) ? "block":"none";
		lastinfo = info;
		if (isInfo) populateInfo(info);
			s = json.state;
			displayRover(info, s);
		}
		isOn = s.on;
		d.getElementById('sliderBri').value= s.bri;
		nlA = s.nl.on;
		nlDur = s.nl.dur;
		nlTar = s.nl.tbri;
		nlFade = s.nl.fade;
		syncSend = s.udpn.send;
		currentPreset = s.ps;
		d.getElementById('cyToggle').checked = (s.pl < 0) ? false : true;
		d.getElementById('cycs').value = s.ccnf.min;
		d.getElementById('cyce').value = s.ccnf.max;
		d.getElementById('cyct').value = s.ccnf.time /10;
		d.getElementById('cyctt').value = s.transition /10;

		var selc=0; var ind=0;
		populateSegments(s);
		for (let i = 0; i < (s.seg||[]).length; i++)
		{
			if(s.seg[i].sel) {selc = ind; break;} ind++;
		}
		var i=s.seg[selc];
		if (!i) {
			showToast('No Segments!', true);
			updateUI();
			return;
		}
		var cd = d.getElementById('csl').children;
		for (let e = 2; e >= 0; e--)
		{
			cd[e].style.backgroundColor = "rgb(" + i.col[e][0] + "," + i.col[e][1] + "," + i.col[e][2] + ")";
			if (isRgbw) whites[e] = parseInt(i.col[e][3]);
			selectSlot(csel);
		}
		d.getElementById('sliderSpeed').value = whites[csel];

		d.getElementById('sliderSpeed').value = i.sx;
		d.getElementById('sliderIntensity').value = i.ix;
		d.getElementById('sliderFFT1').value = i.f1x;
		d.getElementById('sliderFFT2').value = i.f2x;
		d.getElementById('sliderFFT3').value = i.f3x;

		d.getElementById('fxb' + selectedFx).style.backgroundColor = "var(--c-3)";
		selectedFx = i.fx;
		e2.value = i.pal;
		if (!command) d.getElementById('Effects').scrollTop = d.getElementById('fxb' + selectedFx).offsetTop - d.getElementById('Effects').clientHeight/1.8;

		if (s.error && s.error != 0) {
      var errstr = "";
      switch (s.error) {
        case 10: errstr = "Could not mount filesystem!"; break;
        case 11: errstr = "Not enough space to save preset!"; break;
        case 12: errstr = "The requested preset does not exist."; break;
        case 19: errstr = "A filesystem error has occured."; break;
      }
      showToast('Error ' + s.error + ": " + errstr, true);
    }
		updateUI();
	})
	.catch(function (error) {
		showToast(error, true);
	  console.log(error);
	});
}

function togglePower() {
	isOn = !isOn;
	var obj = {"on": isOn};
	obj.transition = parseInt(d.getElementById('cyctt').value*10);
	requestJson(obj);
}

function toggleNl() {
	nlA = !nlA;
	if (nlA)
	{
		showToast(`Timer active. Your light will turn ${nlTar > 0 ? "on":"off"} ${nlFade ? "over":"after"} ${nlDur} minutes.`);
	} else {
		showToast('Timer deactivated.');
	}
	var obj = {"nl": {"on": nlA}};
	requestJson(obj);
}

function toggleSync() {
	syncSend = !syncSend;
	if (syncSend)
	{
		showToast('Other lights in the network will now sync to this one.');
	} else {
		showToast('This light and other lights in the network will no longer sync.');
	}
	var obj = {"udpn": {"send": syncSend}};
	if (syncTglRecv) obj.udpn.recv = syncSend;
	requestJson(obj);
}

function toggleLiveview() {
	isLv = !isLv;
	d.getElementById('liveview').style.display = (isLv) ? "block":"none";
	var url = loc ? `http://${locip}/liveview`:"/liveview";
	d.getElementById('liveview').src = (isLv) ? url:"about:blank";
	d.getElementById('buttonSr').className = (isLv) ? "active":"";
	size();
}

function toggleInfo() {
  if (isNodes) toggleNodes();
	isInfo = !isInfo;
	if (isInfo) populateInfo(lastinfo);
	d.getElementById('info').style.transform = (isInfo) ? "translateY(0px)":"translateY(100%)";
	d.getElementById('buttonI').className = (isInfo) ? "active":"";
}

function toggleNodes() {
  if (isInfo) toggleInfo();
	isNodes = !isNodes;
	d.getElementById('nodes').style.transform = (isNodes) ? "translateY(0px)":"translateY(100%)";
  d.getElementById('buttonNodes').className = (isNodes) ? "active":"";
  if (isNodes) loadNodes();
}

function makeSeg() {
	var ns = 0;
	if (lowestUnused > 0) {
		var pend = d.getElementById(`seg${lowestUnused -1}e`).value;
		if (pend < ledCount) ns = pend;
	}
	var cn = `<div class="seg">
			<div class="segname newseg">
				New segment ${lowestUnused}
			</div>
			<br>
			<div class="segin expanded">
				<table class="segt">
					<tr>
						<td class="segtd">Start LED</td>
						<td class="segtd">Stop LED</td>
					</tr>
					<tr>
						<td class="segtd"><input class="noslide segn" id="seg${lowestUnused}s" type="number" min="0" max="${ledCount-1}" value="${ns}" oninput="updateLen(${lowestUnused})"></td>
						<td class="segtd"><input class="noslide segn" id="seg${lowestUnused}e" type="number" min="0" max="${ledCount}" value="${ledCount}" oninput="updateLen(${lowestUnused})"></td>
					</tr>
				</table>
				<div class="h" id="seg${lowestUnused}len">${ledCount - ns} LEDs</div>
				<i class="icons e-icon cnf cnf-s half" id="segc${lowestUnused}" onclick="setSeg(${lowestUnused}); resetUtil();">&#xe390;</i>
			</div>
		</div>`;
	d.getElementById('segutil').innerHTML = cn;
}

function resetUtil() {
	var cn = `<button class="btn btn-s btn-i" onclick="makeSeg()"><i class="icons btn-icon">&#xe18a;</i>Add segment</button><br>`;
	d.getElementById('segutil').innerHTML = cn;
}

function makeP(i) {
	return `
	<input type="text" class="ptxt noslide" id="p${i}txt" autocomplete="off" maxlength=32 value="${(i>0)?pName(i):""}" placeholder="Enter name..."/><br>
	<div class="c">Quick load label: <input type="text" class="stxt noslide" maxlength=2 value="${qlName(i)}" id="p${i}ql" autocomplete="off"/></div>
	<div class="h">(leave empty for no Quick load button)</div>
	<label class="check revchkl">
		${(i>0)?"Overwrite with state":"Use current state"}
		<input type="checkbox" id="p${i}cstgl" onchange="tglCs(${i})" ${(i>0)?"":"checked"}>
		<span class="checkmark schk"></span>
	</label><br>
	<div class="po2" id="p${i}o2">
		API command<br>
		<textarea class="noslide" id="p${i}api"></textarea>
	</div>
	<div class="po1" id="p${i}o1">
		<label class="check revchkl">
			Include brightness
			<input type="checkbox" id="p${i}ibtgl" checked>
			<span class="checkmark schk"></span>
		</label>
		<label class="check revchkl">
			Save segment bounds
			<input type="checkbox" id="p${i}sbtgl" checked>
			<span class="checkmark schk"></span>
		</label>
	</div>
	<div class="c">Save to ID <input class="noslide" id="p${i}id" type="number" oninput="checkUsed(${i})" max=250 min=1 value=${(i>0)?i:getLowestUnusedP()}></div>
	<div class="c">
		<button class="btn btn-i btn-p" onclick="saveP(${i})"><i class="icons btn-icon">&#xe390;</i>${(i>0)?"Save changes":"Save preset"}</button>
		${(i>0)?'<button class="btn btn-i btn-p" onclick="delP('+i+')"><i class="icons btn-icon">&#xe037;</i>Delete preset</button>':
						'<button class="btn btn-p" onclick="resetPUtil()">Cancel</button>'}
	</div>
	<div class="pwarn ${(i>0)?"bp":""} c" id="p${i}warn">

	</div>
	${(i>0)? ('<div class="h">ID ' +i+ '</div>'):""}`;
}

function makePUtil() {
	d.getElementById('putil').innerHTML = `<div class="seg pres">
		<div class="segname newseg">
			New preset</div>
		<div class="segin expanded">
		${makeP(0)}</div></div>`;
	updateTrail(d.getElementById('p0p'));
}

function resetPUtil() {
	var cn = `<button class="btn btn-s btn-i" onclick="makePUtil()"><i class="icons btn-icon">&#xe18a;</i>Create preset</button><br>`;
	d.getElementById('putil').innerHTML = cn;
}

function tglCs(i){
	var pss = d.getElementById(`p${i}cstgl`).checked;
	d.getElementById(`p${i}o1`).style.display = pss? "block" : "none";
	d.getElementById(`p${i}o2`).style.display = !pss? "block" : "none";
}

function selSegEx(s)
{
	var obj = {"seg":[]};
	for (let i=0; i<=lSeg; i++){
		obj.seg.push({"sel":(i==s)?true:false});
	}
	requestJson(obj);
}

function selSeg(s){
	var sel = d.getElementById(`seg${s}sel`).checked;
	var obj = {"seg": {"id": s, "sel": sel}};
	requestJson(obj, false);
}

function setSeg(s){
	var start = parseInt(d.getElementById(`seg${s}s`).value);
	var stop	= parseInt(d.getElementById(`seg${s}e`).value);
	if (stop <= start) {delSeg(s); return;}
	var obj = {"seg": {"id": s, "start": start, "stop": stop}};
	if (d.getElementById(`seg${s}grp`))
	{
		var grp = parseInt(d.getElementById(`seg${s}grp`).value);
		var spc = parseInt(d.getElementById(`seg${s}spc`).value);
		obj.seg.grp = grp;
		obj.seg.spc = spc;
	}
	requestJson(obj);
}

function delSeg(s){
	if (segCount < 2) {
		showToast("You need to have multiple segments to delete one!");
		return;
	}
	expanded[s] = false;
	segCount--;
	var obj = {"seg": {"id": s, "stop": 0}};
	requestJson(obj, false);
}

function setRev(s){
	var rev = d.getElementById(`seg${s}rev`).checked;
	var obj = {"seg": {"id": s, "rev": rev}};
	requestJson(obj, false);
}

function setMi(s){
	var mi = d.getElementById(`seg${s}mi`).checked;
	var obj = {"seg": {"id": s, "mi": mi}};
	requestJson(obj, false);
}

function setSegPwr(s){
	var obj = {"seg": {"id": s, "on": !powered[s]}};
	requestJson(obj);
}

function setSegBri(s){
	var obj = {"seg": {"id": s, "bri": parseInt(d.getElementById(`seg${s}bri`).value)}};
	requestJson(obj);
}

function setX(ind) {
	var obj = {"seg": {"fx": parseInt(ind)}};
	requestJson(obj);
}

function setPalette()
{
	var obj = {"seg": {"pal": parseInt(d.getElementById('selectPalette').value)}};
	requestJson(obj);
}

function setBri() {
	var obj = {"bri": parseInt(d.getElementById('sliderBri').value)};
	obj.transition = parseInt(d.getElementById('cyctt').value*10);
	requestJson(obj);
}

function setSpeed() {
	var obj = {"seg": {"sx": parseInt(d.getElementById('sliderSpeed').value)}};
	requestJson(obj, false);
}

function setIntensity() {
	var obj = {"seg": {"ix": parseInt(d.getElementById('sliderIntensity').value)}};
	requestJson(obj, false);
}

function setLor(i) {
	var obj = {"lor": i};
	requestJson(obj);
}

function setFFT1() {
  var obj = {"seg": {"f1x": parseInt(d.getElementById('sliderFFT1').value)}};
  requestJson(obj);
}

function setFFT2() {
  var obj = {"seg": {"f2x": parseInt(d.getElementById('sliderFFT2').value)}};
  requestJson(obj);
}

function setFFT3() {
  var obj = {"seg": {"f3x": parseInt(d.getElementById('sliderFFT3').value)}};
  requestJson(obj);
}

function toggleCY() {
	var obj = {"pl" : -1};
	if (d.getElementById('cyToggle').checked)
	{
		obj = {"pl": 0, "ccnf": {"min": parseInt(d.getElementById('cycs').value), "max": parseInt(d.getElementById('cyce').value), "time": parseInt(d.getElementById('cyct').value*10)}};
		obj.transition = parseInt(d.getElementById('cyctt').value*10);
	}

	requestJson(obj);
}

function setPreset(i) {
	var obj = {"ps": i};

	showToast("Loading preset " + pName(i) +" (" + i + ")");

	requestJson(obj);
}

function saveP(i) {
	pI = parseInt(d.getElementById(`p${i}id`).value);
	if (!pI || pI < 1) pI = (i>0) ? i : getLowestUnusedP();
	pN = d.getElementById(`p${i}txt`).value;
	if (pN == "") pN = "Preset " + pI;
	var obj = {};
	if (!d.getElementById(`p${i}cstgl`).checked) {
		var raw = d.getElementById(`p${i}api`).value;
		try {
			obj = JSON.parse(raw);
		} catch (e) {
			obj.win = raw;
			if (raw.length < 2) {
				d.getElementById(`p${i}warn`).innerHTML = "&#9888; Please enter your API command first";
				return;
			} else if (raw.indexOf('{') > -1) {
				d.getElementById(`p${i}warn`).innerHTML = "&#9888; Syntax error in custom JSON API command";
				return;
			} else if (raw.indexOf("Please") == 0) {
        d.getElementById(`p${i}warn`).innerHTML = "&#9888; Please refresh the page before modifying this preset";
				return;
      }
		}
		obj.o = true;
	} else {
		obj.ib = d.getElementById(`p${i}ibtgl`).checked;
		obj.sb = d.getElementById(`p${i}sbtgl`).checked;
	}
	obj.psave = pI; obj.n = pN;
	var pQN = d.getElementById(`p${i}ql`).value;
	if (pQN.length > 0) obj.ql = pQN;

  showToast("Saving " + pN +" (" + pI + ")");
	requestJson(obj);
	if (obj.o) {
		pJson[pI] = obj;
    delete pJson[pI].psave;
    delete pJson[pI].o;
    delete pJson[pI].v;
    delete pJson[pI].time;
	} else {
		pJson[pI] = {"n":pN, "win":"Please refresh the page to see this newly saved command."};
		if (obj.win) pJson[pI].win = obj.win;
		if (obj.ql)  pJson[pI].ql = obj.ql;
	}
	populatePresets();
	resetPUtil();
}

function delP(i) {
	var obj = {"pdel": i};
	requestJson(obj);
	delete pJson[i];
	populatePresets();
}

function selectSlot(b) {
	csel = b;
	var cd = d.getElementById('csl').children;
	for (let i = 0; i < cd.length; i++) {
		cd[i].style.border="2px solid white";
		cd[i].style.margin="5px";
		cd[i].style.width="42px";
	}
	cd[csel].style.border="5px solid white";
	cd[csel].style.margin="2px";
	cd[csel].style.width="50px";
	cpick.color.set(cd[csel].style.backgroundColor);
	d.getElementById('sliderW').value = whites[csel];
	updateTrail(d.getElementById('sliderW'));
	updateHex();
	updateRgb();
}

var lasth = 0;
function pC(col)
{
	if (col == "rnd")
	{
	col = {h: 0, s: 0, v: 100};
	col.s = Math.floor((Math.random() * 50) + 50);
	do {
		col.h = Math.floor(Math.random() * 360);
	} while (Math.abs(col.h - lasth) < 50);
	lasth = col.h;
	}
	cpick.color.set(col);
	setColor(0);
}

function updateRgb()
{
	var col = cpick.color.rgb;
	var s = d.getElementById('sliderR');
	s.value = col.r; updateTrail(s,1);
	s = d.getElementById('sliderG');
	s.value = col.g; updateTrail(s,2);
	s = d.getElementById('sliderB');
	s.value = col.b; updateTrail(s,3);
}

function updateHex()
{
	var str = cpick.color.hexString;
	str = str.substring(1);
	var w = whites[csel];
	if (w > 0) str += w.toString(16);
	d.getElementById('hexc').value = str;
	d.getElementById('hexcnf').style.backgroundColor = "var(--c-3)";
}

function hexEnter() {
	d.getElementById('hexcnf').style.backgroundColor = "var(--c-6)";
	if(event.keyCode == 13) fromHex();
}

function fromHex()
{
	var str = d.getElementById('hexc').value;
	whites[csel] = parseInt(str.substring(6), 16);
	try {
		cpick.color.set("#" + str.substring(0,6));
	} catch (e) {
		cpick.color.set("#ffaa00");
	}
	if (isNaN(whites[csel])) whites[csel] = 0;
	setColor(2);
}

function fromRgb()
{
	var r = d.getElementById('sliderR').value;
	var g = d.getElementById('sliderG').value;
	var b = d.getElementById('sliderB').value;
	cpick.color.set(`rgb(${r},${g},${b})`);
	setColor(0);
}

function setColor(sr) {
	var cd = d.getElementById('csl').children;
	if (sr == 1 && cd[csel].style.backgroundColor == 'rgb(0, 0, 0)') cpick.color.setChannel('hsv', 'v', 100);
	cd[csel].style.backgroundColor = cpick.color.rgbString;
	if (sr != 2) whites[csel] = d.getElementById('sliderW').value;
	var col = cpick.color.rgb;
	var obj = {"seg": {"col": [[col.r, col.g, col.b, whites[csel]],[],[]]}};
	if (csel == 1) {
		obj = {"seg": {"col": [[],[col.r, col.g, col.b, whites[csel]],[]]}};
	} else if (csel == 2) {
		obj = {"seg": {"col": [[],[],[col.r, col.g, col.b, whites[csel]]]}};
	}
	updateHex();
	updateRgb();
	obj.transition = parseInt(d.getElementById('cyctt').value*10);
	requestJson(obj);
}

var hc = 0;
setInterval(function(){if (!isInfo) return; hc+=18; if (hc>300) hc=0; if (hc>200)hc=306; if (hc==144) hc+=36; if (hc==108) hc+=18;
d.getElementById('heart').style.color = `hsl(${hc}, 100%, 50%)`;}, 910);

function openGH()
{
	window.open("https://github.com/atuline/WLED/wiki");
}

var cnfr = false;
function cnfReset()
{
	if (!cnfr)
	{
		var bt = d.getElementById('resetbtn');
	bt.style.color = "#f00";
	bt.innerHTML = "Confirm Reboot";
	cnfr = true; return;
	}
	window.location.href = "/reset";
}

var cnfrS = false;
function rSegs()
{
	var bt = d.getElementById('rsbtn');
	if (!cnfrS)
	{
	bt.style.color = "#f00";
	bt.innerHTML = "Confirm reset";
	cnfrS = true; return;
	}
	cnfrS = false;
	bt.style.color = "#fff";
	bt.innerHTML = "Reset segments";
	var obj = {"seg":[{"start":0,"stop":ledCount,"sel":true}]};
	for (let i=1; i<=lSeg; i++){
		obj.seg.push({"stop":0});
	}
	requestJson(obj);
}

function expand(i,a)
{
	if (!a) expanded[i] = !expanded[i];
	d.getElementById('seg' +i).style.display = (expanded[i]) ? "block":"none";
	d.getElementById('sege' +i).style.transform = (expanded[i]) ? "rotate(180deg)":"rotate(0deg)";
	if (i > 100) { //presets
		var p = i-100;
		d.getElementById(`p${p}o`).style.background = (expanded[i] || p != currentPreset)?"var(--c-2)":"var(--c-6)";
		if (d.getElementById('seg' +i).innerHTML == "") {
      d.getElementById('seg' +i).innerHTML = makeP(p);
      var papi = papiVal(p);
      d.getElementById(`p${p}api`).value = papi;
      if (papi.indexOf("Please") == 0) d.getElementById(`p${p}cstgl`).checked = true;
      tglCs(p);
		}
	}
}

function unfocusSliders() {
	d.getElementById("sliderBri").blur();
	d.getElementById("sliderSpeed").blur();
	d.getElementById("sliderIntensity").blur();
	d.getElementById("sliderFFT1").blur();
	d.getElementById("sliderFFT2").blur();
	d.getElementById("sliderFFT3").blur();

}

//sliding UI
const _C = d.querySelector('.container'), N = 4;

let iSlide = 0, x0 = null, scrollS = 0, locked = false, w;

function unify(e) {	return e.changedTouches ? e.changedTouches[0] : e; }

function hasIroClass(classList) {
	for (var i = 0; i < classList.length; i++) {
		var element = classList[i];
		if (element.startsWith('Iro')) return true;
	}

	return false;
}


function lock(e) {
	if (pcMode) return;
	var l = e.target.classList;
	var pl = e.target.parentElement.classList;

	if (l.contains('noslide') || hasIroClass(l) || hasIroClass(pl)) return;

	x0 = unify(e).clientX;
	scrollS = d.getElementsByClassName("tabcontent")[iSlide].scrollTop;

	_C.classList.toggle('smooth', !(locked = true));
}

function move(e) {
	if(!locked || pcMode) return;
	var clientX = unify(e).clientX;
	var dx = clientX - x0;
	var s = Math.sign(dx);
	var f = +(s*dx/w).toFixed(2);

  if((clientX != 0) &&
	 (iSlide > 0 || s < 0) && (iSlide < N - 1 || s > 0) &&
     f > 0.12 &&
     d.getElementsByClassName("tabcontent")[iSlide].scrollTop == scrollS) {
		_C.style.setProperty('--i', iSlide -= s);
		f = 1 - f;
		updateTablinks(iSlide);
	}
	_C.style.setProperty('--f', f);
	_C.classList.toggle('smooth', !(locked = false));
	x0 = null;
}

function size() {
	w = window.innerWidth;
  d.getElementById('buttonNodes').style.display = (lastinfo.ndc > 0 && w > 770) ? "block":"none";
	var h = d.getElementById('top').clientHeight;
	sCol('--th', h + "px");
	sCol('--bh', d.getElementById('bot').clientHeight + "px");
	if (isLv) h -= 4;
	sCol('--tp', h + "px");
	togglePcMode();
}

function togglePcMode(fromB = false)
{
	if (fromB) {
	pcModeA = !pcModeA;
	localStorage.setItem('pcm', pcModeA);
	pcMode = pcModeA;
	}
	if (w < 1250 && !pcMode) return;
	if (!fromB && ((w < 1250 && lastw < 1250) || (w >= 1250 && lastw >= 1250))) return;
	openTab(0, true);
	if (w < 1250) {pcMode = false;}
	else if (pcModeA && !fromB) pcMode = pcModeA;
	updateTablinks(0);
	d.getElementById('buttonPcm').className = (pcMode) ? "active":"";
	d.getElementById('bot').style.height = (pcMode && !cfg.comp.pcmbot) ? "0":"auto";
	sCol('--bh', d.getElementById('bot').clientHeight + "px");
  _C.style.width = (pcMode)?'100%':'400%';
	lastw = w;
}

function isObject(item) {
	return (item && typeof item === 'object' && !Array.isArray(item));
}

function mergeDeep(target, ...sources) {
	if (!sources.length) return target;
	const source = sources.shift();

	if (isObject(target) && isObject(source)) {
		for (const key in source) {
			if (isObject(source[key])) {
				if (!target[key]) Object.assign(target, { [key]: {} });
				mergeDeep(target[key], source[key]);
			} else {
				Object.assign(target, { [key]: source[key] });
			}
		}
	}
	return mergeDeep(target, ...sources);
}

size();
_C.style.setProperty('--n', N);

window.addEventListener('resize', size, false);

_C.addEventListener('mousedown', lock, false);
_C.addEventListener('touchstart', lock, false);

_C.addEventListener('mouseout', move, false);
_C.addEventListener('mouseup', move, false);
_C.addEventListener('touchend', move, false);<|MERGE_RESOLUTION|>--- conflicted
+++ resolved
@@ -310,13 +310,8 @@
   copyText.select();
   copyText.setSelectionRange(0, 999999);
 
-<<<<<<< HEAD
-  document.execCommand("copy");
-
-=======
   d.execCommand("copy");
-	
->>>>>>> ba4c3e38
+
 	showToast("Copied to clipboard!");
 }
 
@@ -615,7 +610,7 @@
 	if (loc) {
 		url = `http://${locip}/json/nodes`;
 	}
-	
+
 	fetch
 	(url, {
 		method: 'get'
