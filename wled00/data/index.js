//page js
var loc = false, locip;
var noNewSegs = false;
var isOn = false, nlA = false, isLv = false, isInfo = false, isNodes = false, syncSend = false, syncTglRecv = true;
var hasWhite = false, hasRGB = false, hasCCT = false;
var nlDur = 60, nlTar = 0;
var nlMode = false;
var selectedFx = 0, prevFx = -1;
var selectedPal = 0;
var csel = 0; // selected color slot (0-2)
var currentPreset = -1, prevPS = -1;
var lastUpdate = 0;
var segCount = 0, ledCount = 0, lowestUnused = 0, maxSeg = 0, lSeg = 0;
var pcMode = false, pcModeA = false, lastw = 0, wW;
var tr = 7;
var d = document;
var palettesData;
var fxdata = [];
var pJson = {}, eJson = {}, lJson = {};
var pN = "", pI = 0, pNum = 0;
var pmt = 1, pmtLS = 0, pmtLast = 0;
var lastinfo = {};
var ws, cpick, ranges;
var cfg = {
	theme:{base:"dark", bg:{url:""}, alpha:{bg:0.6,tab:0.8}, color:{bg:""}},
	comp :{colors:{picker: true, rgb: false, quick: true, hex: false},
          labels:true, pcmbot:false, pid:true, seglen:false, css:true, hdays:false}
};
var hol = [
	[0,11,24,4,"https://aircoookie.github.io/xmas.png"], // christmas
	[0,2,17,1,"https://images.alphacoders.com/491/491123.jpg"], // st. Patrick's day
	[2022,3,17,2,"https://aircoookie.github.io/easter.png"],
	[2023,3,9,2,"https://aircoookie.github.io/easter.png"],
	[2024,2,31,2,"https://aircoookie.github.io/easter.png"]
];

function handleVisibilityChange() {if (!d.hidden && new Date () - lastUpdate > 3000) requestJson();}
function sCol(na, col) {d.documentElement.style.setProperty(na, col);}
function gId(c) {return d.getElementById(c);}
function gEBCN(c) {return d.getElementsByClassName(c);}
function isEmpty(o) {return Object.keys(o).length === 0;}
function isObj(i) {return (i && typeof i === 'object' && !Array.isArray(i));}

// returns true if dataset R, G & B values are 0
function isRgbBlack(a) {return (parseInt(a.r) == 0 && parseInt(a.g) == 0 && parseInt(a.b) == 0);}

// returns RGB color from a given dataset
function rgbStr(a) {return "rgb(" + a.r + "," + a.g + "," + a.b + ")";}

// brightness approximation for selecting white as text color if background bri < 127, and black if higher
function rgbBri(a) {return 0.2126*parseInt(a.r) + 0.7152*parseInt(a.g) + 0.0722*parseInt(a.b);}

// sets background of color slot selectors
function setCSL(cs)
{
	let w = cs.dataset.w ? parseInt(cs.dataset.w) : 0;
	let hasShadow = getComputedStyle(cs).textShadow !== "none";
	if (hasRGB && !isRgbBlack(cs.dataset)) {
		cs.style.backgroundColor = rgbStr(cs.dataset);
		if (!hasShadow) cs.style.color = rgbBri(cs.dataset) > 127 ? "#000":"#fff"; // if text has no CSS "shadow"
		if (hasWhite && w > 0) {
			cs.style.background = `linear-gradient(180deg, ${rgbStr(cs.dataset)} 30%, rgb(${w},${w},${w}))`;
		}
	} else {
		if (!hasWhite) w = 0;
		cs.style.background = `rgb(${w},${w},${w})`;
		if (!hasShadow) cs.style.color = w > 127 ? "#000":"#fff";
	}
}

function applyCfg()
{
	cTheme(cfg.theme.base === "light");
	var bg = cfg.theme.color.bg;
	if (bg) sCol('--c-1', bg);
	var l = cfg.comp.labels;
	sCol('--tbp', l ? "14px 14px 10px 14px":"10px 22px 4px 22px");
	sCol('--bbp', l ? "9px 0 7px 0":"10px 0 4px 0");
	sCol('--bhd', l ? "block":"none"); // show/hide labels
	sCol('--bmt', l ? "0px":"5px");
	sCol('--t-b', cfg.theme.alpha.tab);
	sCol('--sgp', !cfg.comp.segpwr ? "block":"none"); // show/hide segment power
	size();
	localStorage.setItem('wledUiCfg', JSON.stringify(cfg));
	if (lastinfo.leds) updateUI(); // update component visibility
}

function tglHex()
{
	cfg.comp.colors.hex = !cfg.comp.colors.hex;
	applyCfg();
}

function tglTheme()
{
	cfg.theme.base = (cfg.theme.base === "light") ? "dark":"light";
	applyCfg();
}

function tglLabels()
{
	cfg.comp.labels = !cfg.comp.labels;
	applyCfg();
}

function tglRgb()
{
	cfg.comp.colors.rgb = !cfg.comp.colors.rgb;
	applyCfg();
}

function cTheme(light) {
	if (light) {
	sCol('--c-1','#eee');
	sCol('--c-f','#000');
	sCol('--c-2','#ddd');
	sCol('--c-3','#bbb');
	sCol('--c-4','#aaa');
	sCol('--c-5','#999');
	sCol('--c-6','#999');
	sCol('--c-8','#888');
	sCol('--c-b','#444');
	sCol('--c-c','#333');
	sCol('--c-e','#111');
	sCol('--c-d','#222');
	sCol('--c-r','#c21');
	sCol('--c-g','#2c1');
	sCol('--c-l','#26c');
	sCol('--c-o','rgba(204, 204, 204, 0.9)');
	sCol('--c-sb','#0003'); sCol('--c-sbh','#0006');
	sCol('--c-tb','rgba(204, 204, 204, var(--t-b))');
	sCol('--c-tba','rgba(170, 170, 170, var(--t-b))');
	sCol('--c-tbh','rgba(204, 204, 204, var(--t-b))');
	gId('imgw').style.filter = "invert(0.8)";
	} else {
	sCol('--c-1','#111');
	sCol('--c-f','#fff');
	sCol('--c-2','#222');
	sCol('--c-3','#333');
	sCol('--c-4','#444');
	sCol('--c-5','#555');
	sCol('--c-6','#666');
	sCol('--c-8','#888');
	sCol('--c-b','#bbb');
	sCol('--c-c','#ccc');
	sCol('--c-e','#eee');
	sCol('--c-d','#ddd');
	sCol('--c-r','#e42');
	sCol('--c-g','#4e2');
	sCol('--c-l','#48a');
	sCol('--c-o','rgba(34, 34, 34, 0.9)');
	sCol('--c-sb','#fff3'); sCol('--c-sbh','#fff5');
	sCol('--c-tb','rgba(34, 34, 34, var(--t-b))');
	sCol('--c-tba','rgba(102, 102, 102, var(--t-b))');
	sCol('--c-tbh','rgba(51, 51, 51, var(--t-b))');
	gId('imgw').style.filter = "unset";
	}
}

function loadBg(iUrl)
{
	let bg = gId('bg');
	let img = d.createElement("img");
	img.src = iUrl;
	if (iUrl == "" || iUrl==="https://picsum.photos/1920/1080") {
		var today = new Date();
		for (var i=0; i<hol.length; i++) {
			var yr = hol[i][0]==0 ? today.getFullYear() : hol[i][0];
			var hs = new Date(yr,hol[i][1],hol[i][2]);
			var he = new Date(hs);
			he.setDate(he.getDate() + hol[i][3]);
			if (today>=hs && today<=he)	img.src = hol[i][4];
		}
	}
	img.addEventListener('load', (e) => {
		var a = parseFloat(cfg.theme.alpha.bg);
		if (isNaN(a)) a = 0.6;
		bg.style.opacity = a;
		bg.style.backgroundImage = `url(${img.src})`;
		img = null;
	});
}

function loadSkinCSS(cId)
{
	if (!gId(cId))	// check if element exists
	{
		var h  = d.getElementsByTagName('head')[0];
		var l  = d.createElement('link');
		l.id   = cId;
		l.rel  = 'stylesheet';
		l.type = 'text/css';
		l.href = (loc?`http://${locip}`:'.') + '/skin.css';
		l.media = 'all';
		h.appendChild(l);
	}
}

function onLoad()
{
	if (window.location.protocol == "file:") {
		loc = true;
		locip = localStorage.getItem('locIp');
		if (!locip) {
			locip = prompt("File Mode. Please enter WLED IP!");
			localStorage.setItem('locIp', locip);
		}
	}
	var sett = localStorage.getItem('wledUiCfg');
	if (sett) cfg = mergeDeep(cfg, JSON.parse(sett));

	resetPUtil();

	applyCfg();
	if (cfg.comp.hdays) { //load custom holiday list
		fetch((loc?`http://${locip}`:'.') + "/holidays.json", {	// may be loaded from external source
			method: 'get'
		})
		.then((res)=>{
			//if (!res.ok) showErrorToast();
			return res.json();
		})
		.then((json)=>{
			if (Array.isArray(json)) hol = json;
			//TODO: do some parsing first
		})
		.catch((e)=>{
			console.log("No array of holidays in holidays.json. Defaults loaded.");
		})
		.finally(()=>{
			loadBg(cfg.theme.bg.url);
		});
	} else
		loadBg(cfg.theme.bg.url);
	if (cfg.comp.css) loadSkinCSS('skinCss');

	selectSlot(0);
	updateTablinks(0);
	pmtLS = localStorage.getItem('wledPmt');

	// Load initial data
	loadPalettes(()=>{
		loadPalettesData(redrawPalPrev);
		loadFX(()=>{
			loadFXData();
			setTimeout(()=>{ // ESP8266 can't handle quick requests
				loadPresets(()=>{
					requestJson();	// will create WS
				});
			},100);
		});
	});
	resetUtil();

	d.addEventListener("visibilitychange", handleVisibilityChange, false);
	size();
	gId("cv").style.opacity=0;
	if (localStorage.getItem('pcm') == "true") togglePcMode(true);
	var sls = d.querySelectorAll('input[type="range"]');
	for (var sl of sls) {
		sl.addEventListener('touchstart', toggleBubble);
		sl.addEventListener('touchend', toggleBubble);
	}
}

function updateTablinks(tabI)
{
	var tablinks = gEBCN("tablinks");
	for (var i of tablinks) i.classList.remove("active");
	if (pcMode) return;
	tablinks[tabI].classList.add("active");
}

function openTab(tabI, force = false)
{
	if (pcMode && !force) return;
	iSlide = tabI;
	_C.classList.toggle('smooth', false);
	_C.style.setProperty('--i', iSlide);
	updateTablinks(tabI);
}

var timeout;
function showToast(text, error = false)
{
	if (error) gId('connind').style.backgroundColor = "var(--c-r)";
	var x = gId("toast");
	//if (error) text += '<i class="icons btn-icon" style="transform:rotate(45deg);position:absolute;top:10px;right:0px;" onclick="clearErrorToast(100);">&#xe18a;</i>';
	x.innerHTML = text;
	x.classList.add(error ? "error":"show");
	clearTimeout(timeout);
	x.style.animation = 'none';
	timeout = setTimeout(()=>{ x.classList.remove("show"); }, 2900);
	if (error) console.log(text);
}

function showErrorToast()
{
	showToast('Connection to light failed!', true);
}

function clearErrorToast(n=10000)
{
	var x = gId("toast");
	if (x.classList.contains("error")) {
		clearTimeout(timeout);
		timeout = setTimeout(()=>{
			x.classList.remove("show");
			x.classList.remove("error");
		}, n);
	}
}

function getRuntimeStr(rt)
{
	var t = parseInt(rt);
	var days = Math.floor(t/86400);
	var hrs = Math.floor((t - days*86400)/3600);
	var mins = Math.floor((t - days*86400 - hrs*3600)/60);
	var str = days ? (days + " " + (days == 1 ? "day" : "days") + ", ") : "";
	str += (hrs || days) ? (hrs + " " + (hrs == 1 ? "hour" : "hours")) : "";
	if (!days && hrs) str += ", ";
	if (t > 59 && !days) str += mins + " min";
	if (t < 3600 && t > 59) str += ", ";
	if (t < 3600) str += (t - mins*60) + " sec";
	return str;
}

function inforow(key, val, unit = "")
{
	return `<tr><td class="keytd">${key}</td><td class="valtd">${val}${unit}</td></tr>`;
}

function getLowestUnusedP()
{
	var l = 1;
	for (var key in pJson) if (key == l) l++;
	if (l > 250) l = 250;
	return l;
}

function checkUsed(i)
{
	var id = gId(`p${i}id`).value;
	if (pJson[id] && (i == 0 || id != i))
		gId(`p${i}warn`).innerHTML = `&#9888; Overwriting ${pName(id)}!`;
	else
		gId(`p${i}warn`).innerHTML = "";
}

function pName(i)
{
	var n = "Preset " + i;
	if (pJson && pJson[i] && pJson[i].n) n = pJson[i].n;
	return n;
}

function isPlaylist(i)
{
	return pJson[i].playlist && pJson[i].playlist.ps;
}

function papiVal(i)
{
	if (!pJson || !pJson[i]) return "";
	var o = Object.assign({},pJson[i]);
	if (o.win) return o.win;
	delete o.n; delete o.p; delete o.ql;
	return JSON.stringify(o);
}

function qlName(i)
{
	if (!pJson || !pJson[i] || !pJson[i].ql) return "";
	return pJson[i].ql;
}

function cpBck()
{
	var copyText = gId("bck");

	copyText.select();
	copyText.setSelectionRange(0, 999999);
	d.execCommand("copy");
	showToast("Copied to clipboard!");
}

function presetError(empty)
{
	var hasBackup = false; var bckstr = "";
	try {
		bckstr = localStorage.getItem("wledP");
		if (bckstr.length > 10) hasBackup = true;
	} catch (e) {}

	var cn = `<div class="pres c" ${empty?'style="padding:8px;"':'onclick="loadPresets()" style="cursor:pointer;padding:8px;"'}>`;
	if (empty)
		cn += `You have no presets yet!`;
	else
		cn += `Sorry, there was an issue loading your presets!`;

	if (hasBackup) {
		cn += `<br><br>`;
		if (empty)
			cn += `However, there is backup preset data of a previous installation available.<br>
			(Saving a preset will hide this and overwrite the backup)`;
		else
			cn += `Here is a backup of the last known good state:`;
		cn += `<textarea id="bck"></textarea><br>
			<button class="btn btn-p" onclick="cpBck()">Copy to clipboard</button>`;
	}
	cn += `</div>`;
	gId('pcont').innerHTML = cn;
	if (hasBackup) gId('bck').value = bckstr;
}

function loadPresets(callback = null)
{
	// 1st boot (because there is a callback)
	if (callback && pmt == pmtLS && pmt > 0) {
		// we have a copy of the presets in local storage and don't need to fetch another one
		populatePresets(true);
		pmtLast = pmt;
		callback();
		return;
	}

	// afterwards
	if (!callback && pmt == pmtLast) return;

	var url = (loc?`http://${locip}`:'') + '/presets.json';

	fetch(url, {
		method: 'get'
	})
	.then(res => {
		if (!res.ok) showErrorToast();
		return res.json();
	})
	.then(json => {
		pJson = json;
		pmtLast = pmt;
		populatePresets();
	})
	.catch((e)=>{
		showToast(e, true);
		presetError(false);
	})
	.finally(()=>{
		if (callback) setTimeout(callback,99);
	});
}

function loadPalettes(callback = null)
{
	var url = (loc?`http://${locip}`:'') + '/json/palettes';

	fetch(url, {
		method: 'get'
	})
	.then((res)=>{
		if (!res.ok) showErrorToast();
		return res.json();
	})
	.then((json)=>{
		lJson = Object.entries(json);
		populatePalettes();
	})
	.catch((e)=>{
		showToast(e, true);
	})
	.finally(()=>{
		if (callback) callback();
		updateUI();
	});
}

function loadFX(callback = null)
{
	var url = (loc?`http://${locip}`:'') + '/json/effects';

	fetch(url, {
		method: 'get'
	})
	.then((res)=>{
		if (!res.ok) showErrorToast();
		return res.json();
	})
	.then((json)=>{
		eJson = Object.entries(json);
		populateEffects();
	})
	.catch((e)=>{
		showToast(e, true);
	})
	.finally(()=>{
		if (callback) callback();
		updateUI();
	});
}

function loadFXData(callback = null)
{
	var url = (loc?`http://${locip}`:'') + '/json/fxdata';

	fetch(url, {
		method: 'get'
	})
	.then((res)=>{
		if (!res.ok) showErrorToast();
		return res.json();
	})
	.then((json)=>{
		fxdata = json||[];
		// add default value for Solid
		fxdata.shift()
		fxdata.unshift("@;!;0");
	})
	.catch((e)=>{
		fxdata = [];
		showToast(e, true);
	})
	.finally(()=>{
		if (callback) callback();
		updateUI();
	});
}

var pQL = [];
function populateQL()
{
	var cn = "";
	if (pQL.length > 0) {
		pQL.sort((a,b) => (a[0]>b[0]));
		cn += `<p class="labels hd">Quick load</p>`;
		for (var key of (pQL||[])) {
			cn += `<button class="btn btn-xs psts" id="p${key[0]}qlb" title="${key[2]?key[2]:''}" onclick="setPreset(${key[0]});">${key[1]}</button>`;
		}
		gId('pql').classList.add("expanded");
	} else gId('pql').classList.remove("expanded");
	gId('pql').innerHTML = cn;
}

function populatePresets(fromls)
{
	if (fromls) pJson = JSON.parse(localStorage.getItem("wledP"));
	if (!pJson) {setTimeout(loadPresets,250); return;}
	delete pJson["0"];
	var cn = "";
	var arr = Object.entries(pJson);
	arr.sort(cmpP);
	pQL = [];
	var is = [];
	pNum = 0;
	for (var key of (arr||[]))
	{
		if (!isObj(key[1])) continue;
		let i = parseInt(key[0]);
		var qll = key[1].ql;
		if (qll) pQL.push([i, qll, pName(i)]);
		is.push(i);

		cn += `<div class="pres lstI" id="p${i}o">`;
		if (cfg.comp.pid) cn += `<div class="pid">${i}</div>`;
		cn += `<div class="pname lstIname" onclick="setPreset(${i})">${isPlaylist(i)?"<i class='icons btn-icon'>&#xe139;</i>":""}${pName(i)}
	<i class="icons edit-icon" id="p${i}nedit" onclick="tglSegn(${i+100})">&#xe2c6;</i></div>
	<i class="icons e-icon flr" id="sege${i+100}" onclick="expand(${i+100})">&#xe395;</i>
	<div class="presin lstIcontent" id="seg${i+100}"></div>
</div>`;
    	pNum++;
	}

	gId('pcont').innerHTML = cn;
	if (pNum > 0) {
		if (pmtLS != pmt && pmt != 0) {
			localStorage.setItem("wledPmt", pmt);
			pJson["0"] = {};
			localStorage.setItem("wledP", JSON.stringify(pJson));
		}
		pmtLS = pmt;
	} else { presetError(true); }
	updatePA();
	populateQL();
}

function parseInfo(i) {
	lastinfo = i;
	var name = i.name;
	gId('namelabel').innerHTML = name;
	//if (name === "Dinnerbone") d.documentElement.style.transform = "rotate(180deg)";
	if (i.live) name = "(Live) " + name;
	if (loc)    name = "(L) " + name;
	d.title     = name;
	ledCount    = i.leds.count;
	syncTglRecv = i.str;
	maxSeg      = i.leds.maxseg;
	pmt         = i.fs.pmt;
}

function populateInfo(i)
{
	var cn="";
	var heap = i.freeheap/1000;
	heap = heap.toFixed(1);
	var pwr = i.leds.pwr;
	var pwru = "Not calculated";
	if (pwr > 1000) {pwr /= 1000; pwr = pwr.toFixed((pwr > 10) ? 0 : 1); pwru = pwr + " A";}
	else if (pwr > 0) {pwr = 50 * Math.round(pwr/50); pwru = pwr + " mA";}
  	var urows="";
	if (i.u) {
		for (const [k, val] of Object.entries(i.u)) {
			if (val[1])
				urows += inforow(k,val[0],val[1]);
			else
				urows += inforow(k,val);
		}
	}
	var vcn = "Kuuhaku";
	if (i.ver.startsWith("0.13.")) vcn = "Toki";
	if (i.ver.includes("-bl")) vcn = "Ryujin";
	if (i.cn) vcn = i.cn;

	cn += `v${i.ver} "${vcn}"<br><br><table>
${urows}
${inforow("Build",i.vid)}
${inforow("Signal strength",i.wifi.signal +"% ("+ i.wifi.rssi, " dBm)")}
${inforow("Uptime",getRuntimeStr(i.uptime))}
${inforow("Free heap",heap," kB")}
${i.psram?inforow("Free PSRAM",(i.psram/1024).toFixed(1)," kB"):""}
${inforow("Estimated current",pwru)}
${inforow("Average FPS",i.leds.fps)}
${inforow("MAC address",i.mac)}
${inforow("Filesystem",i.fs.u + "/" + i.fs.t + " kB (" +Math.round(i.fs.u*100/i.fs.t) + "%)")}
${inforow("Environment",i.arch + " " + i.core + " (" + i.lwip + ")")}
</table>`;
	gId('kv').innerHTML = cn;
}

function populateSegments(s)
{
	var cn = "";
	let li = lastinfo;
	segCount = 0; lowestUnused = 0; lSeg = 0;

	for (var y = 0; y < (s.seg||[]).length; y++)
	{
		segCount++;

		var inst = s.seg[y];
		let i = parseInt(inst.id);
		if (i == lowestUnused) lowestUnused = i+1;
		if (i > lSeg) lSeg = i;

<<<<<<< HEAD
		let sg = gId(`seg${i}`);
		let exp = sg ? sg.classList.contains("expanded") : false;

		let segp = `<div id="segp${i}" class="sbs">
		<i class="icons e-icon pwr ${inst.on ? "act":""}" id="seg${i}pwr" onclick="setSegPwr(${i})">&#xe08f;</i>
		<div class="sliderwrap il">
			<input id="seg${i}bri" class="noslide" onchange="setSegBri(${i})" oninput="updateTrail(this)" max="255" min="1" type="range" value="${inst.bri}" />
			<div class="sliderdisplay"></div>
		</div>
	</div>`;
		cn += `<div class="seg lstI ${i==s.mainseg ? 'selected' : ''} ${exp ? "expanded":""}" id="seg${i}">
	<label class="check schkl">
		<input type="checkbox" id="seg${i}sel" onchange="selSeg(${i})" ${inst.sel ? "checked":""}>
		<span class="checkmark schk"></span>
	</label>
	<i class="icons e-icon frz" id="seg${i}frz" onclick="event.preventDefault();tglFreeze(${i});">&#x${inst.frz ? (li.live && li.liveseg==i?'e410':'e0e8') : 'e325'};</i>
	<div class="segname" onclick="selSegEx(${i})">
		${inst.n ? inst.n : "Segment "+i}
		<i class="icons edit-icon" id="seg${i}nedit" onclick="tglSegn(${i})">&#xe2c6;</i>
	</div>
	<i class="icons e-icon flr" id="sege${i}" onclick="expand(${i})">&#xe395;</i>
	${cfg.comp.segpwr?segp:''}
	<div class="segin" id="seg${i}in">
		<input type="text" class="ptxt noslide" id="seg${i}t" autocomplete="off" maxlength=32 value="${inst.n?inst.n:""}" placeholder="Enter name..."/>
		<table class="infot segt">
		<tr>
			<td>Start LED</td>
			<td>${cfg.comp.seglen?"LED count":"Stop LED"}</td>
			<td>Offset</td>
		</tr>
		<tr>
			<td><input class="noslide segn" id="seg${i}s" type="number" min="0" max="${ledCount-1}" value="${inst.start}" oninput="updateLen(${i})" onkeydown="segEnter(${i})"></td>
			<td><input class="noslide segn" id="seg${i}e" type="number" min="0" max="${ledCount-(cfg.comp.seglen?inst.start:0)}" value="${inst.stop-(cfg.comp.seglen?inst.start:0)}" oninput="updateLen(${i})" onkeydown="segEnter(${i})"></td>
			<td><input class="noslide segn" id="seg${i}of" type="number" value="${inst.of}" oninput="updateLen(${i})"></td>
		</tr>
		<tr>
			<td>Grouping</td>
			<td>Spacing</td>
			<td>Apply</td>
		</tr>
		<tr>
			<td><input class="noslide segn" id="seg${i}grp" type="number" min="1" max="255" value="${inst.grp}" oninput="updateLen(${i})" onkeydown="segEnter(${i})"></td>
			<td><input class="noslide segn" id="seg${i}spc" type="number" min="0" max="255" value="${inst.spc}" oninput="updateLen(${i})" onkeydown="segEnter(${i})"></td>
			<td><button class="btn btn-xs" onclick="setSeg(${i})"><i class="icons btn-icon" id="segc${i}">&#xe390;</i></button></td>
		</tr>
		</table>
		<div class="h bp" id="seg${i}len"></div>
		<label class="check revchkl">
			Reverse direction
			<input type="checkbox" id="seg${i}rev" onchange="setRev(${i})" ${inst.rev ? "checked":""}>
			<span class="checkmark schk"></span>
		</label>
		<label class="check revchkl">
			Mirror effect
			<input type="checkbox" id="seg${i}mi" onchange="setMi(${i})" ${inst.mi ? "checked":""}>
			<span class="checkmark schk"></span>
		</label>
		<div class="del">
			<button class="btn btn-xs" id="segr${i}" title="Repeat until end" onclick="rptSeg(${i})"><i class="icons btn-icon">&#xe22d;</i></button>
			<button class="btn btn-xs" id="segd${i}" title="Delete" onclick="delSeg(${i})"><i class="icons btn-icon">&#xe037;</i></button>
		</div>
	</div>
	${cfg.comp.segpwr?'':segp}
</div>`;
	}

	gId('segcont').innerHTML = cn;
=======
		cn += `<div class="seg ${i==s.mainseg ? 'selected' : ''}">
			<label class="check schkl">
				&nbsp;
				<input type="checkbox" id="seg${i}sel" onchange="selSeg(${i})" ${inst.sel ? "checked":""}>
				<span class="checkmark schk"></span>
			</label>
			<i class="icons e-icon frz" id="seg${i}frz" onclick="event.preventDefault();tglFreeze(${i});" style="display:${inst.frz?"inline":"none"}">&#x${li.live && li.liveseg==i?'e410':'e325'};</i>
			<div class="segname">
				<div class="segntxt" onclick="selSegEx(${i})">${inst.n ? inst.n : "Segment "+i}</div>
				<i class="icons edit-icon ${expanded[i] ? "expanded":""}" id="seg${i}nedit" onclick="tglSegn(${i})">&#xe2c6;</i>
			</div>
			<i class="icons e-icon flr ${expanded[i] ? "exp":""}" id="sege${i}" onclick="expand(${i})">&#xe395;</i>
			<div class="segin ${expanded[i] ? "expanded":""}" id="seg${i}">
				<input type="text" class="ptxt stxt noslide" id="seg${i}t" autocomplete="off" maxlength=32 value="${inst.n?inst.n:""}" placeholder="Enter name..."/>
				<div class="sbs">
				<i class="icons e-icon pwr ${powered[i] ? "act":""}" id="seg${i}pwr" onclick="setSegPwr(${i})">&#xe08f;</i>
				<div class="sliderwrap il sws">
					<input id="seg${i}bri" class="noslide" onchange="setSegBri(${i})" oninput="updateTrail(this)" max="255" min="1" type="range" value="${inst.bri}" />
					<div class="sliderdisplay"></div>
				</div>
				</div>
				<table class="infot">
					<tr>
						<td class="segtd">Start LED</td>
						<td class="segtd">${cfg.comp.seglen?"Length":"Stop LED"}</td>
						<td class="segtd">Offset</td>
					</tr>
					<tr>
						<td class="segtd"><input class="noslide segn" id="seg${i}s" type="number" min="0" max="${ledCount-1}" value="${inst.start}" oninput="updateLen(${i})" onkeydown="segEnter(${i})"></td>
						<td class="segtd"><input class="noslide segn" id="seg${i}e" type="number" min="0" max="${ledCount-(cfg.comp.seglen?inst.start:0)}" value="${inst.stop-(cfg.comp.seglen?inst.start:0)}" oninput="updateLen(${i})" onkeydown="segEnter(${i})"></td>
						<td class="segtd"><input class="noslide segn" id="seg${i}of" type="number" value="${inst.of}" oninput="updateLen(${i})"></td>
					</tr>
				</table>
				<table class="infot">
					<tr>
						<td class="segtd">Grouping</td>
						<td class="segtd">Spacing</td>
						<td class="segtd">Apply</td>
					</tr>
					<tr>
						<td class="segtd"><input class="noslide segn" id="seg${i}grp" type="number" min="1" max="255" value="${inst.grp}" oninput="updateLen(${i})" onkeydown="segEnter(${i})"></td>
						<td class="segtd"><input class="noslide segn" id="seg${i}spc" type="number" min="0" max="255" value="${inst.spc}" oninput="updateLen(${i})" onkeydown="segEnter(${i})"></td>
						<td class="segtd"><i class="icons e-icon cnf" id="segc${i}" onclick="setSeg(${i})">&#xe390;</i></td>
					</tr>
				</table>
				<div class="h" id="seg${i}len"></div>
				<label class="check revchkl">
					Reverse direction
					<input type="checkbox" id="seg${i}rev" onchange="setRev(${i})" ${inst.rev ? "checked":""}>
					<span class="checkmark schk"></span>
				</label>
				<label class="check revchkl">
					Mirror effect
					<input type="checkbox" id="seg${i}mi" onchange="setMi(${i})" ${inst.mi ? "checked":""}>
					<span class="checkmark schk"></span>
				</label>
				<div class="del">
					<button class="xxs btn no-margin" id="segr${i}" title="Repeat until end" onclick="rptSeg(${i})"><i class="icons no-margin">&#xe22d;</i></button>
					<button class="xxs btn no-margin" id="segd${i}" title="Delete" onclick="delSeg(${i})"><i class="icons no-margin">&#xe037;</i></button>
				</div>
			</div>
		</div><br>`;
	}

	d.getElementById('segcont').innerHTML = cn;
>>>>>>> e362b3b6
	if (lowestUnused >= maxSeg) {
		gId('segutil').innerHTML = '<span class="h">Maximum number of segments reached.</span>';
		noNewSegs = true;
	} else if (noNewSegs) {
		resetUtil();
		noNewSegs = false;
	}
	for (var i = 0; i <= lSeg; i++) {
		updateLen(i);
		updateTrail(gId(`seg${i}bri`));
		gId(`segr${i}`).style.display = "none";
		if (!gId(`seg${i}sel`).checked) gId(`selall`).checked = false;
	}
	if (segCount < 2) gId(`segd${lSeg}`).style.display = "none";
	if (!noNewSegs && (cfg.comp.seglen?parseInt(gId(`seg${lSeg}s`).value):0)+parseInt(gId(`seg${lSeg}e`).value)<ledCount) gId(`segr${lSeg}`).style.display = "inline";
	gId('rsbtn').style.display = (segCount > 1) ? "inline":"none";
}

function populateEffects()
{
    var effects = eJson;
	var html = "";

	effects.shift(); // remove solid
	for (let i = 0; i < effects.length; i++) effects[i] = {id: effects[i][0], name:effects[i][1]};
	effects.sort((a,b) => (a.name).localeCompare(b.name));

	effects.unshift({
		"id": 0,
		"name": "Solid@;!;0"
	});

	for (let i = 0; i < effects.length; i++) {
		// WLEDSR: add slider and color control to setX (used by requestjson)
		if (effects[i].name.indexOf("Reserved") < 0) {
			var posAt = effects[i].name.indexOf("@");
			var extra = '';
			if (posAt > 0)
				extra = effects[i].name.substr(posAt);
			else
				posAt = 999;
			html += generateListItemHtml(
				'fx',
				effects[i].id,
				effects[i].name.substr(0,posAt),
				'setX',
				'','',
				extra
			);
		}
	}

	gId('fxlist').innerHTML=html;
}

function populatePalettes()
{
    var palettes = lJson;
	palettes.shift(); // remove default
	for (let i = 0; i < palettes.length; i++) {
		palettes[i] = {
			"id": palettes[i][0],
			"name": palettes[i][1]
		};
	}
	palettes.sort((a,b) => (a.name).localeCompare(b.name));

	palettes.unshift({
		"id": 0,
		"name": "Default"
	});

	var html = "";
	for (let i = 0; i < palettes.length; i++) {
		html += generateListItemHtml(
			'palette',
		    palettes[i].id,
            palettes[i].name,
            'setPalette',
			`<div class="lstIprev" style="${genPalPrevCss(palettes[i].id)}"></div>`
        );
	}

	gId('pallist').innerHTML=html;
}

function redrawPalPrev()
{
	let palettes = d.querySelectorAll('#pallist .lstI');
	for (var pal of (palettes||[])) {
		let lP = pal.querySelector('.lstIprev');
		if (lP) {
			lP.style = genPalPrevCss(pal.dataset.id);
		}
	}
}

function genPalPrevCss(id)
{
	if (!palettesData) return;

	var paletteData = palettesData[id];

	if (!paletteData) return 'display: none';

	// We need at least two colors for a gradient
	if (paletteData.length == 1) {
		paletteData[1] = paletteData[0];
		if (Array.isArray(paletteData[1])) {
			paletteData[1][0] = 255;
		}
	}

	var gradient = [];
	for (let j = 0; j < paletteData.length; j++) {
		const e = paletteData[j];
		let r, g, b;
		let index = false;
		if (Array.isArray(e)) {
			index = e[0]/255*100;
			r = e[1];
			g = e[2];
			b = e[3];
		} else if (e == 'r') {
			r = Math.random() * 255;
			g = Math.random() * 255;
			b = Math.random() * 255;
		} else {
			let i = e[1] - 1;
			var cd = gId('csl').children;
			r = parseInt(cd[i].dataset.r);
			g = parseInt(cd[i].dataset.g);
			b = parseInt(cd[i].dataset.b);
		}
		if (index === false) {
			index = j / paletteData.length * 100;
		}

		gradient.push(`rgb(${r},${g},${b}) ${index}%`);
	}

	return `background: linear-gradient(to right,${gradient.join()});`;
}

function generateListItemHtml(listName, id, name, clickAction, extraHtml = '', extraClass = '', extraPar = '')
{
    return `<div class="lstI${id==0?' sticky':''} ${extraClass}" data-id="${id}" data-opt="${extraPar}" onClick="${clickAction}(${id})">
	<label class="radio schkl" onclick="event.preventDefault()">
		<input type="radio" value="${id}" name="${listName}">
		<span class="radiomark schk"></span>
		<div class="lstIcontent">
			<span class="lstIname">
				${name}
			</span>
		</div>
	</label>
	${extraHtml}
</div>`;
}

function btype(b)
{
	switch (b) {
		case 32: return "ESP32";
		case 82: return "ESP8266";
	}
	return "?";
}

function bname(o)
{
	if (o.name=="WLED") return o.ip;
	return o.name;
}

function populateNodes(i,n)
{
	var cn="";
	var urows="";
	var nnodes = 0;
	if (n.nodes) {
		n.nodes.sort((a,b) => (a.name).localeCompare(b.name));
		for (var x=0;x<n.nodes.length;x++) {
			var o = n.nodes[x];
			if (o.name) {
				var url = `<button class="btn" title="${o.ip}" onclick="location.assign('http://${o.ip}');">${bname(o)}</button>`;
				urows += inforow(url,`${btype(o.type)}<br><i>${o.vid==0?"N/A":o.vid}</i>`);
				nnodes++;
			}
		}
	}
	if (i.ndc < 0) cn += `Instance List is disabled.`;
	else if (nnodes == 0) cn += `No other instances found.`;
	cn += `<table>
	${inforow("Current instance:",i.name)}
	${urows}
	</table>`;
	gId('kn').innerHTML = cn;
}

function loadNodes()
{
	var url = (loc?`http://${locip}`:'') + '/json/nodes';
	fetch(url, {
		method: 'get'
	})
	.then((res)=>{
		if (!res.ok) showToast('Could not load Node list!', true);
		return res.json();
	})
	.then((json)=>{
		clearErrorToast();
		populateNodes(lastinfo, json);
	})
	.catch((e)=>{
		showToast(e, true);
	});
}

// update the 'sliderdisplay' background div of a slider for a visual indication of slider position
function updateTrail(e)
{
	if (e==null) return;
	let sd = e.parentNode.getElementsByClassName('sliderdisplay')[0];
	if (sd && getComputedStyle(sd).getPropertyValue("--bg") !== "none") {
		var max = e.hasAttribute('max') ? e.attributes.max.value : 255;
		var perc = Math.round(e.value * 100 / max);
		if (perc < 50) perc += 2;
		var val = `linear-gradient(90deg, var(--bg) ${perc}%, var(--c-4) ${perc}%)`;
		sd.style.backgroundImage = val;
	}
	var b = e.parentNode.parentNode.getElementsByTagName('output')[0];
	if (b) b.innerHTML = e.value;
}

// rangetouch slider function
function toggleBubble(e)
{
	var b = e.target.parentNode.parentNode.getElementsByTagName('output')[0];
	b.classList.toggle('sliderbubbleshow');
}

// updates segment length upon input of segment values
function updateLen(s)
{
	if (!gId(`seg${s}s`)) return;
	var start = parseInt(gId(`seg${s}s`).value);
	var stop = parseInt(gId(`seg${s}e`).value);
	var len = stop - (cfg.comp.seglen?0:start);
	var out = "(delete)";
	if (len > 1) {
		out = `${len} LEDs`;
	} else if (len == 1) {
		out = "1 LED";
	}

	if (gId(`seg${s}grp`) != null)
	{
		var grp = parseInt(gId(`seg${s}grp`).value);
		var spc = parseInt(gId(`seg${s}spc`).value);
		if (grp == 0) grp = 1;
		var virt = Math.ceil(len/(grp + spc));
		if (!isNaN(virt) && (grp > 1 || spc > 0)) out += ` (${virt} virtual)`;
	}

	gId(`seg${s}len`).innerHTML = out;
}

// updates background color of currently selected preset
function updatePA()
{
	let ps;
	ps = gEBCN("pres"); for (let p of ps) p.classList.remove('selected');
	ps = gEBCN("psts"); for (let p of ps) p.classList.remove('selected');
	if (currentPreset > 0) {
		var acv = gId(`p${currentPreset}o`);
		if (acv /*&& !acv.classList.contains("expanded")*/) {
			acv.classList.add('selected');
			/*
			// scroll selected preset into view (on WS refresh)
			acv.scrollIntoView({
				behavior: 'smooth',
				block: 'center'
			});
			*/
		}
		acv = gId(`p${currentPreset}qlb`);
		if (acv) acv.classList.add('selected');
	}
}

function updateUI()
{
	gId('buttonPower').className = (isOn) ? "active":"";
	gId('buttonNl').className = (nlA) ? "active":"";
	gId('buttonSync').className = (syncSend) ? "active":"";
	showNodes();

	updateSelectedPalette();
	updateSelectedFx();

	updateTrail(gId('sliderBri'));
	updateTrail(gId('sliderSpeed'));
	updateTrail(gId('sliderIntensity'));

	updateTrail(gId('sliderC1'));
	updateTrail(gId('sliderC2'));
	updateTrail(gId('sliderC3'));

	if (hasRGB) {
		updateTrail(gId('sliderR'));
		updateTrail(gId('sliderG'));
		updateTrail(gId('sliderB'));	
	}
	if (hasWhite) updateTrail(gId('sliderW'));

	gId('wwrap').style.display = (hasWhite) ? "block":"none"; // white channel
	gId('wbal').style.display = (hasCCT) ? "block":"none";    // white balance
	var ccfg = cfg.comp.colors;
	gId('hexw').style.display = ccfg.hex ? "block":"none";    // HEX input
	gId('picker').style.display = (hasRGB && ccfg.picker) ? "block":"none"; // color picker wheel
	gId('vwrap').style.display = (hasRGB && ccfg.picker) ? "block":"none";  // brightness (value) slider
	gId('kwrap').style.display = (hasRGB && !hasCCT && ccfg.picker) ? "block":"none"; // Kelvin slider
	gId('rgbwrap').style.display = (hasRGB && ccfg.rgb) ? "block":"none";   // RGB sliders
	gId('qcs-w').style.display = (hasRGB && ccfg.quick) ? "block":"none";   // quick selection
	//gId('palw').style.display = hasRGB ? "block":"none";                    // palettes

	updatePA();
	updatePSliders();
}

function updateSelectedPalette()
{
	var parent = gId('pallist');
	var selPaletteInput = parent.querySelector(`input[name="palette"][value="${selectedPal}"]`);
	if (selPaletteInput) selPaletteInput.checked = true;

	var selElement = parent.querySelector('.selected');
	if (selElement) selElement.classList.remove('selected');

	var selectedPalette = parent.querySelector(`.lstI[data-id="${selectedPal}"]`);
	if (selectedPalette) parent.querySelector(`.lstI[data-id="${selectedPal}"]`).classList.add('selected');
}

function updateSelectedFx()
{
	var parent = gId('fxlist');
	var selEffectInput = parent.querySelector(`input[name="fx"][value="${selectedFx}"]`);
	if (selEffectInput) selEffectInput.checked = true;

	var selElement = parent.querySelector('.selected');
	if (selElement) selElement.classList.remove('selected');

	var selectedEffect = parent.querySelector(`.lstI[data-id="${selectedFx}"]`);
	if (selectedEffect) {
		selectedEffect.classList.add('selected');
		var fx = (selectedFx != prevFx) && currentPreset==-1; // effect changed & preset==none
		var ps = (prevPS != currentPreset) && currentPreset==-1; // preset changed & preset==none
		// WLEDSR: extract the Slider and color control string from the HTML element and set it.
		setSliderAndColorControl(selectedFx, (fx || ps));
	}
}

function displayRover(i,s)
{
<<<<<<< HEAD
	gId('rover').style.transform = (i.live && s.lor == 0 && i.liveseg<0) ? "translateY(0px)":"translateY(100%)";
=======
	d.getElementById('rover').style.transform = (i.live && s.lor == 0 && i.liveseg<0) ? "translateY(0px)":"translateY(100%)";
>>>>>>> e362b3b6
	var sour = i.lip ? i.lip:""; if (sour.length > 2) sour = " from " + sour;
	gId('lv').innerHTML = `WLED is receiving live ${i.lm} data${sour}`;
	gId('roverstar').style.display = (i.live && s.lor) ? "block":"none";
}

function cmpP(a, b)
{
	if (!a[1].n) return (a[0] > b[0]);
	// sort playlists first, followed by presets with characters and last presets with special 1st character
	const c = a[1].n.charCodeAt(0);
	const d = b[1].n.charCodeAt(0);
	if ((c>47 && c<58) || (c>64 && c<91) || (c>96 && c<123) || c>255) x = '='; else x = '>';
	if ((d>47 && d<58) || (d>64 && d<91) || (d>96 && d<123) || d>255) y = '='; else y = '>';
	const n = (a[1].playlist ? '<' : x) + a[1].n;
	return n.localeCompare((b[1].playlist ? '<' : y) + b[1].n, undefined, {numeric: true});
}

function makeWS() {
	if (ws || lastinfo.ws < 0) return;
	ws = new WebSocket((window.location.protocol == "https:"?"wss":"ws")+'://'+(loc?locip:window.location.hostname)+'/ws');
	ws.binaryType = "arraybuffer";
	ws.onmessage = (e)=>{
    	if (e.data instanceof ArrayBuffer) return; // liveview packet
		var json = JSON.parse(e.data);
		if (json.leds) return; // JSON liveview packet
		clearTimeout(jsonTimeout);
		jsonTimeout = null;
		lastUpdate = new Date();
		clearErrorToast();
		gId('connind').style.backgroundColor = "var(--c-l)";
		// json object should contain json.info AND json.state (but may not)
		var i = json.info;
		if (i) {
			parseInfo(i);
			showNodes();
			if (isInfo) populateInfo(i);
		} else
			i = lastinfo;
		var s = json.state ? json.state : json;
		displayRover(i, s);
		readState(s);
	};
	ws.onclose = (e)=>{
		gId('connind').style.backgroundColor = "var(--c-r)";
		setTimeout(makeWS,1500); // retry WS connection
		ws = null;
	}
	ws.onopen = (e)=>{
		//ws.send("{'v':true}"); // unnecessary (https://github.com/Aircoookie/WLED/blob/master/wled00/ws.cpp#L18)
		reqsLegal = true;
	}
}

function readState(s,command=false)
{
	if (!s) return false;

	isOn = s.on;
	gId('sliderBri').value = s.bri;
	nlA = s.nl.on;
	nlDur = s.nl.dur;
	nlTar = s.nl.tbri;
	nlFade = s.nl.fade;
	syncSend = s.udpn.send;
	prevPS = currentPreset;
	if (s.pl<0)	currentPreset = s.ps;
	else currentPreset = s.pl;

	tr = s.transition;
	gId('tt').value = tr/10;
  
	populateSegments(s);
	var selc=0;
	var sellvl=0; // 0: selc is invalid, 1: selc is mainseg, 2: selc is first selected
	hasRGB = hasWhite = hasCCT = false;
	for (let i = 0; i < (s.seg||[]).length; i++)
	{
		if (sellvl == 0 && s.seg[i].id == s.mainseg) {
			selc = i;
			sellvl = 1;
		}
		if (s.seg[i].sel) {
			if (sellvl < 2) selc = i; // get first selected segment
			sellvl = 2;
			var lc = lastinfo.leds.seglc[s.seg[i].id];
			hasRGB   |= !!(lc & 0x01);
			hasWhite |= !!(lc & 0x08); // & 0x02 contains W channel
			hasCCT   |= !!(lc & 0x04);
		}
	}
	var i=s.seg[selc];
	if (sellvl == 1) {
		var lc = lastinfo.leds.seglc[i.id];
		hasRGB   = !!(lc & 0x01);
		hasWhite = !!(lc & 0x08); // & 0x02 contains W channel
		hasCCT   = !!(lc & 0x04);
	}
	if (!i) {
		showToast('No Segments!', true);
		updateUI();
		return;
	}
  
	var cd = gId('csl').children;
	for (let e = cd.length-1; e >= 0; e--) {
		cd[e].dataset.r = i.col[e][0];
		cd[e].dataset.g = i.col[e][1];
		cd[e].dataset.b = i.col[e][2];
		if (hasWhite) { cd[e].dataset.w = i.col[e][3]; }
		setCSL(cd[e]);
	}
	selectSlot(csel);
	if (i.cct != null && i.cct>=0) gId("sliderA").value = i.cct;

	gId('sliderSpeed').value = i.sx;
	gId('sliderIntensity').value = i.ix;

	gId('sliderC1').value  = i.f1x ? i.f1x : 0;
	gId('sliderC2').value  = i.f2x ? i.f2x : 0;
	gId('sliderC3').value  = i.f3x ? i.f3x : 0;

	if (s.error && s.error != 0) {
	  var errstr = "";
	  switch (s.error) {
		case 10:
		  errstr = "Could not mount filesystem!";
		  break;
		case 11:
		  errstr = "Not enough space to save preset!";
		  break;
		case 12:
		  errstr = "Preset not found.";
		  break;
		case 13:
		  errstr = "Missing ir.json.";
		  break;
		case 19:
		  errstr = "A filesystem error has occured.";
		  break;
		}
	  showToast('Error ' + s.error + ": " + errstr, true);
	}

	prevFx = selectedFx;
	selectedPal = i.pal;
	selectedFx = i.fx;
	redrawPalPrev(); // if any color changed (random palette did at least)
	updateUI();
}

// WLEDSR: control HTML elements for Slider and Color Control
// Technical notes
// ===============
// If an effect name is followed by an @, slider and color control is effective.
// If not effective then:
//      - For AC effects (id<128) 2 sliders and 3 colors and the palette will be shown
//      - For SR effects (id>128) 5 sliders and 3 colors and the palette will be shown
// If effective (@)
//      - a ; seperates slider controls (left) from color controls (middle) and palette control (right)
//      - if left, middle or right is empty no controls are shown
//      - a , seperates slider controls (max 5) or color controls (max 3). Palette has only one value
//      - a ! means that the default is used.
//             - For sliders: Effect speeds, Effect intensity, Custom 1, Custom 2, Custom 3
//             - For colors: Fx color, Background color, Custom
//             - For palette: prompt for color palette OR palette ID if numeric (will hide palette selection)
//
// Note: If palette is on and no colors are specified 1,2 and 3 is shown in each color circle.
//       If a color is specified, the 1,2 or 3 is replaced by that specification.
// Note: Effects can override default pattern behaviour
//       - FadeToBlack can override the background setting
//       - Defining SEGCOL(<i>) can override a specific palette using these values (e.g. Color Gradient)
function setSliderAndColorControl(idx, applyDef=false)
{
	if (!(Array.isArray(fxdata) && fxdata.length>idx)) return;
	var topPosition = 0;
  	var controlDefined = (fxdata[idx].substr(0,1) == "@");
	var extra = fxdata[idx].substr(1);
	var extras = (extra == '')?[]:extra.split(";");
	var slOnOff = (extras.length==0 || extras[0]=='')?[]:extras[0].split(",");
	var coOnOff = (extras.length<2  || extras[1]=='')?[]:extras[1].split(",");
	var paOnOff = (extras.length<3  || extras[2]=='')?[]:extras[2].split(",");
	var obj = {"seg":{}};
  
	// set html slider items on/off
	var nSliders = Math.min(5,Math.floor((gId("sliders").children.length - 1) / 2)); // p (label) & div for each slider + FX list
	for (let i=0; i<nSliders; i++) {
		var slider = gId("slider" + i);
		var label = gId("sliderLabel" + i);
		// if (not controlDefined and for AC speed or intensity and for SR alle sliders) or slider has a value
		if ((!controlDefined && i < ((idx<128)?2:nSliders)) || (slOnOff.length>i && slOnOff[i] != "")) {
			if (slOnOff.length>i && slOnOff[i].indexOf("=")>0) {
				// embeded default values
				var dPos = slOnOff[i].indexOf("=");
				var v = Math.max(0,Math.min(255,parseInt(slOnOff[i].substr(dPos+1))));
				if      (i==0) { if (applyDef) gId("sliderSpeed").value     = v; obj.seg.sx = v; }
				else if (i==1) { if (applyDef) gId("sliderIntensity").value = v; obj.seg.ix = v; }
				else           { if (applyDef) gId("sliderC"+(i-1)).value   = v; obj.seg["C"+(i-1)] = v}
				slOnOff[i] = slOnOff[i].substring(0,dPos);
			}
			if (slOnOff.length>i && slOnOff[i]!="!") label.innerHTML = slOnOff[i];
			else if (i==0)                           label.innerHTML = "Effect speed";
			else if (i==1)                           label.innerHTML = "Effect intensity";
			else                                     label.innerHTML = "Custom" + (i-1);
			//label.style.top = "auto";
			label.style.display = "block";
			slider.style.display = "block";
			slider.style.top = topPosition + "px";
			topPosition += 28; // increase top position for the next control
			slider.setAttribute('title',label.innerHTML);
		} else {
			// disable label and slider
			slider.style.display = "none";
			label.style.display = "none";
		}
	}
	if (topPosition>0) topPosition += 2;
  
	// set top position of the effect list
	gId("fxFind").style.top = topPosition + "px";
	topPosition += 42;
	var fxList = gId("fxlist");
	for (let f of fxList.children) f.style.top = null; // remove top
	var selected = fxList.querySelector('.selected');
	var sticky = fxList.querySelector('.sticky');
	if (sticky) {
		sticky.style.top = topPosition + "px";
		topPosition += 42;
	}
	if (selected && !selected.style.top) { // is the sticky element also selected one?
		selected.style.top = topPosition + "px";
	}

	// set html color items on/off
	var cslLabel = '';
	var sep = '';
	var hide = true;
	for (let i=0; i<gId("csl").children.length; i++) {
		var btn = gId("csl" + i);
		// if no controlDefined or coOnOff has a value
		if (coOnOff.length>i && coOnOff[i] != "") {
			btn.style.display = "inline";
			if (coOnOff.length>i && coOnOff[i] != "!") {
				var abbreviation = coOnOff[i].substr(0,2);
				btn.innerHTML = abbreviation;
				if (abbreviation != coOnOff[i]) {
					cslLabel += sep + abbreviation + '=' + coOnOff[i];
					sep = ', ';
				}
			}
			else if (i==0) btn.innerHTML = "Fx";
			else if (i==1) btn.innerHTML = "Bg";
			else btn.innerHTML = "Cs";
			hide = false;
		} else if (!controlDefined /*|| paOnOff.length>0*/) { // if no controls then all buttons should be shown for color 1..3
			btn.style.display = "inline";
			btn.innerHTML = `${i+1}`;
			hide = false;
		} else {
			btn.style.display = "none";
			if (i>0 && csel==i) selectSlot(0);
		}
	}
	gId("cslLabel").innerHTML = cslLabel;
  
	// set palette on/off
	var palw = gId("palw"); // wrapper
	var pall = gId("pall");	// label
	// if not controlDefined or palette has a value
	if ((!controlDefined) || (paOnOff.length>0 && paOnOff[0]!="" && isNaN(paOnOff[0]))) {
		palw.style.display = hasRGB ? "inline-block" : "none";
		if (paOnOff.length>0 && paOnOff[0].indexOf("=")>0) {
			// embeded default values
			var dPos = paOnOff[0].indexOf("=");
			var v = Math.max(0,Math.min(255,parseInt(paOnOff[0].substr(dPos+1))));
			var p = d.querySelector(`#pallist input[name="palette"][value="${v}"]`);
			if (applyDef && p) {
				p.checked = true;
				obj.seg.pal = v;
			}
			paOnOff[0] = paOnOff[0].substring(0,dPos);
		}
		if (paOnOff.length>0 && paOnOff[0] != "!") pall.innerHTML = paOnOff[0];
		else                                       pall.innerHTML = '<i class="icons sel-icon" onclick="tglHex()">&#xe2b3;</i> Color palette';
	} else {
		// disable palett list
		pall.innerHTML = '<i class="icons sel-icon" onclick="tglHex()">&#xe2b3;</i> Color palette not used';
		palw.style.display = "none";
		// if numeric set as selected palette
		if (paOnOff.length>0 && paOnOff[0]!="" && !isNaN(paOnOff[0]) && parseInt(paOnOff[0])!=selectedPal) obj.seg.pal = parseInt(paOnOff[0]);
	}
	if (!isEmpty(obj.seg) && applyDef) requestJson(obj); // update default values (may need throttling on ESP8266)
}

var jsonTimeout;
var reqsLegal = false;

function requestJson(command=null)
{
	gId('connind').style.backgroundColor = "var(--c-r)";
	if (command && !reqsLegal) return; // stop post requests from chrome onchange event on page restore
	if (!jsonTimeout) jsonTimeout = setTimeout(()=>{if (ws) ws.close(); ws=null; showErrorToast()}, 3000);
	var req = null;
	var url = (loc?`http://${locip}`:'') + '/json/si';
	var useWs = (ws && ws.readyState === WebSocket.OPEN);
	var type = command ? 'post':'get';
	if (command) {
		if (useWs || !command.ps) command.v = true; // force complete /json/si API response (ps is async so no point)
		command.time = Math.floor(Date.now() / 1000);
		var t = gId('tt');
		if (t.validity.valid && command.transition==null) {
			var tn = parseInt(t.value*10);
			if (tn != tr) command.transition = tn;
		}
		req = JSON.stringify(command);
		if (req.length > 1000) useWs = false; // do not send very long requests over websocket
	};

	if (useWs) {
		ws.send(req?req:'{"v":true}');
		return;
	} else if (command && command.ps) { // refresh UI if we don't use WS (async loading of presets)
		setTimeout(requestJson,250);
	}

	fetch(url, {
		method: type,
		headers: {
			"Content-type": "application/json; charset=UTF-8"
		},
		body: req
	})
	.then(res => {
		clearTimeout(jsonTimeout);
		jsonTimeout = null;
		if (!res.ok) showErrorToast();
		return res.json();
	})
	.then(json => {
		lastUpdate = new Date();
		clearErrorToast();
		gId('connind').style.backgroundColor = "var(--c-g)";
		if (!json) { showToast('Empty response', true); return; }
		if (json.success) return;
		if (json.info) {
			parseInfo(json.info);
			if (isInfo) populateInfo(lastinfo);
		}
		var s = json.state ? json.state : json;
		readState(s);
		if (!(ws && ws.readyState === WebSocket.OPEN)) makeWS();
		if (!pJson) loadPresets();
		reqsLegal = true;
	})
	.catch((e)=>{
		showToast(e, true);
	});
}

function togglePower()
{
	isOn = !isOn;
	var obj = {"on": isOn};
	if (isOn && lastinfo && lastinfo.live && lastinfo.liveseg>=0) {
		obj.live = false;
		obj.seg = [];
		obj.seg[0] = {"id": lastinfo.liveseg, "frz": false};
	}
	requestJson(obj);
}

function toggleNl()
{
	nlA = !nlA;
	if (nlA)
	{
		showToast(`Timer active. Your light will turn ${nlTar > 0 ? "on":"off"} ${nlMode ? "over":"after"} ${nlDur} minutes.`);
	} else {
		showToast('Timer deactivated.');
	}
	var obj = {"nl": {"on": nlA}};
	requestJson(obj);
}

function toggleSync()
{
	syncSend = !syncSend;
	if (syncSend) showToast('Other lights in the network will now sync to this one.');
	else showToast('This light and other lights in the network will no longer sync.');
	var obj = {"udpn": {"send": syncSend}};
	if (syncTglRecv) obj.udpn.recv = syncSend;
	requestJson(obj);
}

function toggleLiveview()
{
	isLv = !isLv;
	gId('liveview').style.display = (isLv) ? "block":"none";
	var url = (loc?`http://${locip}`:'') + "/liveview";
	gId('liveview').src = (isLv) ? url:"about:blank";
	gId('buttonSr').className = (isLv) ? "active":"";
	if (!isLv && ws && ws.readyState === WebSocket.OPEN) ws.send('{"lv":false}');
	size();
}

function toggleInfo()
{
	if (isNodes) toggleNodes();
	isInfo = !isInfo;
	if (isInfo) requestJson();
	gId('info').style.transform = (isInfo) ? "translateY(0px)":"translateY(100%)";
	gId('buttonI').className = (isInfo) ? "active":"";
}

function toggleNodes()
{
	if (isInfo) toggleInfo();
	isNodes = !isNodes;
	if (isNodes) loadNodes();
	gId('nodes').style.transform = (isNodes) ? "translateY(0px)":"translateY(100%)";
	gId('buttonNodes').className = (isNodes) ? "active":"";
}

function makeSeg()
{
	var ns = 0;
	var lu = lowestUnused;
	if (lu > 0) {
		var pend = parseInt(gId(`seg${lu -1}e`).value,10) + (cfg.comp.seglen?parseInt(gId(`seg${lu -1}s`).value,10):0);
		if (pend < ledCount) ns = pend;
	}
	gId('segutil').scrollIntoView({
		behavior: 'smooth',
		block: 'start',
	});
	var ct = ledCount-(cfg.comp.seglen?ns:0);
	var cn = `<div class="seg lstI expanded">
	<div class="segin">
		<input type="text" class="noslide" id="seg${lu}t" autocomplete="off" maxlength=32 value="" placeholder="New segment ${lu}"/>
		<table class="segt">
			<tr>
				<td width="38%">Start LED</td>
				<td width="38%">${cfg.comp.seglen?"LED count":"Stop LED"}</td>
			</tr>
			<tr>
				<td><input class="noslide segn" id="seg${lu}s" type="number" min="0" max="${ledCount-1}" value="${ns}" oninput="updateLen(${lu})" onkeydown="segEnter(${lu})"></td>
				<td><input class="noslide segn" id="seg${lu}e" type="number" min="0" max="${ct}" value="${ct}" oninput="updateLen(${lu})" onkeydown="segEnter(${lu})"></td>
				<td><button class="btn btn-xs" onclick="setSeg(${lu});resetUtil();"><i class="icons bth-icon" id="segc${lu}">&#xe390;</i></button></td>
			</tr>
		</table>
		<div class="h" id="seg${lu}len">${ledCount - ns} LEDs</div>
		<div class="c"><button class="btn btn-p" onclick="resetUtil()">Cancel</button></div>
	</div>
</div>`;
	gId('segutil').innerHTML = cn;
}

function resetUtil()
{
//	gId('segutil').innerHTML = '<button class="btn btn-s" onclick="makeSeg()"><i class="icons btn-icon">&#xe18a;</i>segment</button>';
	gId('segutil').innerHTML = '<div class="seg btn btn-s" style="border-radius:24px;padding:0;">'
	+ '<label class="check schkl"><input type="checkbox" id="selall" onchange="selSegAll(this)"><span class="checkmark schk"></span></label>'
	+ '<div class="segname" onclick="makeSeg()"><i class="icons btn-icon">&#xe18a;</i>segment</div></div>';
}

var plJson = {"0":{
	"ps": [0],
	"dur": [100],
	"transition": [-1],	// to be inited to default transition dur
	"repeat": 0,
	"r": false,
	"end": 0
}};

function makePlSel(incPl=false) {
	var plSelContent = "";
	delete pJson["0"];	// remove filler preset
	var arr = Object.entries(pJson);
	for (var i = 0; i < arr.length; i++) {
		var n = arr[i][1].n ? arr[i][1].n : "Preset " + arr[i][0];
		if (!incPl && arr[i][1].playlist && arr[i][1].playlist.ps) continue; // remove playlists, sub-playlists not yet supported
		plSelContent += `<option value=${arr[i][0]}>${n}</option>`
	}
	return plSelContent;
}

function refreshPlE(p) {
	var plEDiv = gId(`ple${p}`);
	if (!plEDiv) return;
	var content = "<div class=\"first c\">Playlist entries</div>";
	for (var i = 0; i < plJson[p].ps.length; i++) {
		content += makePlEntry(p,i);
	}
	content += `<div class="hrz"></div>`;
	plEDiv.innerHTML = content;
	var dels = plEDiv.getElementsByClassName("btn-pl-del");
	if (dels.length < 2) dels[0].style.display = "none";

	var sels = gId(`seg${p+100}`).getElementsByClassName("sel");
	for (var i of sels) {
		if (i.dataset.val) {
			if (parseInt(i.dataset.val) > 0) i.value = i.dataset.val;
			else plJson[p].ps[i.dataset.index] = parseInt(i.value);
		}
	}
}

// p: preset ID, i: ps index
function addPl(p,i) {
	plJson[p].ps.splice(i+1,0,0);
	plJson[p].dur.splice(i+1,0,plJson[p].dur[i]);
	plJson[p].transition.splice(i+1,0,plJson[p].transition[i]);
	refreshPlE(p);
}

function delPl(p,i) {
	if (plJson[p].ps.length < 2) return;
	plJson[p].ps.splice(i,1);
	plJson[p].dur.splice(i,1);
	plJson[p].transition.splice(i,1);
	refreshPlE(p);
}

function plePs(p,i,field) {
	plJson[p].ps[i] = parseInt(field.value);
}

function pleDur(p,i,field) {
	if (field.validity.valid)
		plJson[p].dur[i] = Math.floor(field.value*10);
}

function pleTr(p,i,field) {
	if (field.validity.valid)
		plJson[p].transition[i] = Math.floor(field.value*10);
}

function plR(p) {
	var pl = plJson[p];
	pl.r = gId(`pl${p}rtgl`).checked;
	if (gId(`pl${p}rptgl`).checked) { // infinite
		pl.repeat = 0;
		delete pl.end;
		gId(`pl${p}o1`).style.display = "none";
	} else {
		pl.repeat = parseInt(gId(`pl${p}rp`).value);
		pl.end = parseInt(gId(`pl${p}selEnd`).value);
		gId(`pl${p}o1`).style.display = "block";
	}
}

function makeP(i,pl) {
	var content = "";
	if (pl) {
		var rep = plJson[i].repeat ? plJson[i].repeat : 0;
		content = 
`<div id="ple${i}" style="margin-top:10px;"></div><label class="check revchkl">Shuffle
	<input type="checkbox" id="pl${i}rtgl" onchange="plR(${i})" ${plJson[i].r||rep<0?"checked":""}>
	<span class="checkmark schk"></span>
</label>
<label class="check revchkl">Repeat indefinitely
	<input type="checkbox" id="pl${i}rptgl" onchange="plR(${i})" ${rep>0?"":"checked"}>
	<span class="checkmark schk"></span>
</label>
<div id="pl${i}o1" style="display:${rep>0?"block":"none"}">
<div class="c">Repeat <input class="noslide" type="number" id="pl${i}rp" oninput="plR(${i})" max=127 min=0 value=${rep>0?rep:1}> times</div>
<div class="sel">End preset:<br>
<select class="sel sel-ple" id="pl${i}selEnd" onchange="plR(${i})" data-val=${plJson[i].end?plJson[i].end:0}>
	<option value=0>None</option>
${makePlSel(true)}
</select></div>
</div>
<div class="c"><button class="btn btn-p" onclick="testPl(${i}, this)"><i class='icons btn-icon'>&#xe139;</i>Test</button></div>`;
	} else {
		content =
`<label class="check revchkl">
	<span class="lstIname">
	Include brightness
	</span>
	<input type="checkbox" id="p${i}ibtgl" checked>
	<span class="checkmark schk"></span>
</label>
<label class="check revchkl">
	<span class="lstIname">
	Save segment bounds
	</span>
	<input type="checkbox" id="p${i}sbtgl" checked>
	<span class="checkmark schk"></span>
</label>
<label class="check revchkl">
	<span class="lstIname">
	Checked segments only
	</span>
	<input type="checkbox" id="p${i}sbchk">
	<span class="checkmark schk"></span>
</label>`;
		if (Array.isArray(lastinfo.maps) && lastinfo.maps.length>0) {
			content += `<div class="sel">Ledmap:&nbsp;<select class="sel sel-p" id="p${i}lmp"><option value="">None</option>`;
			for (const k of (lastinfo.maps||[])) content += `<option value="${k}"${(i>0 && pJson[i].ledmap==k)?" selected":""}>${k}</option>`;
			content += "</select></div>";
		}
	}

	return `<input type="text" class="ptxt noslide" id="p${i}txt" autocomplete="off" maxlength=32 value="${(i>0)?pName(i):""}" placeholder="Enter name..."/>
<div class="c">Quick load label: <input type="text" class="stxt noslide" maxlength=2 value="${qlName(i)}" id="p${i}ql" autocomplete="off"/></div>
<div class="h">(leave empty for no Quick load button)</div>
<div ${pl&&i==0?"style='display:none'":""}>
<label class="check revchkl">
	<span class="lstIname">
	${pl?"Show playlist editor":(i>0)?"Overwrite with state":"Use current state"}
	</span>
    <input type="checkbox" id="p${i}cstgl" onchange="tglCs(${i})" ${(i==0||pl)?"checked":""}>
    <span class="checkmark schk"></span>
  </label>
</div>
<div class="po2" id="p${i}o2">
    API command<br>
    <textarea class="apitxt" id="p${i}api"></textarea>
</div>
<div class="po1" id="p${i}o1">
	${content}
</div>
<div class="c">Save to ID <input class="noslide" id="p${i}id" type="number" oninput="checkUsed(${i})" max=250 min=1 value=${(i>0)?i:getLowestUnusedP()}></div>
<div class="c">
	<button class="btn btn-p" onclick="saveP(${i},${pl})"><i class="icons btn-icon">&#xe390;</i>Save</button>
	${(i>0)?'<button class="btn btn-p" id="p'+i+'del" onclick="delP('+i+')"><i class="icons btn-icon">&#xe037;</i>Delete':'<button class="btn btn-p" onclick="resetPUtil()">Cancel'}</button>
</div>
<div class="pwarn ${(i>0)?"bp":""} c" id="p${i}warn"></div>
${(i>0)? ('<div class="h">ID ' +i+ '</div>'):""}`;
}

function makePUtil()
{
	let p = gId('putil');
	p.classList.remove('staybot');
	p.innerHTML = `<div class="pres"><div class="segin expanded">${makeP(0)}</div></div>`;
	p.scrollIntoView({
		behavior: 'smooth',
		block: 'center'
	});
	gId('psFind').classList.remove('staytop');
}

function makePlEntry(p,i) {
  return `<div class="plentry">
  	<div class="hrz"></div>
	<table>
	<tr>
		<td width="80%" colspan=2>
			<select class="sel sel-pl" onchange="plePs(${p},${i},this)" data-val="${plJson[p].ps[i]}" data-index="${i}">
			${makePlSel()}
			</select>
		</td>
		<td class="c"><button class="btn btn-pl-add" onclick="addPl(${p},${i})"><i class="icons btn-icon">&#xe18a;</i></button></td>
	</tr>
	<tr>
		<td class="c">Duration</td>
		<td class="c">Transition</td>
		<td class="c">#${i+1}</td>
	</tr>
	<tr>
		<td class="c" width="40%"><input class="noslide segn" type="number" placeholder="Duration" max=6553.0 min=0.2 step=0.1 oninput="pleDur(${p},${i},this)" value="${plJson[p].dur[i]/10.0}">s</td>
		<td class="c" width="40%"><input class="noslide segn" type="number" placeholder="Transition" max=65.0 min=0.0 step=0.1 oninput="pleTr(${p},${i},this)" value="${plJson[p].transition[i]/10.0}">s</td>
		<td class="c"><button class="btn btn-pl-del" onclick="delPl(${p},${i})"><i class="icons btn-icon">&#xe037;</i></button></div></td>
	</tr>
	</table>
</div>`;
}

function makePlUtil()
{
	if (pNum < 2) {
		showToast("You need at least 2 presets to make a playlist!"); //return;
	}
	if (plJson[0].transition[0] < 0) plJson[0].transition[0] = tr;
	let p = gId('putil');
	p.classList.remove('staybot');
	p.innerHTML = `<div class="pres"><div class="segin expanded" id="seg100">${makeP(0,true)}</div></div>`;
	refreshPlE(0);
	p.scrollIntoView({
		behavior: 'smooth',
		block: 'center'
	});
	gId('psFind').classList.remove('staytop');
}

function resetPUtil()
{
	gId('psFind').classList.add('staytop');
	gId('putil').classList.add('staybot');
	gId('putil').innerHTML = `<button class="btn btn-s" onclick="makePUtil()" style="float:left;"><i class="icons btn-icon">&#xe18a;</i>preset</button>`
	+ `<button class="btn btn-s" onclick="makePlUtil()" style="float:right;"><i class="icons btn-icon">&#xe18a;<!--&#xe139;--></i>playlist</button>`;
}

function tglCs(i)
{
	var pss = gId(`p${i}cstgl`).checked;
	gId(`p${i}o1`).style.display = pss? "block" : "none";
	gId(`p${i}o2`).style.display = !pss? "block" : "none";
}

function tglSegn(s)
{
	let t = gId(s<100?`seg${s}t`:`p${s-100}txt`);
	if (t) t.classList.toggle("show");
	//if (t) t.style.display = (getComputedStyle(t).display === "none") ? "inline":"none";
	event.preventDefault();
	event.stopPropagation();
}

function selSegAll(o)
{
	//o.checked = true;
	var obj = {"seg":[]};
	for (let i=0; i<=lSeg; i++) obj.seg.push({"id":i,"sel":o.checked});
	requestJson(obj);
}

function selSegEx(s)
{
	gId(`selall`).checked = false;
	var obj = {"seg":[]};
	for (let i=0; i<=lSeg; i++) obj.seg.push({"id":i,"sel":(i==s)});
	obj.mainseg = s;
	requestJson(obj);
}

function selSeg(s)
{
	gId(`selall`).checked = false;
	var sel = gId(`seg${s}sel`).checked;
	var obj = {"seg": {"id": s, "sel": sel}};
	requestJson(obj);
}

function rptSeg(s)
{
	var name = gId(`seg${s}t`).value;
	var start = parseInt(gId(`seg${s}s`).value);
	var stop = parseInt(gId(`seg${s}e`).value);
	if (stop == 0) {return;}
	var rev = gId(`seg${s}rev`).checked;
	var mi = gId(`seg${s}mi`).checked;
	var sel = gId(`seg${s}sel`).checked;
	var pwr = gId(`seg${s}pwr`).classList.contains("act");
	var obj = {"seg": {"id": s, "n": name, "start": start, "stop": (cfg.comp.seglen?start:0)+stop, "rev": rev, "mi": mi, "on": !pwr, "bri": parseInt(gId(`seg${s}bri`).value), "sel": sel}};
	if (gId(`seg${s}grp`)) {
		var grp = parseInt(gId(`seg${s}grp`).value);
		var spc = parseInt(gId(`seg${s}spc`).value);
		var ofs = parseInt(gId(`seg${s}of` ).value);
		obj.seg.grp = grp;
		obj.seg.spc = spc;
		obj.seg.of  = ofs;
	}
	obj.seg.rpt = true;
	expand(s);
	requestJson(obj);
}

function setSeg(s)
{
	var name = gId(`seg${s}t`).value;
	var start = parseInt(gId(`seg${s}s`).value);
	var stop = parseInt(gId(`seg${s}e`).value);
	if ((cfg.comp.seglen && stop == 0) || (!cfg.comp.seglen && stop <= start)) {delSeg(s); return;}
	var obj = {"seg": {"id": s, "n": name, "start": start, "stop": (cfg.comp.seglen?start:0)+stop}};
	if (gId(`seg${s}grp`)) {
		var grp = parseInt(gId(`seg${s}grp`).value);
		var spc = parseInt(gId(`seg${s}spc`).value);
		var ofs = parseInt(gId(`seg${s}of` ).value);
		obj.seg.grp = grp;
		obj.seg.spc = spc;
		obj.seg.of  = ofs;
	}
	requestJson(obj);
}

function delSeg(s)
{
	if (segCount < 2) {
		showToast("You need to have multiple segments to delete one!");
		return;
	}
	segCount--;
	var obj = {"seg": {"id": s, "stop": 0}};
	requestJson(obj);
}

function setRev(s)
{
	var rev = gId(`seg${s}rev`).checked;
	var obj = {"seg": {"id": s, "rev": rev}};
	requestJson(obj);
}

function setMi(s)
{
	var mi = gId(`seg${s}mi`).checked;
	var obj = {"seg": {"id": s, "mi": mi}};
	requestJson(obj);
}

function setSegPwr(s)
{
	var pwr = gId(`seg${s}pwr`).classList.contains("act");
	var obj = {"seg": {"id": s, "on": !pwr}};
	requestJson(obj);
}

function setSegBri(s)
{
	var obj = {"seg": {"id": s, "bri": parseInt(gId(`seg${s}bri`).value)}};
	requestJson(obj);
}

function tglFreeze(s=null)
{
	var obj = {"seg": {"frz": "t"}}; // toggle
<<<<<<< HEAD
	if (s!==null) obj.seg.id = s;
=======
	if (s!==null) {
		obj.seg.id = s;
		// if live segment, enter live override (which also unfreezes)
		if (lastinfo && s==lastinfo.liveseg && lastinfo.live) obj = {"lor":1};
	}
>>>>>>> e362b3b6
	requestJson(obj);
}

function setX(ind = null)
{
	if (ind === null) {
		ind = parseInt(d.querySelector('#fxlist input[name="fx"]:checked').value);
	} else {
		d.querySelector(`#fxlist input[name="fx"][value="${ind}"]`).checked = true;
	}
	var selElement = d.querySelector('#fxlist .selected');
	if (selElement) selElement.classList.remove('selected');

	d.querySelector(`#fxlist .lstI[data-id="${ind}"]`).classList.add('selected');

	var obj = {"seg": {"fx": parseInt(ind)}};
	requestJson(obj);
}

function setPalette(paletteId = null)
{
	if (paletteId === null) {
		paletteId = parseInt(d.querySelector('#pallist input[name="palette"]:checked').value);
	} else {
		d.querySelector(`#pallist input[name="palette"][value="${paletteId}"]`).checked = true;
	}
	var selElement = d.querySelector('#pallist .selected');
	if (selElement) {
		selElement.classList.remove('selected')
	}
	d.querySelector(`#pallist .lstI[data-id="${paletteId}"]`).classList.add('selected');
	var obj = {"seg": {"pal": paletteId}};
	requestJson(obj);
}

function setBri()
{
	var obj = {"bri": parseInt(gId('sliderBri').value)};
	requestJson(obj);
}

function setSpeed()
{
	var obj = {"seg": {"sx": parseInt(gId('sliderSpeed').value)}};
	requestJson(obj);
}

function setIntensity()
{
	var obj = {"seg": {"ix": parseInt(gId('sliderIntensity').value)}};
	requestJson(obj);
}

function setLor(i)
{
	var obj = {"lor": i};
	requestJson(obj);
}

function setPreset(i)
{
	var obj = {"ps": i};
	if (isPlaylist(i)) obj.on = true; // force on
	showToast("Loading preset " + pName(i) +" (" + i + ")");
	requestJson(obj);
}

function saveP(i,pl)
{
	pI = parseInt(gId(`p${i}id`).value);
	if (!pI || pI < 1) pI = (i>0) ? i : getLowestUnusedP();
	pN = gId(`p${i}txt`).value;
	if (pN == "") pN = (pl?"Playlist ":"Preset ") + pI;
	var obj = {};
	if (!gId(`p${i}cstgl`).checked) {
		var raw = gId(`p${i}api`).value;
		try {
			obj = JSON.parse(raw);
		} catch (e) {
			obj.win = raw;
			if (raw.length < 2) {
				gId(`p${i}warn`).innerHTML = "&#9888; Please enter your API command first";
				return;
			} else if (raw.indexOf('{') > -1) {
				gId(`p${i}warn`).innerHTML = "&#9888; Syntax error in custom JSON API command";
				return;
			} else if (raw.indexOf("Please") == 0) {
        		gId(`p${i}warn`).innerHTML = "&#9888; Please refresh the page before modifying this preset";
				return;
			}
		}
		obj.o = true;
	} else {
		if (pl) {
			obj.playlist = plJson[i];
			obj.on = true;
			obj.o = true;
		} else {
			obj.ib = gId(`p${i}ibtgl`).checked;
			obj.sb = gId(`p${i}sbtgl`).checked;
			obj.sc = gId(`p${i}sbchk`).checked;
			if (gId(`p${i}lmp`).value!=="") obj.ledmap = parseInt(gId(`p${i}lmp`).value);
		}
	}

	obj.psave = pI; obj.n = pN;
	var pQN = gId(`p${i}ql`).value;
	if (pQN.length > 0) obj.ql = pQN;

	showToast("Saving " + pN +" (" + pI + ")");
	requestJson(obj);
	if (obj.o) {
		pJson[pI] = obj;
		delete pJson[pI].psave;
		delete pJson[pI].o;
		delete pJson[pI].v;
		delete pJson[pI].time;
	} else {
		pJson[pI] = {"n":pN, "win":"Please refresh the page to see this newly saved command."};
		if (obj.win) pJson[pI].win = obj.win;
		if (obj.ql)  pJson[pI].ql = obj.ql;
	}
	populatePresets();
	resetPUtil();
}

function testPl(i,bt) {
	if (bt.dataset.test == 1) {
		bt.dataset.test = 0;
		bt.innerHTML = "<i class='icons btn-icon'>&#xe139;</i>Test";
		stopPl();
		return;
	}
	bt.dataset.test = 1;
	bt.innerHTML = "<i class='icons btn-icon'>&#xe38f;</i>Stop";
	var obj = {};
	obj.playlist = plJson[i];
	obj.on = true;
	requestJson(obj);
}

function stopPl() {
	requestJson({playlist:{}})
}

function delP(i) {
	var bt = gId(`p${i}del`);
	if (bt.dataset.cnf == 1) {
		var obj = {"pdel": i};
		requestJson(obj);
		delete pJson[i];
		populatePresets();
	} else {
		bt.style.color = "var(--c-r)";
		bt.innerHTML = "<i class='icons btn-icon'>&#xe037;</i>Delete!";
		bt.dataset.cnf = 1;
	}
}

function selectSlot(b)
{
	csel = b;
	var cd = gId('csl').children;
	for (let i of cd) i.classList.remove('xxs-w');
	cd[b].classList.add('xxs-w');
	setPicker(rgbStr(cd[b].dataset));
	// force slider update on initial load (picker "color:change" not fired if black)
	if (cpick.color.value == 0) updatePSliders();
	gId('sliderW').value = parseInt(cd[b].dataset.w);
	updateTrail(gId('sliderW'));
	redrawPalPrev();
}

// set the color from a hex string. Used by quick color selectors
var lasth = 0;
function pC(col)
{
	if (col == "rnd") {
		col = {h: 0, s: 0, v: 100};
		col.s = Math.floor((Math.random() * 50) + 50);
		do {
			col.h = Math.floor(Math.random() * 360);
		} while (Math.abs(col.h - lasth) < 50);
		lasth = col.h;
	}
	setPicker(col);
	setColor(0);
}

function updatePSliders() {
	// update RGB sliders
	var col = cpick.color.rgb;
	gId('sliderR').value = col.r;
	gId('sliderG').value = col.g;
	gId('sliderB').value = col.b;

	// update hex field
	var str = cpick.color.hexString.substring(1);
	var w = parseInt(gId("csl").children[csel].dataset.w);
	if (w > 0) str += w.toString(16);
	gId('hexc').value = str;
	gId('hexcnf').style.backgroundColor = "var(--c-3)";

	// update value slider
	var v = gId('sliderV');
	v.value = cpick.color.value;
	// background color as if color had full value
	var hsv = {"h":cpick.color.hue,"s":cpick.color.saturation,"v":100}; 
	var c = iro.Color.hsvToRgb(hsv);
	var cs = 'rgb('+c.r+','+c.g+','+c.b+')';
	v.nextElementSibling.style.backgroundImage = `linear-gradient(90deg, #000 -15%, ${cs})`;

	// update Kelvin slider
	gId('sliderK').value = cpick.color.kelvin;
}

function hexEnter()
{
	if(event.keyCode == 13) fromHex();
}

function segEnter(s) {
	if(event.keyCode == 13) setSeg(s);
}

function fromHex()
{
	var str = gId('hexc').value;
	let w = parseInt(str.substring(6), 16);
	try {
		setPicker("#" + str.substring(0,6));
	} catch (e) {
		setPicker("#ffaa00");
	}
	gId("csl").children[csel].dataset.w = isNaN(w) ? 0 : w;
	setColor(2);
}

function setPicker(rgb) {
	var c = new iro.Color(rgb);
	if (c.value > 0) cpick.color.set(c);
	else cpick.color.setChannel('hsv', 'v', 0);
	updateTrail(gId('sliderR'));
	updateTrail(gId('sliderG'));
	updateTrail(gId('sliderB'));
}

function fromV()
{
	cpick.color.setChannel('hsv', 'v', gId('sliderV').value);
}

function fromK()
{
	cpick.color.set({ kelvin: gId('sliderK').value });
}

function fromRgb()
{
	var r = gId('sliderR').value;
	var g = gId('sliderG').value;
	var b = gId('sliderB').value;
	setPicker(`rgb(${r},${g},${b})`);
	let cd = gId('csl').children; // color slots
	cd[csel].dataset.r = r;
	cd[csel].dataset.g = g;
	cd[csel].dataset.b = b;
	setCSL(cd[csel]);
}

function fromW()
{
	let w = gId('sliderW');
	let cd = gId('csl').children; // color slots
	cd[csel].dataset.w = w.value;
	setCSL(cd[csel]);
	updateTrail(w);
}

// sr 0: from RGB sliders, 1: from picker, 2: from hex
function setColor(sr)
{
	var cd = gId('csl').children; // color slots
	let cdd = cd[csel].dataset;
	let w = 0, r,g,b;
	if (sr == 1 && isRgbBlack(cdd)) cpick.color.setChannel('hsv', 'v', 100);
	if (sr != 2 && hasWhite) w = parseInt(gId('sliderW').value);
	var col = cpick.color.rgb;
	cdd.r = r = hasRGB ? col.r : w;
	cdd.g = g = hasRGB ? col.g : w;
	cdd.b = b = hasRGB ? col.b : w;
	cdd.w = w;
	setCSL(cd[csel]);
	var obj = {"seg": {"col": [[],[],[]]}};
	obj.seg.col[csel] = [r, g, b, w];
	requestJson(obj);
}

function setBalance(b)
{
	var obj = {"seg": {"cct": parseInt(b)}};
	requestJson(obj);
}

var hc = 0;
setInterval(()=>{
	if (!isInfo) return;
	hc+=18;
	if (hc>300) hc=0;
	if (hc>200)hc=306;
	if (hc==144) hc+=36;
	if (hc==108) hc+=18;
	gId('heart').style.color = `hsl(${hc}, 100%, 50%)`;
}, 910);

function openGH() { window.open("https://github.com/Aircoookie/WLED/wiki"); }

var cnfr = false;
function cnfReset()
{
	if (!cnfr) {
		var bt = gId('resetbtn');
		bt.style.color = "var(--c-r)";
		bt.innerHTML = "Confirm Reboot";
		cnfr = true; return;
	}
	window.location.href = "/reset";
}

var cnfrS = false;
function rSegs()
{
	var bt = gId('rsbtn');
	if (!cnfrS) {
		bt.style.color = "var(--c-r)";
		bt.innerHTML = "Confirm reset";
		cnfrS = true; return;
	}
	cnfrS = false;
	bt.style.color = "var(--c-f)";
	bt.innerHTML = "Reset segments";
	var obj = {"seg":[{"start":0,"stop":ledCount,"sel":true}]};
	for (let i=1; i<=lSeg; i++) obj.seg.push({"stop":0});
	requestJson(obj);
}

function loadPalettesData(callback = null)
{
	if (palettesData) return;
	const lsKey = "wledPalx";
	var lsPalData = localStorage.getItem(lsKey);
	if (lsPalData) {
		try {
			var d = JSON.parse(lsPalData);
			if (d && d.vid == d.vid) {
				palettesData = d.p;
				if (callback) callback(); // actually redrawPalPrev()
				return;
			}
		} catch (e) {}
	}

	palettesData = {};
	getPalettesData(0, ()=>{
		localStorage.setItem(lsKey, JSON.stringify({
			p: palettesData,
			vid: lastinfo.vid
		}));
		if (callback) setTimeout(callback, 99); // actually redrawPalPrev()
	});
}

function getPalettesData(page, callback)
{
	var url = (loc?`http://${locip}`:'') + `/json/palx?page=${page}`;

	fetch(url, {
		method: 'get',
		headers: {
			"Content-type": "application/json; charset=UTF-8"
		}
	})
	.then(res => {
		if (!res.ok) showErrorToast();
		return res.json();
	})
	.then(json => {
		palettesData = Object.assign({}, palettesData, json.p);
		if (page < json.m) setTimeout(()=>{ getPalettesData(page + 1, callback); }, 50);
		else callback();
	})
	.catch((error)=>{
		showToast(error, true);
	});
}

function search(f,l=null)
{
	f.nextElementSibling.style.display=(f.value!=='')?'block':'none';
	if (!l) return;
	var el = gId(l).querySelectorAll('.lstI');
	for (i = 0; i < el.length; i++) {
		var it = el[i];
		var itT = it.querySelector('.lstIname').innerText.toUpperCase();
		it.style.display = itT.indexOf(f.value.toUpperCase())>-1?'':'none';
	}
}

function clean(c)
{
	c.style.display='none';
	var i=c.previousElementSibling;
	i.value='';
	i.focus();
	i.dispatchEvent(new Event('input'));
}

// make sure "dur" and "transition" are arrays with at least the length of "ps"
function formatArr(pl) {
	var l = pl.ps.length;
	if (!Array.isArray(pl.dur)) {
		var v = pl.dur;
		if (isNaN(v)) v = 100;
		pl.dur = [v];
	}
	var l2 = pl.dur.length;
	if (l2 < l)
	{
		for (var i = 0; i < l - l2; i++)
			pl.dur.push(pl.dur[l2-1]);
	}

	if (!Array.isArray(pl.transition)) {
		var v = pl.transition;
		if (isNaN(v)) v = tr;
		pl.transition = [v];
	}
	var l2 = pl.transition.length;
	if (l2 < l)
	{
		for (var i = 0; i < l - l2; i++)
			pl.transition.push(pl.transition[l2-1]);
	}
}

function expand(i)
{
	var seg = i<100 ? gId('seg' +i) : gId(`p${i-100}o`);
	let ps = gId("pcont").children; // preset wrapper
	if (i>100) for (let p of ps) { p.classList.remove("selected"); if (p!==seg) p.classList.remove("expanded"); } // collapse all other presets & remove selected

	seg.classList.toggle("expanded");

	// presets
	if (i >= 100) {
		var p = i-100;
		if (seg.classList.contains('expanded')) {
			if (isPlaylist(p)) {
				plJson[p] = pJson[p].playlist;
				// make sure all keys are present in plJson[p]
				formatArr(plJson[p]);
				if (isNaN(plJson[p].repeat)) plJson[p].repeat = 0;
				if (!plJson[p].r) plJson[p].r = false;
				if (isNaN(plJson[p].end)) plJson[p].end = 0;
				gId('seg' +i).innerHTML = makeP(p,true);
				refreshPlE(p);
			} else {
				gId('seg' +i).innerHTML = makeP(p);
			}
			var papi = papiVal(p);
			gId(`p${p}api`).value = papi;
			if (papi.indexOf("Please") == 0) gId(`p${p}cstgl`).checked = false;
			tglCs(p);
			gId('putil').classList.remove("staybot");
		} else {
			updatePA();
			gId('seg' +i).innerHTML = "";
			gId('putil').classList.add("staybot");
		}
	}

	seg.scrollIntoView({
		behavior: 'smooth',
		block: 'center'
	});
}

function unfocusSliders()
{
	gId("sliderBri").blur();
	gId("sliderSpeed").blur();
	gId("sliderIntensity").blur();
}

// sliding UI
const _C = d.querySelector('.container'), N = 4;

let iSlide = 0, x0 = null, scrollS = 0, locked = false;

function unify(e) {	return e.changedTouches ? e.changedTouches[0] : e; }

function hasIroClass(classList)
{
	for (var i = 0; i < classList.length; i++) {
		var element = classList[i];
		if (element.startsWith('Iro')) return true;
	}
	return false;
}

function lock(e)
{
	if (pcMode) return;
	var l = e.target.classList;
	var pl = e.target.parentElement.classList;

	if (l.contains('noslide') || hasIroClass(l) || hasIroClass(pl)) return;

	x0 = unify(e).clientX;
	scrollS = gEBCN("tabcontent")[iSlide].scrollTop;

	_C.classList.toggle('smooth', !(locked = true));
}

function move(e)
{
	if(!locked || pcMode) return;
	var clientX = unify(e).clientX;
	var dx = clientX - x0;
	var s = Math.sign(dx);
	var f = +(s*dx/wW).toFixed(2);

	if((clientX != 0) &&
		(iSlide > 0 || s < 0) && (iSlide < N - 1 || s > 0) &&
		f > 0.12 &&
		gEBCN("tabcontent")[iSlide].scrollTop == scrollS)
	{
		_C.style.setProperty('--i', iSlide -= s);
		f = 1 - f;
		updateTablinks(iSlide);
	}
	_C.style.setProperty('--f', f);
	_C.classList.toggle('smooth', !(locked = false));
	x0 = null;
}

function showNodes() {
	gId('buttonNodes').style.display = (lastinfo.ndc > 0 && (wW > 797 || (wW > 539 && wW < 720))) ? "block":"none";
}

function size()
{
	wW = window.innerWidth;
	showNodes();
	var h = gId('top').clientHeight;
	sCol('--th', h + "px");
	sCol('--bh', gId('bot').clientHeight + "px");
	if (isLv) h -= 4;
	sCol('--tp', h + "px");
	togglePcMode();
}

function togglePcMode(fromB = false)
{
	if (fromB) {
		pcModeA = !pcModeA;
		localStorage.setItem('pcm', pcModeA);
		pcMode = pcModeA;
	}
	if (wW < 1250 && !pcMode) return;
	if (!fromB && ((wW < 1250 && lastw < 1250) || (wW >= 1250 && lastw >= 1250))) return;
	openTab(0, true);
	if (wW < 1250) {pcMode = false;}
	else if (pcModeA && !fromB) pcMode = pcModeA;
	updateTablinks(0);
	gId('buttonPcm').className = (pcMode) ? "active":"";
	gId('bot').style.height = (pcMode && !cfg.comp.pcmbot) ? "0":"auto";
	sCol('--bh', gId('bot').clientHeight + "px");
	_C.style.width = (pcMode)?'100%':'400%';
	lastw = wW;
}

function mergeDeep(target, ...sources)
{
	if (!sources.length) return target;
	const source = sources.shift();

	if (isObj(target) && isObj(source)) {
		for (const key in source) {
			if (isObj(source[key])) {
				if (!target[key]) Object.assign(target, { [key]: {} });
				mergeDeep(target[key], source[key]);
			} else {
				Object.assign(target, { [key]: source[key] });
			}
		}
	}
	return mergeDeep(target, ...sources);
}

size();
_C.style.setProperty('--n', N);

window.addEventListener('resize', size, false);

_C.addEventListener('mousedown', lock, false);
_C.addEventListener('touchstart', lock, false);

_C.addEventListener('mouseout', move, false);
_C.addEventListener('mouseup', move, false);
_C.addEventListener('touchend', move, false);<|MERGE_RESOLUTION|>--- conflicted
+++ resolved
@@ -651,7 +651,6 @@
 		if (i == lowestUnused) lowestUnused = i+1;
 		if (i > lSeg) lSeg = i;
 
-<<<<<<< HEAD
 		let sg = gId(`seg${i}`);
 		let exp = sg ? sg.classList.contains("expanded") : false;
 
@@ -719,73 +718,6 @@
 	}
 
 	gId('segcont').innerHTML = cn;
-=======
-		cn += `<div class="seg ${i==s.mainseg ? 'selected' : ''}">
-			<label class="check schkl">
-				&nbsp;
-				<input type="checkbox" id="seg${i}sel" onchange="selSeg(${i})" ${inst.sel ? "checked":""}>
-				<span class="checkmark schk"></span>
-			</label>
-			<i class="icons e-icon frz" id="seg${i}frz" onclick="event.preventDefault();tglFreeze(${i});" style="display:${inst.frz?"inline":"none"}">&#x${li.live && li.liveseg==i?'e410':'e325'};</i>
-			<div class="segname">
-				<div class="segntxt" onclick="selSegEx(${i})">${inst.n ? inst.n : "Segment "+i}</div>
-				<i class="icons edit-icon ${expanded[i] ? "expanded":""}" id="seg${i}nedit" onclick="tglSegn(${i})">&#xe2c6;</i>
-			</div>
-			<i class="icons e-icon flr ${expanded[i] ? "exp":""}" id="sege${i}" onclick="expand(${i})">&#xe395;</i>
-			<div class="segin ${expanded[i] ? "expanded":""}" id="seg${i}">
-				<input type="text" class="ptxt stxt noslide" id="seg${i}t" autocomplete="off" maxlength=32 value="${inst.n?inst.n:""}" placeholder="Enter name..."/>
-				<div class="sbs">
-				<i class="icons e-icon pwr ${powered[i] ? "act":""}" id="seg${i}pwr" onclick="setSegPwr(${i})">&#xe08f;</i>
-				<div class="sliderwrap il sws">
-					<input id="seg${i}bri" class="noslide" onchange="setSegBri(${i})" oninput="updateTrail(this)" max="255" min="1" type="range" value="${inst.bri}" />
-					<div class="sliderdisplay"></div>
-				</div>
-				</div>
-				<table class="infot">
-					<tr>
-						<td class="segtd">Start LED</td>
-						<td class="segtd">${cfg.comp.seglen?"Length":"Stop LED"}</td>
-						<td class="segtd">Offset</td>
-					</tr>
-					<tr>
-						<td class="segtd"><input class="noslide segn" id="seg${i}s" type="number" min="0" max="${ledCount-1}" value="${inst.start}" oninput="updateLen(${i})" onkeydown="segEnter(${i})"></td>
-						<td class="segtd"><input class="noslide segn" id="seg${i}e" type="number" min="0" max="${ledCount-(cfg.comp.seglen?inst.start:0)}" value="${inst.stop-(cfg.comp.seglen?inst.start:0)}" oninput="updateLen(${i})" onkeydown="segEnter(${i})"></td>
-						<td class="segtd"><input class="noslide segn" id="seg${i}of" type="number" value="${inst.of}" oninput="updateLen(${i})"></td>
-					</tr>
-				</table>
-				<table class="infot">
-					<tr>
-						<td class="segtd">Grouping</td>
-						<td class="segtd">Spacing</td>
-						<td class="segtd">Apply</td>
-					</tr>
-					<tr>
-						<td class="segtd"><input class="noslide segn" id="seg${i}grp" type="number" min="1" max="255" value="${inst.grp}" oninput="updateLen(${i})" onkeydown="segEnter(${i})"></td>
-						<td class="segtd"><input class="noslide segn" id="seg${i}spc" type="number" min="0" max="255" value="${inst.spc}" oninput="updateLen(${i})" onkeydown="segEnter(${i})"></td>
-						<td class="segtd"><i class="icons e-icon cnf" id="segc${i}" onclick="setSeg(${i})">&#xe390;</i></td>
-					</tr>
-				</table>
-				<div class="h" id="seg${i}len"></div>
-				<label class="check revchkl">
-					Reverse direction
-					<input type="checkbox" id="seg${i}rev" onchange="setRev(${i})" ${inst.rev ? "checked":""}>
-					<span class="checkmark schk"></span>
-				</label>
-				<label class="check revchkl">
-					Mirror effect
-					<input type="checkbox" id="seg${i}mi" onchange="setMi(${i})" ${inst.mi ? "checked":""}>
-					<span class="checkmark schk"></span>
-				</label>
-				<div class="del">
-					<button class="xxs btn no-margin" id="segr${i}" title="Repeat until end" onclick="rptSeg(${i})"><i class="icons no-margin">&#xe22d;</i></button>
-					<button class="xxs btn no-margin" id="segd${i}" title="Delete" onclick="delSeg(${i})"><i class="icons no-margin">&#xe037;</i></button>
-				</div>
-			</div>
-		</div><br>`;
-	}
-
-	d.getElementById('segcont').innerHTML = cn;
->>>>>>> e362b3b6
 	if (lowestUnused >= maxSeg) {
 		gId('segutil').innerHTML = '<span class="h">Maximum number of segments reached.</span>';
 		noNewSegs = true;
@@ -1151,11 +1083,7 @@
 
 function displayRover(i,s)
 {
-<<<<<<< HEAD
 	gId('rover').style.transform = (i.live && s.lor == 0 && i.liveseg<0) ? "translateY(0px)":"translateY(100%)";
-=======
-	d.getElementById('rover').style.transform = (i.live && s.lor == 0 && i.liveseg<0) ? "translateY(0px)":"translateY(100%)";
->>>>>>> e362b3b6
 	var sour = i.lip ? i.lip:""; if (sour.length > 2) sour = " from " + sour;
 	gId('lv').innerHTML = `WLED is receiving live ${i.lm} data${sour}`;
 	gId('roverstar').style.display = (i.live && s.lor) ? "block":"none";
@@ -1973,15 +1901,11 @@
 function tglFreeze(s=null)
 {
 	var obj = {"seg": {"frz": "t"}}; // toggle
-<<<<<<< HEAD
-	if (s!==null) obj.seg.id = s;
-=======
 	if (s!==null) {
 		obj.seg.id = s;
 		// if live segment, enter live override (which also unfreezes)
 		if (lastinfo && s==lastinfo.liveseg && lastinfo.live) obj = {"lor":1};
 	}
->>>>>>> e362b3b6
 	requestJson(obj);
 }
 
