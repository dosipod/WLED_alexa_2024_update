//page js
var loc = false, locip;
var noNewSegs = false;
var isOn = false, nlA = false, isLv = false, isInfo = false, isNodes = false, syncSend = false, syncTglRecv = true, isRgbw = false;
var whites = [0,0,0];
var selColors;
var expanded = [false];
var powered = [true];
var nlDur = 60, nlTar = 0;
var nlFade = false;
var selectedFx = 0;
var selectedPal = 0;
var csel = 0;
var currentPreset = -1;
var lastUpdate = 0;
var segCount = 0, ledCount = 0, lowestUnused = 0, maxSeg = 0, lSeg = 0;
var pcMode = false, pcModeA = false, lastw = 0;
var d = document;
const ranges = RangeTouch.setup('input[type="range"]', {});
var palettesData;
var pJson = {}, eJson = {}, lJson = {};
var pN = "", pI = 0;
var pmt = 1, pmtLS = 0, pmtLast = 0;
var lastinfo = {};
var cfg = {
	theme:{base:"dark", bg:{url:""}, alpha:{bg:0.6,tab:0.8}, color:{bg:""}},
	comp :{colors:{picker: true, rgb: false, quick: true, hex: false}, labels:true, pcmbot:false, pid:true, seglen:false}
};
var myWS, noWS = false;

var cpick = new iro.ColorPicker("#picker", {
	width: 260,
	wheelLightness: false,
  wheelAngle: 90,
  layout: [
    {
      component: iro.ui.Wheel,
      options: {}
    },
    {
      component: iro.ui.Slider,
      options: { sliderType: 'value' }
    },
    {
      component: iro.ui.Slider,
      options: {
        sliderType: 'kelvin',
        minTemperature: 2100,
        maxTemperature: 10000
      }
    }
  ]
});

function handleVisibilityChange() {if (!d.hidden && new Date () - lastUpdate > 3000) requestJson({'v':true,'rev':2},false);}
function sCol(na, col) {d.documentElement.style.setProperty(na, col);}
function gId(c) {return d.getElementById(c);}

function applyCfg()
{
	cTheme(cfg.theme.base === "light");
	var bg = cfg.theme.color.bg;
	if (bg) sCol('--c-1', bg);
	var ccfg = cfg.comp.colors;
	gId('hexw').style.display = ccfg.hex ? "block":"none";
	gId('picker').style.display = ccfg.picker ? "block":"none";
	gId('rgbwrap').style.display = ccfg.rgb ? "block":"none";
	gId('qcs-w').style.display = ccfg.quick ? "block":"none";
	var l = cfg.comp.labels;
	var e = d.querySelectorAll('.tab-label');
	for (var i=0; i<e.length; i++) e[i].style.display = l ? "block":"none";
	e = d.querySelector('.hd');
	e.style.display = l ? "block":"none";
	sCol('--tbp',l ? "14px 14px 10px 14px":"10px 22px 4px 22px");
	sCol('--bbp',l ? "9px 0 7px 0":"10px 0 4px 0");
	sCol('--bhd',l ? "block":"none");
	sCol('--bmt',l ? "0px":"5px");
	sCol('--t-b', cfg.theme.alpha.tab);
	size();
	localStorage.setItem('wledUiCfg', JSON.stringify(cfg));
}

function tglHex()
{
	cfg.comp.colors.hex = !cfg.comp.colors.hex;
	applyCfg();
}

function tglTheme()
{
	cfg.theme.base = (cfg.theme.base === "light") ? "dark":"light";
	applyCfg();
}

function tglLabels()
{
	cfg.comp.labels = !cfg.comp.labels;
	applyCfg();
}

function cTheme(light) {
	if (light) {
	sCol('--c-1','#eee');
	sCol('--c-f','#000');
	sCol('--c-2','#ddd');
	sCol('--c-3','#bbb');
	sCol('--c-4','#aaa');
	sCol('--c-5','#999');
	sCol('--c-6','#999');
	sCol('--c-8','#888');
	sCol('--c-b','#444');
	sCol('--c-c','#333');
	sCol('--c-e','#111');
	sCol('--c-d','#222');
	sCol('--c-r','#c42');
	sCol('--c-o','rgba(204, 204, 204, 0.9)');
	sCol('--c-sb','#0003'); sCol('--c-sbh','#0006');
	sCol('--c-tb','rgba(204, 204, 204, var(--t-b))');
	sCol('--c-tba','rgba(170, 170, 170, var(--t-b))');
	sCol('--c-tbh','rgba(204, 204, 204, var(--t-b))');
	gId('imgw').style.filter = "invert(0.8)";
	} else {
	sCol('--c-1','#111');
	sCol('--c-f','#fff');
	sCol('--c-2','#222');
	sCol('--c-3','#333');
	sCol('--c-4','#444');
	sCol('--c-5','#555');
	sCol('--c-6','#666');
	sCol('--c-8','#888');
	sCol('--c-b','#bbb');
	sCol('--c-c','#ccc');
	sCol('--c-e','#eee');
	sCol('--c-d','#ddd');
	sCol('--c-r','#831');
	sCol('--c-o','rgba(34, 34, 34, 0.9)');
	sCol('--c-sb','#fff3'); sCol('--c-sbh','#fff5');
	sCol('--c-tb','rgba(34, 34, 34, var(--t-b))');
	sCol('--c-tba','rgba(102, 102, 102, var(--t-b))');
	sCol('--c-tbh','rgba(51, 51, 51, var(--t-b))');
	gId('imgw').style.filter = "unset";
	}
}

function loadBg(iUrl)
{
	let bg = document.getElementById('bg');
	let img = document.createElement("img");
	img.src = iUrl;
	if (iUrl == "") {
		var today = new Date();
		var hol = [
			[0,11,24,4,"https://aircoookie.github.io/xmas.png"], // christmas
			[0,2,17,1,"https://images.alphacoders.com/491/491123.jpg"], // st. Patrick's day
			[2022,3,17,2,"https://aircoookie.github.io/easter.png"],
			[2023,3,9,2,"https://aircoookie.github.io/easter.png"],
			[2024,2,31,2,"https://aircoookie.github.io/easter.png"]
		];
		for (var i=0; i<hol.length; i++) {
			var yr = hol[i][0]==0 ? today.getFullYear() : hol[i][0];
			var hs = new Date(yr,hol[i][1],hol[i][2]);
			var he = new Date(hs);
			he.setDate(he.getDate() + hol[i][3]);
			if (today>=hs && today<=he)	img.src = hol[i][4];
		}
	}
	img.addEventListener('load', (event) => {
		var a = parseFloat(cfg.theme.alpha.bg);
		if (isNaN(a)) a = 0.6;
		bg.style.opacity = a;
		bg.style.backgroundImage = `url(${img.src})`;
		img = null;
	});
}

function loadSkinCSS(cId)
{
	if (!gId(cId))	// chack if element exists
	{
		var h  = document.getElementsByTagName('head')[0];
		var l  = document.createElement('link');
		l.id   = cId;
		l.rel  = 'stylesheet';
		l.type = 'text/css';
		l.href = '/skin.css';
		l.media = 'all';
		h.appendChild(l);
	}
}

function onLoad()
{
	if (window.location.protocol == "file:") {
		loc = true;
		locip = localStorage.getItem('locIp');
		if (!locip)
		{
			locip = prompt("File Mode. Please enter WLED IP!");
			localStorage.setItem('locIp', locip);
		}
	}
	var sett = localStorage.getItem('wledUiCfg');
	if (sett) cfg = mergeDeep(cfg, JSON.parse(sett));

	resetPUtil();

	applyCfg();
	loadBg(cfg.theme.bg.url);
	loadSkinCSS('skinCss');

	var cd = gId('csl').children;
	for (var i = 0; i < cd.length; i++) cd[i].style.backgroundColor = "rgb(0, 0, 0)";
	selectSlot(0);
	updateTablinks(0);
	cpick.on("input:end", function() {
		setColor(1);
	});
	pmtLS = localStorage.getItem('wledPmt');

	// Load initial data
	loadPalettes(function() {
		loadPalettesData();
		loadFX(function() {
			loadPresets(function() {
				loadInfo(function() {
					requestJson({'v':true,'rev':2}, false, true);
				});
			});
		});
	});
	resetUtil();
	updateUI(true);
	
	d.addEventListener("visibilitychange", handleVisibilityChange, false);
	size();
	gId("cv").style.opacity=0;
	if (localStorage.getItem('pcm') == "true") togglePcMode(true);
	var sls = d.querySelectorAll('input[type="range"]');
	for (var sl of sls) {
		//sl.addEventListener('input', updateBubble, true);
		sl.addEventListener('touchstart', toggleBubble);
		sl.addEventListener('touchend', toggleBubble);
	}

	// Create UI update WS handler
	myWS = new WebSocket('ws://'+(loc?locip:window.location.hostname)+'/ws');
    myWS.onopen = function () {
		myWS.send("{'v':true,'rev':2}");
	}
	myWS.onmessage = function(event) {
		var json = JSON.parse(event.data);
		if (handleJson(json.state)) updateUI(true);
	}
}

function updateTablinks(tabI)
{
	var tablinks = d.getElementsByClassName("tablinks");
	for (var i of tablinks) i.className = i.className.replace(" active", "");
	if (pcMode) return;
	tablinks[tabI].className += " active";
}

function openTab(tabI, force = false)
{
	if (pcMode && !force) return;
	iSlide = tabI;
	_C.classList.toggle('smooth', false);
	_C.style.setProperty('--i', iSlide);
	updateTablinks(tabI);
}

var timeout;
function showToast(text, error = false)
{
	if (error) gId('connind').style.backgroundColor = "#831";
	var x = gId("toast");
	x.innerHTML = text;
	x.className = error ? "error":"show";
	clearTimeout(timeout);
	x.style.animation = 'none';
	timeout = setTimeout(function(){ x.className = x.className.replace("show", ""); }, 2900);
}

function showErrorToast() {showToast('Connection to light failed!', true);}
function clearErrorToast() {gId("toast").className = gId("toast").className.replace("error", "");}

function getRuntimeStr(rt)
{
	var t = parseInt(rt);
	var days = Math.floor(t/86400);
	var hrs = Math.floor((t - days*86400)/3600);
	var mins = Math.floor((t - days*86400 - hrs*3600)/60);
	var str = days ? (days + " " + (days == 1 ? "day" : "days") + ", ") : "";
	str += (hrs || days) ? (hrs + " " + (hrs == 1 ? "hour" : "hours")) : "";
	if (!days && hrs) str += ", ";
	if (t > 59 && !days) str += mins + " min";
	if (t < 3600 && t > 59) str += ", ";
	if (t < 3600) str += (t - mins*60) + " sec";
	return str;
}

function inforow(key, val, unit = "")
{
	return `<tr><td class="keytd">${key}</td><td class="valtd">${val}${unit}</td></tr>`;
}

function getLowestUnusedP()
{
	var l = 1;
	for (var key in pJson) if (key == l) l++;
	if (l > 250) l = 250;
	return l;
}

function checkUsed(i)
{
	var id = gId(`p${i}id`).value;
	if (pJson[id] && (i == 0 || id != i))
		gId(`p${i}warn`).innerHTML = `&#9888; Overwriting ${pName(id)}!`;
	else
		gId(`p${i}warn`).innerHTML = "";
}

function pName(i)
{
	var n = "Preset " + i;
	if (pJson && pJson[i] && pJson[i].n) n = pJson[i].n;
	return n;
}

function papiVal(i)
{
	if (!pJson || !pJson[i]) return "";
	var o = Object.assign({},pJson[i]);
	if (o.win) return o.win;
	delete o.n; delete o.p; delete o.ql;
	return JSON.stringify(o);
}

function qlName(i)
{
	if (!pJson || !pJson[i] || !pJson[i].ql) return "";
	return pJson[i].ql;
}

function cpBck()
{
	var copyText = gId("bck");

	copyText.select();
	copyText.setSelectionRange(0, 999999);
	d.execCommand("copy");
	showToast("Copied to clipboard!");
}

function presetError(empty)
{
	var hasBackup = false; var bckstr = "";
	try {
		bckstr = localStorage.getItem("wledP");
		if (bckstr.length > 10) hasBackup = true;
	} catch (e) {}

	var cn = `<div class="seg c">`;
	if (empty)
		cn += `You have no presets yet!`;
	else
		cn += `Sorry, there was an issue loading your presets!`;

	if (hasBackup) {
		cn += `<br><br>`;
		if (empty)
			cn += `However, there is backup preset data of a previous installation available.<br>
			(Saving a preset will hide this and overwrite the backup)`;
		else
			cn += `Here is a backup of the last known good state:`;
		cn += `<textarea id="bck"></textarea><br>
			<button class="btn btn-p" onclick="cpBck()">Copy to clipboard</button>`;
	}
	cn += `</div>`;
	gId('pcont').innerHTML = cn;
	if (hasBackup) gId('bck').value = bckstr;
}

function loadPresets(callback = null)
{
	var url = (loc?`http://${locip}`:'') + '/presets.json';

	fetch(url, {
		method: 'get'
	})
	.then(res => {
		if (!res.ok) showErrorToast();
		return res.json();
	})
	.then(json => {
		pJson = json;
		populatePresets();
		if (callback) callback();
	})
	.catch(function (error) {
		showToast(error, true);
		console.log(error);
		presetError(false);
		if (callback) callback();
	});
}

function loadPalettes(callback = null)
{
	var url = (loc?`http://${locip}`:'') + '/json/palettes';

	fetch(url, {
		method: 'get'
	})
	.then(res => {
		if (!res.ok) showErrorToast();
		return res.json();
	})
	.then(json => {
		lJson = Object.entries(json);
		populatePalettes();
//		updateUI();
		if (callback) callback();
	})
	.catch(function (error) {
		showToast(error, true);
		console.log(error);
		presetError(false);
		if (callback) callback();
	});
}

function loadFX(callback = null)
{
	var url = (loc?`http://${locip}`:'') + '/json/effects';

	fetch(url, {
		method: 'get'
	})
	.then(res => {
		if (!res.ok) showErrorToast();
		return res.json();
	})
	.then(json => {
		eJson = Object.entries(json);
		populateEffects();
		if (callback) callback();
	})
	.catch(function (error) {
		showToast(error, true);
		console.log(error);
		presetError(false);
		if (callback) callback();
	});
}

var pQL = [];
function populateQL()
{
	var cn = "";
	if (pQL.length > 0) {
		cn += `<p class="labels">Quick load</p>`;

		var it = 0;
		for (var key of (pQL||[])) {
			cn += `<button class="xxs btn psts" id="p${key[0]}qlb" onclick="setPreset(${key[0]});">${key[1]}</button>`;
			it++;
			if (it > 4) {
				it = 0;
				cn += '<br>';
			}
		}
		if (it != 0) cn+= '<br>';

		cn += `<p class="labels">All presets</p>`;
	}
	gId('pql').innerHTML = cn;
}

function populatePresets(fromls)
{
	if (fromls) pJson = JSON.parse(localStorage.getItem("wledP"));
	if (!pJson) {pJson={};return};
	delete pJson["0"];
	var cn = "";
	var arr = Object.entries(pJson);
	arr.sort(cmpP);
	var added = false;
	pQL = [];
	var is = [];

	for (var key of (arr||[]))
	{
		if (!isObject(key[1])) continue;
		let i = parseInt(key[0]);
		var qll = key[1].ql;
		if (qll) pQL.push([i, qll]);
		is.push(i);

		cn += `<div class="seg pres" id="p${i}o">`;
		if (cfg.comp.pid) cn += `<div class="pid">${i}</div>`;
		cn += `<div class="pname" onclick="setPreset(${i})">${pName(i)}</div>
			<i class="icons e-icon flr ${expanded[i+100] ? "exp":""}" id="sege${i+100}" onclick="expand(${i+100})">&#xe395;</i>
			<div class="segin" id="seg${i+100}"></div>
		</div><br>`;
		added = true;
	}

	gId('pcont').innerHTML = cn;
	if (added) {
		if (pmtLS != pmt && pmt != 0) {
			localStorage.setItem("wledPmt", pmt);
			pJson["0"] = {};
			localStorage.setItem("wledP", JSON.stringify(pJson));
		}
		pmtLS = pmt;
		for (var a = 0; a < is.length; a++) {
			let i = is[a];
			if (expanded[i+100]) expand(i+100, true);
		}
	} else { presetError(true); }
	updatePA(true);
	populateQL();
}

function loadInfo(callback=null)
{
	var url = (loc?`http://${locip}`:'') + '/json/info';
	fetch(url, {
		method: 'get'
	})
	.then(res => {
		if (!res.ok) showToast('Could not load Info!', true);
		return res.json();
	})
	.then(json => {
		lastinfo = json;
		var name = json.name;
		gId('namelabel').innerHTML = name;
//		if (name === "Dinnerbone") d.documentElement.style.transform = "rotate(180deg)";
		if (json.live) name = "(Live) " + name;
		if (loc) name = "(L) " + name;
		d.title = name;
		isRgbw = json.leds.wv;
		ledCount = json.leds.count;
		syncTglRecv = json.str;
		maxSeg = json.leds.maxseg;
		pmt = json.fs.pmt;
		gId('buttonNodes').style.display = showNodes() ? "block":"none";
		populateInfo(json);
		if (callback) callback();
	})
	.catch(function (error) {
		showToast(error, true);
		console.log(error);
		if (callback) callback();
	});
}

function populateInfo(i)
{
	var cn="";
	var heap = i.freeheap/1000;
	heap = heap.toFixed(1);
	var pwr = i.leds.pwr;
	var pwru = "Not calculated";
	if (pwr > 1000) {pwr /= 1000; pwr = pwr.toFixed((pwr > 10) ? 0 : 1); pwru = pwr + " A";}
	else if (pwr > 0) {pwr = 50 * Math.round(pwr/50); pwru = pwr + " mA";}
  	var urows="";
	if (i.u) {
		for (const [k, val] of Object.entries(i.u)) {
			if (val[1])
				urows += inforow(k,val[0],val[1]);
			else
				urows += inforow(k,val);
		}
	}
	var vcn = "Kuuhaku";
	if (i.ver.startsWith("0.12.")) vcn = "Hikari";
	if (i.ver.includes("-bl")) vcn = "Ryujin";
	if (i.cn) vcn = i.cn;

	cn += `v${i.ver} "${vcn}"<br><br><table class="infot">
${urows}
${inforow("Build",i.vid)}
${inforow("Signal strength",i.wifi.signal +"% ("+ i.wifi.rssi, " dBm)")}
${inforow("Uptime",getRuntimeStr(i.uptime))}
${inforow("Free heap",heap," kB")}
${i.psram?inforow("Free PSRAM",(i.psram/1024).toFixed(1)," kB"):""}
${inforow("Estimated current",pwru)}
${inforow("Average FPS",i.leds.fps)}
${inforow("MAC address",i.mac)}
${inforow("Filesystem",i.fs.u + "/" + i.fs.t + " kB (" +Math.round(i.fs.u*100/i.fs.t) + "%)")}
${inforow("Environment",i.arch + " " + i.core + " (" + i.lwip + ")")}
</table>`;
	gId('kv').innerHTML = cn;
}

function populateSegments(s)
{
	var cn = "";
	segCount = 0; lowestUnused = 0; lSeg = 0;

	for (var y = 0; y < (s.seg||[]).length; y++)
	{
		segCount++;

		var inst=s.seg[y];
		let i = parseInt(inst.id);
		powered[i] = inst.on;
		if (i == lowestUnused) lowestUnused = i+1;
		if (i > lSeg) lSeg = i;

		cn += `<div class="seg">
	<label class="check schkl" style="position:absolute">
		&nbsp;
		<input type="checkbox" id="seg${i}sel" onchange="selSeg(${i})" ${inst.sel ? "checked":""}>
		<span class="checkmark schk"></span>
	</label>
	<div class="segname" onclick="selSegEx(${i})">
		${inst.n ? inst.n : "Segment "+i}
	</div>
	<i class="icons e-icon flr ${expanded[i] ? "exp":""}" id="sege${i}" onclick="expand(${i})">&#xe395;</i><br>
	<div class="segpwr">
		<i class="icons e-icon pwr ${powered[i] ? "act":""}" id="seg${i}pwr" onclick="setSegPwr(${i})">&#xe08f;</i>
		<div class="sliderwrap il sws">
			<input id="seg${i}bri" class="noslide sis" onchange="setSegBri(${i})" oninput="updateTrail(this)" max="255" min="1" type="range" value="${inst.bri}" />
			<div class="sliderdisplay"></div>
		</div>
	</div>
	<div class="segin ${expanded[i] ? "expanded":""}" id="seg${i}">
		<input type="text" class="ptxt noslide" id="seg${i}t" autocomplete="off" maxlength=32 value="${inst.n?inst.n:""}" placeholder="Enter name..."/><br>
		<table class="segt">
			<tr>
				<td width="38%">Start LED</td>
				<td width="38%">${cfg.comp.seglen?"LED count":"Stop LED"}</td>
			</tr>
			<tr>
				<td><input class="noslide segn" id="seg${i}s" type="number" min="0" max="${ledCount-1}" value="${inst.start}" oninput="updateLen(${i})"></td>
				<td><input class="noslide segn" id="seg${i}e" type="number" min="0" max="${ledCount-(cfg.comp.seglen?inst.start:0)}" value="${inst.stop-(cfg.comp.seglen?inst.start:0)}" oninput="updateLen(${i})"></td>
				<td rowspan="3"><i class="icons e-icon cnf" id="segc${i}" onclick="setSeg(${i})">&#xe390;</i></td>
			</tr>
			<tr>
				<td>Grouping</td>
				<td>Spacing</td>
			</tr>
			<tr>
				<td><input class="noslide segn" id="seg${i}grp" type="number" min="1" max="255" value="${inst.grp}" oninput="updateLen(${i})"></td>
				<td><input class="noslide segn" id="seg${i}spc" type="number" min="0" max="255" value="${inst.spc}" oninput="updateLen(${i})"></td>
			</tr>
		</table>
		<div class="h bp" id="seg${i}len"></div>
		<i class="icons e-icon del" id="segd${i}" onclick="delSeg(${i})">&#xe037;</i>
		<label class="check revchkl">
			Reverse direction
			<input type="checkbox" id="seg${i}rev" onchange="setRev(${i})" ${inst.rev ? "checked":""}>
			<span class="checkmark schk"></span>
		</label>
		<label class="check revchkl">
			Mirror effect
			<input type="checkbox" id="seg${i}mi" onchange="setMi(${i})" ${inst.mi ? "checked":""}>
			<span class="checkmark schk"></span>
		</label>
	</div>
</div><br>`;
	}

	gId('segcont').innerHTML = cn;
	if (lowestUnused >= maxSeg) {
		gId('segutil').innerHTML = '<span class="h">Maximum number of segments reached.</span>';
		noNewSegs = true;
	} else if (noNewSegs) {
		resetUtil();
		noNewSegs = false;
	}
	for (var i = 0; i <= lSeg; i++) {
		updateLen(i);
		updateTrail(gId(`seg${i}bri`));
		if (segCount < 2) gId(`segd${lSeg}`).style.display = "none";
	}
	gId('rsbtn').style.display = (segCount > 1) ? "inline":"none";
}

function btype(b)
{
	switch (b) {
		case 2:
		case 32: return "ESP32";
		case 1:
		case 82: return "ESP8266";
	}
	return "?";
}

function bname(o)
{
	if (o.name=="WLED") return o.ip;
	return o.name;
}
  
function populateNodes(i,n)
{
	var cn="";
	var urows="";
	var nnodes = 0;
	if (n.nodes) {
		n.nodes.sort((a,b) => (a.name).localeCompare(b.name));
		for (var x=0;x<n.nodes.length;x++) {
			var o = n.nodes[x];
			if (o.name) {
				var url = `<button class="btn btna-icon tab" onclick="location.assign('http://${o.ip}');">${bname(o)}</button>`;
				urows += inforow(url,`${btype(o.type)}<br><i>${o.vid==0?"N/A":o.vid}</i>`);
				nnodes++;
			}
		}
	}
	if (i.ndc < 0) cn += `Instance List is disabled.`;
	else if (nnodes == 0) cn += `No other instances found.`;
		cn += `<table class="infot">
		${urows}
		${inforow("Current instance:",i.name)}
	</table>`;
	gId('kn').innerHTML = cn;
}
  
function loadNodes()
{
	var url = (loc?`http://${locip}`:'') + '/json/nodes';
	fetch(url, {
		method: 'get'
	})
	.then(res => {
		if (!res.ok) showToast('Could not load Node list!', true);
		return res.json();
	})
	.then(json => {
		populateNodes(lastinfo, json);
	})
	.catch(function (error) {
		showToast(error, true);
		console.log(error);
	});
}

function populateEffects()
{
    var effects = eJson;
	var html = "";

	effects.shift(); //remove solid
	for (let i = 0; i < effects.length; i++) effects[i] = {id: effects[i][0], name:effects[i][1]};
	effects.sort((a,b) => (a.name).localeCompare(b.name));

	effects.unshift({
		"id": 0,
		"name": "Solid",
	});

	for (let i = 0; i < effects.length; i++) {
		html += generateListItemHtml(
			'fx',
			effects[i].id,
			effects[i].name,
			'setX'
		);
	}

	gId('fxlist').innerHTML=html;
}

function populatePalettes()
{
    var palettes = lJson;
	palettes.shift(); //remove default
	for (let i = 0; i < palettes.length; i++) {
		palettes[i] = {
			"id": palettes[i][0],
			"name": palettes[i][1]
		};
	}
	palettes.sort((a,b) => (a.name).localeCompare(b.name));

	palettes.unshift({
		"id": 0,
		"name": "Default",
	});
	
	var paletteHtml = "";
	for (let i = 0; i < palettes.length; i++) {
		let previewCss = genPalPrevCss(palettes[i].id);
		paletteHtml += generateListItemHtml(
			'palette',
		    palettes[i].id,
            palettes[i].name,
            'setPalette',
            `<div class="lstIprev" style="${previewCss}"></div>`
        );
	}

	gId('selectPalette').innerHTML=paletteHtml;
}

function redrawPalPrev()
{
	let palettes = d.querySelectorAll('#selectPalette .lstI');
	for (let i = 0; i < palettes.length; i++) {
		let id = palettes[i].dataset.id;
		let lstPrev = palettes[i].querySelector('.lstIprev');
		if (lstPrev) {
			lstPrev.style = genPalPrevCss(id);
		}
	}
}

function genPalPrevCss(id)
{
	if (!palettesData) return;

	var paletteData = palettesData[id];
	var previewCss = "";

	if (!paletteData) return 'display: none';

	// We need at least two colors for a gradient
	if (paletteData.length == 1) {
		paletteData[1] = paletteData[0];
		if (Array.isArray(paletteData[1])) {
			paletteData[1][0] = 255;
		}
	}

	var gradient = [];
	for (let j = 0; j < paletteData.length; j++) {
		const element = paletteData[j];
		let r;
		let g;
		let b;
		let index = false;
		if (Array.isArray(element)) {
			index = element[0]/255*100;
			r = element[1];
			g = element[2];
			b = element[3];
		} else if (element == 'r') {
			r = Math.random() * 255;
			g = Math.random() * 255;
			b = Math.random() * 255;
		} else {
			if (selColors) {
				let e = element[1] - 1;
				if (Array.isArray(selColors[e])) {
					r = selColors[e][0];
					g = selColors[e][1];
					b = selColors[e][2];
				} else {
					r = (selColors[e]>>16) & 0xFF;
					g = (selColors[e]>> 8) & 0xFF;
					b = (selColors[e]    ) & 0xFF;
				}
			}
		}
		if (index === false) {
			index = j / paletteData.length * 100;
		}
		
		gradient.push(`rgb(${r},${g},${b}) ${index}%`);
	}

	return `background: linear-gradient(to right,${gradient.join()});`;
}

function generateListItemHtml(listName, id, name, clickAction, extraHtml = '')
{
    return `<div class="lstI${id==0?' sticky':''}" data-id="${id}">
	<label class="radio schkl">
		&nbsp;
		<input type="radio" value="${id}" name="${listName}" onChange="${clickAction}()">
		<span class="radiomark schk"></span>
	</label>
	<div class="lstIcontent" onClick="${clickAction}(${id})">
		<span class="lstIname">
			${name}
		</span>
		${extraHtml}
	</div>
</div>`;
}

function updateTrail(e, slidercol)
{
	if (e==null) return;
	var max = e.hasAttribute('max') ? e.attributes.max.value : 255;
	var progress = e.value * 100 / max;
	progress = parseInt(progress);
	var scol;
	switch (slidercol) {
		case 1: scol = "#f00"; break;
		case 2: scol = "#0f0"; break;
		case 3: scol = "#00f"; break;
		default: scol = "var(--c-f)";
	}
	var val = `linear-gradient(90deg, ${scol} ${progress}%, var(--c-4) ${progress}%)`;
	e.parentNode.getElementsByClassName('sliderdisplay')[0].style.background = val;
	var bubble = e.parentNode.parentNode.getElementsByTagName('output')[0];
	if (bubble) bubble.innerHTML = e.value;
}

function toggleBubble(e)
{
	var bubble = e.target.parentNode.parentNode.getElementsByTagName('output')[0];
	bubble.classList.toggle('sliderbubbleshow');
}

function updateLen(s)
{
	if (!gId(`seg${s}s`)) return;
	var start = parseInt(gId(`seg${s}s`).value);
	var stop = parseInt(gId(`seg${s}e`).value);
	var len = stop - (cfg.comp.seglen?0:start);
	var out = "(delete)";
	if (len > 1) {
		out = `${len} LEDs`;
	} else if (len == 1) {
		out = "1 LED";
	}

	if (gId(`seg${s}grp`) != null)
	{
		var grp = parseInt(gId(`seg${s}grp`).value);
		var spc = parseInt(gId(`seg${s}spc`).value);
		if (grp == 0) grp = 1;
		var virt = Math.ceil(len/(grp + spc));
		if (!isNaN(virt) && (grp > 1 || spc > 0)) out += ` (${virt} virtual)`;
	}

	gId(`seg${s}len`).innerHTML = out;
}

function updatePA(scrollto=false)
{
	var ps = d.getElementsByClassName("seg");
	for (let i = 0; i < ps.length; i++) {
		ps[i].style.backgroundColor = "var(--c-2)";
	}
	ps = d.getElementsByClassName("psts");
	for (let i = 0; i < ps.length; i++) {
		ps[i].style.backgroundColor = "var(--c-2)";
	}
	if (currentPreset > 0) {
		var acv = gId(`p${currentPreset}o`);
		if (acv && !expanded[currentPreset+100]) {
			acv.style.background = "var(--c-6)";
			if (scrollto) {
				// scroll selected preset into view (on WS refresh)
				acv.scrollIntoView({
					behavior: 'smooth',
					block: 'center',
				});
			}
		}
		acv = gId(`p${currentPreset}qlb`);
		if (acv) acv.style.background = "var(--c-6)";
	}
}

function updateUI(scrollto=false)
{
	noWS = (!myWS || myWS.readyState === WebSocket.CLOSED);

	gId('buttonPower').className = (isOn) ? "active":"";
	gId('buttonNl').className = (nlA) ? "active":"";
	gId('buttonSync').className = (syncSend) ? "active":"";
	gId('buttonNodes').style.display = showNodes() ? "block":"none";

	updateSelectedPalette(scrollto);
	updateSelectedFx(scrollto);

	updateTrail(gId('sliderBri'));
	updateTrail(gId('sliderSpeed'));
	updateTrail(gId('sliderIntensity'));
	updateTrail(gId('sliderW'));
	if (isRgbw) gId('wwrap').style.display = "block";

	updatePA(scrollto);
	updateHex();
	updateRgb();
}

function updateSelectedPalette(scrollto=false)
{
	var parent = gId('selectPalette');
	var selPaletteInput = parent.querySelector(`input[name="palette"][value="${selectedPal}"]`);
	if (selPaletteInput) selPaletteInput.checked = true;

	var selElement = parent.querySelector('.selected');
	if (selElement) selElement.classList.remove('selected');

	var selectedPalette = parent.querySelector(`.lstI[data-id="${selectedPal}"]`);
	if (selectedPalette) parent.querySelector(`.lstI[data-id="${selectedPal}"]`).classList.add('selected');
}

function updateSelectedFx(scrollto=false)
{
	var parent = gId('fxlist');

	var selEffectInput = parent.querySelector(`input[name="fx"][value="${selectedFx}"]`);
	if (selEffectInput) selEffectInput.checked = true;

	var selElement = parent.querySelector('.selected');
	if (selElement) selElement.classList.remove('selected');

	var selectedEffect = parent.querySelector(`.lstI[data-id="${selectedFx}"]`);
	if (selectedEffect) selectedEffect.classList.add('selected');
}

function displayRover(i,s)
{
	gId('rover').style.transform = (i.live && s.lor == 0) ? "translateY(0px)":"translateY(100%)";
	var sour = i.lip ? i.lip:""; if (sour.length > 2) sour = " from " + sour;
	gId('lv').innerHTML = `WLED is receiving live ${i.lm} data${sour}`;
	gId('roverstar').style.display = (i.live && s.lor) ? "block":"none";
}

function cmpP(a, b)
{
	if (!a[1].n) return (a[0] > b[0]);
	return a[1].n.localeCompare(b[1].n,undefined, {numeric: true});
}

function handleJson(s)
{
	if (!s) return false;

	isOn = s.on;
	gId('sliderBri').value= s.bri;
	nlA = s.nl.on;
	nlDur = s.nl.dur;
	nlTar = s.nl.tbri;
	nlFade = s.nl.fade;
	syncSend = s.udpn.send;
	currentPreset = s.ps;
	gId('cyToggle').checked = (s.pl >= 0);
	gId('cycs').value = s.ccnf.min;
	gId('cyce').value = s.ccnf.max;
	gId('cyct').value = s.ccnf.time/10;
	gId('cyctt').value = s.transition/10;

	var selc=0; var ind=0;
	populateSegments(s);
	for (let i = 0; i < (s.seg||[]).length; i++)
	{
		if(s.seg[i].sel) {selc = ind; break;} ind++;
	}
	var i=s.seg[selc];
	if (!i) return false; // no segments!
	
	selColors = i.col;
	var cd = gId('csl').children;
	for (let e = cd.length-1; e >= 0; e--)
	{
		var r,g,b,w;
		if (Array.isArray(i.col[e])) {
			r = i.col[e][0];
			g = i.col[e][1];
			b = i.col[e][2];
			if (isRgbw) w = i.col[e][3];
		} else {
			r = (i.col[e]>>16) & 0xFF;
			g = (i.col[e]>> 8) & 0xFF;
			b = (i.col[e]    ) & 0xFF;
			if (isRgbw) w = (i.col[e] >> 24) & 0xFF;
		}
		cd[e].style.backgroundColor = "rgb(" + r + "," + g + "," + b + ")";
		if (isRgbw) whites[e] = parseInt(w);
		selectSlot(csel);
	}
	gId('sliderSpeed').value = whites[csel];

	gId('sliderSpeed').value = i.sx;
	gId('sliderIntensity').value = i.ix;

	selectedPal = i.pal;
	selectedFx = i.fx;

	displayRover(lastinfo, s);
	clearErrorToast();

	return true;
}

var jsonTimeout, refreshTimer;
function requestJson(command, rinfo = true, verbose = true, callback = null)
{
	gId('connind').style.backgroundColor = "#a90";
	lastUpdate = new Date();
	if (!jsonTimeout) jsonTimeout = setTimeout(showErrorToast, 3000);
	var req = null;
	var e1 = gId('fxlist');
	var e2 = gId('selectPalette');

	var url = (loc?`http://${locip}`:'') + (rinfo ? '/json/si': (command ? '/json/state':'/json/si'));

	var type = command ? 'post':'get';
	if (command)
	{
		command.v = verbose;
		command.rev = 2;
		command.time = Math.floor(Date.now() / 1000);
		req = JSON.stringify(command);
	}
	fetch(url, {
		method: type,
		headers: {
			"Content-type": "application/json; charset=UTF-8"
		},
		body: req
	})
	.then(res => {
		if (!res.ok) showErrorToast();
		return res.json();
	})
	.then(json => {
		clearTimeout(jsonTimeout);
		jsonTimeout = null;
		clearErrorToast();
		gId('connind').style.backgroundColor = "#070";
		if (!json) { showToast('Empty response', true); return; }
		if (json.success) {
			if (callback) callback();
			return;
		}
		var s = json.state ? json.state : json;
		if (!handleJson(s)) {
			showToast('No Segments!', true);
			updateUI(false);
			if (callback) callback();
			return;
		}
<<<<<<< HEAD
=======
		
		selColors = i.col;
		var cd = d.getElementById('csl').children;
		for (let e = 2; e >= 0; e--)
		{
			cd[e].style.backgroundColor = "rgb(" + i.col[e][0] + "," + i.col[e][1] + "," + i.col[e][2] + ")";
			if (isRgbw) whites[e] = parseInt(i.col[e][3]);
			selectSlot(csel);
		}
		d.getElementById('sliderSpeed').value = whites[csel];

		d.getElementById('sliderSpeed').value = i.sx;
		d.getElementById('sliderIntensity').value = i.ix;

		// Effects
    var selFx = e1.querySelector(`input[name="fx"][value="${i.fx}"]`);
    if (selFx) selFx.checked = true;
    else location.reload(); //effect list is gone (e.g. if restoring tab). Reload.
    
		var selElement = e1.querySelector('.selected');
		if (selElement) {
			selElement.classList.remove('selected')
		}
		var selectedEffect = e1.querySelector(`.lstI[data-id="${i.fx}"]`);
		selectedEffect.classList.add('selected');
		selectedFx = i.fx;

		// Palettes
		e2.querySelector(`input[name="palette"][value="${i.pal}"]`).checked = true;
		selElement = e2.querySelector('.selected');
		if (selElement) {
			selElement.classList.remove('selected')
		}
		e2.querySelector(`.lstI[data-id="${i.pal}"]`).classList.add('selected');

		if (!command) {
			selectedEffect.scrollIntoView({
				behavior: 'smooth',
				block: 'nearest',
			});
		}
>>>>>>> 7610ab7a

		if (s.error && s.error != 0) {
      		var errstr = "";
      		switch (s.error) {
				case 10: errstr = "Could not mount filesystem!"; break;
				case 11: errstr = "Not enough space to save preset!"; break;
				case 12: errstr = "The requested preset does not exist."; break;
				case 19: errstr = "A filesystem error has occured."; break;
      		}
      		showToast('Error ' + s.error + ": " + errstr, true);
    	}
        updateUI(true);
		if (callback) callback();
	})
	.catch(function (error) {
		showToast(error, true);
		console.log(error);
		if (callback) callback();
	});
}

function togglePower()
{
	isOn = !isOn;
	var obj = {"on": isOn};
	obj.transition = parseInt(gId('cyctt').value*10);
	requestJson(obj, false, noWS);
}

function toggleNl()
{
	nlA = !nlA;
	if (nlA) showToast(`Timer active. Your light will turn ${nlTar > 0 ? "on":"off"} ${nlFade ? "over":"after"} ${nlDur} minutes.`);
	else showToast('Timer deactivated.');
	var obj = {"nl": {"on": nlA}};
	requestJson(obj, false);
}

function toggleSync()
{
	syncSend = !syncSend;
	if (syncSend) showToast('Other lights in the network will now sync to this one.');
	else showToast('This light and other lights in the network will no longer sync.');
	var obj = {"udpn": {"send": syncSend}};
	if (syncTglRecv) obj.udpn.recv = syncSend;
	requestJson(obj, false);
}

function toggleLiveview()
{
	isLv = !isLv;
	gId('liveview').style.display = (isLv) ? "block":"none";
	var url = (loc?`http://${locip}`:'') + "/liveview";
	gId('liveview').src = (isLv) ? url:"about:blank";
	gId('buttonSr').className = (isLv) ? "active":"";
	size();
}

function toggleInfo()
{
	if (isNodes) toggleNodes();
	isInfo = !isInfo;
	if (isInfo) loadInfo();
	gId('info').style.transform = (isInfo) ? "translateY(0px)":"translateY(100%)";
	gId('buttonI').className = (isInfo) ? "active":"";
}

function toggleNodes()
{
	if (isInfo) toggleInfo();
	isNodes = !isNodes;
	if (isNodes) loadNodes();
	gId('nodes').style.transform = (isNodes) ? "translateY(0px)":"translateY(100%)";
	gId('buttonNodes').className = (isNodes) ? "active":"";
}

function makeSeg()
{
	var ns = 0;
	if (lowestUnused > 0) {
		var pend = parseInt(gId(`seg${lowestUnused -1}e`).value,10) + (cfg.comp.seglen?parseInt(gId(`seg${lowestUnused -1}s`).value,10):0);
		if (pend < ledCount) ns = pend;
	}
	var cn = `<div class="seg">
	<div class="segin expanded">
		<input type="text" class="ptxt noslide" id="seg${lowestUnused}t" autocomplete="off" maxlength=32 value="" placeholder="New segment ${lowestUnused}"/><br>
		<table class="segt">
			<tr>
				<td width="38%">Start LED</td>
				<td width="38%">${cfg.comp.seglen?"LED count":"Stop LED"}</td>
			</tr>
			<tr>
				<td><input class="noslide segn" id="seg${lowestUnused}s" type="number" min="0" max="${ledCount-1}" value="${ns}" oninput="updateLen(${lowestUnused})"></td>
				<td><input class="noslide segn" id="seg${lowestUnused}e" type="number" min="0" max="${ledCount-(cfg.comp.seglen?ns:0)}" value="${ledCount-(cfg.comp.seglen?ns:0)}" oninput="updateLen(${lowestUnused})"></td>
				<td><i class="icons e-icon cnf cnf-s" id="segc${lowestUnused}" onclick="setSeg(${lowestUnused});resetUtil();">&#xe390;</i></td>
			</tr>
		</table>
		<div class="h" id="seg${lowestUnused}len">${ledCount - ns} LEDs</div>
		<div class="c"><button class="btn btn-p" onclick="resetUtil()">Cancel</button></div>
	</div>
</div>`;
	gId('segutil').innerHTML = cn;
}

function resetUtil()
{
	gId('segutil').innerHTML = '<button class="btn btn-s btn-i" onclick="makeSeg()"><i class="icons btn-icon">&#xe18a;</i>Add segment</button><br>';
}

function makeP(i)
{
	return `<input type="text" class="ptxt noslide" id="p${i}txt" autocomplete="off" maxlength=32 value="${(i>0)?pName(i):""}" placeholder="Enter name..."/><br>
<div class="c">Quick load label: <input type="text" class="stxt noslide" maxlength=2 value="${qlName(i)}" id="p${i}ql" autocomplete="off"/></div>
<div class="h">(leave empty for no Quick load button)</div>
<label class="check revchkl">
	${(i>0)?"Overwrite with state":"Use current state"}
	<input type="checkbox" id="p${i}cstgl" onchange="tglCs(${i})" ${(i>0)?"":"checked"}>
	<span class="checkmark schk"></span>
</label><br>
<div class="po2" id="p${i}o2">
	API command<br>
	<textarea class="noslide" id="p${i}api"></textarea>
</div>
<div class="po1" id="p${i}o1">
	<label class="check revchkl">
		Include brightness
		<input type="checkbox" id="p${i}ibtgl" checked>
		<span class="checkmark schk"></span>
	</label>
	<label class="check revchkl">
		Save segment bounds
		<input type="checkbox" id="p${i}sbtgl" checked>
		<span class="checkmark schk"></span>
	</label>
</div>
<div class="c">Save to ID <input class="noslide" id="p${i}id" type="number" oninput="checkUsed(${i})" max=250 min=1 value=${(i>0)?i:getLowestUnusedP()}></div>
<div class="c">
	<button class="btn btn-p" onclick="saveP(${i})"><i class="icons btn-icon">&#xe390;</i>${(i>0)?"Save changes":"Save preset"}</button>
	${(i>0)?'<button class="btn btn-p" onclick="delP('+i+')"><i class="icons btn-icon">&#xe037;</i>Delete preset</button>':'<button class="btn btn-p" onclick="resetPUtil()">Cancel</button>'}
</div>
<div class="pwarn ${(i>0)?"bp":""} c" id="p${i}warn">
</div>
${(i>0)? ('<div class="h">ID ' +i+ '</div>'):""}`;
}

function makePUtil()
{
	gId('putil').innerHTML = `<div class="seg pres"><div class="segin expanded">${makeP(0)}</div></div>`;
	updateTrail(gId('p0p'));
	for (var i=0; i<expanded.length; i++) if (expanded[i]) expand(i);
}

function resetPUtil()
{
	gId('putil').innerHTML = `<button class="btn btn-s btn-i" onclick="makePUtil()"><i class="icons btn-icon">&#xe18a;</i>Create preset</button><br>`;
}

function tglCs(i)
{
	var pss = gId(`p${i}cstgl`).checked;
	gId(`p${i}o1`).style.display = pss? "block" : "none";
	gId(`p${i}o2`).style.display = !pss? "block" : "none";
}

function selSegEx(s)
{
	var obj = {"seg":[]};
	for (let i=0; i<=lSeg; i++) obj.seg.push({"sel":(i==s)?true:false});
	requestJson(obj, false);
}

function selSeg(s)
{
	var sel = gId(`seg${s}sel`).checked;
	var obj = {"seg": {"id": s, "sel": sel}};
	requestJson(obj, false);
}

function setSeg(s)
{
	var name = gId(`seg${s}t`).value;
	var start = parseInt(gId(`seg${s}s`).value);
	var stop = parseInt(gId(`seg${s}e`).value);
	if (stop == 0) {delSeg(s); return;}
	var obj = {"seg": {"id": s, "n": name, "start": start, "stop": (cfg.comp.seglen?start:0)+stop}};
	if (gId(`seg${s}grp`))
	{
		var grp = parseInt(gId(`seg${s}grp`).value);
		var spc = parseInt(gId(`seg${s}spc`).value);
		obj.seg.grp = grp;
		obj.seg.spc = spc;
	}
	requestJson(obj, false);
}

function delSeg(s)
{
	if (segCount < 2) {
		showToast("You need to have multiple segments to delete one!");
		return;
	}
	expanded[s] = false;
	segCount--;
	var obj = {"seg": {"id": s, "stop": 0}};
	requestJson(obj, false);
}

function setRev(s)
{
	var rev = gId(`seg${s}rev`).checked;
	var obj = {"seg": {"id": s, "rev": rev}};
	requestJson(obj, false);
}

function setMi(s)
{
	var mi = gId(`seg${s}mi`).checked;
	var obj = {"seg": {"id": s, "mi": mi}};
	requestJson(obj, false);
}

function setSegPwr(s)
{
	var obj = {"seg": {"id": s, "on": !powered[s]}};
	requestJson(obj, false);
}

function setSegBri(s)
{
	var obj = {"seg": {"id": s, "bri": parseInt(gId(`seg${s}bri`).value)}};
	requestJson(obj, false);
}

function setX(ind = null)
{
	if (ind === null) {
		ind = parseInt(d.querySelector('#fxlist input[name="fx"]:checked').value);
	} else {
		d.querySelector(`#fxlist input[name="fx"][value="${ind}"]`).checked = true;
	}
	var selElement = d.querySelector('#fxlist .selected');
	if (selElement) selElement.classList.remove('selected');

	d.querySelector(`#fxlist .lstI[data-id="${ind}"]`).classList.add('selected');

	var obj = {"seg": {"fx": parseInt(ind)}};
	requestJson(obj, false, noWS);
}

function setPalette(paletteId = null)
{
	if (paletteId === null) {
		paletteId = parseInt(d.querySelector('#selectPalette input[name="palette"]:checked').value);
	} else {
		d.querySelector(`#selectPalette input[name="palette"][value="${paletteId}`).checked = true;
	}
	var selElement = d.querySelector('#selectPalette .selected');
	if (selElement) selElement.classList.remove('selected');

	d.querySelector(`#selectPalette .lstI[data-id="${paletteId}"]`).classList.add('selected');
	var obj = {"seg": {"pal": paletteId}};
	requestJson(obj, false, noWS);
}

function setBri()
{
	var obj = {"bri": parseInt(gId('sliderBri').value)};
	obj.transition = parseInt(gId('cyctt').value*10);
	requestJson(obj, false, noWS);
}

function setSpeed()
{
	var obj = {"seg": {"sx": parseInt(gId('sliderSpeed').value)}};
	requestJson(obj, false, noWS);
}

function setIntensity()
{
	var obj = {"seg": {"ix": parseInt(gId('sliderIntensity').value)}};
	requestJson(obj, false, noWS);
}

function setLor(i)
{
	var obj = {"lor": i};
	requestJson(obj, false, noWS);
}

function toggleCY()
{
	var obj = {"pl" : -1};
	if (gId('cyToggle').checked)
	{
		obj = {"pl": 0, "ccnf": {"min": parseInt(gId('cycs').value), "max": parseInt(gId('cyce').value), "time": parseInt(gId('cyct').value*10)}};
		obj.transition = parseInt(gId('cyctt').value*10);
	}

	requestJson(obj, false, noWS);
}

function setPreset(i)
{
	var obj = {"ps": i};
	showToast("Loading preset " + pName(i) +" (" + i + ")");
	requestJson(obj, false, noWS);
}

function saveP(i)
{
	pI = parseInt(gId(`p${i}id`).value);
	if (!pI || pI < 1) pI = (i>0) ? i : getLowestUnusedP();
	pN = gId(`p${i}txt`).value;
	if (pN == "") pN = "Preset " + pI;
	var obj = {};
	if (!gId(`p${i}cstgl`).checked) {
		var raw = gId(`p${i}api`).value;
		try {
			obj = JSON.parse(raw);
		} catch (e) {
			obj.win = raw;
			if (raw.length < 2) {
				gId(`p${i}warn`).innerHTML = "&#9888; Please enter your API command first";
				return;
			} else if (raw.indexOf('{') > -1) {
				gId(`p${i}warn`).innerHTML = "&#9888; Syntax error in custom JSON API command";
				return;
			} else if (raw.indexOf("Please") == 0) {
        		gId(`p${i}warn`).innerHTML = "&#9888; Please refresh the page before modifying this preset";
				return;
			}
		}
		obj.o = true;
	} else {
		obj.ib = gId(`p${i}ibtgl`).checked;
		obj.sb = gId(`p${i}sbtgl`).checked;
	}
	obj.psave = pI; obj.n = pN;
	var pQN = gId(`p${i}ql`).value;
	if (pQN.length > 0) obj.ql = pQN;

	showToast("Saving " + pN +" (" + pI + ")");
	requestJson(obj, false, noWS);
	if (obj.o) {
		pJson[pI] = obj;
		delete pJson[pI].psave;
		delete pJson[pI].o;
		delete pJson[pI].v;
		delete pJson[pI].time;
	} else {
		pJson[pI] = {"n":pN, "win":"Please refresh the page to see this newly saved command."};
		if (obj.win) pJson[pI].win = obj.win;
		if (obj.ql)  pJson[pI].ql = obj.ql;
	}
	populatePresets();
	resetPUtil();
}

function delP(i)
{
	var obj = {"pdel": i};
	requestJson(obj, false, noWS);
	delete pJson[i];
	populatePresets();
}

function selectSlot(b)
{
	csel = b;
	var cd = gId('csl').children;
	for (let i = 0; i < cd.length; i++) {
		cd[i].style.border="2px solid var(--c-e)";
		cd[i].style.margin="5px";
		cd[i].style.width="42px";
	}
	cd[csel].style.border="5px solid var(--c-e)";
	cd[csel].style.margin="2px";
	cd[csel].style.width="50px";
	cpick.color.set(cd[csel].style.backgroundColor);
	gId('sliderW').value = whites[csel];
	updateTrail(gId('sliderW'));
	updateHex();
	updateRgb();
	redrawPalPrev();
}

var lasth = 0;
function pC(col)
{
	if (col == "rnd") {
		col = {h: 0, s: 0, v: 100};
		col.s = Math.floor((Math.random() * 50) + 50);
		do {
			col.h = Math.floor(Math.random() * 360);
		} while (Math.abs(col.h - lasth) < 50);
		lasth = col.h;
	}
	cpick.color.set(col);
	setColor(0);
}

function updateRgb()
{
	var col = cpick.color.rgb;
	var s = gId('sliderR');
	s.value = col.r; updateTrail(s,1);
	s = gId('sliderG');
	s.value = col.g; updateTrail(s,2);
	s = gId('sliderB');
	s.value = col.b; updateTrail(s,3);
}

function updateHex()
{
	var str = cpick.color.hexString;
	str = str.substring(1);
	var w = whites[csel];
	if (w > 0) str += w.toString(16);
	gId('hexc').value = str;
	gId('hexcnf').style.backgroundColor = "var(--c-3)";
}

function hexEnter()
{
	gId('hexcnf').style.backgroundColor = "var(--c-6)";
	if(event.keyCode == 13) fromHex();
}

function fromHex()
{
	var str = gId('hexc').value;
	whites[csel] = parseInt(str.substring(6), 16);
	try {
		cpick.color.set("#" + str.substring(0,6));
	} catch (e) {
		cpick.color.set("#ffaa00");
	}
	if (isNaN(whites[csel])) whites[csel] = 0;
	setColor(2);
}

function fromRgb()
{
	var r = gId('sliderR').value;
	var g = gId('sliderG').value;
	var b = gId('sliderB').value;
	cpick.color.set(`rgb(${r},${g},${b})`);
	setColor(0);
}

function setColor(sr)
{
	var cd = gId('csl').children;
	if (sr == 1 && cd[csel].style.backgroundColor == 'rgb(0, 0, 0)') cpick.color.setChannel('hsv', 'v', 100);
	cd[csel].style.backgroundColor = cpick.color.rgbString;
	if (sr != 2) whites[csel] = gId('sliderW').value;
	var col = cpick.color.rgb;
	var obj = {"seg": {"col": [[col.r, col.g, col.b, whites[csel]],[],[]]}};
	if (csel == 1) {
		obj = {"seg": {"col": [[],[col.r, col.g, col.b, whites[csel]],[]]}};
	} else if (csel == 2) {
		obj = {"seg": {"col": [[],[],[col.r, col.g, col.b, whites[csel]]]}};
	}
	updateHex();
	updateRgb();
	obj.transition = parseInt(gId('cyctt').value*10);
	requestJson(obj, false, noWS);
}

var hc = 0;
setInterval(function(){if (!isInfo) return; hc+=18; if (hc>300) hc=0; if (hc>200)hc=306; if (hc==144) hc+=36; if (hc==108) hc+=18;
gId('heart').style.color = `hsl(${hc}, 100%, 50%)`;}, 910);

function openGH() { window.open("https://github.com/Aircoookie/WLED/wiki"); }

var cnfr = false;
function cnfReset()
{
	if (!cnfr) {
		var bt = gId('resetbtn');
		bt.style.color = "#f00";
		bt.innerHTML = "Confirm Reboot";
		cnfr = true; return;
	}
	window.location.href = "/reset";
}

var cnfrS = false;
function rSegs()
{
	var bt = gId('rsbtn');
	if (!cnfrS) {
		bt.style.color = "#f00";
		bt.innerHTML = "Confirm reset";
		cnfrS = true; return;
	}
	cnfrS = false;
	bt.style.color = "#fff";
	bt.innerHTML = "Reset segments";
	var obj = {"seg":[{"start":0,"stop":ledCount,"sel":true}]};
	for (let i=1; i<=lSeg; i++) obj.seg.push({"stop":0});
	requestJson(obj, false);
}

function loadPalettesData()
{
	if (palettesData) return;
	const lsKey = "wledPalx";
	var palettesDataJson = localStorage.getItem(lsKey);
	if (palettesDataJson) {
		try {
			palettesDataJson = JSON.parse(palettesDataJson);
			if (palettesDataJson && palettesDataJson.vid == lastinfo.vid) {
				palettesData = palettesDataJson.p;
				return;
			}
		} catch (e) {}
	}

	palettesData = {};
	getPalettesData(0, function() {
		localStorage.setItem(lsKey, JSON.stringify({
			p: palettesData,
			vid: lastinfo.vid
		}));
		redrawPalPrev();
	});
}

function getPalettesData(page, callback)
{
	var url = (loc?`http://${locip}`:'') + `/json/palx?page=${page}`;

	fetch(url, {
		method: 'get',
		headers: {
			"Content-type": "application/json; charset=UTF-8"
		}
	})
	.then(res => {
		if (!res.ok) showErrorToast();
		return res.json();
	})
	.then(json => {
		palettesData = Object.assign({}, palettesData, json.p);
		if (page < json.m) setTimeout(function() { getPalettesData(page + 1, callback); }, 50);
		else callback();
	})
	.catch(function(error) {
		showToast(error, true);
		console.log(error);
		presetError(false);
	});
}

function search(f,l=null)
{
	f.nextElementSibling.style.display=(f.value!=='')?'block':'none'; 
	if (!l) return;
	var el = gId(l).querySelectorAll('.lstI');
	for (i = 0; i < el.length; i++) {
		var it = el[i];
		var itT = it.querySelector('.lstIname').innerText.toUpperCase();
		it.style.display = itT.indexOf(f.value.toUpperCase())>-1?'':'none';
	}
}

function clean(c)
{
	c.style.display='none';
	var i=c.previousElementSibling;
	i.value='';
	i.focus();
	i.dispatchEvent(new Event('input'));
}

function expand(i,a)
{
	var seg = gId('seg' +i);
	if (!a) expanded[i] = !expanded[i];
	seg.style.display = (expanded[i]) ? "block":"none";
	gId('sege' +i).style.transform = (expanded[i]) ? "rotate(180deg)":"rotate(0deg)";
	if (i > 100) { //presets
		var p = i-100;
		gId(`p${p}o`).style.background = (expanded[i] || p != currentPreset)?"var(--c-2)":"var(--c-6)";
		if (seg.innerHTML == "") {
			seg.innerHTML = makeP(p);
			var papi = papiVal(p);
			gId(`p${p}api`).value = papi;
			if (papi.indexOf("Please") == 0) gId(`p${p}cstgl`).checked = true;
			tglCs(p);
		}
		seg = seg.parentElement;
	}
	if (expanded[i]) seg.scrollIntoView({
		behavior: 'smooth',
		block: 'center',
	});
}

function unfocusSliders()
{
	gId("sliderBri").blur();
	gId("sliderSpeed").blur();
	gId("sliderIntensity").blur();
}

//sliding UI
const _C = d.querySelector('.container'), N = 4;

let iSlide = 0, x0 = null, scrollS = 0, locked = false, w;

function unify(e) {	return e.changedTouches ? e.changedTouches[0] : e; }

function hasIroClass(classList)
{
	for (var i = 0; i < classList.length; i++) {
		var element = classList[i];
		if (element.startsWith('Iro')) return true;
	}
	return false;
}

function lock(e)
{
	if (pcMode) return;
	var l = e.target.classList;
	var pl = e.target.parentElement.classList;

	if (l.contains('noslide') || hasIroClass(l) || hasIroClass(pl)) return;

	x0 = unify(e).clientX;
	scrollS = d.getElementsByClassName("tabcontent")[iSlide].scrollTop;

	_C.classList.toggle('smooth', !(locked = true));
}

function move(e)
{
	if(!locked || pcMode) return;
	var clientX = unify(e).clientX;
	var dx = clientX - x0;
	var s = Math.sign(dx);
	var f = +(s*dx/w).toFixed(2);

	if((clientX != 0) &&
		(iSlide > 0 || s < 0) && (iSlide < N - 1 || s > 0) &&
		f > 0.12 &&
		d.getElementsByClassName("tabcontent")[iSlide].scrollTop == scrollS)
	{
		_C.style.setProperty('--i', iSlide -= s);
		f = 1 - f;
		updateTablinks(iSlide);
	}
	_C.style.setProperty('--f', f);
	_C.classList.toggle('smooth', !(locked = false));
	x0 = null;
}

function showNodes() {
	return (lastinfo.ndc > 0 && (w > 797 || (w > 539 && w < 720)));
}

function size()
{
	w = window.innerWidth;
	gId('buttonNodes').style.display = showNodes() ? "block":"none";
	var h = gId('top').clientHeight;
	sCol('--th', h + "px");
	sCol('--bh', gId('bot').clientHeight + "px");
	if (isLv) h -= 4;
	sCol('--tp', h + "px");
	togglePcMode();
}

function togglePcMode(fromB = false)
{
	if (fromB) {
		pcModeA = !pcModeA;
		localStorage.setItem('pcm', pcModeA);
		pcMode = pcModeA;
	}
	if (w < 1250 && !pcMode) return;
	if (!fromB && ((w < 1250 && lastw < 1250) || (w >= 1250 && lastw >= 1250))) return;
	openTab(0, true);
	if (w < 1250) {pcMode = false;}
	else if (pcModeA && !fromB) pcMode = pcModeA;
	updateTablinks(0);
	gId('buttonPcm').className = (pcMode) ? "active":"";
	gId('bot').style.height = (pcMode && !cfg.comp.pcmbot) ? "0":"auto";
	sCol('--bh', gId('bot').clientHeight + "px");
	_C.style.width = (pcMode)?'100%':'400%';
	lastw = w;
}

function isObject(item)
{
	return (item && typeof item === 'object' && !Array.isArray(item));
}

function mergeDeep(target, ...sources)
{
	if (!sources.length) return target;
	const source = sources.shift();

	if (isObject(target) && isObject(source)) {
		for (const key in source) {
			if (isObject(source[key])) {
				if (!target[key]) Object.assign(target, { [key]: {} });
				mergeDeep(target[key], source[key]);
			} else {
				Object.assign(target, { [key]: source[key] });
			}
		}
	}
	return mergeDeep(target, ...sources);
}

size();
_C.style.setProperty('--n', N);

window.addEventListener('resize', size, false);

_C.addEventListener('mousedown', lock, false);
_C.addEventListener('touchstart', lock, false);

_C.addEventListener('mouseout', move, false);
_C.addEventListener('mouseup', move, false);
_C.addEventListener('touchend', move, false);<|MERGE_RESOLUTION|>--- conflicted
+++ resolved
@@ -1032,6 +1032,8 @@
 function handleJson(s)
 {
 	if (!s) return false;
+	var e1 = gId('fxlist');
+	var e2 = gId('selectPalette');
 
 	isOn = s.on;
 	gId('sliderBri').value= s.bri;
@@ -1084,6 +1086,28 @@
 	selectedPal = i.pal;
 	selectedFx = i.fx;
 
+/*/--- AC addition ---//
+// unfortunately this will trigger JSON request loop due to onchange event on input elements
+// and it may not be necessary with websockes
+
+	// Effects
+	var selFx = e1.querySelector(`input[name="fx"][value="${i.fx}"]`);
+	if (selFx) selFx.checked = true;
+	else location.reload(); //effect list is gone (e.g. if restoring tab). Reload.
+
+	var selElement = e1.querySelector('.selected');
+	if (selElement) selElement.classList.remove('selected');
+	var selectedEffect = e1.querySelector(`.lstI[data-id="${i.fx}"]`);
+	if (selectedEffect) selectedEffect.classList.add('selected');
+
+	// Palettes
+	var selPa = e2.querySelector(`input[name="palette"][value="${i.pal}"]`);
+	if (selPa) selPa.checked = true;
+	selElement = e2.querySelector('.selected');
+	if (selElement) selElement.classList.remove('selected');
+	e2.querySelector(`.lstI[data-id="${i.pal}"]`).classList.add('selected');
+//--- AC addition ---/*/
+
 	displayRover(lastinfo, s);
 	clearErrorToast();
 
@@ -1097,9 +1121,6 @@
 	lastUpdate = new Date();
 	if (!jsonTimeout) jsonTimeout = setTimeout(showErrorToast, 3000);
 	var req = null;
-	var e1 = gId('fxlist');
-	var e2 = gId('selectPalette');
-
 	var url = (loc?`http://${locip}`:'') + (rinfo ? '/json/si': (command ? '/json/state':'/json/si'));
 
 	var type = command ? 'post':'get';
@@ -1138,50 +1159,6 @@
 			if (callback) callback();
 			return;
 		}
-<<<<<<< HEAD
-=======
-		
-		selColors = i.col;
-		var cd = d.getElementById('csl').children;
-		for (let e = 2; e >= 0; e--)
-		{
-			cd[e].style.backgroundColor = "rgb(" + i.col[e][0] + "," + i.col[e][1] + "," + i.col[e][2] + ")";
-			if (isRgbw) whites[e] = parseInt(i.col[e][3]);
-			selectSlot(csel);
-		}
-		d.getElementById('sliderSpeed').value = whites[csel];
-
-		d.getElementById('sliderSpeed').value = i.sx;
-		d.getElementById('sliderIntensity').value = i.ix;
-
-		// Effects
-    var selFx = e1.querySelector(`input[name="fx"][value="${i.fx}"]`);
-    if (selFx) selFx.checked = true;
-    else location.reload(); //effect list is gone (e.g. if restoring tab). Reload.
-    
-		var selElement = e1.querySelector('.selected');
-		if (selElement) {
-			selElement.classList.remove('selected')
-		}
-		var selectedEffect = e1.querySelector(`.lstI[data-id="${i.fx}"]`);
-		selectedEffect.classList.add('selected');
-		selectedFx = i.fx;
-
-		// Palettes
-		e2.querySelector(`input[name="palette"][value="${i.pal}"]`).checked = true;
-		selElement = e2.querySelector('.selected');
-		if (selElement) {
-			selElement.classList.remove('selected')
-		}
-		e2.querySelector(`.lstI[data-id="${i.pal}"]`).classList.add('selected');
-
-		if (!command) {
-			selectedEffect.scrollIntoView({
-				behavior: 'smooth',
-				block: 'nearest',
-			});
-		}
->>>>>>> 7610ab7a
 
 		if (s.error && s.error != 0) {
       		var errstr = "";
