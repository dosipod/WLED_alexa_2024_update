--- conflicted
+++ resolved
@@ -605,7 +605,6 @@
 	mw = i.leds.matrix ? i.leds.matrix.w : 0;
 	mh = i.leds.matrix ? i.leds.matrix.h : 0;
 	isM = mw>0 && mh>0;
-<<<<<<< HEAD
 	if (!isM) {
 		gId("filter1D").classList.add("hide");
 		//gId("filter2D").classList.add("hide");
@@ -619,10 +618,6 @@
 		//gId("filterVol").classList.add("hide"); hideModes(" ♪"); // hide volume reactive effects
 		//gId("filterFreq").classList.add("hide"); hideModes(" ♫"); // hide frequency reactive effects
 //	}
-=======
-	if (!isM) hideModes("2D ");
-	if (!i.u || !i.u.AudioReactive) { /*hideModes("♪ ");*/ hideModes("♫ "); }	// hide /*audio*/ frequency reactive effects
->>>>>>> ce99dbe4
 }
 
 //https://stackoverflow.com/questions/2592092/executing-script-elements-inserted-with-innerhtml
@@ -722,11 +717,10 @@
 		</div>`;
 		let sndSim = `<div data-snd="ssim" class="lbl-s hide">Sound sim<br>
 			<div class="sel-p"><select class="sel-p" id="seg${i}ssim" onchange="setSSim(${i})">
-				<option value="0" ${inst.ssim==0?' selected':''}>Off</option>
-				<option value="1" ${inst.ssim==1?' selected':''}>BeatSin</option>
-				<option value="2" ${inst.ssim==2?' selected':''}>WeWillRockYou</option>
-				<option value="3" ${inst.ssim==3?' selected':''}>U10_3</option>
-				<option value="4" ${inst.ssim==4?' selected':''}>U14_3</option>
+				<option value="0" ${inst.ssim==0?' selected':''}>BeatSin</option>
+				<option value="1" ${inst.ssim==1?' selected':''}>WeWillRockYou</option>
+				<option value="2" ${inst.ssim==2?' selected':''}>U10_3</option>
+				<option value="3" ${inst.ssim==3?' selected':''}>U14_3</option>
 			</select></div>
 		</div>`;
 		cn += `<div class="seg lstI ${i==s.mainseg ? 'selected' : ''} ${exp ? "expanded":""}" id="seg${i}">
@@ -1159,11 +1153,7 @@
 		var segs = gId("segcont").querySelectorAll(`div[data-map="map2D"]`);
 		for (const seg of segs) if (selectedName.indexOf("\u25A6")<0) seg.classList.remove("hide"); else seg.classList.add("hide");
 		var segs = gId("segcont").querySelectorAll(`div[data-snd="ssim"]`);
-<<<<<<< HEAD
 		for (const seg of segs) if (selectedName.indexOf("\u266A")<0 && selectedName.indexOf("\266B")<0) seg.classList.add("hide"); else seg.classList.remove("hide"); // also "♫ "?
-=======
-		for (const seg of segs) if (selectedName.indexOf("♪ ")<0 && selectedName.indexOf("♫ ")<0) seg.classList.add("hide"); else seg.classList.remove("hide"); // also "♫ "?
->>>>>>> ce99dbe4
 	}
 }
 
