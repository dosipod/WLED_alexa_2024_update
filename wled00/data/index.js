--- conflicted
+++ resolved
@@ -1,5 +1,4 @@
 //page js
-const lsPalKey = "wledPalx";
 var loc = false, locip;
 var noNewSegs = false;
 var isOn = false, nlA = false, isLv = false, isInfo = false, isNodes = false, syncSend = false, syncTglRecv = true, isRgbw = false;
@@ -19,11 +18,7 @@
 var d = document;
 const ranges = RangeTouch.setup('input[type="range"]', {});
 var palettesData;
-<<<<<<< HEAD
 var pJson = {}, eJson = {}, lJson = {};
-=======
-var pJson = {};
->>>>>>> 4a20f43f
 var pN = "", pI = 0;
 var pmt = 1, pmtLS = 0, pmtLast = 0;
 var lastinfo = {};
@@ -193,7 +188,6 @@
 	pmtLS = localStorage.getItem('wledPmt');
 
 	// Load initial data
-	getPalettesDataCached();
 	loadPalettes(function() {
 		loadFX(function() {
 			loadPresets(function() {
@@ -280,16 +274,8 @@
 function getLowestUnusedP()
 {
 	var l = 1;
-<<<<<<< HEAD
 	for (var key in pJson) if (key == l) l++;
 	if (l > 250) l = 250;
-=======
-	for (var key in pJson)
-	{
-		if (key == l) l++;
-  }
-  if (l > 250) l = 250;
->>>>>>> 4a20f43f
 	return l;
 }
 
@@ -329,17 +315,9 @@
 {
 	var copyText = d.getElementById("bck");
 
-<<<<<<< HEAD
 	copyText.select();
 	copyText.setSelectionRange(0, 999999);
-
 	d.execCommand("copy");
-=======
-  copyText.select();
-  copyText.setSelectionRange(0, 999999);
-  d.execCommand("copy");
->>>>>>> 4a20f43f
-	
 	showToast("Copied to clipboard!");
 }
 
@@ -349,14 +327,8 @@
 	try {
 		bckstr = localStorage.getItem("wledP");
 		if (bckstr.length > 10) hasBackup = true;
-<<<<<<< HEAD
 	} catch (e) {}
 
-=======
-	} catch (e) {
-
-	}
->>>>>>> 4a20f43f
 	var cn = `<div class="seg c">`;
 	if (empty)
 		cn += `You have no presets yet!`;
@@ -380,19 +352,9 @@
 
 function loadPresets(callback = null)
 {
-<<<<<<< HEAD
 	var url = (loc?`http://${locip}`:'') + '/presets.json';
 
 	fetch(url, {
-=======
-	var url = '/presets.json';
-	if (loc) {
-		url = `http://${locip}/presets.json`;
-	}
-
-	fetch
-	(url, {
->>>>>>> 4a20f43f
 		method: 'get'
 	})
 	.then(res => {
@@ -467,7 +429,6 @@
 {
 	var cn = "";
 	if (pQL.length > 0) {
-<<<<<<< HEAD
 		cn += `<p class="labels">Quick load</p>`;
 
 		var it = 0;
@@ -482,23 +443,6 @@
 		if (it != 0) cn+= '<br>';
 
 		cn += `<p class="labels">All presets</p>`;
-=======
-	cn += `<p class="labels">Quick load</p>`;
-
-  var it = 0;
-	for (var key of (pQL||[]))
-	{
-    cn += `<button class="xxs btn psts" id="p${key[0]}qlb" onclick="setPreset(${key[0]});">${key[1]}</button>`;
-    it++;
-    if (it > 4) {
-      it = 0;
-      cn += '<br>';
-    }
-  }
-  if (it != 0) cn+= '<br>';
-
-	cn += `<p class="labels">All presets</p>`;
->>>>>>> 4a20f43f
 	}
 	d.getElementById('pql').innerHTML = cn;
 }
@@ -520,21 +464,12 @@
 		if (!isObject(key[1])) continue;
 		let i = parseInt(key[0]);
 		var qll = key[1].ql;
-<<<<<<< HEAD
 		if (qll) pQL.push([i, qll]);
 		is.push(i);
 
 		cn += `<div class="seg pres" id="p${i}o">`;
 		if (cfg.comp.pid) cn += `<div class="pid">${i}</div>`;
 		cn += `<div class="segname pname" onclick="setPreset(${i})">${pName(i)}</div>
-=======
-    if (qll) pQL.push([i, qll]);
-    is.push(i);
-
-    cn += `<div class="seg pres" id="p${i}o">`;
-    if (cfg.comp.pid) cn += `<div class="pid">${i}</div>`;
-    cn += `<div class="segname pname" onclick="setPreset(${i})">${pName(i)}</div>
->>>>>>> 4a20f43f
 			<i class="icons e-icon flr ${expanded[i+100] ? "exp":""}" id="sege${i+100}" onclick="expand(${i+100})">&#xe395;</i>
 			<div class="segin" id="seg${i+100}"></div>
 		</div><br>`;
@@ -679,7 +614,6 @@
 	d.getElementById('rsbtn').style.display = (segCount > 1) ? "inline":"none";
 }
 
-<<<<<<< HEAD
 function btype(b)
 {
 	switch (b) {
@@ -689,22 +623,70 @@
 		case 82: return "ESP8266";
 	}
 	return "?";
-=======
-function populateEffects(effects)
-{
-	var html = `<div class="searchbar"><input type="text" class="search" placeholder="Search" oninput="search(this)" />
-    <i class="icons search-cancel-icon" onclick="cancelSearch(this)">&#xe38f;</i></div>`;
+}
+
+function bname(o)
+{
+	if (o.name=="WLED") return o.ip;
+	return o.name;
+}
+  
+function populateNodes(i,n)
+{
+	var cn="";
+	var urows="";
+	var nnodes = 0;
+	if (n.nodes) {
+		n.nodes.sort((a,b) => (a.name).localeCompare(b.name));
+		for (var x=0;x<n.nodes.length;x++) {
+			var o = n.nodes[x];
+			if (o.name) {
+				var url = `<button class="btn btna-icon tab" onclick="location.assign('http://${o.ip}');">${bname(o)}</button>`;
+				urows += inforow(url,`${btype(o.type)}<br><i>${o.vid==0?"N/A":o.vid}</i>`);
+				nnodes++;
+			}
+		}
+	}
+	if (i.ndc < 0) cn += `Instance List is disabled.`;
+	else if (nnodes == 0) cn += `No other instances found.`;
+		cn += `<table class="infot">
+		${urows}
+		${inforow("Current instance:",i.name)}
+	</table>`;
+	d.getElementById('kn').innerHTML = cn;
+}
+  
+function loadNodes()
+{
+	var url = (loc?`http://${locip}`:'') + '/json/nodes';
+	fetch(url, {
+		method: 'get'
+	})
+	.then(res => {
+		if (!res.ok) showToast('Could not load Node list!', true);
+		return res.json();
+	})
+	.then(json => {
+		populateNodes(lastinfo, json);
+	})
+	.catch(function (error) {
+		showToast(error, true);
+		console.log(error);
+	});
+}
+
+function populateEffects()
+{
+    var effects = eJson;
+	var html = "";
 
 	effects.shift(); //remove solid
-	for (let i = 0; i < effects.length; i++) {
-		effects[i] = {id: parseInt(i)+1, name:effects[i]};
-	}
-	effects.sort(compare);
+	for (let i = 0; i < effects.length; i++) effects[i] = {id: effects[i][0], name:effects[i][1]};
+	effects.sort((a,b) => (a.name).localeCompare(b.name));
 
 	effects.unshift({
 		"id": 0,
 		"name": "Solid",
-		"class": "sticky"
 	});
 
 	for (let i = 0; i < effects.length; i++) {
@@ -712,47 +694,43 @@
 			'fx',
 			effects[i].id,
 			effects[i].name,
-			'setX',
-			'',
-			effects[i].class,
+			'setX'
 		);
 	}
 
 	d.getElementById('fxlist').innerHTML=html;
 }
 
-function populatePalettes(palettes)
-{
+function populatePalettes()
+{
+    var palettes = lJson;
 	palettes.shift(); //remove default
 	for (let i = 0; i < palettes.length; i++) {
 		palettes[i] = {
-			"id": parseInt(i)+1,
-			"name": palettes[i]
+			"id": palettes[i][0],
+			"name": palettes[i][1]
 		};
 	}
-	palettes.sort(compare);
+	palettes.sort((a,b) => (a.name).localeCompare(b.name));
 
 	palettes.unshift({
 		"id": 0,
 		"name": "Default",
-		"class": "sticky"
 	});
 	
-	var html = `<div class="searchbar"><input type="text" class="search" placeholder="Search" oninput="search(this)" />
-  <i class="icons search-cancel-icon" onclick="cancelSearch(this)">&#xe38f;</i></div>`;
+	var paletteHtml = "";
 	for (let i = 0; i < palettes.length; i++) {
 		let previewCss = genPalPrevCss(palettes[i].id);
-		html += generateListItemHtml(
+		paletteHtml += generateListItemHtml(
 			'palette',
 		    palettes[i].id,
             palettes[i].name,
             'setPalette',
-			`<div class="lstIprev" style="${previewCss}"></div>`,
-			palettes[i].class,
+            `<div class="lstIprev" style="${previewCss}"></div>`
         );
 	}
 
-	d.getElementById('selectPalette').innerHTML=html;
+	d.getElementById('selectPalette').innerHTML=paletteHtml;
 }
 
 function redrawPalPrev()
@@ -769,15 +747,12 @@
 
 function genPalPrevCss(id)
 {
-	if (!palettesData) {
-		return;
-	}
+	if (!palettesData) return;
+
 	var paletteData = palettesData[id];
 	var previewCss = "";
 
-	if (!paletteData) {
-		return 'display: none';
-	}
+	if (!paletteData) return 'display: none';
 
 	// We need at least two colors for a gradient
 	if (paletteData.length == 1) {
@@ -821,211 +796,13 @@
 	return `background: linear-gradient(to right,${gradient.join()});`;
 }
 
-function generateListItemHtml(listName, id, name, clickAction, extraHtml = '', extraClass = '')
-{
-    return `<div class="lstI btn fxbtn ${extraClass}" data-id="${id}" onClick="${clickAction}(${id})">
-			<label class="radio fxchkl">
-				<input type="radio" value="${id}" name="${listName}">
-				<span class="radiomark"></span>
-			</label>
-      <span class="lstIname">
-        ${name}
-      </span>
-      ${extraHtml}
-		</div>`;
-}
-  
-function btype(b){
-  switch (b) {
-    case 32: return "ESP32";
-    case 82: return "ESP8266";
-  }
-  return "?";
-}
-function bname(o){
-  if (o.name=="WLED") return o.ip;
-  return o.name;
->>>>>>> 4a20f43f
-}
-
-function bname(o)
-{
-	if (o.name=="WLED") return o.ip;
-	return o.name;
-}
-  
-function populateNodes(i,n)
-{
-	var cn="";
-	var urows="";
-	var nnodes = 0;
-	if (n.nodes) {
-		n.nodes.sort((a,b) => (a.name).localeCompare(b.name));
-		for (var x=0;x<n.nodes.length;x++) {
-			var o = n.nodes[x];
-			if (o.name) {
-				var url = `<button class="btn btna-icon tab" onclick="location.assign('http://${o.ip}');">${bname(o)}</button>`;
-				urows += inforow(url,`${btype(o.type)}<br><i>${o.vid==0?"N/A":o.vid}</i>`);
-				nnodes++;
-			}
-		}
-	}
-	if (i.ndc < 0) cn += `Instance List is disabled.`;
-	else if (nnodes == 0) cn += `No other instances found.`;
-		cn += `<table class="infot">
-		${urows}
-		${inforow("Current instance:",i.name)}
-	</table>`;
-	d.getElementById('kn').innerHTML = cn;
-}
-  
-function loadNodes()
-{
-	var url = (loc?`http://${locip}`:'') + '/json/nodes';
-	fetch(url, {
-		method: 'get'
-	})
-	.then(res => {
-		if (!res.ok) showToast('Could not load Node list!', true);
-		return res.json();
-	})
-	.then(json => {
-		populateNodes(lastinfo, json);
-	})
-	.catch(function (error) {
-		showToast(error, true);
-		console.log(error);
-	});
-}
-
-function populateEffects()
-{
-    var effects = eJson;
-	var html = "";
-
-	effects.shift(); //remove solid
-	for (let i = 0; i < effects.length; i++) effects[i] = {id: effects[i][0], name:effects[i][1]};
-	effects.sort((a,b) => (a.name).localeCompare(b.name));
-
-	effects.unshift({
-		"id": 0,
-		"name": "Solid",
-	});
-
-	for (let i = 0; i < effects.length; i++) {
-		html += generateListItemHtml(
-			'fx',
-			effects[i].id,
-			effects[i].name,
-			'setX'
-		);
-	}
-
-	d.getElementById('fxlist').innerHTML=html;
-}
-
-function populatePalettes()
-{
-    var palettes = lJson;
-	palettes.shift(); //remove default
-	for (let i = 0; i < palettes.length; i++) {
-		palettes[i] = {
-			"id": palettes[i][0],
-			"name": palettes[i][1]
-		};
-	}
-	palettes.sort((a,b) => (a.name).localeCompare(b.name));
-
-	palettes.unshift({
-		"id": 0,
-		"name": "Default",
-	});
-	
-	var paletteHtml = "";
-	for (let i = 0; i < palettes.length; i++) {
-		let previewCss = genPalPrevCss(palettes[i].id);
-		paletteHtml += generateListItemHtml(
-			'palette',
-		    palettes[i].id,
-            palettes[i].name,
-            'setPalette',
-            `<div class="lstIprev" style="${previewCss}"></div>`
-        );
-	}
-
-	d.getElementById('selectPalette').innerHTML=paletteHtml;
-}
-
-function redrawPalPrev()
-{
-	let palettes = d.querySelectorAll('#selectPalette .lstI');
-	for (let i = 0; i < palettes.length; i++) {
-		let id = palettes[i].dataset.id;
-		let lstPrev = palettes[i].querySelector('.lstIprev');
-		if (lstPrev) {
-			lstPrev.style = genPalPrevCss(id);
-		}
-	}
-}
-
-function genPalPrevCss(id)
-{
-	if (!palettesData) return;
-
-	var paletteData = palettesData[id];
-	var previewCss = "";
-
-	if (!paletteData) return 'display: none';
-
-	// We need at least two colors for a gradient
-	if (paletteData.length == 1) {
-		paletteData[1] = paletteData[0];
-		if (Array.isArray(paletteData[1])) {
-			paletteData[1][0] = 255;
-		}
-	}
-
-	var gradient = [];
-	for (let j = 0; j < paletteData.length; j++) {
-		const element = paletteData[j];
-		let r;
-		let g;
-		let b;
-		let index = false;
-		if (Array.isArray(element)) {
-			index = element[0]/255*100;
-			r = element[1];
-			g = element[2];
-			b = element[3];
-		} else if (element == 'r') {
-			r = Math.random() * 255;
-			g = Math.random() * 255;
-			b = Math.random() * 255;
-		} else {
-			if (selColors) {
-				let pos = element[1] - 1;
-				r = selColors[pos][0];
-				g = selColors[pos][1];
-				b = selColors[pos][2];
-			}
-		}
-		if (index === false) {
-			index = j / paletteData.length * 100;
-		}
-		
-		gradient.push(`rgb(${r},${g},${b}) ${index}%`);
-	}
-
-	return `background: linear-gradient(to right,${gradient.join()});`;
-}
-
 function generateListItemHtml(listName, id, name, clickAction, extraHtml = '')
 {
     return `<div class="lstI" data-id="${id}">
-	<label class="check schkl">
+	<label class="radio schkl">
 		&nbsp;
 		<input type="radio" value="${id}" name="${listName}" onChange="${clickAction}()">
-		<span class="checkmark schk"></span>
+		<span class="radiomark schk"></span>
 	</label>
 	<div class="lstIcontent" onClick="${clickAction}(${id})">
 		<span class="lstIname">
@@ -1119,23 +896,16 @@
 	d.getElementById('buttonNl').className = (nlA) ? "active":"";
 	d.getElementById('buttonSync').className = (syncSend) ? "active":"";
 
-<<<<<<< HEAD
 	updateSelectedPalette(scrollto);
 	updateSelectedFx(scrollto);
 
-=======
->>>>>>> 4a20f43f
 	updateTrail(d.getElementById('sliderBri'));
 	updateTrail(d.getElementById('sliderSpeed'));
 	updateTrail(d.getElementById('sliderIntensity'));
 	updateTrail(d.getElementById('sliderW'));
 	if (isRgbw) d.getElementById('wwrap').style.display = "block";
 
-<<<<<<< HEAD
 	updatePA(scrollto);
-=======
-	updatePA();
->>>>>>> 4a20f43f
 	updateHex();
 	updateRgb();
 }
@@ -1257,14 +1027,7 @@
 	var e1 = d.getElementById('fxlist');
 	var e2 = d.getElementById('selectPalette');
 
-<<<<<<< HEAD
 	var url = (loc?`http://${locip}`:'') + (rinfo ? '/json/si': (command ? '/json/state':'/json/si'));
-=======
-	var url = rinfo ? '/json/si': (command ? '/json/state':'/json');
-	if (loc) {
-		url = `http://${locip}${url}`;
-	}
->>>>>>> 4a20f43f
 
 	var type = command ? 'post':'get';
 	if (command)
@@ -1281,13 +1044,7 @@
 		body: req
 	})
 	.then(res => {
-<<<<<<< HEAD
 		if (!res.ok) showErrorToast();
-=======
-		if (!res.ok) {
-			showErrorToast();
-		}
->>>>>>> 4a20f43f
 		return res.json();
 	})
 	.then(json => {
@@ -1295,7 +1052,6 @@
 		jsonTimeout = null;
 		clearErrorToast();
 		d.getElementById('connind').style.backgroundColor = "#070";
-<<<<<<< HEAD
 		if (!json) { showToast('Empty response', true); return; }
 		if (json.error && json.error != 0) { showToast('Out of memory!', true); return; }
 		if (json.success) {
@@ -1308,55 +1064,19 @@
 				pmt = json.info.fs.pmt;
 				populatePresets(true);
 				pmtLast = pmt;
-=======
-		if (!json) {
-			showToast('Empty response', true);
-		}
-		if (json.success) {
-			return;
-		}
-		var s = json;
-		
-		if (!command || rinfo) {
-			if (!rinfo) {
-				pmt = json.info.fs.pmt;
-				if (pmt != pmtLS || pmt == 0) {
-					setTimeout(loadPresets,99);
-				}
-				else {
-					populatePresets(true);
-				}
-				pmtLast = pmt;
-
-				populateEffects(json.effects);
-				populatePalettes(json.palettes);
->>>>>>> 4a20f43f
 			}
 
 			var info = json.info;
 			var name = info.name;
 			d.getElementById('namelabel').innerHTML = name;
-<<<<<<< HEAD
 			if (name === "Dinnerbone") d.documentElement.style.transform = "rotate(180deg)";
 			if (info.live) name = "(Live) " + name;
 			if (loc) name = "(L) " + name;
 
-=======
-			if (name === "Dinnerbone") {
-				d.documentElement.style.transform = "rotate(180deg)";
-			}
-			if (info.live) {
-				name = "(Live) " + name;
-			}
-			if (loc) {
-				name = "(L) " + name;
-			}
->>>>>>> 4a20f43f
 			d.title = name;
 			isRgbw = info.leds.wv;
 			ledCount = info.leds.count;
 			syncTglRecv = info.str;
-<<<<<<< HEAD
 			maxSeg = info.leds.maxseg;
 			pmt = info.fs.pmt;
 			if (!command && pmt != pmtLast) setTimeout(loadPresets,99);
@@ -1364,103 +1084,21 @@
 			d.getElementById('buttonNodes').style.display = (info.ndc > 0 && window.innerWidth > 770) ? "block":"none";
 			lastinfo = info;
 			if (isInfo) populateInfo(info);
-=======
-      maxSeg = info.leds.maxseg;
-			pmt = info.fs.pmt;
-
-			if (!command && pmt != pmtLast) {
-				setTimeout(loadPresets,99);
-			}
-			pmtLast = pmt;
-      d.getElementById('buttonNodes').style.display = (info.ndc > 0 && window.innerWidth > 770) ? "block":"none";
-			lastinfo = info;
-			if (isInfo) {
-				populateInfo(info);
-			}
-			s = json.state;
->>>>>>> 4a20f43f
 			displayRover(info, s);
 
-      if (!rinfo) loadPalettesData();
+			if (!rinfo) loadPalettesData();
 		}
 
-<<<<<<< HEAD
 		if (!handleJson(s)) {
-=======
-		isOn = s.on;
-		d.getElementById('sliderBri').value= s.bri;
-		nlA = s.nl.on;
-		nlDur = s.nl.dur;
-		nlTar = s.nl.tbri;
-		nlFade = s.nl.fade;
-		syncSend = s.udpn.send;
-		currentPreset = s.ps;
-		d.getElementById('cyToggle').checked = (s.pl >= 0);
-		d.getElementById('cycs').value = s.ccnf.min;
-		d.getElementById('cyce').value = s.ccnf.max;
-		d.getElementById('cyct').value = s.ccnf.time /10;
-		d.getElementById('cyctt').value = s.transition /10;
-
-		var selc=0; var ind=0;
-		populateSegments(s);
-		for (let i = 0; i < (s.seg||[]).length; i++)
-		{
-			if(s.seg[i].sel) {selc = ind; break;} ind++;
-		}
-		var i=s.seg[selc];
-		if (!i) {
->>>>>>> 4a20f43f
 			showToast('No Segments!', true);
 			updateUI(false);
 			if (callback) callback();
 			return;
 		}
-<<<<<<< HEAD
-=======
-		
-		selColors = i.col;
-		var cd = d.getElementById('csl').children;
-		for (let e = 2; e >= 0; e--)
-		{
-			cd[e].style.backgroundColor = "rgb(" + i.col[e][0] + "," + i.col[e][1] + "," + i.col[e][2] + ")";
-			if (isRgbw) whites[e] = parseInt(i.col[e][3]);
-			selectSlot(csel);
-		}
-		d.getElementById('sliderSpeed').value = whites[csel];
-
-		d.getElementById('sliderSpeed').value = i.sx;
-		d.getElementById('sliderIntensity').value = i.ix;
-
-		// Effects
-		e1.querySelector(`input[name="fx"][value="${i.fx}"]`).checked = true;
-		var selElement = e1.querySelector('.selected');
-		if (selElement) {
-			selElement.classList.remove('selected')
-		}
-		var selectedEffect = e1.querySelector(`.lstI[data-id="${i.fx}"]`);
-		selectedEffect.classList.add('selected');
-		selectedFx = i.fx;
-
-		// Palettes
-		e2.querySelector(`input[name="palette"][value="${i.pal}"]`).checked = true;
-		selElement = e2.querySelector('.selected');
-		if (selElement) {
-			selElement.classList.remove('selected')
-		}
-		e2.querySelector(`.lstI[data-id="${i.pal}"]`).classList.add('selected');
-
-		if (!command) {
-			selectedEffect.scrollIntoView({
-				behavior: 'smooth',
-				block: 'nearest',
-			});
-		}
->>>>>>> 4a20f43f
 
 		if (s.error && s.error != 0) {
       		var errstr = "";
       		switch (s.error) {
-<<<<<<< HEAD
 				case 10: errstr = "Could not mount filesystem!"; break;
 				case 11: errstr = "Not enough space to save preset!"; break;
 				case 12: errstr = "The requested preset does not exist."; break;
@@ -1470,32 +1108,11 @@
     	}
         updateUI(true);
 		if (callback) callback();
-=======
-				case 10:
-					errstr = "Could not mount filesystem!";
-					break;
-				case 11:
-					errstr = "Not enough space to save preset!";
-					break;
-				case 12:
-					errstr = "The requested preset does not exist.";
-					break;
-				case 19:
-					errstr = "A filesystem error has occured.";
-					break;
-      		}
-      		showToast('Error ' + s.error + ": " + errstr, true);
-    	}
-		updateUI();
->>>>>>> 4a20f43f
 	})
 	.catch(function (error) {
 		showToast(error, true);
 		console.log(error);
-<<<<<<< HEAD
 		if (callback) callback();
-=======
->>>>>>> 4a20f43f
 	});
 }
 
@@ -1717,7 +1334,6 @@
 	requestJson(obj);
 }
 
-<<<<<<< HEAD
 function setX(ind = null)
 {
 	if (ind === null) {
@@ -1728,18 +1344,6 @@
 	var selElement = d.querySelector('#fxlist .selected');
 	if (selElement) selElement.classList.remove('selected');
 
-=======
-function setX(ind = null) {
-	if (ind === null) {
-		ind = parseInt(d.querySelector('#fxlist input[name="fx"]:checked').value);
-	} else {
-		d.querySelector(`#fxlist input[name="fx"][value="${ind}`).checked = true;
-	}
-	var selElement = d.querySelector('#fxlist .selected');
-	if (selElement) {
-		selElement.classList.remove('selected')
-	}
->>>>>>> 4a20f43f
 	d.querySelector(`#fxlist .lstI[data-id="${ind}"]`).classList.add('selected');
 
 	var obj = {"seg": {"fx": parseInt(ind)}};
@@ -1754,14 +1358,8 @@
 		d.querySelector(`#selectPalette input[name="palette"][value="${paletteId}`).checked = true;
 	}
 	var selElement = d.querySelector('#selectPalette .selected');
-<<<<<<< HEAD
 	if (selElement) selElement.classList.remove('selected');
 
-=======
-	if (selElement) {
-		selElement.classList.remove('selected')
-	}
->>>>>>> 4a20f43f
 	d.querySelector(`#selectPalette .lstI[data-id="${paletteId}"]`).classList.add('selected');
 	var obj = {"seg": {"pal": paletteId}};
 	requestJson(obj);
@@ -2009,43 +1607,12 @@
 
 function loadPalettesData()
 {
-<<<<<<< HEAD
-	if (palettesData || getPalettesDataCached()) return;
-
-	var dateExpiration = new Date();
-	palettesData = {};
-	getPalettesData(1, function() {
-		localStorage.setItem(lsPalKey, JSON.stringify({
-			p: palettesData,
-			expiration: dateExpiration.getTime() + (24 * 60 * 60 * 1000) // 24 hrs expiration
-		}));
-		requestJson(null, false);
-	});
-}
-
-function getPalettesDataCached()
-{
-	var palDataJson = localStorage.getItem(lsPalKey);
-	if (palDataJson) {
-		try {
-			palDataJson = JSON.parse(palDataJson);
-			var d = new Date();
-			if (palDataJson && palDataJson.expiration && palDataJson.expiration > d.getTime()) {
-				palettesData = palDataJson.p;
-				redrawPalPrev();
-				return true;
-			}
-		} catch (e) {}
-	}
-	return false;
-=======
 	if (palettesData) return;
 	const lsKey = "wledPalx";
 	var palettesDataJson = localStorage.getItem(lsKey);
 	if (palettesDataJson) {
 		try {
 			palettesDataJson = JSON.parse(palettesDataJson);
-			var d = new Date();
 			if (palettesDataJson && palettesDataJson.vid == lastinfo.vid) {
 				palettesData = palettesDataJson.p;
 				return;
@@ -2061,19 +1628,11 @@
 		}));
 		redrawPalPrev();
 	});
->>>>>>> 4a20f43f
 }
 
 function getPalettesData(page, callback)
 {
-<<<<<<< HEAD
 	var url = (loc?`http://${locip}`:'') + `/json/palx?page=${page}`;
-=======
-	var url = `/json/palx?page=${page}`;
-	if (loc) {
-		url = `http://${locip}${url}`;
-	}
->>>>>>> 4a20f43f
 
 	fetch(url, {
 		method: 'get',
@@ -2082,38 +1641,21 @@
 		}
 	})
 	.then(res => {
-<<<<<<< HEAD
 		if (!res.ok) showErrorToast();
-=======
-		if (!res.ok) {
-			showErrorToast();
-		}
->>>>>>> 4a20f43f
 		return res.json();
 	})
 	.then(json => {
 		palettesData = Object.assign({}, palettesData, json.p);
-<<<<<<< HEAD
-		if (page < json.m) setTimeout(function() { getPalettesData(page + 1, callback); }, 100);
+		if (page < json.m) setTimeout(function() { getPalettesData(page + 1, callback); }, 50);
 		else callback();
 	})
 	.catch(function(error) {
-=======
-		if (page < json.m) {
-			getPalettesData(page + 1, callback);
-		} else {
-			callback();
-		}
-	})
-	.catch(function (error) {
->>>>>>> 4a20f43f
 		showToast(error, true);
 		console.log(error);
 		presetError(false);
 	});
 }
 
-<<<<<<< HEAD
 function search(f,l=null)
 {
 	f.nextElementSibling.style.display=(f.value!=='')?'block':'none'; 
@@ -2133,28 +1675,6 @@
 	i.value='';
 	i.focus();
 	i.dispatchEvent(new Event('input'));
-=======
-function search(searchField) {
-	var searchText = searchField.value.toUpperCase();
-  searchField.parentElement.getElementsByClassName('search-cancel-icon')[0].style.display = (searchText.length < 1)?"none":"inline";
-	var elements = searchField.parentElement.parentElement.querySelectorAll('.lstI');
-	for (i = 0; i < elements.length; i++) {
-		var item = elements[i];
-		var itemText = item.querySelector('.lstIname').innerText.toUpperCase();
-		if (itemText.indexOf(searchText) > -1) {
-			item.style.display = "";
-		} else {
-			item.style.display = "none";
-		}
-	}
-}
-
-function cancelSearch(ic) {
-  var searchField = ic.parentElement.getElementsByClassName('search')[0];
-  searchField.value = "";
-  search(searchField);
-  searchField.focus();
->>>>>>> 4a20f43f
 }
 
 function expand(i,a)
@@ -2240,12 +1760,8 @@
 	x0 = null;
 }
 
-<<<<<<< HEAD
 function size()
 {
-=======
-function size() {
->>>>>>> 4a20f43f
 	w = window.innerWidth;
 	d.getElementById('buttonNodes').style.display = (lastinfo.ndc > 0 && w > 770) ? "block":"none";
 	var h = d.getElementById('top').clientHeight;
