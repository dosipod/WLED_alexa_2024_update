--- conflicted
+++ resolved
@@ -641,7 +641,6 @@
 		if (i > lSeg) lSeg = i;
 
 		cn += `<div class="seg">
-<<<<<<< HEAD
 	<label class="check schkl">
 		&nbsp;
 		<input type="checkbox" id="seg${i}sel" onchange="selSeg(${i})" ${inst.sel ? "checked":""}>
@@ -702,71 +701,6 @@
 	}
 
 	gId('segcont').innerHTML = cn;
-=======
-			<label class="check schkl">
-				&nbsp;
-				<input type="checkbox" id="seg${i}sel" onchange="selSeg(${i})" ${inst.sel ? "checked":""}>
-				<span class="checkmark schk"></span>
-			</label>
-			<div class="segname">
-				<div class="segntxt" onclick="selSegEx(${i})">${inst.n ? inst.n : "Segment "+i}</div>
-				<i class="icons edit-icon ${expanded[i] ? "expanded":""}" id="seg${i}nedit" onclick="tglSegn(${i})">&#xe2c6;</i>
-			</div>
-			<i class="icons e-icon flr ${expanded[i] ? "exp":""}" id="sege${i}" onclick="expand(${i})">&#xe395;</i>
-			<div class="segin ${expanded[i] ? "expanded":""}" id="seg${i}">
-				<input type="text" class="ptxt stxt noslide" id="seg${i}t" autocomplete="off" maxlength=32 value="${inst.n?inst.n:""}" placeholder="Enter name..."/>
-				<div class="sbs">
-				<i class="icons e-icon pwr ${powered[i] ? "act":""}" id="seg${i}pwr" onclick="setSegPwr(${i})">&#xe08f;</i>
-				<div class="sliderwrap il sws">
-					<input id="seg${i}bri" class="noslide sis" onchange="setSegBri(${i})" oninput="updateTrail(this)" max="255" min="1" type="range" value="${inst.bri}" />
-					<div class="sliderdisplay"></div>
-				</div>
-				</div>
-				<table class="infot">
-					<tr>
-						<td class="segtd">Start LED</td>
-						<td class="segtd">${cfg.comp.seglen?"Length":"Stop LED"}</td>
-						<td class="segtd">Offset</td>
-					</tr>
-					<tr>
-						<td class="segtd"><input class="noslide segn" id="seg${i}s" type="number" min="0" max="${ledCount-1}" value="${inst.start}" oninput="updateLen(${i})"></td>
-						<td class="segtd"><input class="noslide segn" id="seg${i}e" type="number" min="0" max="${ledCount-(cfg.comp.seglen?inst.start:0)}" value="${inst.stop-(cfg.comp.seglen?inst.start:0)}" oninput="updateLen(${i})"></td>
-						<td class="segtd"><input class="noslide segn" id="seg${i}of" type="number" value="${inst.of}" oninput="updateLen(${i})"></td>
-					</tr>
-				</table>
-				<table class="infot">
-					<tr>
-						<td class="segtd">Grouping</td>
-						<td class="segtd">Spacing</td>
-						<td class="segtd">Apply</td>
-					</tr>
-					<tr>
-						<td class="segtd"><input class="noslide segn" id="seg${i}grp" type="number" min="1" max="255" value="${inst.grp}" oninput="updateLen(${i})"></td>
-						<td class="segtd"><input class="noslide segn" id="seg${i}spc" type="number" min="0" max="255" value="${inst.spc}" oninput="updateLen(${i})"></td>
-						<td class="segtd"><i class="icons e-icon cnf cnf-s" id="segc${i}" onclick="setSeg(${i})">&#xe390;</i></td>
-					</tr>
-				</table>
-				<div class="h" id="seg${i}len"></div>
-				<label class="check revchkl">
-					Reverse direction
-					<input type="checkbox" id="seg${i}rev" onchange="setRev(${i})" ${inst.rev ? "checked":""}>
-					<span class="checkmark schk"></span>
-				</label>
-				<label class="check revchkl">
-					Mirror effect
-					<input type="checkbox" id="seg${i}mi" onchange="setMi(${i})" ${inst.mi ? "checked":""}>
-					<span class="checkmark schk"></span>
-				</label>
-				<div class="del">
-					<button class="btn btn-i btn-xs" id="segr${i}" title="Repeat until end" onclick="rptSeg(${i})"><i class="icons btn-icon">&#xe22d;</i></button>
-					<button class="btn btn-i btn-xs" id="segd${i}" title="Delete" onclick="delSeg(${i})"><i class="icons btn-icon">&#xe037;</i></button>
-				</div>
-			</div>
-		</div><br>`;
-	}
-
-	d.getElementById('segcont').innerHTML = cn;
->>>>>>> e879fe58
 	if (lowestUnused >= maxSeg) {
 		gId('segutil').innerHTML = '<span class="h">Maximum number of segments reached.</span>';
 		noNewSegs = true;
@@ -776,22 +710,12 @@
 	}
 	for (var i = 0; i <= lSeg; i++) {
 		updateLen(i);
-<<<<<<< HEAD
 		updateTrail(gId(`seg${i}bri`));
 		gId(`segr${i}`).style.display = "none";
 	}
 	if (segCount < 2) gId(`segd${lSeg}`).style.display = "none";
 	if (!noNewSegs && (cfg.comp.seglen?parseInt(gId(`seg${lSeg}s`).value):0)+parseInt(gId(`seg${lSeg}e`).value)<ledCount) gId(`segr${lSeg}`).style.display = "inline";
 	gId('rsbtn').style.display = (segCount > 1) ? "inline":"none";
-=======
-		updateTrail(d.getElementById(`seg${i}bri`));
-		let segr = d.getElementById(`segr${i}`);
-		if (segr) segr.style.display = "none";
-	}
-	if (segCount < 2) d.getElementById(`segd${lSeg}`).style.display = "none";
-	if (!noNewSegs && (cfg.comp.seglen?parseInt(d.getElementById(`seg${lSeg}s`).value):0)+parseInt(d.getElementById(`seg${lSeg}e`).value)<ledCount) d.getElementById(`segr${lSeg}`).style.display = "inline";
-	d.getElementById('rsbtn').style.display = (segCount > 1) ? "inline":"none";
->>>>>>> e879fe58
 }
 
 function populateEffects()
@@ -1023,15 +947,9 @@
 //updates segment length upon input of segment values
 function updateLen(s)
 {
-<<<<<<< HEAD
 	if (!gId(`seg${s}s`)) return;
 	var start = parseInt(gId(`seg${s}s`).value);
 	var stop = parseInt(gId(`seg${s}e`).value);
-=======
-	if (!d.getElementById(`seg${s}s`)) return;
-	var start = parseInt(d.getElementById(`seg${s}s`).value);
-	var stop  = parseInt(d.getElementById(`seg${s}e`).value);
->>>>>>> e879fe58
 	var len = stop - (cfg.comp.seglen?0:start);
 	var out = "(delete)";
 	if (len > 1) {
@@ -1816,7 +1734,6 @@
 
 function rptSeg(s)
 {
-<<<<<<< HEAD
 	var name = gId(`seg${s}t`).value;
 	var start = parseInt(gId(`seg${s}s`).value);
 	var stop = parseInt(gId(`seg${s}e`).value);
@@ -1829,20 +1746,6 @@
 		var grp = parseInt(gId(`seg${s}grp`).value);
 		var spc = parseInt(gId(`seg${s}spc`).value);
 		var ofs = parseInt(gId(`seg${s}of` ).value);
-=======
-	var name = d.getElementById(`seg${s}t`).value;
-	var start = parseInt(d.getElementById(`seg${s}s`).value);
-	var stop = parseInt(d.getElementById(`seg${s}e`).value);
-	if (stop == 0) {return;}
-	var rev = d.getElementById(`seg${s}rev`).checked;
-	var mi = d.getElementById(`seg${s}mi`).checked;
-	var sel = d.getElementById(`seg${s}sel`).checked;
-	var obj = {"seg": {"id": s, "n": name, "start": start, "stop": (cfg.comp.seglen?start:0)+stop, "rev": rev, "mi": mi, "on": !powered[s], "bri": parseInt(d.getElementById(`seg${s}bri`).value), "sel": sel}};
-	if (d.getElementById(`seg${s}grp`)) {
-		var grp = parseInt(d.getElementById(`seg${s}grp`).value);
-		var spc = parseInt(d.getElementById(`seg${s}spc`).value);
-		var ofs = parseInt(d.getElementById(`seg${s}of` ).value);
->>>>>>> e879fe58
 		obj.seg.grp = grp;
 		obj.seg.spc = spc;
 		obj.seg.of  = ofs;
@@ -1852,20 +1755,12 @@
 	requestJson(obj);
 }
 
-<<<<<<< HEAD
 function setSeg(s)
 {
 	var name = gId(`seg${s}t`).value;
 	var start = parseInt(gId(`seg${s}s`).value);
 	var stop = parseInt(gId(`seg${s}e`).value);
-	if (stop == 0) {delSeg(s); return;}
-=======
-function setSeg(s){
-	var name  = d.getElementById(`seg${s}t`).value;
-	var start = parseInt(d.getElementById(`seg${s}s`).value);
-	var stop	= parseInt(d.getElementById(`seg${s}e`).value);
 	if (stop <= start) {delSeg(s); return;}
->>>>>>> e879fe58
 	var obj = {"seg": {"id": s, "n": name, "start": start, "stop": (cfg.comp.seglen?start:0)+stop}};
 	if (gId(`seg${s}grp`)) {
 		var grp = parseInt(gId(`seg${s}grp`).value);
@@ -1923,19 +1818,8 @@
 	requestJson(obj);
 }
 
-<<<<<<< HEAD
 function setX(ind = null)
 {
-=======
-function tglFreeze(s=null)
-{
-	var obj = {"seg": {"frz": "t"}}; // toggle
-	if (s!==null) obj.id = s;
-	requestJson(obj);
-}
-
-function setX(ind = null) {
->>>>>>> e879fe58
 	if (ind === null) {
 		ind = parseInt(d.querySelector('#fxlist input[name="fx"]:checked').value);
 	} else {
