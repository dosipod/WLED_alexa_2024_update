#include "wled.h"

/*
 * Integrated HTTP web server page declarations
 */

//Is this an IP?
bool isIp(String str) {
  for (size_t i = 0; i < str.length(); i++) {
    int c = str.charAt(i);
    if (c != '.' && (c < '0' || c > '9')) {
      return false;
    }
  }
  return true;
}

bool captivePortal(AsyncWebServerRequest *request)
{
  if (ON_STA_FILTER(request)) return false; //only serve captive in AP mode
  String hostH;
  if (!request->hasHeader("Host")) return false;
  hostH = request->getHeader("Host")->value();

  if (!isIp(hostH) && hostH.indexOf("wled.me") < 0 && hostH.indexOf(cmDNS) < 0) {
    DEBUG_PRINTLN("Captive portal");
    AsyncWebServerResponse *response = request->beginResponse(302);
    response->addHeader(F("Location"), F("http://4.3.2.1"));
    request->send(response);
    return true;
  }
  return false;
}

void initServer()
{
  //CORS compatiblity
  DefaultHeaders::Instance().addHeader(F("Access-Control-Allow-Origin"), "*");
  DefaultHeaders::Instance().addHeader(F("Access-Control-Allow-Methods"), "*");
  DefaultHeaders::Instance().addHeader(F("Access-Control-Allow-Headers"), "*");

<<<<<<< HEAD
 #ifdef WLED_ENABLE_WEBSOCKETS
    server.on("/liveview", HTTP_GET, [](AsyncWebServerRequest *request){
      request->send_P(200, "text/html", PAGE_liveviewws);
    });
 #else
    server.on("/liveview", HTTP_GET, [](AsyncWebServerRequest *request){
      request->send_P(200, "text/html", PAGE_liveview);
    });
  #endif
  
=======
  server.on("/liveview", HTTP_GET, [](AsyncWebServerRequest *request){
    request->send_P(200, "text/html", PAGE_liveview);
  });

>>>>>>> 9d73163e
  //settings page
  server.on("/settings", HTTP_GET, [](AsyncWebServerRequest *request){
    serveSettings(request);
  });

  server.on("/favicon.ico", HTTP_GET, [](AsyncWebServerRequest *request){
    if(!handleFileRead(request, "/favicon.ico"))
    {
      request->send_P(200, "image/x-icon", favicon, 156);
    }
  });

  server.on("/sliders", HTTP_GET, [](AsyncWebServerRequest *request){
    serveIndex(request);
  });

  server.on("/welcome", HTTP_GET, [](AsyncWebServerRequest *request){
    serveSettings(request);
  });

  server.on("/reset", HTTP_GET, [](AsyncWebServerRequest *request){
    serveMessage(request, 200,F("Rebooting now..."),F("Please wait ~10 seconds..."),129);
    doReboot = true;
  });

  server.on("/settings", HTTP_POST, [](AsyncWebServerRequest *request){
    serveSettings(request, true);
  });

  server.on("/json", HTTP_GET, [](AsyncWebServerRequest *request){
    serveJson(request);
  });

  AsyncCallbackJsonWebHandler* handler = new AsyncCallbackJsonWebHandler("/json", [](AsyncWebServerRequest *request) {
    bool verboseResponse = false;
    { //scope JsonDocument so it releases its buffer
      DynamicJsonDocument jsonBuffer(JSON_BUFFER_SIZE);
      DeserializationError error = deserializeJson(jsonBuffer, (uint8_t*)(request->_tempObject));
      JsonObject root = jsonBuffer.as<JsonObject>();
      if (error || root.isNull()) {
        request->send(400, "application/json", F("{\"error\":9}")); return;
      }
      fileDoc = &jsonBuffer;
      verboseResponse = deserializeState(root);
      fileDoc = nullptr;
    }
    if (verboseResponse) { //if JSON contains "v"
      serveJson(request); return;
    }
    request->send(200, "application/json", F("{\"success\":true}"));
  });
  server.addHandler(handler);

  server.on("/version", HTTP_GET, [](AsyncWebServerRequest *request){
    request->send(200, "text/plain", (String)VERSION);
    });

  server.on("/uptime", HTTP_GET, [](AsyncWebServerRequest *request){
    request->send(200, "text/plain", (String)millis());
    });

  server.on("/freeheap", HTTP_GET, [](AsyncWebServerRequest *request){
    request->send(200, "text/plain", (String)ESP.getFreeHeap());
    });

  server.on("/u", HTTP_GET, [](AsyncWebServerRequest *request){
    request->send_P(200, "text/html", PAGE_usermod);
    });

  server.on("/url", HTTP_GET, [](AsyncWebServerRequest *request){
    URL_response(request);
    });

  server.on("/teapot", HTTP_GET, [](AsyncWebServerRequest *request){
    serveMessage(request, 418, F("418. I'm a teapot."), F("(Tangible Embedded Advanced Project Of Twinkling)"), 254);
    });

  //if OTA is allowed
  if (!otaLock){
    #ifdef WLED_ENABLE_FS_EDITOR
     #ifdef ARDUINO_ARCH_ESP32
      server.addHandler(new SPIFFSEditor(WLED_FS));//http_username,http_password));
     #else
      server.addHandler(new SPIFFSEditor("","",WLED_FS));//http_username,http_password));
     #endif
    #else
    server.on("/edit", HTTP_GET, [](AsyncWebServerRequest *request){
      serveMessage(request, 501, "Not implemented", F("The FS editor is disabled in this build."), 254);
    });
    #endif
    //init ota page
    #ifndef WLED_DISABLE_OTA
    server.on("/update", HTTP_GET, [](AsyncWebServerRequest *request){
      request->send_P(200, "text/html", PAGE_update);
    });

    server.on("/update", HTTP_POST, [](AsyncWebServerRequest *request){
      if (Update.hasError())
      {
        serveMessage(request, 500, F("Failed updating firmware!"), F("Please check your file and retry!"), 254); return;
      }
      serveMessage(request, 200, F("Successfully updated firmware!"), F("Please wait while the module reboots..."), 131);
      doReboot = true;
    },[](AsyncWebServerRequest *request, String filename, size_t index, uint8_t *data, size_t len, bool final){
      if(!index){
        DEBUG_PRINTLN(F("OTA Update Start"));
        #ifdef ESP8266
        Update.runAsync(true);
        #endif
        Update.begin((ESP.getFreeSketchSpace() - 0x1000) & 0xFFFFF000);
      }
      if(!Update.hasError()) Update.write(data, len);
      if(final){
        if(Update.end(true)){
          DEBUG_PRINTLN(F("Update Success"));
        } else {
          DEBUG_PRINTLN(F("Update Failed"));
        }
      }
    });

    #else
    server.on("/update", HTTP_GET, [](AsyncWebServerRequest *request){
      serveMessage(request, 501, "Not implemented", F("OTA updates are disabled in this build."), 254);
    });
    #endif
  } else
  {
    server.on("/edit", HTTP_GET, [](AsyncWebServerRequest *request){
      serveMessage(request, 500, "Access Denied", F("Please unlock OTA in security settings!"), 254);
    });
    server.on("/update", HTTP_GET, [](AsyncWebServerRequest *request){
      serveMessage(request, 500, "Access Denied", F("Please unlock OTA in security settings!"), 254);
    });
  }


    #ifdef WLED_ENABLE_DMX
    server.on("/dmxmap", HTTP_GET, [](AsyncWebServerRequest *request){
      request->send_P(200, "text/html", PAGE_dmxmap     , dmxProcessor);
    });
    #else
    server.on("/dmxmap", HTTP_GET, [](AsyncWebServerRequest *request){
      serveMessage(request, 501, "Not implemented", F("DMX support is not enabled in this build."), 254);
    });
    #endif
  server.on("/", HTTP_GET, [](AsyncWebServerRequest *request){
    if (captivePortal(request)) return;
    serveIndexOrWelcome(request);
  });

  #ifdef WLED_ENABLE_WEBSOCKETS
  server.addHandler(&ws);
  #endif

  //called when the url is not defined here, ajax-in; get-settings
  server.onNotFound([](AsyncWebServerRequest *request){
    DEBUG_PRINTLN("Not-Found HTTP call:");
    DEBUG_PRINTLN("URI: " + request->url());
    if (captivePortal(request)) return;

    //make API CORS compatible
    if (request->method() == HTTP_OPTIONS)
    {
      request->send(200); return;
    }

    if(handleSet(request, request->url())) return;
    #ifndef WLED_DISABLE_ALEXA
    if(espalexa.handleAlexaApiCall(request)) return;
    #endif
    if(handleFileRead(request, request->url())) return;
    request->send_P(404, "text/html", PAGE_404);
  });
}


void serveIndexOrWelcome(AsyncWebServerRequest *request)
{
  if (!showWelcomePage){
    serveIndex(request);
  } else {
    serveSettings(request);
  }
}

bool handleIfNoneMatchCacheHeader(AsyncWebServerRequest* request)
{
  AsyncWebHeader* header = request->getHeader("If-None-Match");
  if (header && header->value() == String(VERSION)) {
    request->send(304);
    return true;
  }
  return false;
}

void setStaticContentCacheHeaders(AsyncWebServerResponse *response)
{
  response->addHeader(F("Cache-Control"),"max-age=2592000");
  response->addHeader(F("ETag"), String(VERSION));
}

void serveIndex(AsyncWebServerRequest* request)
{
  if (handleFileRead(request, "/index.htm")) return;

  if (handleIfNoneMatchCacheHeader(request)) return;

  AsyncWebServerResponse *response = request->beginResponse_P(200, "text/html", PAGE_index, PAGE_index_L);

  response->addHeader(F("Content-Encoding"),"gzip");
  setStaticContentCacheHeaders(response);

  request->send(response);
}


String msgProcessor(const String& var)
{
  if (var == "MSG") {
    String messageBody = messageHead;
    messageBody += F("</h2>");
    messageBody += messageSub;
    uint32_t optt = optionType;

    if (optt < 60) //redirect to settings after optionType seconds
    {
      messageBody += F("<script>setTimeout(RS,");
      messageBody +=String(optt*1000);
      messageBody += F(")</script>");
    } else if (optt < 120) //redirect back after optionType-60 seconds, unused
    {
      //messageBody += "<script>setTimeout(B," + String((optt-60)*1000) + ")</script>";
    } else if (optt < 180) //reload parent after optionType-120 seconds
    {
      messageBody += F("<script>setTimeout(RP,");
      messageBody += String((optt-120)*1000);
      messageBody += F(")</script>");
    } else if (optt == 253)
    {
      messageBody += F("<br><br><form action=/settings><button class=\"bt\" type=submit>Back</button></form>"); //button to settings
    } else if (optt == 254)
    {
      messageBody += F("<br><br><button type=\"button\" class=\"bt\" onclick=\"B()\">Back</button>");
    }
    return messageBody;
  }
  return String();
}


void serveMessage(AsyncWebServerRequest* request, uint16_t code, const String& headl, const String& subl, byte optionT)
{
  messageHead = headl;
  messageSub = subl;
  optionType = optionT;

  request->send_P(code, "text/html", PAGE_msg, msgProcessor);
}


String settingsProcessor(const String& var)
{
  if (var == "CSS") {
    char buf[2048];
    getSettingsJS(optionType, buf);
    return String(buf);
  }

  #ifdef WLED_ENABLE_DMX

  if (var == "DMXMENU") {
    return String(F("<form action=/settings/dmx><button type=submit>DMX Output</button></form>"));
  }

  #endif
  if (var == "SCSS") return String(FPSTR(PAGE_settingsCss));
  return String();
}

String dmxProcessor(const String& var)
{
  String mapJS;
  #ifdef WLED_ENABLE_DMX
    if (var == "DMXVARS") {
      mapJS += "\nCN=" + String(DMXChannels) + ";\n";
      mapJS += "CS=" + String(DMXStart) + ";\n";
      mapJS += "CG=" + String(DMXGap) + ";\n";
      mapJS += "LC=" + String(ledCount) + ";\n";
      mapJS += "var CH=[";
      for (int i=0;i<15;i++) {
        mapJS += String(DMXFixtureMap[i]) + ",";
      }
      mapJS += "0];";
    }
  #endif

  return mapJS;
}


void serveSettings(AsyncWebServerRequest* request, bool post)
{
  byte subPage = 0;
  const String& url = request->url();
  if (url.indexOf("sett") >= 0)
  {
    if      (url.indexOf("wifi") > 0) subPage = 1;
    else if (url.indexOf("leds") > 0) subPage = 2;
    else if (url.indexOf("ui")   > 0) subPage = 3;
    else if (url.indexOf("sync") > 0) subPage = 4;
    else if (url.indexOf("time") > 0) subPage = 5;
    else if (url.indexOf("sec")  > 0) subPage = 6;
    #ifdef WLED_ENABLE_DMX // include only if DMX is enabled
    else if (url.indexOf("dmx")  > 0) subPage = 7;
    #endif
    else if (url.indexOf("sound")> 0) subPage = 8;  // add sound settings page
  } else subPage = 255; //welcome page

  if (subPage == 1 && wifiLock && otaLock)
  {
    serveMessage(request, 500, "Access Denied", F("Please unlock OTA in security settings!"), 254); return;
  }

  if (post) { //settings/set POST request, saving
    if (subPage != 1 || !(wifiLock && otaLock)) handleSettingsSet(request, subPage);

    char s[32];
    char s2[45] = "";

    switch (subPage) {
      case 1: strcpy_P(s, PSTR("WiFi")); strcpy_P(s2, PSTR("Please connect to the new IP (if changed)")); forceReconnect = true; break;
      case 2: strcpy_P(s, PSTR("LED")); break;
      case 3: strcpy_P(s, PSTR("UI")); break;
      case 4: strcpy_P(s, PSTR("Sync")); break;
      case 5: strcpy_P(s, PSTR("Time")); break;
      case 6: strcpy_P(s, PSTR("Security")); strcpy_P(s2, PSTR("Rebooting, please wait ~10 seconds...")); break;
      case 7: strcpy_P(s, PSTR("DMX")); break;
      case 8: strcpy_P(s, PSTR("Sound")); break;
    }

    strcat_P(s, PSTR(" settings saved."));
    if (!s2[0]) strcpy_P(s2, PSTR("Redirecting..."));

    if (!doReboot) serveMessage(request, 200, s, s2, (subPage == 1 || subPage == 6) ? 129 : 1);
    if (subPage == 6) doReboot = true;

    return;
  }

  #ifdef WLED_DISABLE_MOBILE_UI //disable welcome page if not enough storage
   if (subPage == 255) {serveIndex(request); return;}
  #endif

  optionType = subPage;

  switch (subPage)
  {
    case 1:   request->send_P(200, "text/html", PAGE_settings_wifi , settingsProcessor); break;
    case 2:   request->send_P(200, "text/html", PAGE_settings_leds , settingsProcessor); break;
    case 3:   request->send_P(200, "text/html", PAGE_settings_ui   , settingsProcessor); break;
    case 4:   request->send_P(200, "text/html", PAGE_settings_sync , settingsProcessor); break;
    case 5:   request->send_P(200, "text/html", PAGE_settings_time , settingsProcessor); break;
    case 6:   request->send_P(200, "text/html", PAGE_settings_sec  , settingsProcessor); break;
    case 7:   request->send_P(200, "text/html", PAGE_settings_dmx  , settingsProcessor); break;
    case 8:   request->send_P(200, "text/html", PAGE_settings_sound, settingsProcessor); break;  // add sound settings page
    case 255: request->send_P(200, "text/html", PAGE_welcome); break;
    default:  request->send_P(200, "text/html", PAGE_settings     , settingsProcessor);
  }
}<|MERGE_RESOLUTION|>--- conflicted
+++ resolved
@@ -39,7 +39,6 @@
   DefaultHeaders::Instance().addHeader(F("Access-Control-Allow-Methods"), "*");
   DefaultHeaders::Instance().addHeader(F("Access-Control-Allow-Headers"), "*");
 
-<<<<<<< HEAD
  #ifdef WLED_ENABLE_WEBSOCKETS
     server.on("/liveview", HTTP_GET, [](AsyncWebServerRequest *request){
       request->send_P(200, "text/html", PAGE_liveviewws);
@@ -49,13 +48,7 @@
       request->send_P(200, "text/html", PAGE_liveview);
     });
   #endif
-  
-=======
-  server.on("/liveview", HTTP_GET, [](AsyncWebServerRequest *request){
-    request->send_P(200, "text/html", PAGE_liveview);
-  });
-
->>>>>>> 9d73163e
+
   //settings page
   server.on("/settings", HTTP_GET, [](AsyncWebServerRequest *request){
     serveSettings(request);
