#include "wled.h"

/*
 * Integrated HTTP web server page declarations
 */

//Is this an IP?
bool isIp(String str) {
  for (size_t i = 0; i < str.length(); i++) {
    int c = str.charAt(i);
    if (c != '.' && (c < '0' || c > '9')) {
      return false;
    }
  }
  return true;
}

bool captivePortal(AsyncWebServerRequest *request)
{
  if (ON_STA_FILTER(request)) return false; //only serve captive in AP mode
  String hostH;
  if (!request->hasHeader("Host")) return false;
  hostH = request->getHeader("Host")->value();

  if (!isIp(hostH) && hostH.indexOf("wled.me") < 0 && hostH.indexOf(cmDNS) < 0) {
    DEBUG_PRINTLN("Captive portal");
    AsyncWebServerResponse *response = request->beginResponse(302);
    response->addHeader(F("Location"), F("http://4.3.2.1"));
    request->send(response);
    return true;
  }
  return false;
}

void initServer()
{
  //CORS compatiblity
  DefaultHeaders::Instance().addHeader(F("Access-Control-Allow-Origin"), "*");
  DefaultHeaders::Instance().addHeader(F("Access-Control-Allow-Methods"), "*");
  DefaultHeaders::Instance().addHeader(F("Access-Control-Allow-Headers"), "*");

  server.on("/liveview", HTTP_GET, [](AsyncWebServerRequest *request){
    request->send_P(200, "text/html", PAGE_liveview);
  });

  //settings page
  server.on("/settings", HTTP_GET, [](AsyncWebServerRequest *request){
    serveSettings(request);
  });

  server.on("/favicon.ico", HTTP_GET, [](AsyncWebServerRequest *request){
    if(!handleFileRead(request, "/favicon.ico"))
    {
      request->send_P(200, "image/x-icon", favicon, 156);
    }
  });

  server.on("/sliders", HTTP_GET, [](AsyncWebServerRequest *request){
    serveIndex(request);
  });

  server.on("/welcome", HTTP_GET, [](AsyncWebServerRequest *request){
    serveSettings(request);
  });

  server.on("/reset", HTTP_GET, [](AsyncWebServerRequest *request){
    serveMessage(request, 200,F("Rebooting now..."),F("Please wait ~10 seconds..."),129);
    doReboot = true;
  });
<<<<<<< HEAD

  server.on("/settings/wifi", HTTP_POST, [](AsyncWebServerRequest *request){
    if (!(wifiLock && otaLock)) handleSettingsSet(request, 1);
    serveMessage(request, 200,F("WiFi settings saved."),F("Please connect to the new IP (if changed)"),129);
    forceReconnect = true;
  });

  server.on("/settings/leds", HTTP_POST, [](AsyncWebServerRequest *request){
    handleSettingsSet(request, 2);
    serveMessage(request, 200,F("LED settings saved."),"Redirecting...",1);
  });

  // add sound settings page
  server.on("/settings/sound", HTTP_POST, [](AsyncWebServerRequest *request){
    handleSettingsSet(request, 8);
    serveMessage(request, 200,F("Sound settings saved."),"Redirecting...",1);
  });

  server.on("/settings/ui", HTTP_POST, [](AsyncWebServerRequest *request){
    handleSettingsSet(request, 3);
    serveMessage(request, 200,F("UI settings saved."),"Redirecting...",1);
  });

  server.on("/settings/dmx", HTTP_POST, [](AsyncWebServerRequest *request){
    handleSettingsSet(request, 7);
    serveMessage(request, 200,F("UI settings saved."),"Redirecting...",1);
  });

  server.on("/settings/sync", HTTP_POST, [](AsyncWebServerRequest *request){
    handleSettingsSet(request, 4);
    serveMessage(request, 200,F("Sync settings saved."),"Redirecting...",1);
  });

  server.on("/settings/time", HTTP_POST, [](AsyncWebServerRequest *request){
    handleSettingsSet(request, 5);
    serveMessage(request, 200,F("Time settings saved."),"Redirecting...",1);
  });

  server.on("/settings/sec", HTTP_POST, [](AsyncWebServerRequest *request){
    handleSettingsSet(request, 6);
    if (!doReboot) serveMessage(request, 200,F("Security settings saved."),F("Rebooting, please wait ~10 seconds..."),129);
    doReboot = true;
=======
  
  server.on("/settings", HTTP_POST, [](AsyncWebServerRequest *request){
    serveSettings(request, true);
>>>>>>> 5d6e214e
  });

  server.on("/json", HTTP_GET, [](AsyncWebServerRequest *request){
    serveJson(request);
  });

  AsyncCallbackJsonWebHandler* handler = new AsyncCallbackJsonWebHandler("/json", [](AsyncWebServerRequest *request) {
    bool verboseResponse = false;
    { //scope JsonDocument so it releases its buffer
      DynamicJsonDocument jsonBuffer(JSON_BUFFER_SIZE);
      DeserializationError error = deserializeJson(jsonBuffer, (uint8_t*)(request->_tempObject));
      JsonObject root = jsonBuffer.as<JsonObject>();
      if (error || root.isNull()) {
        request->send(400, "application/json", F("{\"error\":9}")); return;
      }
      verboseResponse = deserializeState(root);
    }
    if (verboseResponse) { //if JSON contains "v"
<<<<<<< HEAD
      serveJson(request); return;
    }
    request->send(200, "application/json", "{\"success\":true}");
=======
      serveJson(request); return; 
    } 
    request->send(200, "application/json", F("{\"success\":true}"));
>>>>>>> 5d6e214e
  });
  server.addHandler(handler);

  //*******DEPRECATED*******
  server.on("/version", HTTP_GET, [](AsyncWebServerRequest *request){
    request->send(200, "text/plain", (String)VERSION);
    });

  server.on("/uptime", HTTP_GET, [](AsyncWebServerRequest *request){
    request->send(200, "text/plain", (String)millis());
    });

  server.on("/freeheap", HTTP_GET, [](AsyncWebServerRequest *request){
    request->send(200, "text/plain", (String)ESP.getFreeHeap());
    });
  //*******END*******/

  server.on("/u", HTTP_GET, [](AsyncWebServerRequest *request){
    request->send_P(200, "text/html", PAGE_usermod);
    });

  server.on("/url", HTTP_GET, [](AsyncWebServerRequest *request){
    URL_response(request);
    });

  server.on("/teapot", HTTP_GET, [](AsyncWebServerRequest *request){
    serveMessage(request, 418, F("418. I'm a teapot."), F("(Tangible Embedded Advanced Project Of Twinkling)"), 254);
    });

  //if OTA is allowed
  if (!otaLock){
    #if !defined WLED_DISABLE_FILESYSTEM && defined WLED_ENABLE_FS_EDITOR
     #ifdef ARDUINO_ARCH_ESP32
      server.addHandler(new SPIFFSEditor(SPIFFS));//http_username,http_password));
     #else
      server.addHandler(new SPIFFSEditor());//http_username,http_password));
     #endif
    #else
    server.on("/edit", HTTP_GET, [](AsyncWebServerRequest *request){
      serveMessage(request, 501, "Not implemented", F("The SPIFFS editor is disabled in this build."), 254);
    });
    #endif
    //init ota page
    #ifndef WLED_DISABLE_OTA
    server.on("/update", HTTP_GET, [](AsyncWebServerRequest *request){
      request->send_P(200, "text/html", PAGE_update);
    });

    server.on("/update", HTTP_POST, [](AsyncWebServerRequest *request){
      if (Update.hasError())
      {
        serveMessage(request, 500, F("Failed updating firmware!"), F("Please check your file and retry!"), 254); return;
      }
      serveMessage(request, 200, F("Successfully updated firmware!"), F("Please wait while the module reboots..."), 131);
      doReboot = true;
    },[](AsyncWebServerRequest *request, String filename, size_t index, uint8_t *data, size_t len, bool final){
      if(!index){
        DEBUG_PRINTLN(F("OTA Update Start"));
        #ifdef ESP8266
        Update.runAsync(true);
        #endif
        Update.begin((ESP.getFreeSketchSpace() - 0x1000) & 0xFFFFF000);
      }
      if(!Update.hasError()) Update.write(data, len);
      if(final){
        if(Update.end(true)){
          DEBUG_PRINTLN(F("Update Success"));
        } else {
          DEBUG_PRINTLN(F("Update Failed"));
        }
      }
    });

    #else
    server.on("/update", HTTP_GET, [](AsyncWebServerRequest *request){
      serveMessage(request, 501, "Not implemented", F("OTA updates are disabled in this build."), 254);
    });
    #endif
  } else
  {
    server.on("/edit", HTTP_GET, [](AsyncWebServerRequest *request){
      serveMessage(request, 500, "Access Denied", F("Please unlock OTA in security settings!"), 254);
    });
    server.on("/update", HTTP_GET, [](AsyncWebServerRequest *request){
      serveMessage(request, 500, "Access Denied", F("Please unlock OTA in security settings!"), 254);
    });
  }


    #ifdef WLED_ENABLE_DMX
    server.on("/dmxmap", HTTP_GET, [](AsyncWebServerRequest *request){
      request->send_P(200, "text/html", PAGE_dmxmap     , dmxProcessor);
    });
    #else
    server.on("/dmxmap", HTTP_GET, [](AsyncWebServerRequest *request){
      serveMessage(request, 501, "Not implemented", F("DMX support is not enabled in this build."), 254);
    });
    #endif
  server.on("/", HTTP_GET, [](AsyncWebServerRequest *request){
    if (captivePortal(request)) return;
    serveIndexOrWelcome(request);
  });

  #ifdef WLED_ENABLE_WEBSOCKETS
  server.addHandler(&ws);
  #endif

  //called when the url is not defined here, ajax-in; get-settings
  server.onNotFound([](AsyncWebServerRequest *request){
    DEBUG_PRINTLN("Not-Found HTTP call:");
    DEBUG_PRINTLN("URI: " + request->url());
    if (captivePortal(request)) return;

    //make API CORS compatible
    if (request->method() == HTTP_OPTIONS)
    {
      request->send(200); return;
    }

    if(handleSet(request, request->url())) return;
    #ifndef WLED_DISABLE_ALEXA
    if(espalexa.handleAlexaApiCall(request)) return;
    #endif
    #ifdef WLED_ENABLE_FS_SERVING
    if(handleFileRead(request, request->url())) return;
    #endif
    request->send(404, "text/plain", "Not Found");
  });
}


void serveIndexOrWelcome(AsyncWebServerRequest *request)
{
  if (!showWelcomePage){
    serveIndex(request);
  } else {
    serveSettings(request);
  }
}


void serveIndex(AsyncWebServerRequest* request)
{
  #ifdef WLED_ENABLE_FS_SERVING
  if (handleFileRead(request, "/index.htm")) return;
  #endif

  AsyncWebServerResponse *response = request->beginResponse_P(200, "text/html", PAGE_index, PAGE_index_L);

<<<<<<< HEAD
  response->addHeader("Content-Encoding","gzip");

=======
  response->addHeader(F("Content-Encoding"),"gzip");
  
>>>>>>> 5d6e214e
  request->send(response);
}


String msgProcessor(const String& var)
{
  if (var == "MSG") {
    String messageBody = messageHead;
    messageBody += F("</h2>");
    messageBody += messageSub;
    uint32_t optt = optionType;

    if (optt < 60) //redirect to settings after optionType seconds
    {
      messageBody += F("<script>setTimeout(RS,");
      messageBody +=String(optt*1000);
      messageBody += F(")</script>");
    } else if (optt < 120) //redirect back after optionType-60 seconds, unused
    {
      //messageBody += "<script>setTimeout(B," + String((optt-60)*1000) + ")</script>";
    } else if (optt < 180) //reload parent after optionType-120 seconds
    {
      messageBody += F("<script>setTimeout(RP,");
      messageBody += String((optt-120)*1000);
      messageBody += F(")</script>");
    } else if (optt == 253)
    {
      messageBody += F("<br><br><form action=/settings><button class=\"bt\" type=submit>Back</button></form>"); //button to settings
    } else if (optt == 254)
    {
      messageBody += F("<br><br><button type=\"button\" class=\"bt\" onclick=\"B()\">Back</button>");
    }
    return messageBody;
  }
  return String();
}


void serveMessage(AsyncWebServerRequest* request, uint16_t code, const String& headl, const String& subl, byte optionT)
{
  messageHead = headl;
  messageSub = subl;
  optionType = optionT;

  request->send_P(code, "text/html", PAGE_msg, msgProcessor);
}


String settingsProcessor(const String& var)
{
  if (var == "CSS") {
    char buf[2048];
    getSettingsJS(optionType, buf);
    return String(buf);
  }

  #ifdef WLED_ENABLE_DMX

  if (var == "DMXMENU") {
    return String(F("<form action=/settings/dmx><button type=submit>DMX Output</button></form>"));
  }

  #endif
  if (var == "SCSS") return String(FPSTR(PAGE_settingsCss));
  return String();
}

String dmxProcessor(const String& var)
{
  String mapJS;
  #ifdef WLED_ENABLE_DMX
    if (var == "DMXVARS") {
      mapJS += "\nCN=" + String(DMXChannels) + ";\n";
      mapJS += "CS=" + String(DMXStart) + ";\n";
      mapJS += "CG=" + String(DMXGap) + ";\n";
      mapJS += "LC=" + String(ledCount) + ";\n";
      mapJS += "var CH=[";
      for (int i=0;i<15;i++) {
        mapJS += String(DMXFixtureMap[i]) + ",";
      }
      mapJS += "0];";
    }
  #endif

  return mapJS;
}


void serveSettings(AsyncWebServerRequest* request, bool post)
{
  byte subPage = 0;
  const String& url = request->url();
  if (url.indexOf("sett") >= 0)
  {
    if      (url.indexOf("wifi") > 0) subPage = 1;
    else if (url.indexOf("leds") > 0) subPage = 2;
    else if (url.indexOf("ui")   > 0) subPage = 3;
    else if (url.indexOf("sync") > 0) subPage = 4;
    else if (url.indexOf("time") > 0) subPage = 5;
    else if (url.indexOf("sec")  > 0) subPage = 6;
    #ifdef WLED_ENABLE_DMX // include only if DMX is enabled
    else if (url.indexOf("dmx")  > 0) subPage = 7;
    #endif
    else if (url.indexOf("sound")> 0) subPage = 8;  // add sound settings page
  } else subPage = 255; //welcome page

  if (subPage == 1 && wifiLock && otaLock)
  {
    serveMessage(request, 500, "Access Denied", F("Please unlock OTA in security settings!"), 254); return;
  }

<<<<<<< HEAD
=======
  if (post) { //settings/set POST request, saving
    if (subPage != 1 || !(wifiLock && otaLock)) handleSettingsSet(request, subPage);

    char s[32];
    char s2[45] = "";

    switch (subPage) {
      case 1: strcpy_P(s, PSTR("WiFi")); strcpy_P(s2, PSTR("Please connect to the new IP (if changed)")); forceReconnect = true; break;
      case 2: strcpy_P(s, PSTR("LED")); break;
      case 3: strcpy_P(s, PSTR("UI")); break;
      case 4: strcpy_P(s, PSTR("Sync")); break;
      case 5: strcpy_P(s, PSTR("Time")); break;
      case 6: strcpy_P(s, PSTR("Security")); strcpy_P(s2, PSTR("Rebooting, please wait ~10 seconds...")); break;
      case 7: strcpy_P(s, PSTR("DMX")); break;
    }

    strcat_P(s, PSTR(" settings saved."));
    if (!s2[0]) strcpy_P(s2, PSTR("Redirecting..."));

    if (!doReboot) serveMessage(request, 200, s, s2, (subPage == 1 || subPage == 6) ? 129 : 1);
    if (subPage == 6) doReboot = true;

    return;
  }
  
>>>>>>> 5d6e214e
  #ifdef WLED_DISABLE_MOBILE_UI //disable welcome page if not enough storage
   if (subPage == 255) {serveIndex(request); return;}
  #endif

  optionType = subPage;

  switch (subPage)
  {
    case 1:   request->send_P(200, "text/html", PAGE_settings_wifi , settingsProcessor); break;
    case 2:   request->send_P(200, "text/html", PAGE_settings_leds , settingsProcessor); break;
    case 3:   request->send_P(200, "text/html", PAGE_settings_ui   , settingsProcessor); break;
    case 4:   request->send_P(200, "text/html", PAGE_settings_sync , settingsProcessor); break;
    case 5:   request->send_P(200, "text/html", PAGE_settings_time , settingsProcessor); break;
    case 6:   request->send_P(200, "text/html", PAGE_settings_sec  , settingsProcessor); break;
    case 7:   request->send_P(200, "text/html", PAGE_settings_dmx  , settingsProcessor); break;
    case 8:   request->send_P(200, "text/html", PAGE_settings_sound, settingsProcessor); break;  // add sound settings page
    case 255: request->send_P(200, "text/html", PAGE_welcome); break;
    default:  request->send_P(200, "text/html", PAGE_settings     , settingsProcessor);
  }
}<|MERGE_RESOLUTION|>--- conflicted
+++ resolved
@@ -67,54 +67,9 @@
     serveMessage(request, 200,F("Rebooting now..."),F("Please wait ~10 seconds..."),129);
     doReboot = true;
   });
-<<<<<<< HEAD
-
-  server.on("/settings/wifi", HTTP_POST, [](AsyncWebServerRequest *request){
-    if (!(wifiLock && otaLock)) handleSettingsSet(request, 1);
-    serveMessage(request, 200,F("WiFi settings saved."),F("Please connect to the new IP (if changed)"),129);
-    forceReconnect = true;
-  });
-
-  server.on("/settings/leds", HTTP_POST, [](AsyncWebServerRequest *request){
-    handleSettingsSet(request, 2);
-    serveMessage(request, 200,F("LED settings saved."),"Redirecting...",1);
-  });
-
-  // add sound settings page
-  server.on("/settings/sound", HTTP_POST, [](AsyncWebServerRequest *request){
-    handleSettingsSet(request, 8);
-    serveMessage(request, 200,F("Sound settings saved."),"Redirecting...",1);
-  });
-
-  server.on("/settings/ui", HTTP_POST, [](AsyncWebServerRequest *request){
-    handleSettingsSet(request, 3);
-    serveMessage(request, 200,F("UI settings saved."),"Redirecting...",1);
-  });
-
-  server.on("/settings/dmx", HTTP_POST, [](AsyncWebServerRequest *request){
-    handleSettingsSet(request, 7);
-    serveMessage(request, 200,F("UI settings saved."),"Redirecting...",1);
-  });
-
-  server.on("/settings/sync", HTTP_POST, [](AsyncWebServerRequest *request){
-    handleSettingsSet(request, 4);
-    serveMessage(request, 200,F("Sync settings saved."),"Redirecting...",1);
-  });
-
-  server.on("/settings/time", HTTP_POST, [](AsyncWebServerRequest *request){
-    handleSettingsSet(request, 5);
-    serveMessage(request, 200,F("Time settings saved."),"Redirecting...",1);
-  });
-
-  server.on("/settings/sec", HTTP_POST, [](AsyncWebServerRequest *request){
-    handleSettingsSet(request, 6);
-    if (!doReboot) serveMessage(request, 200,F("Security settings saved."),F("Rebooting, please wait ~10 seconds..."),129);
-    doReboot = true;
-=======
-  
+
   server.on("/settings", HTTP_POST, [](AsyncWebServerRequest *request){
     serveSettings(request, true);
->>>>>>> 5d6e214e
   });
 
   server.on("/json", HTTP_GET, [](AsyncWebServerRequest *request){
@@ -133,15 +88,9 @@
       verboseResponse = deserializeState(root);
     }
     if (verboseResponse) { //if JSON contains "v"
-<<<<<<< HEAD
       serveJson(request); return;
     }
-    request->send(200, "application/json", "{\"success\":true}");
-=======
-      serveJson(request); return; 
-    } 
     request->send(200, "application/json", F("{\"success\":true}"));
->>>>>>> 5d6e214e
   });
   server.addHandler(handler);
 
@@ -291,13 +240,8 @@
 
   AsyncWebServerResponse *response = request->beginResponse_P(200, "text/html", PAGE_index, PAGE_index_L);
 
-<<<<<<< HEAD
-  response->addHeader("Content-Encoding","gzip");
-
-=======
   response->addHeader(F("Content-Encoding"),"gzip");
-  
->>>>>>> 5d6e214e
+
   request->send(response);
 }
 
@@ -409,8 +353,6 @@
     serveMessage(request, 500, "Access Denied", F("Please unlock OTA in security settings!"), 254); return;
   }
 
-<<<<<<< HEAD
-=======
   if (post) { //settings/set POST request, saving
     if (subPage != 1 || !(wifiLock && otaLock)) handleSettingsSet(request, subPage);
 
@@ -425,6 +367,7 @@
       case 5: strcpy_P(s, PSTR("Time")); break;
       case 6: strcpy_P(s, PSTR("Security")); strcpy_P(s2, PSTR("Rebooting, please wait ~10 seconds...")); break;
       case 7: strcpy_P(s, PSTR("DMX")); break;
+      case 8: strcpy_P(s, PSTR("Sound")); break;
     }
 
     strcat_P(s, PSTR(" settings saved."));
@@ -435,8 +378,7 @@
 
     return;
   }
-  
->>>>>>> 5d6e214e
+
   #ifdef WLED_DISABLE_MOBILE_UI //disable welcome page if not enough storage
    if (subPage == 255) {serveIndex(request); return;}
   #endif
