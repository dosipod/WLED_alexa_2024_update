--- conflicted
+++ resolved
@@ -550,23 +550,8 @@
 
   if (url.indexOf("sett") >= 0)
   {
-<<<<<<< HEAD
     if      (url.indexOf("style_ledclock.css")  > 0) subPage = 250;
-    else if (url.indexOf(".js")  > 0) subPage = 254;
-    else if (url.indexOf(".css") > 0) subPage = 253;
-    else if (url.indexOf("wifi") > 0) subPage = 1;
-    else if (url.indexOf("leds") > 0) subPage = 2;
-    else if (url.indexOf("ui")   > 0) subPage = 3;
-    else if (url.indexOf("sync") > 0) subPage = 4;
-    else if (url.indexOf("time") > 0) subPage = 5;
-    else if (url.indexOf("sec")  > 0) subPage = 6;
-    else if (url.indexOf("dmx")  > 0) subPage = 7;
-    else if (url.indexOf("um")   > 0) subPage = 8;
-    else if (url.indexOf("2D")   > 0) subPage = 10;
-    else if (url.indexOf("ledclock")  > 0) subPage = 11;
-    else if (url.indexOf("lock") > 0) subPage = 251;
-=======
-    if      (url.indexOf(".js")  > 0) subPage = SUBPAGE_JS;
+    else if (url.indexOf(".js")  > 0) subPage = SUBPAGE_JS;
     else if (url.indexOf(".css") > 0) subPage = SUBPAGE_CSS;
     else if (url.indexOf("wifi") > 0) subPage = SUBPAGE_WIFI;
     else if (url.indexOf("leds") > 0) subPage = SUBPAGE_LEDS;
@@ -578,7 +563,7 @@
     else if (url.indexOf("um")   > 0) subPage = SUBPAGE_UM;
     else if (url.indexOf("2D")   > 0) subPage = SUBPAGE_2D;
     else if (url.indexOf("lock") > 0) subPage = SUBPAGE_LOCK;
->>>>>>> 3847bfc4
+    else if (url.indexOf("ledclock")  > 0) subPage = 11;
   }
   else if (url.indexOf("/update") >= 0) subPage = SUBPAGE_UPDATE; // update page, for PIN check
   //else if (url.indexOf("/edit")   >= 0) subPage = 10;
@@ -602,19 +587,6 @@
     char s2[45] = "";
 
     switch (subPage) {
-<<<<<<< HEAD
-      case 1: strcpy_P(s, PSTR("WiFi")); strcpy_P(s2, PSTR("Please connect to the new IP (if changed)")); forceReconnect = true; break;
-      case 2: strcpy_P(s, PSTR("LED")); break;
-      case 3: strcpy_P(s, PSTR("UI")); break;
-      case 4: strcpy_P(s, PSTR("Sync")); break;
-      case 5: strcpy_P(s, PSTR("Time")); break;
-      case 6: strcpy_P(s, PSTR("Security")); if (doReboot) strcpy_P(s2, PSTR("Rebooting, please wait ~10 seconds...")); break;
-      case 7: strcpy_P(s, PSTR("DMX")); break;
-      case 8: strcpy_P(s, PSTR("Usermods")); break;
-      case 10: strcpy_P(s, PSTR("2D")); break;
-      case 11: strcpy_P(s, PSTR("Clock")); break;
-      case 252: strcpy_P(s, correctPIN ? PSTR("PIN accepted") : PSTR("PIN rejected")); break;
-=======
       case SUBPAGE_WIFI   : strcpy_P(s, PSTR("WiFi")); strcpy_P(s2, PSTR("Please connect to the new IP (if changed)")); forceReconnect = true; break;
       case SUBPAGE_LEDS   : strcpy_P(s, PSTR("LED")); break;
       case SUBPAGE_UI     : strcpy_P(s, PSTR("UI")); break;
@@ -625,7 +597,7 @@
       case SUBPAGE_UM     : strcpy_P(s, PSTR("Usermods")); break;
       case SUBPAGE_2D     : strcpy_P(s, PSTR("2D")); break;
       case SUBPAGE_PINREQ : strcpy_P(s, correctPIN ? PSTR("PIN accepted") : PSTR("PIN rejected")); break;
->>>>>>> 3847bfc4
+      case 11: strcpy_P(s, PSTR("Clock")); break;
     }
 
     if (subPage != SUBPAGE_PINREQ) strcat_P(s, PSTR(" settings saved."));
@@ -658,13 +630,7 @@
 #ifndef WLED_DISABLE_2D
     case SUBPAGE_2D      : response = request->beginResponse_P(200, "text/html", PAGE_settings_2D,   PAGE_settings_2D_length);   break;
 #endif
-<<<<<<< HEAD
-    case 11:  response = request->beginResponse_P(200, "text/html", PAGE_settings_ledclock, PAGE_settings_ledclock_length); break;
-    case 250: response = request->beginResponse_P(200, "text/css",  PAGE_ledClockSettingsCss, PAGE_ledClockSettingsCss_length); break;
-    case 251: {
-=======
     case SUBPAGE_LOCK    : {
->>>>>>> 3847bfc4
       correctPIN = !strlen(settingsPIN); // lock if a pin is set
       createEditHandler(correctPIN);
       serveMessage(request, 200, strlen(settingsPIN) > 0 ? PSTR("Settings locked") : PSTR("No PIN set"), FPSTR(s_redirecting), 1);
@@ -674,6 +640,8 @@
     case SUBPAGE_CSS     : response = request->beginResponse_P(200, "text/css",  PAGE_settingsCss,   PAGE_settingsCss_length);   break;
     case SUBPAGE_JS      : serveSettingsJS(request); return;
     case SUBPAGE_WELCOME : response = request->beginResponse_P(200, "text/html", PAGE_welcome,       PAGE_welcome_length);       break;
+    case 11:  response = request->beginResponse_P(200, "text/html", PAGE_settings_ledclock, PAGE_settings_ledclock_length); break;
+    case 250: response = request->beginResponse_P(200, "text/css",  PAGE_ledClockSettingsCss, PAGE_ledClockSettingsCss_length); break;
     default:  response = request->beginResponse_P(200, "text/html", PAGE_settings,      PAGE_settings_length);      break;
   }
   response->addHeader(FPSTR(s_content_enc),"gzip");
