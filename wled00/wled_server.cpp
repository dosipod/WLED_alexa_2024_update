--- conflicted
+++ resolved
@@ -107,12 +107,7 @@
   server.on("/freeheap", HTTP_GET, [](AsyncWebServerRequest *request){
     request->send(200, "text/plain", (String)ESP.getFreeHeap());
     });
-<<<<<<< HEAD
-  //*******END*******/
-
-=======
-  
->>>>>>> bc45f8f1
+
   server.on("/u", HTTP_GET, [](AsyncWebServerRequest *request){
     request->send_P(200, "text/html", PAGE_usermod);
     });
