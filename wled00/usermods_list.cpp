#include "wled.h"
/*
 * Register your v2 usermods here!
 *   (for v1 usermods using just usermod.cpp, you can ignore this file)
 */

/*
 * Add/uncomment your usermod filename here (and once more below)
 * || || ||
 * \/ \/ \/
 */
//#include "usermod_v2_example.h"
#ifdef USERMOD_DALLASTEMPERATURE
#include "../usermods/Temperature/usermod_temperature.h"
#endif

//#include "usermod_v2_empty.h"

#ifdef USERMOD_BUZZER
#include "../usermods/buzzer/usermod_v2_buzzer.h"
#endif
#ifdef USERMOD_SENSORSTOMQTT
#include "usermod_v2_SensorsToMqtt.h"
#endif

#ifdef USERMOD_MODE_SORT
#include "../usermods/usermod_v2_mode_sort/usermod_v2_mode_sort.h"
#endif

// BME280 v2 usermod. Define "USERMOD_BME280" in my_config.h
#ifdef USERMOD_BME280
#include "../usermods/BME280_v2/usermod_bme280.h"
#endif
#ifdef USERMOD_FOUR_LINE_DISPLAY
#include "../usermods/usermod_v2_four_line_display/usermod_v2_four_line_display.h"
#endif
#ifdef USERMOD_ROTARY_ENCODER_UI
#include "../usermods/usermod_v2_rotary_encoder_ui/usermod_v2_rotary_encoder_ui.h"
#endif
#ifdef USERMOD_AUTO_SAVE
#include "../usermods/usermod_v2_auto_save/usermod_v2_auto_save.h"
#endif

#ifdef USERMOD_DHT
#include "../usermods/DHT/usermod_dht.h"
#endif

#ifdef USERMOD_VL53L0X_GESTURES
#include <Wire.h> //it's needed here to correctly resolve dependencies
#include "../usermods/VL53L0X_gestures/usermod_vl53l0x_gestures.h"
#endif

void registerUsermods()
{
/*
   * Add your usermod class name here
   * || || ||
   * \/ \/ \/
   */
  //usermods.add(new MyExampleUsermod());
  
  #ifdef USERMOD_DALLASTEMPERATURE
  usermods.add(new UsermodTemperature());
  #endif
  
  //usermods.add(new UsermodRenameMe());
  
  #ifdef USERMOD_BUZZER
  usermods.add(new BuzzerUsermod());
  #endif
  
  #ifdef USERMOD_BME280
  usermods.add(new UsermodBME280());
  #endif
  #ifdef USERMOD_SENSORSTOMQTT
  usermods.add(new UserMod_SensorsToMQTT());
  #endif

  #ifdef USERMOD_MODE_SORT
  usermods.add(new ModeSortUsermod());
  #endif
  #ifdef USERMOD_FOUR_LINE_DISPLAY
  usermods.add(new FourLineDisplayUsermod());
  #endif
  #ifdef USERMOD_ROTARY_ENCODER_UI
  usermods.add(new RotaryEncoderUIUsermod()); // can use USERMOD_FOUR_LINE_DISPLAY
  #endif
  #ifdef USERMOD_AUTO_SAVE
  usermods.add(new AutoSaveUsermod());  // can use USERMOD_FOUR_LINE_DISPLAY
  #endif

<<<<<<< HEAD
  #ifdef USERMOD_DHT
  usermods.add(new UsermodDHT());
  #endif
=======
#ifdef USERMOD_DHT
usermods.add(new UsermodDHT());
#endif

#ifdef USERMOD_VL53L0X_GESTURES
  usermods.add(new UsermodVL53L0XGestures());
#endif
>>>>>>> f3b84f13
}<|MERGE_RESOLUTION|>--- conflicted
+++ resolved
@@ -89,17 +89,11 @@
   usermods.add(new AutoSaveUsermod());  // can use USERMOD_FOUR_LINE_DISPLAY
   #endif
 
-<<<<<<< HEAD
   #ifdef USERMOD_DHT
   usermods.add(new UsermodDHT());
   #endif
-=======
-#ifdef USERMOD_DHT
-usermods.add(new UsermodDHT());
-#endif
 
-#ifdef USERMOD_VL53L0X_GESTURES
+  #ifdef USERMOD_VL53L0X_GESTURES
   usermods.add(new UsermodVL53L0XGestures());
-#endif
->>>>>>> f3b84f13
+  #endif
 }