#include "wled.h"
/*
 * Register your v2 usermods here!
 *   (for v1 usermods using just usermod.cpp, you can ignore this file)
 */

/*
 * Add/uncomment your usermod filename here (and once more below)
 * || || ||
 * \/ \/ \/
 */
//#include "usermod_v2_example.h"
#ifdef USERMOD_DALLASTEMPERATURE
#include "../usermods/Temperature/usermod_temperature.h"
#endif
//#include "usermod_v2_empty.h"
#ifdef USERMOD_BUZZER
#include "../usermods/buzzer/usermod_v2_buzzer.h"
#endif
#ifdef USERMOD_SENSORSTOMQTT
#include "usermod_v2_SensorsToMqtt.h"
#endif

#ifdef USERMOD_GEOGAB
#include "../usermods/GeoGab-Relays/usermod_GeoGab.h"
#endif

void registerUsermods()
{
/*
   * Add your usermod class name here
   * || || ||
   * \/ \/ \/
   */
//usermods.add(new MyExampleUsermod());
#ifdef USERMOD_DALLASTEMPERATURE
  usermods.add(new UsermodTemperature());
#endif
//usermods.add(new UsermodRenameMe());
#ifdef USERMOD_BUZZER
  usermods.add(new BuzzerUsermod());
<<<<<<< HEAD
  #endif
  #ifdef USERMOD_GEOGAB
  usermods.add(new UsermodGeoGab()); 
  #endif
=======
#endif
#ifdef USERMOD_SENSORSTOMQTT
  usermods.add(new UserMod_SensorsToMQTT());
#endif
>>>>>>> a6316b40
}<|MERGE_RESOLUTION|>--- conflicted
+++ resolved
@@ -39,15 +39,11 @@
 //usermods.add(new UsermodRenameMe());
 #ifdef USERMOD_BUZZER
   usermods.add(new BuzzerUsermod());
-<<<<<<< HEAD
-  #endif
-  #ifdef USERMOD_GEOGAB
+#endif
+#ifdef USERMOD_GEOGAB
   usermods.add(new UsermodGeoGab()); 
-  #endif
-=======
 #endif
 #ifdef USERMOD_SENSORSTOMQTT
   usermods.add(new UserMod_SensorsToMQTT());
 #endif
->>>>>>> a6316b40
 }