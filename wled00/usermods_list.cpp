#include "wled.h"
/*
 * Register your v2 usermods here!
 *   (for v1 usermods using just usermod.cpp, you can ignore this file)
 */

/*
 * Add/uncomment your usermod filename here (and once more below)
 * || || ||
 * \/ \/ \/
 */
//#include "../usermods/EXAMPLE_v2/usermod_v2_example.h"

#ifdef USERMOD_BATTERY
  #include "../usermods/Battery/usermod_v2_Battery.h"
#endif

#ifdef USERMOD_DALLASTEMPERATURE
  #include "../usermods/Temperature/usermod_temperature.h"
#endif

#ifdef USERMOD_SHT
#include "../usermods/sht/usermod_sht.h"
#endif

#ifdef USERMOD_SN_PHOTORESISTOR
  #include "../usermods/SN_Photoresistor/usermod_sn_photoresistor.h"
#endif

#ifdef USERMOD_PWM_FAN
  // requires DALLASTEMPERATURE or SHT included before it
  #include "../usermods/PWM_fan/usermod_PWM_fan.h"
#endif

#ifdef USERMOD_BUZZER
  #include "../usermods/buzzer/usermod_v2_buzzer.h"
#endif

#ifdef USERMOD_SENSORSTOMQTT
  #include "../usermods/sensors_to_mqtt/usermod_v2_SensorsToMqtt.h"
#endif

#ifdef USERMOD_PIRSWITCH
  #include "../usermods/PIR_sensor_switch/usermod_PIR_sensor_switch.h"
#endif

#ifdef USERMOD_MODE_SORT
  #include "../usermods/usermod_v2_mode_sort/usermod_v2_mode_sort.h"
#endif

#ifdef USERMOD_BH1750
  #include "../usermods/BH1750_v2/usermod_BH1750.h"
#endif

// BME280 v2 usermod. Define "USERMOD_BME280" in my_config.h
#ifdef USERMOD_BME280
  #include "../usermods/BME280_v2/usermod_bme280.h"
#endif

#ifdef USERMOD_FOUR_LINE_DISPLAY
  #ifdef USE_ALT_DISPlAY
    #include "../usermods/usermod_v2_four_line_display_ALT/usermod_v2_four_line_display_ALT.h"
  #else
    #include "../usermods/usermod_v2_four_line_display/usermod_v2_four_line_display.h"
  #endif
#endif

#ifdef USERMOD_ROTARY_ENCODER_UI
  #ifdef USE_ALT_DISPlAY
    #include "../usermods/usermod_v2_rotary_encoder_ui_ALT/usermod_v2_rotary_encoder_ui_ALT.h"
  #else
    #include "../usermods/usermod_v2_rotary_encoder_ui/usermod_v2_rotary_encoder_ui.h"
  #endif
#endif

#ifdef USERMOD_AUTO_SAVE
  #include "../usermods/usermod_v2_auto_save/usermod_v2_auto_save.h"
#endif

#ifdef USERMOD_DHT
  #include "../usermods/DHT/usermod_dht.h"
#endif

#ifdef USERMOD_VL53L0X_GESTURES
  #include "../usermods/VL53L0X_gestures/usermod_vl53l0x_gestures.h"
#endif

#ifdef USERMOD_ANIMATED_STAIRCASE
  #include "../usermods/Animated_Staircase/Animated_Staircase.h"
#endif

#ifdef USERMOD_MULTI_RELAY
  #include "../usermods/multi_relay/usermod_multi_relay.h"
#endif

#ifdef USERMOD_RTC
  #include "../usermods/RTC/usermod_rtc.h"
#endif

#ifdef USERMOD_ELEKSTUBE_IPS
  #include "../usermods/EleksTube_IPS/usermod_elekstube_ips.h"
#endif

#ifdef USERMOD_ROTARY_ENCODER_BRIGHTNESS_COLOR
  #include "../usermods/usermod_rotary_brightness_color/usermod_rotary_brightness_color.h"
#endif

#ifdef RGB_ROTARY_ENCODER
  #include "../usermods/rgb-rotary-encoder/rgb-rotary-encoder.h"
#endif

#ifdef USERMOD_ST7789_DISPLAY
  #include "../usermods/ST7789_display/ST7789_Display.h"
#endif

#ifdef USERMOD_SEVEN_SEGMENT
  #include "../usermods/seven_segment_display/usermod_v2_seven_segment_display.h"
#endif

#ifdef USERMOD_SSDR
  #include "../usermods/seven_segment_display_reloaded/usermod_seven_segment_reloaded.h"
#endif

#ifdef USERMOD_CRONIXIE
  #include "../usermods/Cronixie/usermod_cronixie.h"
#endif

#ifdef QUINLED_AN_PENTA
  #include "../usermods/quinled-an-penta/quinled-an-penta.h"
#endif

#ifdef USERMOD_WIZLIGHTS
  #include "../usermods/wizlights/wizlights.h"
#endif

#ifdef USERMOD_WIREGUARD
  #include "../usermods/wireguard/wireguard.h"
#endif

#ifdef USERMOD_WORDCLOCK
  #include "../usermods/usermod_v2_word_clock/usermod_v2_word_clock.h"
#endif

#ifdef USERMOD_MY9291
  #include "../usermods/MY9291/usermode_MY9291.h"
#endif

#ifdef USERMOD_SI7021_MQTT_HA
  #include "../usermods/Si7021_MQTT_HA/usermod_si7021_mqtt_ha.h"
#endif

#ifdef USERMOD_SMARTNEST
  #include "../usermods/smartnest/usermod_smartnest.h"
#endif

#ifdef USERMOD_AUDIOREACTIVE
  #include "../usermods/audioreactive/audio_reactive.h"
#endif

#ifdef USERMOD_ANALOG_CLOCK
  #include "../usermods/Analog_Clock/Analog_Clock.h"
#endif

#ifdef USERMOD_PING_PONG_CLOCK
  #include "../usermods/usermod_v2_ping_pong_clock/usermod_v2_ping_pong_clock.h"
#endif

#ifdef USERMOD_ADS1115
  #include "../usermods/ADS1115_v2/usermod_ads1115.h"
#endif

#ifdef USERMOD_KLIPPER_PERCENTAGE
  #include "..\usermods\usermod_v2_klipper_percentage\usermod_v2_klipper_percentage.h"
#endif

#ifdef USERMOD_BOBLIGHT
  #include "../usermods/boblight/boblight.h"
#endif

#ifdef USERMOD_INTERNAL_TEMPERATURE
  #include "../usermods/Internal_Temperature_v2/usermod_internal_temperature.h"
#endif

#ifdef USERMOD_TETRISAI
  #include "../usermods/TetrisAI_v2/usermod_v2_tetrisai.h"
#endif

#if defined(WLED_USE_SD_MMC) || defined(WLED_USE_SD_SPI)
// This include of SD.h and SD_MMC.h must happen here, else they won't be
// resolved correctly (when included in mod's header only)
  #ifdef WLED_USE_SD_MMC
    #include "SD_MMC.h"
  #elif defined(WLED_USE_SD_SPI)
    #include "SD.h"
    #include "SPI.h"
  #endif
  #include "../usermods/sd_card/usermod_sd_card.h"
#endif

#ifdef USERMOD_PWM_OUTPUTS
#include "../usermods/pwm_outputs/usermod_pwm_outputs.h"
#endif

#ifdef USERMOD_LDR_DUSK_DAWN
#include "../usermods/LDR_Dusk_Dawn_v2/usermod_LDR_Dusk_Dawn_v2.h"
#endif

void registerUsermods()
{
/*
   * Add your usermod class name here
   * || || ||
   * \/ \/ \/
   */
  //usermods.add(new MyExampleUsermod());
  #ifdef USERMOD_BATTERY
  usermods.add(new UsermodBattery());
  #endif

  #ifdef USERMOD_DALLASTEMPERATURE
  usermods.add(new UsermodTemperature());
  #endif

  #ifdef USERMOD_SN_PHOTORESISTOR
  usermods.add(new Usermod_SN_Photoresistor());
  #endif

  #ifdef USERMOD_PWM_FAN
  usermods.add(new PWMFanUsermod());
  #endif

  #ifdef USERMOD_BUZZER
  usermods.add(new BuzzerUsermod());
  #endif

  #ifdef USERMOD_BH1750
  usermods.add(new Usermod_BH1750());
  #endif

  #ifdef USERMOD_BME280
  usermods.add(new UsermodBME280());
  #endif

  #ifdef USERMOD_SENSORSTOMQTT
  usermods.add(new UserMod_SensorsToMQTT());
  #endif

  #ifdef USERMOD_PIRSWITCH
  usermods.add(new PIRsensorSwitch());
  #endif

  #ifdef USERMOD_MODE_SORT
  usermods.add(new ModeSortUsermod());
  #endif

  #ifdef USERMOD_FOUR_LINE_DISPLAY
  usermods.add(new FourLineDisplayUsermod());
  #endif

  #ifdef USERMOD_ROTARY_ENCODER_UI
  usermods.add(new RotaryEncoderUIUsermod()); // can use USERMOD_FOUR_LINE_DISPLAY
  #endif

  #ifdef USERMOD_AUTO_SAVE
  usermods.add(new AutoSaveUsermod());  // can use USERMOD_FOUR_LINE_DISPLAY
  #endif

  #ifdef USERMOD_DHT
  usermods.add(new UsermodDHT());
  #endif

  #ifdef USERMOD_VL53L0X_GESTURES
  usermods.add(new UsermodVL53L0XGestures());
  #endif

  #ifdef USERMOD_ANIMATED_STAIRCASE
  usermods.add(new Animated_Staircase());
  #endif

  #ifdef USERMOD_MULTI_RELAY
  usermods.add(new MultiRelay());
  #endif

  #ifdef USERMOD_RTC
  usermods.add(new RTCUsermod());
  #endif

  #ifdef USERMOD_ELEKSTUBE_IPS
  usermods.add(new ElekstubeIPSUsermod());
  #endif

  #ifdef USERMOD_ROTARY_ENCODER_BRIGHTNESS_COLOR
  usermods.add(new RotaryEncoderBrightnessColor());
  #endif

  #ifdef RGB_ROTARY_ENCODER
  usermods.add(new RgbRotaryEncoderUsermod());
  #endif

  #ifdef USERMOD_ST7789_DISPLAY
  usermods.add(new St7789DisplayUsermod());
  #endif

  #ifdef USERMOD_SEVEN_SEGMENT
  usermods.add(new SevenSegmentDisplay());
  #endif

  #ifdef USERMOD_SSDR
  usermods.add(new UsermodSSDR());
  #endif

  #ifdef USERMOD_CRONIXIE
  usermods.add(new UsermodCronixie());
  #endif

  #ifdef QUINLED_AN_PENTA
  usermods.add(new QuinLEDAnPentaUsermod());
  #endif

  #ifdef USERMOD_WIZLIGHTS
  usermods.add(new WizLightsUsermod());
  #endif

  #ifdef USERMOD_WIREGUARD
  usermods.add(new WireguardUsermod());
  #endif

  #ifdef USERMOD_WORDCLOCK
  usermods.add(new WordClockUsermod());
  #endif

  #ifdef USERMOD_MY9291
  usermods.add(new MY9291Usermod());
  #endif

  #ifdef USERMOD_SI7021_MQTT_HA
  usermods.add(new Si7021_MQTT_HA());
  #endif

  #ifdef USERMOD_SMARTNEST
  usermods.add(new Smartnest());
  #endif

  #ifdef USERMOD_AUDIOREACTIVE
  usermods.add(new AudioReactive());
  #endif

  #ifdef USERMOD_ANALOG_CLOCK
  usermods.add(new AnalogClockUsermod());
  #endif

  #ifdef USERMOD_PING_PONG_CLOCK
  usermods.add(new PingPongClockUsermod());
  #endif

  #ifdef USERMOD_ADS1115
  usermods.add(new ADS1115Usermod());
  #endif

  #ifdef USERMOD_KLIPPER_PERCENTAGE
  usermods.add(new klipper_percentage());
  #endif

  #ifdef USERMOD_BOBLIGHT
  usermods.add(new BobLightUsermod());
  #endif

  #ifdef SD_ADAPTER
  usermods.add(new UsermodSdCard());
  #endif

  #ifdef USERMOD_PWM_OUTPUTS
  usermods.add(new PwmOutputsUsermod());
  #endif

  #ifdef USERMOD_SHT
  usermods.add(new ShtUsermod());
  #endif

  #ifdef USERMOD_INTERNAL_TEMPERATURE
  usermods.add(new InternalTemperatureUsermod());
  #endif

<<<<<<< HEAD
  #ifdef USERMOD_TETRISAI
  usermods.add(new TetrisAIUsermod());
=======
  #ifdef USERMOD_LDR_DUSK_DAWN
  usermods.add(new LDR_Dusk_Dawn_v2());
>>>>>>> a4a8e261
  #endif
}<|MERGE_RESOLUTION|>--- conflicted
+++ resolved
@@ -381,12 +381,11 @@
   usermods.add(new InternalTemperatureUsermod());
   #endif
 
-<<<<<<< HEAD
+  #ifdef USERMOD_LDR_DUSK_DAWN
+  usermods.add(new LDR_Dusk_Dawn_v2());
+  #endif
+
   #ifdef USERMOD_TETRISAI
   usermods.add(new TetrisAIUsermod());
-=======
-  #ifdef USERMOD_LDR_DUSK_DAWN
-  usermods.add(new LDR_Dusk_Dawn_v2());
->>>>>>> a4a8e261
   #endif
 }