#include "wled.h"
/*
 * Register your v2 usermods here!
 *   (for v1 usermods using just usermod.cpp, you can ignore this file)
 */

/*
 * Add/uncomment your usermod filename here (and once more below)
 * || || ||
 * \/ \/ \/
 */
//#include "../usermods/EXAMPLE_v2/usermod_v2_example.h"

#ifdef USERMOD_BATTERY_STATUS_BASIC
  #include "../usermods/battery_status_basic/usermod_v2_battery_status_basic.h"
#endif

#ifdef USERMOD_DALLASTEMPERATURE
  #include "../usermods/Temperature/usermod_temperature.h"
#endif

#ifdef USERMOD_SN_PHOTORESISTOR
  #include "../usermods/SN_Photoresistor/usermod_sn_photoresistor.h"
#endif

#ifdef USERMOD_PWM_FAN
  #include "../usermods/PWM_fan/usermod_PWM_fan.h"
#endif

#ifdef USERMOD_BUZZER
  #include "../usermods/buzzer/usermod_v2_buzzer.h"
#endif

#ifdef USERMOD_SENSORSTOMQTT
  #include "../usermods/sensors_to_mqtt/usermod_v2_SensorsToMqtt.h"
#endif

#ifdef USERMOD_PIRSWITCH
  #include "../usermods/PIR_sensor_switch/usermod_PIR_sensor_switch.h"
#endif

#ifdef USERMOD_MODE_SORT
  #include "../usermods/usermod_v2_mode_sort/usermod_v2_mode_sort.h"
#endif

#ifdef USERMOD_BH1750
  #include "../usermods/BH1750_v2/usermod_BH1750.h"
#endif

// BME280 v2 usermod. Define "USERMOD_BME280" in my_config.h
#ifdef USERMOD_BME280
  #include "../usermods/BME280_v2/usermod_bme280.h"
#endif

#ifdef USERMOD_FOUR_LINE_DISPLAY
  #ifdef USE_ALT_DISPlAY
    #include "../usermods/usermod_v2_four_line_display_ALT/usermod_v2_four_line_display_ALT.h"
  #else 
    #include "../usermods/usermod_v2_four_line_display/usermod_v2_four_line_display.h"
  #endif
#endif

#ifdef USERMOD_ROTARY_ENCODER_UI
  #ifdef USE_ALT_DISPlAY
    #include "../usermods/usermod_v2_rotary_encoder_ui_ALT/usermod_v2_rotary_encoder_ui_ALT.h"
  #else
    #include "../usermods/usermod_v2_rotary_encoder_ui/usermod_v2_rotary_encoder_ui.h"
  #endif
#endif

#ifdef USERMOD_AUTO_SAVE
  #include "../usermods/usermod_v2_auto_save/usermod_v2_auto_save.h"
#endif

#ifdef USERMOD_DHT
  #include "../usermods/DHT/usermod_dht.h"
#endif

#ifdef USERMOD_VL53L0X_GESTURES
  #include "../usermods/VL53L0X_gestures/usermod_vl53l0x_gestures.h"
#endif

#ifdef USERMOD_ANIMATED_STAIRCASE
  #include "../usermods/Animated_Staircase/Animated_Staircase.h"
#endif

#ifdef USERMOD_MULTI_RELAY
  #include "../usermods/multi_relay/usermod_multi_relay.h"
#endif

#ifdef USERMOD_RTC
  #include "../usermods/RTC/usermod_rtc.h"
#endif

#ifdef USERMOD_ELEKSTUBE_IPS
  #include "../usermods/EleksTube_IPS/usermod_elekstube_ips.h"
#endif

#ifdef USERMOD_ROTARY_ENCODER_BRIGHTNESS_COLOR
  #include "../usermods/usermod_rotary_brightness_color/usermod_rotary_brightness_color.h"
#endif

#ifdef RGB_ROTARY_ENCODER
  #include "../usermods/rgb-rotary-encoder/rgb-rotary-encoder.h"
#endif

#ifdef USERMOD_ST7789_DISPLAY
  #include "../usermods/ST7789_display/ST7789_Display.h"
#endif

#ifdef USERMOD_SEVEN_SEGMENT
  #include "../usermods/seven_segment_display/usermod_v2_seven_segment_display.h"
#endif

#ifdef USERMOD_SSDR
  #include "../usermods/seven_segment_display_reloaded/usermod_seven_segment_reloaded.h"
#endif

#ifdef USERMOD_CRONIXIE
  #include "../usermods/Cronixie/usermod_cronixie.h"
#endif

#ifdef QUINLED_AN_PENTA
  #include "../usermods/quinled-an-penta/quinled-an-penta.h"
#endif

#ifdef USERMOD_WIZLIGHTS
  #include "../usermods/wizlights/wizlights.h"
#endif

#ifdef USERMOD_WORDCLOCK
  #include "../usermods/usermod_v2_word_clock/usermod_v2_word_clock.h"
#endif

#ifdef USERMOD_MY9291
  #include "../usermods/MY9291/usermode_MY9291.h"
#endif

#ifdef USERMOD_SI7021_MQTT_HA
  #include "../usermods/Si7021_MQTT_HA/usermod_si7021_mqtt_ha.h"
#endif

#ifdef USERMOD_SMARTNEST
  #include "../usermods/smartnest/usermod_smartnest.h"
#endif

#ifdef USERMOD_AUDIOREACTIVE
  #include "../usermods/audioreactive/audio_reactive.h"
#endif

#ifdef USERMOD_ANALOG_CLOCK
  #include "../usermods/Analog_Clock/Analog_Clock.h"
#endif

#ifdef USERMOD_PING_PONG_CLOCK
  #include "../usermods/usermod_v2_ping_pong_clock/usermod_v2_ping_pong_clock.h"
#endif

#ifdef USERMOD_ADS1115
  #include "../usermods/ADS1115_v2/usermod_ads1115.h"
#endif

#ifdef USERMOD_BOBLIGHT
  #include "../usermods/boblight/boblight.h"
#endif

#if defined(WLED_USE_SD_MMC) || defined(WLED_USE_SD_SPI)
// This include of SD.h and SD_MMC.h must happen here, else they won't be
// resolved correctly (when included in mod's header only)
  #ifdef WLED_USE_SD_MMC
    #include "SD_MMC.h"
  #elif defined(WLED_USE_SD_SPI)    
    #include "SD.h"
    #include "SPI.h"
  #endif
  #include "../usermods/sd_card/usermod_sd_card.h"
#endif

void registerUsermods()
{
/*
   * Add your usermod class name here
   * || || ||
   * \/ \/ \/
   */
  //usermods.add(new MyExampleUsermod());
  #ifdef USERMOD_BATTERY_STATUS_BASIC
  usermods.add(new UsermodBatteryBasic());
  #endif
  
  #ifdef USERMOD_DALLASTEMPERATURE
  usermods.add(new UsermodTemperature());
  #endif
  
  #ifdef USERMOD_SN_PHOTORESISTOR
  usermods.add(new Usermod_SN_Photoresistor());
  #endif
  
  #ifdef USERMOD_PWM_FAN
  usermods.add(new PWMFanUsermod());
  #endif
  
  #ifdef USERMOD_BUZZER
  usermods.add(new BuzzerUsermod());
  #endif
  
  #ifdef USERMOD_BH1750
  usermods.add(new Usermod_BH1750());
  #endif
  
  #ifdef USERMOD_BME280
  usermods.add(new UsermodBME280());
  #endif
  
  #ifdef USERMOD_SENSORSTOMQTT
  usermods.add(new UserMod_SensorsToMQTT());
  #endif
  
  #ifdef USERMOD_PIRSWITCH
  usermods.add(new PIRsensorSwitch());
  #endif
  
  #ifdef USERMOD_MODE_SORT
  usermods.add(new ModeSortUsermod());
  #endif
  
  #ifdef USERMOD_FOUR_LINE_DISPLAY
  usermods.add(new FourLineDisplayUsermod());
  #endif
  
  #ifdef USERMOD_ROTARY_ENCODER_UI
  usermods.add(new RotaryEncoderUIUsermod()); // can use USERMOD_FOUR_LINE_DISPLAY
  #endif
  
  #ifdef USERMOD_AUTO_SAVE
  usermods.add(new AutoSaveUsermod());  // can use USERMOD_FOUR_LINE_DISPLAY
  #endif
  
  #ifdef USERMOD_DHT
  usermods.add(new UsermodDHT());
  #endif
  
  #ifdef USERMOD_VL53L0X_GESTURES
  usermods.add(new UsermodVL53L0XGestures());
  #endif
  
  #ifdef USERMOD_ANIMATED_STAIRCASE
  usermods.add(new Animated_Staircase());
  #endif
  
  #ifdef USERMOD_MULTI_RELAY
  usermods.add(new MultiRelay());
  #endif
  
  #ifdef USERMOD_RTC
  usermods.add(new RTCUsermod());
  #endif
  
  #ifdef USERMOD_ELEKSTUBE_IPS
  usermods.add(new ElekstubeIPSUsermod());
  #endif
  
  #ifdef USERMOD_ROTARY_ENCODER_BRIGHTNESS_COLOR
  usermods.add(new RotaryEncoderBrightnessColor());
  #endif
  
  #ifdef RGB_ROTARY_ENCODER
  usermods.add(new RgbRotaryEncoderUsermod());
  #endif
  
  #ifdef USERMOD_ST7789_DISPLAY
  usermods.add(new St7789DisplayUsermod());
  #endif
  
  #ifdef USERMOD_SEVEN_SEGMENT
  usermods.add(new SevenSegmentDisplay());
  #endif
  
  #ifdef USERMOD_SSDR
  usermods.add(new UsermodSSDR());
  #endif
  
  #ifdef USERMOD_CRONIXIE
  usermods.add(new UsermodCronixie());
  #endif
  
  #ifdef QUINLED_AN_PENTA
  usermods.add(new QuinLEDAnPentaUsermod());
  #endif
  
  #ifdef USERMOD_WIZLIGHTS
  usermods.add(new WizLightsUsermod());
  #endif
  
  #ifdef USERMOD_WORDCLOCK
  usermods.add(new WordClockUsermod());
  #endif
  
  #ifdef USERMOD_MY9291
  usermods.add(new MY9291Usermod());
  #endif
  
  #ifdef USERMOD_SI7021_MQTT_HA
  usermods.add(new Si7021_MQTT_HA());
  #endif

  #ifdef USERMOD_SMARTNEST
  usermods.add(new Smartnest());
  #endif
  
  #ifdef USERMOD_AUDIOREACTIVE
  usermods.add(new AudioReactive());
  #endif

  #ifdef USERMOD_ANALOG_CLOCK
  usermods.add(new AnalogClockUsermod());
  #endif
  
  #ifdef USERMOD_PING_PONG_CLOCK
  usermods.add(new PingPongClockUsermod());
  #endif
  
  #ifdef USERMOD_ADS1115
  usermods.add(new ADS1115Usermod());
  #endif
<<<<<<< HEAD
  
  #ifdef USERMOD_BOBLIGHT
  usermods.add(new BobLightUsermod());
=======

  #ifdef SD_ADAPTER
  usermods.add(new UsermodSdCard());
>>>>>>> 43582b63
  #endif
}<|MERGE_RESOLUTION|>--- conflicted
+++ resolved
@@ -323,14 +323,11 @@
   #ifdef USERMOD_ADS1115
   usermods.add(new ADS1115Usermod());
   #endif
-<<<<<<< HEAD
   
   #ifdef USERMOD_BOBLIGHT
   usermods.add(new BobLightUsermod());
-=======
 
   #ifdef SD_ADAPTER
   usermods.add(new UsermodSdCard());
->>>>>>> 43582b63
   #endif
 }