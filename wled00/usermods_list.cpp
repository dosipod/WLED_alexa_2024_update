--- conflicted
+++ resolved
@@ -136,7 +136,6 @@
 #include "../usermods/audioreactive/audio_reactive.h"
 #endif
 
-<<<<<<< HEAD
 //WLEDSR Custom Effects
 #ifdef USERMOD_CUSTOMEFFECTS
 #include "../usermods/customeffects/usermod_v2_customeffects.h"
@@ -144,10 +143,10 @@
 
 #ifdef USERMOD_WEATHER
 #include "../usermods/usermod_v2_weather/usermod_v2_weather.h"
-=======
+#endif
+
 #ifdef USERMOD_GAMES
 #include "../usermods/usermod_v2_games/usermod_v2_games.h"
->>>>>>> 598a956c
 #endif
 
 void registerUsermods()
@@ -273,19 +272,17 @@
   #ifdef USERMOD_AUDIOREACTIVE
   usermods.add(new AudioReactive());
   #endif
-<<<<<<< HEAD
 
   //WLEDSR Custom Effects
   #ifdef USERMOD_CUSTOMEFFECTS
   usermods.add(new CustomEffectsUserMod());
   #endif
   
-
   #ifdef USERMOD_WEATHER
   usermods.add(new WeatherUsermod());
-=======
+  #endif
+
   #ifdef USERMOD_GAMES
   usermods.add(new GamesUsermod());
->>>>>>> 598a956c
   #endif
 }