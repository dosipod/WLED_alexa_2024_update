#include "wled.h"
/*
 * Register your v2 usermods here!
 *   (for v1 usermods using just usermod.cpp, you can ignore this file)
 */

/*
 * Add/uncomment your usermod filename here (and once more below)
 * || || ||
 * \/ \/ \/
 */
//#include "../usermods/EXAMPLE_v2/usermod_v2_example.h"

#ifdef USERMOD_BATTERY
  #include "../usermods/Battery/usermod_v2_Battery.h"
#endif

#ifdef USERMOD_DALLASTEMPERATURE
  #include "../usermods/Temperature/usermod_temperature.h"
#endif

#ifdef USERMOD_SHT
#include "../usermods/sht/usermod_sht.h"
#endif

#ifdef USERMOD_SN_PHOTORESISTOR
  #include "../usermods/SN_Photoresistor/usermod_sn_photoresistor.h"
#endif

#ifdef USERMOD_PWM_FAN
  // requires DALLASTEMPERATURE or SHT included before it
  #include "../usermods/PWM_fan/usermod_PWM_fan.h"
#endif

#ifdef USERMOD_BUZZER
  #include "../usermods/buzzer/usermod_v2_buzzer.h"
#endif

#ifdef USERMOD_SENSORSTOMQTT
  #include "../usermods/sensors_to_mqtt/usermod_v2_SensorsToMqtt.h"
#endif

#ifdef USERMOD_PIRSWITCH
  #include "../usermods/PIR_sensor_switch/usermod_PIR_sensor_switch.h"
#endif

#ifdef USERMOD_MODE_SORT
  #include "../usermods/usermod_v2_mode_sort/usermod_v2_mode_sort.h"
#endif

#ifdef USERMOD_BH1750
  #include "../usermods/BH1750_v2/usermod_BH1750.h"
#endif

// BME280 v2 usermod. Define "USERMOD_BME280" in my_config.h
#ifdef USERMOD_BME280
  #include "../usermods/BME280_v2/usermod_bme280.h"
#endif

#ifdef USERMOD_FOUR_LINE_DISPLAY
  #ifdef USE_ALT_DISPlAY
    #include "../usermods/usermod_v2_four_line_display_ALT/usermod_v2_four_line_display_ALT.h"
  #else
    #include "../usermods/usermod_v2_four_line_display/usermod_v2_four_line_display.h"
  #endif
#endif

#ifdef USERMOD_ROTARY_ENCODER_UI
  #ifdef USE_ALT_DISPlAY
    #include "../usermods/usermod_v2_rotary_encoder_ui_ALT/usermod_v2_rotary_encoder_ui_ALT.h"
  #else
    #include "../usermods/usermod_v2_rotary_encoder_ui/usermod_v2_rotary_encoder_ui.h"
  #endif
#endif

#ifdef USERMOD_AUTO_SAVE
  #include "../usermods/usermod_v2_auto_save/usermod_v2_auto_save.h"
#endif

#ifdef USERMOD_DHT
  #include "../usermods/DHT/usermod_dht.h"
#endif

#ifdef USERMOD_VL53L0X_GESTURES
  #include "../usermods/VL53L0X_gestures/usermod_vl53l0x_gestures.h"
#endif

#ifdef USERMOD_ANIMATED_STAIRCASE
  #include "../usermods/Animated_Staircase/Animated_Staircase.h"
#endif

#ifdef USERMOD_MULTI_RELAY
  #include "../usermods/multi_relay/usermod_multi_relay.h"
#endif

#ifdef USERMOD_RTC
  #include "../usermods/RTC/usermod_rtc.h"
#endif

#ifdef USERMOD_ELEKSTUBE_IPS
  #include "../usermods/EleksTube_IPS/usermod_elekstube_ips.h"
#endif

#ifdef USERMOD_ROTARY_ENCODER_BRIGHTNESS_COLOR
  #include "../usermods/usermod_rotary_brightness_color/usermod_rotary_brightness_color.h"
#endif

#ifdef RGB_ROTARY_ENCODER
  #include "../usermods/rgb-rotary-encoder/rgb-rotary-encoder.h"
#endif

#ifdef USERMOD_ST7789_DISPLAY
  #include "../usermods/ST7789_display/ST7789_Display.h"
#endif

#ifdef USERMOD_SEVEN_SEGMENT
  #include "../usermods/seven_segment_display/usermod_v2_seven_segment_display.h"
#endif

#ifdef USERMOD_SSDR
  #include "../usermods/seven_segment_display_reloaded/usermod_seven_segment_reloaded.h"
#endif

#ifdef USERMOD_CRONIXIE
  #include "../usermods/Cronixie/usermod_cronixie.h"
#endif

#ifdef QUINLED_AN_PENTA
  #include "../usermods/quinled-an-penta/quinled-an-penta.h"
#endif

#ifdef USERMOD_WIZLIGHTS
  #include "../usermods/wizlights/wizlights.h"
#endif

#ifdef USERMOD_WIREGUARD
  #include "../usermods/wireguard/wireguard.h"
#endif

#ifdef USERMOD_WORDCLOCK
  #include "../usermods/usermod_v2_word_clock/usermod_v2_word_clock.h"
#endif

#ifdef USERMOD_MY9291
  #include "../usermods/MY9291/usermode_MY9291.h"
#endif

#ifdef USERMOD_SI7021_MQTT_HA
  #include "../usermods/Si7021_MQTT_HA/usermod_si7021_mqtt_ha.h"
#endif

#ifdef USERMOD_SMARTNEST
  #include "../usermods/smartnest/usermod_smartnest.h"
#endif

#ifdef USERMOD_AUDIOREACTIVE
  #include "../usermods/audioreactive/audio_reactive.h"
#endif

#ifdef USERMOD_ANALOG_CLOCK
  #include "../usermods/Analog_Clock/Analog_Clock.h"
#endif

#ifdef USERMOD_PING_PONG_CLOCK
  #include "../usermods/usermod_v2_ping_pong_clock/usermod_v2_ping_pong_clock.h"
#endif

#ifdef USERMOD_ADS1115
  #include "../usermods/ADS1115_v2/usermod_ads1115.h"
#endif

#ifdef USERMOD_KLIPPER_PERCENTAGE
  #include "..\usermods\usermod_v2_klipper_percentage\usermod_v2_klipper_percentage.h"
#endif

#ifdef USERMOD_BOBLIGHT
  #include "../usermods/boblight/boblight.h"
#endif

#ifdef USERMOD_INTERNAL_TEMPERATURE
  #include "../usermods/Internal_Temperature_v2/usermod_internal_temperature.h"
#endif

#if defined(WLED_USE_SD_MMC) || defined(WLED_USE_SD_SPI)
// This include of SD.h and SD_MMC.h must happen here, else they won't be
// resolved correctly (when included in mod's header only)
  #ifdef WLED_USE_SD_MMC
    #include "SD_MMC.h"
  #elif defined(WLED_USE_SD_SPI)
    #include "SD.h"
    #include "SPI.h"
  #endif
  #include "../usermods/sd_card/usermod_sd_card.h"
#endif

#ifdef USERMOD_PWM_OUTPUTS
#include "../usermods/pwm_outputs/usermod_pwm_outputs.h"
#endif

#ifdef USERMOD_LEDCLOCK
#include "um_ledclock.h"
#endif


void registerUsermods()
{
/*
   * Add your usermod class name here
   * || || ||
   * \/ \/ \/
   */
  //usermods.add(new MyExampleUsermod());
  #ifdef USERMOD_BATTERY
  usermods.add(new UsermodBattery());
  #endif

  #ifdef USERMOD_DALLASTEMPERATURE
  usermods.add(new UsermodTemperature());
  #endif

  #ifdef USERMOD_SN_PHOTORESISTOR
  usermods.add(new Usermod_SN_Photoresistor());
  #endif

  #ifdef USERMOD_PWM_FAN
  usermods.add(new PWMFanUsermod());
  #endif

  #ifdef USERMOD_BUZZER
  usermods.add(new BuzzerUsermod());
  #endif

  #ifdef USERMOD_BH1750
  usermods.add(new Usermod_BH1750());
  #endif

  #ifdef USERMOD_BME280
  usermods.add(new UsermodBME280());
  #endif

  #ifdef USERMOD_SENSORSTOMQTT
  usermods.add(new UserMod_SensorsToMQTT());
  #endif

  #ifdef USERMOD_PIRSWITCH
  usermods.add(new PIRsensorSwitch());
  #endif

  #ifdef USERMOD_MODE_SORT
  usermods.add(new ModeSortUsermod());
  #endif

  #ifdef USERMOD_FOUR_LINE_DISPLAY
  usermods.add(new FourLineDisplayUsermod());
  #endif

  #ifdef USERMOD_ROTARY_ENCODER_UI
  usermods.add(new RotaryEncoderUIUsermod()); // can use USERMOD_FOUR_LINE_DISPLAY
  #endif

  #ifdef USERMOD_AUTO_SAVE
  usermods.add(new AutoSaveUsermod());  // can use USERMOD_FOUR_LINE_DISPLAY
  #endif

  #ifdef USERMOD_DHT
  usermods.add(new UsermodDHT());
  #endif

  #ifdef USERMOD_VL53L0X_GESTURES
  usermods.add(new UsermodVL53L0XGestures());
  #endif

  #ifdef USERMOD_ANIMATED_STAIRCASE
  usermods.add(new Animated_Staircase());
  #endif

  #ifdef USERMOD_MULTI_RELAY
  usermods.add(new MultiRelay());
  #endif

  #ifdef USERMOD_RTC
  usermods.add(new RTCUsermod());
  #endif

  #ifdef USERMOD_ELEKSTUBE_IPS
  usermods.add(new ElekstubeIPSUsermod());
  #endif

  #ifdef USERMOD_ROTARY_ENCODER_BRIGHTNESS_COLOR
  usermods.add(new RotaryEncoderBrightnessColor());
  #endif

  #ifdef RGB_ROTARY_ENCODER
  usermods.add(new RgbRotaryEncoderUsermod());
  #endif

  #ifdef USERMOD_ST7789_DISPLAY
  usermods.add(new St7789DisplayUsermod());
  #endif

  #ifdef USERMOD_SEVEN_SEGMENT
  usermods.add(new SevenSegmentDisplay());
  #endif

  #ifdef USERMOD_SSDR
  usermods.add(new UsermodSSDR());
  #endif

  #ifdef USERMOD_CRONIXIE
  usermods.add(new UsermodCronixie());
  #endif

  #ifdef QUINLED_AN_PENTA
  usermods.add(new QuinLEDAnPentaUsermod());
  #endif

  #ifdef USERMOD_WIZLIGHTS
  usermods.add(new WizLightsUsermod());
  #endif

  #ifdef USERMOD_WIREGUARD
  usermods.add(new WireguardUsermod());
  #endif

  #ifdef USERMOD_WORDCLOCK
  usermods.add(new WordClockUsermod());
  #endif

  #ifdef USERMOD_MY9291
  usermods.add(new MY9291Usermod());
  #endif

  #ifdef USERMOD_SI7021_MQTT_HA
  usermods.add(new Si7021_MQTT_HA());
  #endif

  #ifdef USERMOD_SMARTNEST
  usermods.add(new Smartnest());
  #endif

  #ifdef USERMOD_AUDIOREACTIVE
  usermods.add(new AudioReactive());
  #endif

  #ifdef USERMOD_ANALOG_CLOCK
  usermods.add(new AnalogClockUsermod());
  #endif

  #ifdef USERMOD_PING_PONG_CLOCK
  usermods.add(new PingPongClockUsermod());
  #endif

  #ifdef USERMOD_ADS1115
  usermods.add(new ADS1115Usermod());
  #endif

  #ifdef USERMOD_KLIPPER_PERCENTAGE
  usermods.add(new klipper_percentage());
  #endif

  #ifdef USERMOD_BOBLIGHT
  usermods.add(new BobLightUsermod());
  #endif

  #ifdef SD_ADAPTER
  usermods.add(new UsermodSdCard());
  #endif

  #ifdef USERMOD_PWM_OUTPUTS
  usermods.add(new PwmOutputsUsermod());
  #endif

  #ifdef USERMOD_SHT
  usermods.add(new ShtUsermod());
  #endif

<<<<<<< HEAD
  #ifdef USERMOD_LEDCLOCK
  usermods.add(new UsermodLedClock());
=======
  #ifdef USERMOD_INTERNAL_TEMPERATURE
  usermods.add(new InternalTemperatureUsermod());
>>>>>>> 3847bfc4
  #endif
}<|MERGE_RESOLUTION|>--- conflicted
+++ resolved
@@ -374,12 +374,11 @@
   usermods.add(new ShtUsermod());
   #endif
 
-<<<<<<< HEAD
+  #ifdef USERMOD_INTERNAL_TEMPERATURE
+  usermods.add(new InternalTemperatureUsermod());
+  #endif
+
   #ifdef USERMOD_LEDCLOCK
   usermods.add(new UsermodLedClock());
-=======
-  #ifdef USERMOD_INTERNAL_TEMPERATURE
-  usermods.add(new InternalTemperatureUsermod());
->>>>>>> 3847bfc4
   #endif
 }