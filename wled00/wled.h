#ifndef WLED_H
#define WLED_H
/*
   Main sketch, global variable declarations
   @title WLED project sketch
   @version 0.14.1-b1x
   @author Christian Schwinne
 */

// version code in format yymmddb (b = daily build)
<<<<<<< HEAD
#define VERSION 2312100
=======
#define VERSION 2312120
>>>>>>> a430e8b9

//WLEDMM + Moustachauve/Wled-Native 
// You can define custom product info from build flags.
// This is useful to allow API consumer to identify what type of WLED version
// they are interacting with. Be aware that changing this might cause some third
// party API consumers to consider this as a non-WLED device since the values
// returned by the API and by MQTT will no longer be default. However, most
// third party only uses mDNS to validate, so this is generally fine to change.
// For example, Home Assistant will still work fine even with this value changed.
// Use like this:
// -D WLED_BRAND="\"Custom Brand\""
// -D WLED_PRODUCT_NAME="\"Custom Product\""
#ifndef WLED_BRAND
  #define WLED_BRAND "WLED"
#endif
#ifndef WLED_PRODUCT_NAME
  #define WLED_PRODUCT_NAME "MoonModules"
#endif

//uncomment this if you have a "my_config.h" file you'd like to use
//#define WLED_USE_MY_CONFIG

// ESP8266-01 (blue) got too little storage space to work with WLED. 0.10.2 is the last release supporting this unit.

// ESP8266-01 (black) has 1MB flash and can thus fit the whole program, although OTA update is not possible. Use 1M(128K SPIFFS).
// 2-step OTA may still be possible: https://github.com/Aircoookie/WLED/issues/2040#issuecomment-981111096
// Uncomment some of the following lines to disable features:
// Alternatively, with platformio pass your chosen flags to your custom build target in platformio_override.ini

// You are required to disable over-the-air updates:
//#define WLED_DISABLE_OTA         // saves 14kb

// You can choose some of these features to disable:
//#define WLED_DISABLE_ALEXA       // saves 11kb
//#define WLED_DISABLE_HUESYNC     // saves 4kb
//#define WLED_DISABLE_INFRARED    // saves 12kb, there is no pin left for this on ESP8266-01
#ifndef WLED_DISABLE_MQTT
  #define WLED_ENABLE_MQTT         // saves 12kb
#endif
#ifndef WLED_DISABLE_ADALIGHT      // can be used to disable reading commands from serial RX pin (see issue #3128). 
  #define WLED_ENABLE_ADALIGHT     // disable saves 5Kb (uses GPIO3 (RX) for serial). Related serial protocols: Adalight/TPM2, Improv, Serial JSON, Continuous Serial Streaming 
#else
  #undef WLED_ENABLE_ADALIGHT      // disable has priority over enable
#endif
//#define WLED_ENABLE_DMX          // uses 3.5kb (use LEDPIN other than 2)
//#define WLED_ENABLE_DMX_INPUT      // Listen for DMX over Serial
//#define WLED_ENABLE_JSONLIVE     // peek LED output via /json/live (WS binary peek is always enabled)
#ifndef WLED_DISABLE_LOXONE
  #define WLED_ENABLE_LOXONE       // uses 1.2kb
#endif
#ifndef WLED_DISABLE_WEBSOCKETS
  #define WLED_ENABLE_WEBSOCKETS
#endif

//#define WLED_DISABLE_ESPNOW      // Removes dependence on esp now 

#define WLED_ENABLE_FS_EDITOR      // enable /edit page for editing FS content. Will also be disabled with OTA lock

// to toggle usb serial debug (un)comment the following line
//#define WLED_DEBUG

// filesystem specific debugging
//#define WLED_DEBUG_FS

#ifndef WLED_WATCHDOG_TIMEOUT
  // 3 seconds should be enough to detect a lockup
  // define WLED_WATCHDOG_TIMEOUT=0 to disable watchdog, default
  #define WLED_WATCHDOG_TIMEOUT 0
#endif

//optionally disable brownout detector on ESP32.
//This is generally a terrible idea, but improves boot success on boards with a 3.3v regulator + cap setup that can't provide 400mA peaks
//#define WLED_DISABLE_BROWNOUT_DET

// WLEDMM MANDATORY flags
#define WLEDMM_PROTECT_SERVICE // prevents crashes when effects are drawing while asyncWebServer tries to modify segments at the same time

// Library inclusions.
#include <Arduino.h>
#ifdef ESP8266
  #include <ESP8266WiFi.h>
  #include <ESP8266mDNS.h>
  #include <ESPAsyncTCP.h>
  #include <LittleFS.h>
  extern "C"
  {
  #include <user_interface.h>
  }
  #ifndef WLED_DISABLE_ESPNOW
    #include <espnow.h>
  #endif
#else // ESP32
  #include <HardwareSerial.h>  // ensure we have the correct "Serial" on new MCUs (depends on ARDUINO_USB_MODE and ARDUINO_USB_CDC_ON_BOOT)
  #include <WiFi.h>
  #include <ETH.h>
  #include "esp_wifi.h"
  #include <ESPmDNS.h>
  #include <AsyncTCP.h>
  #if LOROL_LITTLEFS
    #ifndef CONFIG_LITTLEFS_FOR_IDF_3_2
      #define CONFIG_LITTLEFS_FOR_IDF_3_2
    #endif
    #include <LITTLEFS.h>
  #else
    #include <LittleFS.h>
  #endif
  #include "esp_task_wdt.h"

  #ifndef WLED_DISABLE_ESPNOW
    #include <esp_now.h>
  #endif
#endif
#include <Wire.h>
#include <SPI.h>

#include "src/dependencies/network/Network.h"

#ifdef WLED_USE_MY_CONFIG
  #include "my_config.h"
#endif

#include <ESPAsyncWebServer.h>
#ifdef WLED_ADD_EEPROM_SUPPORT
  #include <EEPROM.h>
#endif
#include <WiFiUdp.h>
#include <DNSServer.h>
#ifndef WLED_DISABLE_OTA
  #define NO_OTA_PORT
  #include <ArduinoOTA.h>
#endif
#include <SPIFFSEditor.h>
#include "src/dependencies/time/TimeLib.h"
#include "src/dependencies/timezone/Timezone.h"
#include "src/dependencies/toki/Toki.h"

#ifndef WLED_DISABLE_ALEXA
  #define ESPALEXA_ASYNC
  #define ESPALEXA_NO_SUBPAGE
  #define ESPALEXA_MAXDEVICES 10
  // #define ESPALEXA_DEBUG
  #include "src/dependencies/espalexa/Espalexa.h"
  #include "src/dependencies/espalexa/EspalexaDevice.h"
#endif

#ifdef WLED_ENABLE_DMX
 #ifdef ESP8266
  #include "src/dependencies/dmx/ESPDMX.h"
 #else //ESP32
  #include "src/dependencies/dmx/SparkFunDMX.h"
 #endif
#endif

#include "src/dependencies/e131/ESPAsyncE131.h"
#ifdef WLED_ENABLE_MQTT
#include "src/dependencies/async-mqtt-client/AsyncMqttClient.h"
#endif

#define ARDUINOJSON_DECODE_UNICODE 0
#include "src/dependencies/json/AsyncJson-v6.h"
#include "src/dependencies/json/ArduinoJson-v6.h"

// ESP32-WROVER features SPI RAM (aka PSRAM) which can be allocated using ps_malloc()
// we can create custom PSRAMDynamicJsonDocument to use such feature (replacing DynamicJsonDocument)
// The following is a construct to enable code to compile without it.
// There is a code thet will still not use PSRAM though:
//    AsyncJsonResponse is a derived class that implements DynamicJsonDocument (AsyncJson-v6.h)
#if defined(ARDUINO_ARCH_ESP32) && defined(BOARD_HAS_PSRAM) && (defined(WLED_USE_PSRAM) || defined(WLED_USE_PSRAM_JSON))         // WLEDMM
struct PSRAM_Allocator {
  void* allocate(size_t size) {
    if (psramFound()) return ps_malloc(size); // use PSRAM if it exists
    else              return malloc(size);    // fallback
  }
  void* reallocate(void* ptr, size_t new_size) {
    if (psramFound()) return ps_realloc(ptr, new_size); // use PSRAM if it exists
    else              return realloc(ptr, new_size);    // fallback
  }
  void deallocate(void* pointer) {
    free(pointer);
  }
};
using PSRAMDynamicJsonDocument = BasicJsonDocument<PSRAM_Allocator>;
#else
#define PSRAMDynamicJsonDocument DynamicJsonDocument
#endif

#include "const.h"
#include "fcn_declare.h"
#include "NodeStruct.h"
#include "pin_manager.h"
#include "bus_manager.h"
#include "FX.h"

#ifndef CLIENT_SSID
  #define CLIENT_SSID DEFAULT_CLIENT_SSID
#endif

#ifndef CLIENT_PASS
  #define CLIENT_PASS ""
#endif

#ifndef MDNS_NAME
  #define MDNS_NAME DEFAULT_MDNS_NAME
#endif

#if defined(WLED_AP_PASS) && !defined(WLED_AP_SSID)
  #error WLED_AP_PASS is defined but WLED_AP_SSID is still the default. \
         Please change WLED_AP_SSID to something unique.
#endif

#ifndef WLED_AP_SSID
  #define WLED_AP_SSID DEFAULT_AP_SSID
#endif

#ifndef WLED_AP_PASS
  #define WLED_AP_PASS DEFAULT_AP_PASS
#endif

#ifndef SPIFFS_EDITOR_AIRCOOOKIE
  #error You are not using the Aircoookie fork of the ESPAsyncWebserver library.\
  Using upstream puts your WiFi password at risk of being served by the filesystem.\
  Comment out this error message to build regardless.
#endif

#ifndef WLED_DISABLE_INFRARED
  #include <IRremoteESP8266.h>
  #include <IRrecv.h>
  #include <IRutils.h>
#endif

//Filesystem to use for preset and config files. SPIFFS or LittleFS on ESP8266, SPIFFS only on ESP32 (now using LITTLEFS port by lorol)
#ifdef ESP8266
  #define WLED_FS LittleFS
#else
  #if LOROL_LITTLEFS
    #define WLED_FS LITTLEFS
  #else
    #define WLED_FS LittleFS
  #endif
#endif

// GLOBAL VARIABLES
// both declared and defined in header (solution from http://www.keil.com/support/docs/1868.htm)
//
//e.g. byte test = 2 becomes WLED_GLOBAL byte test _INIT(2);
//     int arr[]{0,1,2} becomes WLED_GLOBAL int arr[] _INIT_N(({0,1,2}));

#ifndef WLED_DEFINE_GLOBAL_VARS
# define WLED_GLOBAL extern
# define _INIT(x)
# define _INIT_N(x)
#else
# define WLED_GLOBAL
# define _INIT(x) = x

//needed to ignore commas in array definitions
#define UNPACK( ... ) __VA_ARGS__
# define _INIT_N(x) UNPACK x
#endif

#define STRINGIFY(X) #X
#define TOSTRING(X) STRINGIFY(X)

#ifndef WLED_VERSION
  #define WLED_VERSION "dev"
#endif

// Global Variable definitions
WLED_GLOBAL char versionString[] _INIT(TOSTRING(WLED_VERSION));
WLED_GLOBAL char releaseString[] _INIT(TOSTRING(WLED_RELEASE_NAME)); //WLEDMM: to show on update page
#define WLED_CODENAME "Hoshi"

// AP and OTA default passwords (for maximum security change them!)
WLED_GLOBAL char apPass[65]  _INIT(WLED_AP_PASS);
WLED_GLOBAL char otaPass[33] _INIT(DEFAULT_OTA_PASS);

// Hardware and pin config
#ifndef BTNPIN
WLED_GLOBAL int8_t btnPin[WLED_MAX_BUTTONS] _INIT({0});
#else
WLED_GLOBAL int8_t btnPin[WLED_MAX_BUTTONS] _INIT({BTNPIN});
#endif
#ifndef RLYPIN
WLED_GLOBAL int8_t rlyPin _INIT(-1);
#else
WLED_GLOBAL int8_t rlyPin _INIT(RLYPIN);
#endif
//Relay mode (1 = active high, 0 = active low, flipped in cfg.json)
#ifndef RLYMDE
WLED_GLOBAL bool rlyMde _INIT(true);
#else
WLED_GLOBAL bool rlyMde _INIT(RLYMDE);
#endif
#ifndef IRPIN
WLED_GLOBAL int8_t irPin _INIT(-1);
#else
WLED_GLOBAL int8_t irPin _INIT(IRPIN);
#endif

#if defined(CONFIG_IDF_TARGET_ESP32S3) || defined(CONFIG_IDF_TARGET_ESP32C3) || defined(CONFIG_IDF_TARGET_ESP32S2) || (defined(RX) && defined(TX))
  // use RX/TX as set by the framework - these boards do _not_ have RX=3 and TX=1
  constexpr uint8_t hardwareRX = RX;
  constexpr uint8_t hardwareTX = TX;
#else
  // use defaults for RX/TX
  constexpr uint8_t hardwareRX = 3;
  constexpr uint8_t hardwareTX = 1;
#endif

//WLED_GLOBAL byte presetToApply _INIT(0);

WLED_GLOBAL char ntpServerName[33] _INIT("0.wled.pool.ntp.org");   // NTP server to use

// WiFi CONFIG (all these can be changed via web UI, no need to set them here)
WLED_GLOBAL char clientSSID[33] _INIT(CLIENT_SSID);
WLED_GLOBAL char clientPass[65] _INIT(CLIENT_PASS);
WLED_GLOBAL char cmDNS[33] _INIT(MDNS_NAME);                       // mDNS address (*.local, replaced by wledXXXXXX if default is used)
WLED_GLOBAL char apSSID[33] _INIT("");                             // AP off by default (unless setup)
WLED_GLOBAL byte apChannel _INIT(1);                               // 2.4GHz WiFi AP channel (1-13)
WLED_GLOBAL byte apHide    _INIT(0);                               // hidden AP SSID
WLED_GLOBAL byte apBehavior _INIT(AP_BEHAVIOR_BOOT_NO_CONN);       // access point opens when no connection after boot by default
WLED_GLOBAL IPAddress staticIP      _INIT_N(((  0,   0,  0,  0))); // static IP of ESP
WLED_GLOBAL IPAddress staticGateway _INIT_N(((  0,   0,  0,  0))); // gateway (router) IP
WLED_GLOBAL IPAddress staticSubnet  _INIT_N(((255, 255, 255, 0))); // most common subnet in home networks
#if defined(ARDUINO_ARCH_ESP32) && !defined(ARDUINO_ESP32_PICO) && !defined(WLEDMM_WIFI_POWERON_HACK)
WLED_GLOBAL bool noWifiSleep _INIT(true);                          // disabling modem sleep modes will increase heat output and power usage, but may help with connection issues
#else
WLED_GLOBAL bool noWifiSleep _INIT(false);
#endif

#ifdef WLED_USE_ETHERNET
  #ifdef WLED_ETH_DEFAULT                                          // default ethernet board type if specified
    WLED_GLOBAL int ethernetType _INIT(WLED_ETH_DEFAULT);          // ethernet board type
  #else
    WLED_GLOBAL int ethernetType _INIT(WLED_ETH_NONE);             // use none for ethernet board type if default not defined
  #endif
#endif

// LED CONFIG
WLED_GLOBAL bool turnOnAtBoot _INIT(true);                // turn on LEDs at power-up
WLED_GLOBAL byte bootPreset   _INIT(0);                   // save preset to load after power-up

//if true, a segment per bus will be created on boot and LED settings save
//if false, only one segment spanning the total LEDs is created,
//but not on LED settings save if there is more than one segment currently
WLED_GLOBAL bool autoSegments    _INIT(false);
WLED_GLOBAL bool correctWB       _INIT(false); // CCT color correction of RGB color
WLED_GLOBAL bool cctFromRgb      _INIT(false); // CCT is calculated from RGB instead of using seg.cct
WLED_GLOBAL bool gammaCorrectCol _INIT(true ); // use gamma correction on colors // WLEDMM that's what you would think, but the code tells a different story.
WLED_GLOBAL bool gammaCorrectPreview _INIT(true); // WLEDMM: revert gamma correction for LiveLeds (screens have their own gamma correction)
WLED_GLOBAL bool gammaCorrectBri _INIT(false); // use gamma correction on brightness
WLED_GLOBAL float gammaCorrectVal _INIT(2.8f); // gamma correction value

WLED_GLOBAL byte col[]    _INIT_N(({ 255, 160, 0, 0 }));  // current RGB(W) primary color. col[] should be updated if you want to change the color.
WLED_GLOBAL byte colSec[] _INIT_N(({ 0, 0, 0, 0 }));      // current RGB(W) secondary color
#if defined(ABL_MILLIAMPS_DEFAULT) && ABL_MILLIAMPS_DEFAULT < 600
WLED_GLOBAL byte briS     _INIT(64);                      // WLEDMM reduce default brightness for low-power devices
#else
WLED_GLOBAL byte briS     _INIT(128);                     // default brightness
#endif

WLED_GLOBAL byte nightlightTargetBri _INIT(0);      // brightness after nightlight is over
WLED_GLOBAL byte nightlightDelayMins _INIT(60);
WLED_GLOBAL byte nightlightMode      _INIT(NL_MODE_FADE); // See const.h for available modes. Was nightlightFade
WLED_GLOBAL bool fadeTransition      _INIT(false);  // enable crossfading color transition // WLEDMM disabled - has bugs that will be solved in upstream beta4
WLED_GLOBAL uint16_t transitionDelay _INIT(750);    // default crossfade duration in ms

WLED_GLOBAL uint_fast16_t briMultiplier _INIT(100);          // % of brightness to set (to limit power, if you set it to 50 and set bri to 255, actual brightness will be 127)

// User Interface CONFIG
#ifndef SERVERNAME
WLED_GLOBAL char serverDescription[33] _INIT("WLED");  // Name of module - use default
#else
WLED_GLOBAL char serverDescription[33] _INIT(SERVERNAME);  // use predefined name
#endif
WLED_GLOBAL bool syncToggleReceive     _INIT(false);   // UIs which only have a single button for sync should toggle send+receive if this is true, only send otherwise
WLED_GLOBAL bool simplifiedUI          _INIT(false);   // enable simplified UI
WLED_GLOBAL byte cacheInvalidate       _INIT(0);       // used to invalidate browser cache when switching from regular to simplified UI

// Sync CONFIG
WLED_GLOBAL NodesMap Nodes;
WLED_GLOBAL bool nodeListEnabled _INIT(true);
WLED_GLOBAL bool nodeBroadcastEnabled _INIT(true);

WLED_GLOBAL byte buttonType[WLED_MAX_BUTTONS]  _INIT({BTN_TYPE_PUSH});
#if defined(IRTYPE) && defined(IRPIN)
WLED_GLOBAL byte irEnabled      _INIT(IRTYPE); // Infrared receiver
#else
WLED_GLOBAL byte irEnabled      _INIT(0);     // Infrared receiver disabled
#endif
WLED_GLOBAL bool irApplyToAllSelected _INIT(true); //apply IR to all selected segments

WLED_GLOBAL uint16_t udpPort    _INIT(21324); // WLED notifier default port
WLED_GLOBAL uint16_t udpPort2   _INIT(65506); // WLED notifier supplemental port
WLED_GLOBAL uint16_t udpRgbPort _INIT(19446); // Hyperion port

WLED_GLOBAL uint8_t syncGroups    _INIT(0x01);                    // sync groups this instance syncs (bit mapped)
WLED_GLOBAL uint8_t receiveGroups _INIT(0x01);                    // sync receive groups this instance belongs to (bit mapped)
WLED_GLOBAL bool receiveNotificationBrightness _INIT(true);       // apply brightness from incoming notifications
WLED_GLOBAL bool receiveNotificationColor      _INIT(true);       // apply color
WLED_GLOBAL bool receiveNotificationEffects    _INIT(true);       // apply effects setup
WLED_GLOBAL bool receiveSegmentOptions         _INIT(false);      // apply segment options
WLED_GLOBAL bool receiveSegmentBounds          _INIT(false);      // apply segment bounds (start, stop, offset)
WLED_GLOBAL bool notifyDirect _INIT(false);                       // send notification if change via UI or HTTP API
WLED_GLOBAL bool notifyButton _INIT(false);                       // send if updated by button or infrared remote
WLED_GLOBAL bool notifyAlexa  _INIT(false);                       // send notification if updated via Alexa
WLED_GLOBAL bool notifyMacro  _INIT(false);                       // send notification for macro
WLED_GLOBAL bool notifyHue    _INIT(true);                        // send notification if Hue light changes
WLED_GLOBAL uint8_t udpNumRetries _INIT(0);                       // Number of times a UDP sync message is retransmitted. Increase to increase reliability

WLED_GLOBAL bool alexaEnabled _INIT(false);                       // enable device discovery by Amazon Echo
WLED_GLOBAL char alexaInvocationName[33] _INIT("Light");          // speech control name of device. Choose something voice-to-text can understand
WLED_GLOBAL byte alexaNumPresets _INIT(0);                        // number of presets to expose to Alexa, starting from preset 1, up to 9

WLED_GLOBAL uint16_t realtimeTimeoutMs _INIT(2500);               // ms timeout of realtime mode before returning to normal mode
WLED_GLOBAL int arlsOffset _INIT(0);                              // realtime LED offset
WLED_GLOBAL bool receiveDirect _INIT(true);                       // receive UDP realtime
WLED_GLOBAL bool arlsDisableGammaCorrection _INIT(true);          // activate if gamma correction is handled by the source
WLED_GLOBAL bool arlsForceMaxBri _INIT(false);                    // enable to force max brightness if source has very dark colors that would be black

#ifdef WLED_ENABLE_DMX
 #ifdef ESP8266
  WLED_GLOBAL DMXESPSerial dmx;
 #else //ESP32
  WLED_GLOBAL SparkFunDMX dmx;
 #endif
WLED_GLOBAL uint16_t e131ProxyUniverse _INIT(0);                  // output this E1.31 (sACN) / ArtNet universe via MAX485 (0 = disabled)
#endif
#ifdef WLED_ENABLE_DMX_INPUT
  WLED_GLOBAL int dmxTransmitPin _INIT(0);
  WLED_GLOBAL int dmxReceivePin _INIT(0);
  WLED_GLOBAL int dmxEnablePin _INIT(0);
#endif

WLED_GLOBAL uint16_t e131Universe _INIT(1);                       // settings for E1.31 (sACN) protocol (only DMX_MODE_MULTIPLE_* can span over consequtive universes)
WLED_GLOBAL uint16_t e131Port _INIT(5568);                        // DMX in port. E1.31 default is 5568, Art-Net is 6454
WLED_GLOBAL byte e131Priority _INIT(0);                           // E1.31 port priority (if != 0 priority handling is active)
WLED_GLOBAL E131Priority highPriority _INIT(3);                   // E1.31 highest priority tracking, init = timeout in seconds
WLED_GLOBAL byte DMXMode _INIT(DMX_MODE_MULTIPLE_RGB);            // DMX mode (s.a.)
WLED_GLOBAL uint16_t DMXAddress _INIT(1);                         // DMX start address of fixture, a.k.a. first Channel [for E1.31 (sACN) protocol]
WLED_GLOBAL uint16_t DMXSegmentSpacing _INIT(0);                  // Number of void/unused channels between each segments DMX channels
WLED_GLOBAL byte e131LastSequenceNumber[E131_MAX_UNIVERSE_COUNT]; // to detect packet loss
WLED_GLOBAL bool e131Multicast _INIT(false);                      // multicast or unicast
WLED_GLOBAL bool e131SkipOutOfSequence _INIT(false);              // freeze instead of flickering
WLED_GLOBAL uint16_t pollReplyCount _INIT(0);                     // count number of replies for ArtPoll node report

// mqtt
WLED_GLOBAL unsigned long lastMqttReconnectAttempt _INIT(0);  // used for other periodic tasks too
#ifndef WLED_DISABLE_MQTT
WLED_GLOBAL AsyncMqttClient *mqtt _INIT(NULL);
WLED_GLOBAL bool mqttEnabled _INIT(false);
WLED_GLOBAL char mqttStatusTopic[40] _INIT("");            // this must be global because of async handlers
WLED_GLOBAL char mqttDeviceTopic[33] _INIT("");            // main MQTT topic (individual per device, default is wled/mac)
WLED_GLOBAL char mqttGroupTopic[33] _INIT("wled/all");     // second MQTT topic (for example to group devices)
WLED_GLOBAL char mqttServer[33] _INIT("");                 // both domains and IPs should work (no SSL)
WLED_GLOBAL char mqttUser[41] _INIT("");                   // optional: username for MQTT auth
WLED_GLOBAL char mqttPass[65] _INIT("");                   // optional: password for MQTT auth
WLED_GLOBAL char mqttClientID[41] _INIT("");               // override the client ID
WLED_GLOBAL uint16_t mqttPort _INIT(1883);
WLED_GLOBAL bool retainMqttMsg _INIT(false);               // retain brightness and color
#define WLED_MQTT_CONNECTED (mqtt != nullptr && mqtt->connected())
#else
#define WLED_MQTT_CONNECTED false
#endif

#ifndef WLED_DISABLE_HUESYNC
WLED_GLOBAL bool huePollingEnabled _INIT(false);           // poll hue bridge for light state
WLED_GLOBAL uint16_t huePollIntervalMs _INIT(2500);        // low values (< 1sec) may cause lag but offer quicker response
WLED_GLOBAL char hueApiKey[47] _INIT("api");               // key token will be obtained from bridge
WLED_GLOBAL byte huePollLightId _INIT(1);                  // ID of hue lamp to sync to. Find the ID in the hue app ("about" section)
WLED_GLOBAL IPAddress hueIP _INIT_N(((0, 0, 0, 0))); // IP address of the bridge
WLED_GLOBAL bool hueApplyOnOff _INIT(true);
WLED_GLOBAL bool hueApplyBri _INIT(true);
WLED_GLOBAL bool hueApplyColor _INIT(true);
#endif

WLED_GLOBAL uint16_t serialBaud _INIT(1152); // serial baud rate, multiply by 100

#ifndef WLED_DISABLE_ESPNOW
WLED_GLOBAL bool enable_espnow_remote _INIT(false);
WLED_GLOBAL char linked_remote[13]   _INIT("");
WLED_GLOBAL char last_signal_src[13]   _INIT("");
#endif

// Time CONFIG
WLED_GLOBAL bool ntpEnabled _INIT(false);    // get internet time. Only required if you use clock overlays or time-activated macros
WLED_GLOBAL bool useAMPM _INIT(false);       // 12h/24h clock format
WLED_GLOBAL byte currentTimezone _INIT(0);   // Timezone ID. Refer to timezones array in wled10_ntp.ino
WLED_GLOBAL int utcOffsetSecs _INIT(0);      // Seconds to offset from UTC before timzone calculation

WLED_GLOBAL byte overlayCurrent _INIT(0);    // 0: no overlay 1: analog clock 2: was single-digit clock 3: was cronixie
WLED_GLOBAL byte overlayMin _INIT(0), overlayMax _INIT(DEFAULT_LED_COUNT - 1);   // boundaries of overlay mode

WLED_GLOBAL byte analogClock12pixel _INIT(0);               // The pixel in your strip where "midnight" would be
WLED_GLOBAL bool analogClockSecondsTrail _INIT(false);      // Display seconds as trail of LEDs instead of a single pixel
WLED_GLOBAL bool analogClock5MinuteMarks _INIT(false);      // Light pixels at every 5-minute position

WLED_GLOBAL bool countdownMode _INIT(false);                         // Clock will count down towards date
WLED_GLOBAL byte countdownYear _INIT(20), countdownMonth _INIT(1);   // Countdown target date, year is last two digits
WLED_GLOBAL byte countdownDay  _INIT(1) , countdownHour  _INIT(0);
WLED_GLOBAL byte countdownMin  _INIT(0) , countdownSec   _INIT(0);

WLED_GLOBAL byte macroNl   _INIT(0);        // after nightlight delay over
WLED_GLOBAL byte macroCountdown _INIT(0);
WLED_GLOBAL byte macroAlexaOn _INIT(0), macroAlexaOff _INIT(0);
WLED_GLOBAL byte macroButton[WLED_MAX_BUTTONS]        _INIT({0});
WLED_GLOBAL byte macroLongPress[WLED_MAX_BUTTONS]     _INIT({0});
WLED_GLOBAL byte macroDoublePress[WLED_MAX_BUTTONS]   _INIT({0});

// Security CONFIG
WLED_GLOBAL bool otaLock     _INIT(false);  // prevents OTA firmware updates without password. ALWAYS enable if system exposed to any public networks
WLED_GLOBAL bool wifiLock    _INIT(false);  // prevents access to WiFi settings when OTA lock is enabled
#ifdef ARDUINO_ARCH_ESP32
WLED_GLOBAL bool aOtaEnabled _INIT(true);   // ArduinoOTA allows easy updates directly from the IDE. Careful, it does not auto-disable when OTA lock is on
#else
WLED_GLOBAL bool aOtaEnabled _INIT(false);   // WLEDMM: start with OTA disabled, as it seems to be unstable on 8266
#endif
WLED_GLOBAL char settingsPIN[5] _INIT("");  // PIN for settings pages
WLED_GLOBAL bool correctPIN     _INIT(true);
WLED_GLOBAL unsigned long lastEditTime _INIT(0);

WLED_GLOBAL uint16_t userVar0 _INIT(0), userVar1 _INIT(0); //available for use in usermod

#ifdef WLED_ENABLE_DMX
  // dmx CONFIG
  WLED_GLOBAL byte DMXChannels _INIT(7);        // number of channels per fixture
  WLED_GLOBAL byte DMXFixtureMap[15] _INIT_N(({ 0, 0, 0, 0, 0, 0, 0, 0, 0, 0, 0, 0, 0, 0, 0 }));
  // assigns the different channels to different functions. See wled21_dmx.ino for more information.
  WLED_GLOBAL uint16_t DMXGap _INIT(10);          // gap between the fixtures. makes addressing easier because you don't have to memorize odd numbers when climbing up onto a rig.
  WLED_GLOBAL uint16_t DMXStart _INIT(10);        // start address of the first fixture
  WLED_GLOBAL uint16_t DMXStartLED _INIT(0);      // LED from which DMX fixtures start
#endif

// internal global variable declarations
// wifi
WLED_GLOBAL bool apActive _INIT(false);
WLED_GLOBAL bool forceReconnect _INIT(false);
WLED_GLOBAL unsigned long lastReconnectAttempt _INIT(0);
WLED_GLOBAL bool interfacesInited _INIT(false);
WLED_GLOBAL bool wasConnected _INIT(false);

// color
WLED_GLOBAL byte lastRandomIndex _INIT(0);        // used to save last random color so the new one is not the same

// transitions
WLED_GLOBAL bool          transitionActive        _INIT(false);
WLED_GLOBAL uint16_t      transitionDelayDefault  _INIT(transitionDelay); // default transition time (storec in cfg.json)
WLED_GLOBAL uint16_t      transitionDelayTemp     _INIT(transitionDelay); // actual transition duration (overrides transitionDelay in certain cases)
WLED_GLOBAL unsigned long transitionStartTime;
WLED_GLOBAL float         tperLast                _INIT(0.0f);            // crossfade transition progress, 0.0f - 1.0f
WLED_GLOBAL bool          jsonTransitionOnce      _INIT(false);           // flag to override transitionDelay (playlist, JSON API: "live" & "seg":{"i"} & "tt")
WLED_GLOBAL uint8_t       randomPaletteChangeTime _INIT(5);               // amount of time [s] between random palette changes (min: 1s, max: 255s)

// nightlight
WLED_GLOBAL bool nightlightActive _INIT(false);
WLED_GLOBAL bool nightlightActiveOld _INIT(false);
WLED_GLOBAL uint32_t nightlightDelayMs _INIT(10);
WLED_GLOBAL byte nightlightDelayMinsDefault _INIT(nightlightDelayMins);
WLED_GLOBAL unsigned long nightlightStartTime;
WLED_GLOBAL byte briNlT _INIT(0);                     // current nightlight brightness
WLED_GLOBAL byte colNlT[] _INIT_N(({ 0, 0, 0, 0 }));        // current nightlight color

// brightness
WLED_GLOBAL unsigned long lastOnTime _INIT(0);
WLED_GLOBAL bool offMode             _INIT(!turnOnAtBoot);
WLED_GLOBAL byte bri                 _INIT(briS);          // global brightness (set)
WLED_GLOBAL byte briOld              _INIT(0);             // global brightnes while in transition loop (previous iteration)
WLED_GLOBAL byte briT                _INIT(0);             // global brightness during transition
WLED_GLOBAL byte briLast             _INIT(128);           // brightness before turned off. Used for toggle function
WLED_GLOBAL byte whiteLast           _INIT(128);           // white channel before turned off. Used for toggle function

// button
WLED_GLOBAL bool buttonPublishMqtt                            _INIT(false);
WLED_GLOBAL bool buttonPressedBefore[WLED_MAX_BUTTONS]        _INIT({false});
WLED_GLOBAL bool buttonLongPressed[WLED_MAX_BUTTONS]          _INIT({false});
WLED_GLOBAL unsigned long buttonPressedTime[WLED_MAX_BUTTONS] _INIT({0});
WLED_GLOBAL unsigned long buttonWaitTime[WLED_MAX_BUTTONS]    _INIT({0});
WLED_GLOBAL bool disablePullUp                                _INIT(false);
WLED_GLOBAL byte touchThreshold                               _INIT(TOUCH_THRESHOLD);

// notifications
WLED_GLOBAL bool notifyDirectDefault _INIT(notifyDirect);
WLED_GLOBAL bool receiveNotifications _INIT(true);
WLED_GLOBAL unsigned long notificationSentTime _INIT(0);
WLED_GLOBAL byte notificationSentCallMode _INIT(CALL_MODE_INIT);
WLED_GLOBAL uint8_t notificationCount _INIT(0);

// effects
WLED_GLOBAL byte effectCurrent _INIT(0);
WLED_GLOBAL byte effectSpeed _INIT(128);
WLED_GLOBAL byte effectIntensity _INIT(128);
WLED_GLOBAL byte effectPalette _INIT(0);
WLED_GLOBAL bool stateChanged _INIT(false);

// network
WLED_GLOBAL bool udpConnected _INIT(false), udp2Connected _INIT(false), udpRgbConnected _INIT(false);

// ui style
WLED_GLOBAL bool showWelcomePage _INIT(false);

// hue
WLED_GLOBAL byte hueError _INIT(HUE_ERROR_INACTIVE);
// WLED_GLOBAL uint16_t hueFailCount _INIT(0);
WLED_GLOBAL float hueXLast _INIT(0), hueYLast _INIT(0);
WLED_GLOBAL uint16_t hueHueLast _INIT(0), hueCtLast _INIT(0);
WLED_GLOBAL byte hueSatLast _INIT(0), hueBriLast _INIT(0);
WLED_GLOBAL unsigned long hueLastRequestSent _INIT(0);
WLED_GLOBAL bool hueAuthRequired _INIT(false);
WLED_GLOBAL bool hueReceived _INIT(false);
WLED_GLOBAL bool hueStoreAllowed _INIT(false), hueNewKey _INIT(false);

// countdown
WLED_GLOBAL unsigned long countdownTime _INIT(1514764800L);
WLED_GLOBAL bool countdownOverTriggered _INIT(true);

//timer
WLED_GLOBAL byte lastTimerMinute  _INIT(0);
WLED_GLOBAL byte timerHours[]     _INIT_N(({ 0, 0, 0, 0, 0, 0, 0, 0, 0, 0 }));
WLED_GLOBAL int8_t timerMinutes[] _INIT_N(({ 0, 0, 0, 0, 0, 0, 0, 0, 0, 0 }));
WLED_GLOBAL byte timerMacro[]     _INIT_N(({ 0, 0, 0, 0, 0, 0, 0, 0, 0, 0 }));
//weekdays to activate on, bit pattern of arr elem: 0b11111111: sun,sat,fri,thu,wed,tue,mon,validity
WLED_GLOBAL byte timerWeekday[]   _INIT_N(({ 255, 255, 255, 255, 255, 255, 255, 255, 255, 255 }));
//upper 4 bits start, lower 4 bits end month (default 28: start month 1 and end month 12)
WLED_GLOBAL byte timerMonth[]     _INIT_N(({28,28,28,28,28,28,28,28}));
WLED_GLOBAL byte timerDay[]       _INIT_N(({1,1,1,1,1,1,1,1}));
WLED_GLOBAL byte timerDayEnd[]		_INIT_N(({31,31,31,31,31,31,31,31}));

//improv
WLED_GLOBAL byte improvActive _INIT(0); //0: no improv packet received, 1: improv active, 2: provisioning
WLED_GLOBAL byte improvError _INIT(0);

//playlists
WLED_GLOBAL int16_t currentPlaylist _INIT(-1);
//still used for "PL=~" HTTP API command
WLED_GLOBAL byte presetCycCurr _INIT(0);
WLED_GLOBAL byte presetCycMin _INIT(1);
WLED_GLOBAL byte presetCycMax _INIT(5);

// realtime
WLED_GLOBAL byte realtimeMode _INIT(REALTIME_MODE_INACTIVE);
WLED_GLOBAL byte realtimeOverride _INIT(REALTIME_OVERRIDE_NONE);
WLED_GLOBAL IPAddress realtimeIP _INIT_N(((0, 0, 0, 0)));
WLED_GLOBAL unsigned long realtimeTimeout _INIT(0);
WLED_GLOBAL uint8_t tpmPacketCount _INIT(0);
WLED_GLOBAL uint16_t tpmPayloadFrameSize _INIT(0);
WLED_GLOBAL bool useMainSegmentOnly _INIT(false);

WLED_GLOBAL unsigned long lastInterfaceUpdate _INIT(0);
WLED_GLOBAL byte interfaceUpdateCallMode _INIT(CALL_MODE_INIT);

// alexa udp
WLED_GLOBAL String escapedMac;
#ifndef WLED_DISABLE_ALEXA
  WLED_GLOBAL Espalexa espalexa;
  WLED_GLOBAL EspalexaDevice* espalexaDevice;
#endif

// dns server
WLED_GLOBAL DNSServer dnsServer;

// network time
#define NTP_NEVER 999000000L
WLED_GLOBAL bool ntpConnected _INIT(false);
WLED_GLOBAL time_t localTime _INIT(0);
WLED_GLOBAL unsigned long ntpLastSyncTime _INIT(NTP_NEVER);
WLED_GLOBAL unsigned long ntpPacketSentTime _INIT(NTP_NEVER);
WLED_GLOBAL IPAddress ntpServerIP;
WLED_GLOBAL uint16_t ntpLocalPort _INIT(2390);
WLED_GLOBAL uint16_t rolloverMillis _INIT(0);
WLED_GLOBAL float longitude _INIT(0.0);
WLED_GLOBAL float latitude _INIT(0.0);
WLED_GLOBAL time_t sunrise _INIT(0);
WLED_GLOBAL time_t sunset _INIT(0);
WLED_GLOBAL Toki toki _INIT(Toki());

// Temp buffer
WLED_GLOBAL char* obuf;
WLED_GLOBAL uint16_t olen _INIT(0);

// General filesystem
WLED_GLOBAL size_t fsBytesUsed _INIT(0);
WLED_GLOBAL size_t fsBytesTotal _INIT(0);
WLED_GLOBAL unsigned long presetsModifiedTime _INIT(0L);
WLED_GLOBAL JsonDocument* fileDoc;
WLED_GLOBAL bool doCloseFile _INIT(false);

// presets
WLED_GLOBAL byte currentPreset _INIT(0);

WLED_GLOBAL byte errorFlag _INIT(0);

WLED_GLOBAL String messageHead, messageSub;
WLED_GLOBAL byte optionType;

WLED_GLOBAL bool doSerializeConfig _INIT(false);        // flag to initiate saving of config
WLED_GLOBAL bool doReboot          _INIT(false);        // flag to initiate reboot from async handlers
WLED_GLOBAL bool doPublishMqtt     _INIT(false);

// status led
#if defined(STATUSLED)
WLED_GLOBAL unsigned long ledStatusLastMillis _INIT(0);
WLED_GLOBAL uint8_t ledStatusType _INIT(0); // current status type - corresponds to number of blinks per second
WLED_GLOBAL bool ledStatusState _INIT(false); // the current LED state
#endif

// server library objects
WLED_GLOBAL AsyncWebServer server _INIT_N(((80)));
#ifdef WLED_ENABLE_WEBSOCKETS
WLED_GLOBAL AsyncWebSocket ws _INIT_N((("/ws")));
#endif
WLED_GLOBAL AsyncClient     *hueClient _INIT(NULL);
WLED_GLOBAL AsyncWebHandler *editHandler _INIT(nullptr);

// udp interface objects
WLED_GLOBAL WiFiUDP notifierUdp, rgbUdp, notifier2Udp;
WLED_GLOBAL WiFiUDP ntpUdp;
WLED_GLOBAL ESPAsyncE131 e131 _INIT_N(((handleE131Packet)));
WLED_GLOBAL ESPAsyncE131 ddp  _INIT_N(((handleE131Packet)));
WLED_GLOBAL bool e131NewData _INIT(false);

// led fx library object
WLED_GLOBAL BusManager busses _INIT(BusManager());
WLED_GLOBAL WS2812FX strip _INIT(WS2812FX());
WLED_GLOBAL BusConfig* busConfigs[WLED_MAX_BUSSES+WLED_MIN_VIRTUAL_BUSSES] _INIT({nullptr}); //temporary, to remember values from network callback until after
// WLEDMM a few "poor man's" mutal exclusion (mutex) flags, because there are not mutex objects on 8266.
WLED_GLOBAL volatile bool doInitBusses _INIT(false);        // WLEDMM "volatile" added - needed as we want to sync parallel tasks
WLED_GLOBAL volatile bool loadLedmap _INIT(false);          // WLEDMM use as bool and use loadedLedmap for Nr
WLED_GLOBAL volatile uint8_t loadedLedmap _INIT(0);         // WLEDMM default 0
WLED_GLOBAL volatile bool suspendStripService _INIT(false); // WLEDMM temporarily prevent running strip.service, when strip or segments are "under update" and inconsistent
#ifndef ESP8266
WLED_GLOBAL char  *ledmapNames[WLED_MAX_LEDMAPS-1] _INIT_N(({nullptr}));
#endif
WLED_GLOBAL size_t  ledmapMaxSize _INIT(0); //WLEDMM TroyHack
#if WLED_MAX_LEDMAPS>16
WLED_GLOBAL uint32_t ledMaps _INIT(0); // bitfield representation of available ledmaps
#else
WLED_GLOBAL uint16_t ledMaps _INIT(0); // bitfield representation of available ledmaps
#endif

// Usermod manager
WLED_GLOBAL UsermodManager usermods _INIT(UsermodManager());

// global I2C SDA pin (used for usermods)
#ifndef HW_PIN_SDA //WLEDMM not I2CSDAPIN
WLED_GLOBAL int8_t i2c_sda  _INIT(-1);
#else
WLED_GLOBAL int8_t i2c_sda  _INIT(HW_PIN_SDA);
#endif
// global I2C SCL pin (used for usermods)
#ifndef HW_PIN_SCL //WLEDMM not I2CSCLPIN
WLED_GLOBAL int8_t i2c_scl  _INIT(-1);
#else
WLED_GLOBAL int8_t i2c_scl  _INIT(HW_PIN_SCL);
#endif

// global SPI DATA/MOSI pin (used for usermods)
#ifndef HW_PIN_MOSISPI // WLEDMM not SPIMOSIPIN
WLED_GLOBAL int8_t spi_mosi  _INIT(-1);
#else
WLED_GLOBAL int8_t spi_mosi  _INIT(HW_PIN_MOSISPI);
#endif
// global SPI DATA/MISO pin (used for usermods)
#ifndef HW_PIN_MISOSPI //WLEDMM not SPIMISOPIN
WLED_GLOBAL int8_t spi_miso  _INIT(-1);
#else
WLED_GLOBAL int8_t spi_miso  _INIT(HW_PIN_MISOSPI);
#endif
// global SPI CLOCK/SCLK pin (used for usermods)
#ifndef HW_PIN_CLOCKSPI //WLEDMM not SPISCLKPIN
WLED_GLOBAL int8_t spi_sclk  _INIT(-1);
#else
WLED_GLOBAL int8_t spi_sclk  _INIT(HW_PIN_CLOCKSPI);
#endif

// global ArduinoJson buffer
WLED_GLOBAL StaticJsonDocument<JSON_BUFFER_SIZE> doc;
WLED_GLOBAL volatile uint8_t jsonBufferLock _INIT(0);

// enable additional debug output
//WLEDMM: switch between netdebug and serial
// cannot do this on -S2, due to buggy USBCDC serial driver: canUseSerial
#if defined(WLED_DEBUG_HOST)
  #include "net_debug.h"
  // On the host side, use netcat to receive the log statements: nc -l 7868 -u
  // use -D WLED_DEBUG_HOST='"192.168.xxx.xxx"' or FQDN within quotes
  WLED_GLOBAL bool netDebugEnabled _INIT(false);
  WLED_GLOBAL int netDebugPrintPort _INIT(0);
  WLED_GLOBAL IPAddress netDebugPrintIP _INIT_N(((0, 0, 0, 0))); // IP address of the bridge
  #define DEBUGOUT(x) (netDebugEnabled || !canUseSerial())?NetDebug.print(x):Serial.print(x)
  #define DEBUGOUTLN(x) (netDebugEnabled || !canUseSerial())?NetDebug.println(x):Serial.println(x)
  #define DEBUGOUTF(x...) (netDebugEnabled || !canUseSerial())?NetDebug.printf(x):Serial.printf(x)
  #define DEBUGOUTFlush() (netDebugEnabled || !canUseSerial())?NetDebug.flush():Serial.flush()
#else
  #define DEBUGOUT(x) {if (canUseSerial()) Serial.print(x);}
  #define DEBUGOUTLN(x) {if (canUseSerial()) Serial.println(x);}
  #define DEBUGOUTF(x...) {if (canUseSerial()) Serial.printf(x);}
  #define DEBUGOUTFlush() {if (canUseSerial()) Serial.flush();}
#endif

#ifdef WLED_DEBUG
  #ifndef ESP8266
  #include <rom/rtc.h>
  #endif
  #define DEBUG_PRINT(x) DEBUGOUT(x)
  #define DEBUG_PRINTLN(x) DEBUGOUTLN(x)
  #define DEBUG_PRINTF(x...) DEBUGOUTF(x)
#else
  #define DEBUG_PRINT(x)
  #define DEBUG_PRINTLN(x)
  #define DEBUG_PRINTF(x...)
#endif

#define USER_PRINT(x)      DEBUGOUT(x)
#define USER_PRINTLN(x)    DEBUGOUTLN(x)
#define USER_PRINTF(x...)  DEBUGOUTF(x)
#define USER_FLUSH()       DEBUGOUTFlush()
// WLEDMM end

#ifdef WLED_DEBUG_FS
  #define DEBUGFS_PRINT(x) DEBUGOUT(x)
  #define DEBUGFS_PRINTLN(x) DEBUGOUTLN(x)
  #define DEBUGFS_PRINTF(x...) DEBUGOUTF(x)
#else
  #define DEBUGFS_PRINT(x)
  #define DEBUGFS_PRINTLN(x)
  #define DEBUGFS_PRINTF(x...)
#endif

// debug macro variable definitions
#ifdef WLED_DEBUG
  WLED_GLOBAL unsigned long debugTime _INIT(0);
  WLED_GLOBAL int lastWifiState _INIT(3);
  WLED_GLOBAL unsigned long wifiStateChangedTime _INIT(0);
  WLED_GLOBAL unsigned long loops _INIT(0);
#endif

#ifdef ARDUINO_ARCH_ESP32
  #define WLED_CONNECTED (WiFi.status() == WL_CONNECTED || ETH.localIP()[0] != 0)
#else
  #define WLED_CONNECTED (WiFi.status() == WL_CONNECTED)
#endif
#define WLED_WIFI_CONFIGURED (strlen(clientSSID) >= 1 && strcmp(clientSSID, DEFAULT_CLIENT_SSID) != 0)

#ifndef WLED_AP_SSID_UNIQUE
  #define WLED_SET_AP_SSID() do { \
    strcpy_P(apSSID, PSTR(WLED_AP_SSID)); \
  } while(0)
#else
  #define WLED_SET_AP_SSID() do { \
    strcpy_P(apSSID, PSTR(WLED_AP_SSID)); \
    snprintf_P(\
      apSSID+strlen(WLED_AP_SSID), \
      sizeof(apSSID)-strlen(WLED_AP_SSID), \
      PSTR("-%*s"), \
      6, \
      escapedMac.c_str() + 6\
    ); \
  } while(0)
#endif

//macro to convert F to const
#define SET_F(x)  (const char*)F(x)

//color mangling macros
#define RGBW32(r,g,b,w) (uint32_t((byte(w) << 24) | (byte(r) << 16) | (byte(g) << 8) | (byte(b))))
#define R(c) (byte((c) >> 16))
#define G(c) (byte((c) >> 8))
#define B(c) (byte(c))
#define W(c) (byte((c) >> 24))

class WLED {
public:
  WLED();
  static WLED& instance()
  {
    static WLED instance;
    return instance;
  }

  // boot starts here
  void setup();

  void loop();
  void reset();

  void beginStrip();
  void handleConnection();
  bool initEthernet(); // result is informational
  void initAP(bool resetAP = false);
  void initConnection();
  void initInterfaces();
  void handleStatusLED();
  void enableWatchdog();
  void disableWatchdog();
};
#endif        // WLED_H<|MERGE_RESOLUTION|>--- conflicted
+++ resolved
@@ -8,11 +8,7 @@
  */
 
 // version code in format yymmddb (b = daily build)
-<<<<<<< HEAD
-#define VERSION 2312100
-=======
 #define VERSION 2312120
->>>>>>> a430e8b9
 
 //WLEDMM + Moustachauve/Wled-Native 
 // You can define custom product info from build flags.
