#ifndef WLED_H
#define WLED_H
/*
   Main sketch, global variable declarations
   @title WLED project sketch
   @version 0.14.0-b2
   @author Christian Schwinne
 */

// version code in format yymmddb (b = daily build)
#define VERSION 2303050

//uncomment this if you have a "my_config.h" file you'd like to use
//#define WLED_USE_MY_CONFIG

// ESP8266-01 (blue) got too little storage space to work with WLED. 0.10.2 is the last release supporting this unit.

// ESP8266-01 (black) has 1MB flash and can thus fit the whole program, although OTA update is not possible. Use 1M(128K SPIFFS).
// 2-step OTA may still be possible: https://github.com/Aircoookie/WLED/issues/2040#issuecomment-981111096
// Uncomment some of the following lines to disable features:
// Alternatively, with platformio pass your chosen flags to your custom build target in platformio_override.ini

// You are required to disable over-the-air updates:
//#define WLED_DISABLE_OTA         // saves 14kb

// You can choose some of these features to disable:
//#define WLED_DISABLE_ALEXA       // saves 11kb
//#define WLED_DISABLE_HUESYNC     // saves 4kb
//#define WLED_DISABLE_INFRARED    // saves 12kb, there is no pin left for this on ESP8266-01
#ifndef WLED_DISABLE_MQTT
  #define WLED_ENABLE_MQTT         // saves 12kb
#endif
#define WLED_ENABLE_ADALIGHT       // saves 500b only (uses GPIO3 (RX) for serial)
//#define WLED_ENABLE_DMX          // uses 3.5kb (use LEDPIN other than 2)
//#define WLED_ENABLE_JSONLIVE     // peek LED output via /json/live (WS binary peek is always enabled)
#ifndef WLED_DISABLE_LOXONE
  #define WLED_ENABLE_LOXONE       // uses 1.2kb
#endif
#ifndef WLED_DISABLE_WEBSOCKETS
  #define WLED_ENABLE_WEBSOCKETS
#endif

#define WLED_ENABLE_FS_EDITOR      // enable /edit page for editing FS content. Will also be disabled with OTA lock

// to toggle usb serial debug (un)comment the following line
//#define WLED_DEBUG

// filesystem specific debugging
//#define WLED_DEBUG_FS

#ifndef WLED_WATCHDOG_TIMEOUT
  // 3 seconds should be enough to detect a lockup
  // define WLED_WATCHDOG_TIMEOUT=0 to disable watchdog, default
  #define WLED_WATCHDOG_TIMEOUT 0
#endif

//optionally disable brownout detector on ESP32.
//This is generally a terrible idea, but improves boot success on boards with a 3.3v regulator + cap setup that can't provide 400mA peaks
//#define WLED_DISABLE_BROWNOUT_DET

// Library inclusions.
#include <Arduino.h>
#ifdef ESP8266
  #include <ESP8266WiFi.h>
  #include <ESP8266mDNS.h>
  #include <ESPAsyncTCP.h>
  #include <LittleFS.h>
  extern "C"
  {
  #include <user_interface.h>
  }
#else // ESP32
  #include <HardwareSerial.h>  // ensure we have the correct "Serial" on new MCUs (depends on ARDUINO_USB_MODE and ARDUINO_USB_CDC_ON_BOOT)
  #include <WiFi.h>
  #include <ETH.h>
  #include "esp_wifi.h"
  #include <ESPmDNS.h>
  #include <AsyncTCP.h>
  #if LOROL_LITTLEFS
    #ifndef CONFIG_LITTLEFS_FOR_IDF_3_2
      #define CONFIG_LITTLEFS_FOR_IDF_3_2
    #endif
    #include <LITTLEFS.h>
  #else
    #include <LittleFS.h>
  #endif
  #include "esp_task_wdt.h"
#endif
#include <Wire.h>
#include <SPI.h>

#include "src/dependencies/network/Network.h"

#ifdef WLED_USE_MY_CONFIG
  #include "my_config.h"
#endif

#include <ESPAsyncWebServer.h>
#ifdef WLED_ADD_EEPROM_SUPPORT
  #include <EEPROM.h>
#endif
#include <WiFiUdp.h>
#include <DNSServer.h>
#ifndef WLED_DISABLE_OTA
  #define NO_OTA_PORT
  #include <ArduinoOTA.h>
#endif
#include <SPIFFSEditor.h>
#include "src/dependencies/time/TimeLib.h"
#include "src/dependencies/timezone/Timezone.h"
#include "src/dependencies/toki/Toki.h"

#ifndef WLED_DISABLE_ALEXA
  #define ESPALEXA_ASYNC
  #define ESPALEXA_NO_SUBPAGE
  #define ESPALEXA_MAXDEVICES 10
  // #define ESPALEXA_DEBUG
  #include "src/dependencies/espalexa/Espalexa.h"
  #include "src/dependencies/espalexa/EspalexaDevice.h"
#endif

#ifdef WLED_ENABLE_DMX
 #ifdef ESP8266
  #include "src/dependencies/dmx/ESPDMX.h"
 #else //ESP32
  #include "src/dependencies/dmx/SparkFunDMX.h"
 #endif
#endif

#include "src/dependencies/e131/ESPAsyncE131.h"
#ifdef WLED_ENABLE_MQTT
#include "src/dependencies/async-mqtt-client/AsyncMqttClient.h"
#endif

#define ARDUINOJSON_DECODE_UNICODE 0
#include "src/dependencies/json/AsyncJson-v6.h"
#include "src/dependencies/json/ArduinoJson-v6.h"

// ESP32-WROVER features SPI RAM (aka PSRAM) which can be allocated using ps_malloc()
// we can create custom PSRAMDynamicJsonDocument to use such feature (replacing DynamicJsonDocument)
// The following is a construct to enable code to compile without it.
// There is a code thet will still not use PSRAM though:
//    AsyncJsonResponse is a derived class that implements DynamicJsonDocument (AsyncJson-v6.h)
#if defined(ARDUINO_ARCH_ESP32) && defined(WLED_USE_PSRAM)
struct PSRAM_Allocator {
  void* allocate(size_t size) {
    if (psramFound()) return ps_malloc(size); // use PSRAM if it exists
    else              return malloc(size);    // fallback
  }
  void deallocate(void* pointer) {
    free(pointer);
  }
};
using PSRAMDynamicJsonDocument = BasicJsonDocument<PSRAM_Allocator>;
#else
#define PSRAMDynamicJsonDocument DynamicJsonDocument
#endif

#include "const.h"
#include "fcn_declare.h"
#include "NodeStruct.h"
#include "pin_manager.h"
#include "bus_manager.h"
#include "FX.h"

#ifndef CLIENT_SSID
  #define CLIENT_SSID DEFAULT_CLIENT_SSID
#endif

#ifndef CLIENT_PASS
  #define CLIENT_PASS ""
#endif

#if defined(WLED_AP_PASS) && !defined(WLED_AP_SSID)
  #error WLED_AP_PASS is defined but WLED_AP_SSID is still the default. \
         Please change WLED_AP_SSID to something unique.
#endif

#ifndef WLED_AP_SSID
  #define WLED_AP_SSID DEFAULT_AP_SSID
#endif

#ifndef WLED_AP_PASS
  #define WLED_AP_PASS DEFAULT_AP_PASS
#endif

#ifndef SPIFFS_EDITOR_AIRCOOOKIE
  #error You are not using the Aircoookie fork of the ESPAsyncWebserver library.\
  Using upstream puts your WiFi password at risk of being served by the filesystem.\
  Comment out this error message to build regardless.
#endif

#ifndef WLED_DISABLE_INFRARED
  #include <IRremoteESP8266.h>
  #include <IRrecv.h>
  #include <IRutils.h>
#endif

//Filesystem to use for preset and config files. SPIFFS or LittleFS on ESP8266, SPIFFS only on ESP32 (now using LITTLEFS port by lorol)
#ifdef ESP8266
  #define WLED_FS LittleFS
#else
  #if LOROL_LITTLEFS
    #define WLED_FS LITTLEFS
  #else
    #define WLED_FS LittleFS
  #endif
#endif

// GLOBAL VARIABLES
// both declared and defined in header (solution from http://www.keil.com/support/docs/1868.htm)
//
//e.g. byte test = 2 becomes WLED_GLOBAL byte test _INIT(2);
//     int arr[]{0,1,2} becomes WLED_GLOBAL int arr[] _INIT_N(({0,1,2}));

#ifndef WLED_DEFINE_GLOBAL_VARS
# define WLED_GLOBAL extern
# define _INIT(x)
# define _INIT_N(x)
#else
# define WLED_GLOBAL
# define _INIT(x) = x

//needed to ignore commas in array definitions
#define UNPACK( ... ) __VA_ARGS__
# define _INIT_N(x) UNPACK x
#endif

#define STRINGIFY(X) #X
#define TOSTRING(X) STRINGIFY(X)

#ifndef WLED_VERSION
  #define WLED_VERSION "dev"
#endif

// Global Variable definitions
WLED_GLOBAL char versionString[] _INIT(TOSTRING(WLED_VERSION));
#define WLED_CODENAME "Hoshi"

// AP and OTA default passwords (for maximum security change them!)
WLED_GLOBAL char apPass[65]  _INIT(WLED_AP_PASS);
WLED_GLOBAL char otaPass[33] _INIT(DEFAULT_OTA_PASS);

// Hardware and pin config
#ifndef BTNPIN
WLED_GLOBAL int8_t btnPin[WLED_MAX_BUTTONS] _INIT({0});
#else
WLED_GLOBAL int8_t btnPin[WLED_MAX_BUTTONS] _INIT({BTNPIN});
#endif
#ifndef RLYPIN
WLED_GLOBAL int8_t rlyPin _INIT(-1);
#else
WLED_GLOBAL int8_t rlyPin _INIT(RLYPIN);
#endif
//Relay mode (1 = active high, 0 = active low, flipped in cfg.json)
#ifndef RLYMDE
WLED_GLOBAL bool rlyMde _INIT(true);
#else
WLED_GLOBAL bool rlyMde _INIT(RLYMDE);
#endif
#ifndef IRPIN
WLED_GLOBAL int8_t irPin _INIT(-1);
#else
WLED_GLOBAL int8_t irPin _INIT(IRPIN);
#endif

#if defined(CONFIG_IDF_TARGET_ESP32S3) || defined(CONFIG_IDF_TARGET_ESP32C3) || defined(CONFIG_IDF_TARGET_ESP32S2) || (defined(RX) && defined(TX))
  // use RX/TX as set by the framework - these boards do _not_ have RX=3 and TX=1
  constexpr uint8_t hardwareRX = RX;
  constexpr uint8_t hardwareTX = TX;
#else
  // use defaults for RX/TX
  constexpr uint8_t hardwareRX = 3;
  constexpr uint8_t hardwareTX = 1;
#endif

//WLED_GLOBAL byte presetToApply _INIT(0);

WLED_GLOBAL char ntpServerName[33] _INIT("0.wled.pool.ntp.org");   // NTP server to use

// WiFi CONFIG (all these can be changed via web UI, no need to set them here)
WLED_GLOBAL char clientSSID[33] _INIT(CLIENT_SSID);
WLED_GLOBAL char clientPass[65] _INIT(CLIENT_PASS);
WLED_GLOBAL char cmDNS[33] _INIT("x");                             // mDNS address (placeholder, is replaced by wledXXXXXX.local)
WLED_GLOBAL char apSSID[33] _INIT("");                             // AP off by default (unless setup)
WLED_GLOBAL byte apChannel _INIT(1);                               // 2.4GHz WiFi AP channel (1-13)
WLED_GLOBAL byte apHide    _INIT(0);                               // hidden AP SSID
WLED_GLOBAL byte apBehavior _INIT(AP_BEHAVIOR_BOOT_NO_CONN);       // access point opens when no connection after boot by default
WLED_GLOBAL IPAddress staticIP      _INIT_N(((  0,   0,  0,  0))); // static IP of ESP
WLED_GLOBAL IPAddress staticGateway _INIT_N(((  0,   0,  0,  0))); // gateway (router) IP
WLED_GLOBAL IPAddress staticSubnet  _INIT_N(((255, 255, 255, 0))); // most common subnet in home networks
#ifdef ARDUINO_ARCH_ESP32
WLED_GLOBAL bool noWifiSleep _INIT(true);                          // disabling modem sleep modes will increase heat output and power usage, but may help with connection issues
#else
WLED_GLOBAL bool noWifiSleep _INIT(false);
#endif

#ifdef WLED_USE_ETHERNET
  #ifdef WLED_ETH_DEFAULT                                          // default ethernet board type if specified
    WLED_GLOBAL int ethernetType _INIT(WLED_ETH_DEFAULT);          // ethernet board type
  #else
    WLED_GLOBAL int ethernetType _INIT(WLED_ETH_NONE);             // use none for ethernet board type if default not defined
  #endif
#endif

// LED CONFIG
WLED_GLOBAL bool turnOnAtBoot _INIT(true);                // turn on LEDs at power-up
WLED_GLOBAL byte bootPreset   _INIT(0);                   // save preset to load after power-up

//if true, a segment per bus will be created on boot and LED settings save
//if false, only one segment spanning the total LEDs is created,
//but not on LED settings save if there is more than one segment currently
<<<<<<< HEAD
WLED_GLOBAL bool autoSegments _INIT(false);
WLED_GLOBAL bool correctWB _INIT(false); //CCT color correction of RGB color
WLED_GLOBAL bool cctFromRgb _INIT(false); //CCT is calculated from RGB instead of using seg.cct

WLED_GLOBAL byte col[]    _INIT_N(({ R(DEFAULT_COLOR), G(DEFAULT_COLOR), B(DEFAULT_COLOR), W(DEFAULT_COLOR) }));  // current RGB(W) primary color. col[] should be updated if you want to change the color.
WLED_GLOBAL byte colSec[] _INIT_N(({ R(DEFAULT_COLOR1), G(DEFAULT_COLOR1), B(DEFAULT_COLOR1), W(DEFAULT_COLOR1) }));      // current RGB(W) secondary color
=======
WLED_GLOBAL bool autoSegments    _INIT(false);
WLED_GLOBAL bool correctWB       _INIT(false); // CCT color correction of RGB color
WLED_GLOBAL bool cctFromRgb      _INIT(false); // CCT is calculated from RGB instead of using seg.cct
WLED_GLOBAL bool gammaCorrectCol _INIT(true ); // use gamma correction on colors
WLED_GLOBAL bool gammaCorrectBri _INIT(false); // use gamma correction on brightness
WLED_GLOBAL float gammaCorrectVal _INIT(2.8f); // gamma correction value

WLED_GLOBAL byte col[]    _INIT_N(({ LC_R(DEFAULT_COLOR), LC_G(DEFAULT_COLOR), LC_B(DEFAULT_COLOR), LC_W(DEFAULT_COLOR) }));  // current RGB(W) primary color. col[] should be updated if you want to change the color.
WLED_GLOBAL byte colSec[] _INIT_N(({ LC_R(DEFAULT_COLOR1), LC_G(DEFAULT_COLOR1), LC_B(DEFAULT_COLOR1), LC_W(DEFAULT_COLOR1) }));      // current RGB(W) secondary color
>>>>>>> 9b440790
WLED_GLOBAL byte briS     _INIT(128);                     // default brightness

WLED_GLOBAL byte nightlightTargetBri _INIT(0);      // brightness after nightlight is over
WLED_GLOBAL byte nightlightDelayMins _INIT(60);
WLED_GLOBAL byte nightlightMode      _INIT(NL_MODE_FADE); // See const.h for available modes. Was nightlightFade
WLED_GLOBAL bool fadeTransition      _INIT(true);   // enable crossfading color transition
WLED_GLOBAL uint16_t transitionDelay _INIT(750);    // default crossfade duration in ms

WLED_GLOBAL byte briMultiplier _INIT(100);          // % of brightness to set (to limit power, if you set it to 50 and set bri to 255, actual brightness will be 127)

// User Interface CONFIG
#ifndef SERVERNAME
WLED_GLOBAL char serverDescription[33] _INIT("WLED");  // Name of module - use default
#else
WLED_GLOBAL char serverDescription[33] _INIT(SERVERNAME);  // use predefined name
#endif
WLED_GLOBAL bool syncToggleReceive     _INIT(false);   // UIs which only have a single button for sync should toggle send+receive if this is true, only send otherwise
WLED_GLOBAL bool simplifiedUI          _INIT(false);   // enable simplified UI
WLED_GLOBAL byte cacheInvalidate       _INIT(0);       // used to invalidate browser cache when switching from regular to simplified UI

// Sync CONFIG
WLED_GLOBAL NodesMap Nodes;
WLED_GLOBAL bool nodeListEnabled _INIT(true);
WLED_GLOBAL bool nodeBroadcastEnabled _INIT(true);

WLED_GLOBAL byte buttonType[WLED_MAX_BUTTONS]  _INIT({BTN_TYPE_PUSH});
#if defined(IRTYPE) && defined(IRPIN)
WLED_GLOBAL byte irEnabled      _INIT(IRTYPE); // Infrared receiver
#else
WLED_GLOBAL byte irEnabled      _INIT(0);     // Infrared receiver disabled
#endif
WLED_GLOBAL bool irApplyToAllSelected _INIT(true); //apply IR to all selected segments

WLED_GLOBAL uint16_t udpPort    _INIT(21324); // WLED notifier default port
WLED_GLOBAL uint16_t udpPort2   _INIT(65506); // WLED notifier supplemental port
WLED_GLOBAL uint16_t udpRgbPort _INIT(19446); // Hyperion port

WLED_GLOBAL uint8_t syncGroups    _INIT(0x01);                    // sync groups this instance syncs (bit mapped)
WLED_GLOBAL uint8_t receiveGroups _INIT(0x01);                    // sync receive groups this instance belongs to (bit mapped)
WLED_GLOBAL bool receiveNotificationBrightness _INIT(true);       // apply brightness from incoming notifications
WLED_GLOBAL bool receiveNotificationColor      _INIT(true);       // apply color
WLED_GLOBAL bool receiveNotificationEffects    _INIT(true);       // apply effects setup
WLED_GLOBAL bool receiveSegmentOptions         _INIT(false);      // apply segment options
WLED_GLOBAL bool receiveSegmentBounds          _INIT(false);      // apply segment bounds (start, stop, offset)
WLED_GLOBAL bool notifyDirect _INIT(false);                       // send notification if change via UI or HTTP API
WLED_GLOBAL bool notifyButton _INIT(false);                       // send if updated by button or infrared remote
WLED_GLOBAL bool notifyAlexa  _INIT(false);                       // send notification if updated via Alexa
WLED_GLOBAL bool notifyMacro  _INIT(false);                       // send notification for macro
WLED_GLOBAL bool notifyHue    _INIT(true);                        // send notification if Hue light changes
WLED_GLOBAL uint8_t udpNumRetries _INIT(0);                       // Number of times a UDP sync message is retransmitted. Increase to increase reliability

WLED_GLOBAL bool alexaEnabled _INIT(false);                       // enable device discovery by Amazon Echo
WLED_GLOBAL char alexaInvocationName[33] _INIT("Light");          // speech control name of device. Choose something voice-to-text can understand
WLED_GLOBAL byte alexaNumPresets _INIT(0);                        // number of presets to expose to Alexa, starting from preset 1, up to 9

WLED_GLOBAL uint16_t realtimeTimeoutMs _INIT(2500);               // ms timeout of realtime mode before returning to normal mode
WLED_GLOBAL int arlsOffset _INIT(0);                              // realtime LED offset
WLED_GLOBAL bool receiveDirect _INIT(true);                       // receive UDP realtime
WLED_GLOBAL bool arlsDisableGammaCorrection _INIT(true);          // activate if gamma correction is handled by the source
WLED_GLOBAL bool arlsForceMaxBri _INIT(false);                    // enable to force max brightness if source has very dark colors that would be black

#ifdef WLED_ENABLE_DMX
 #ifdef ESP8266
  WLED_GLOBAL DMXESPSerial dmx;
 #else //ESP32
  WLED_GLOBAL SparkFunDMX dmx;
 #endif
WLED_GLOBAL uint16_t e131ProxyUniverse _INIT(0);                  // output this E1.31 (sACN) / ArtNet universe via MAX485 (0 = disabled)
#endif
WLED_GLOBAL uint16_t e131Universe _INIT(1);                       // settings for E1.31 (sACN) protocol (only DMX_MODE_MULTIPLE_* can span over consequtive universes)
WLED_GLOBAL uint16_t e131Port _INIT(5568);                        // DMX in port. E1.31 default is 5568, Art-Net is 6454
WLED_GLOBAL byte e131Priority _INIT(0);                           // E1.31 port priority (if != 0 priority handling is active)
WLED_GLOBAL E131Priority highPriority _INIT(3);                   // E1.31 highest priority tracking, init = timeout in seconds
WLED_GLOBAL byte DMXMode _INIT(DMX_MODE_MULTIPLE_RGB);            // DMX mode (s.a.)
WLED_GLOBAL uint16_t DMXAddress _INIT(1);                         // DMX start address of fixture, a.k.a. first Channel [for E1.31 (sACN) protocol]
WLED_GLOBAL uint16_t DMXSegmentSpacing _INIT(0);                  // Number of void/unused channels between each segments DMX channels
WLED_GLOBAL byte e131LastSequenceNumber[E131_MAX_UNIVERSE_COUNT]; // to detect packet loss
WLED_GLOBAL bool e131Multicast _INIT(false);                      // multicast or unicast
WLED_GLOBAL bool e131SkipOutOfSequence _INIT(false);              // freeze instead of flickering
WLED_GLOBAL uint16_t pollReplyCount _INIT(0);                     // count number of replies for ArtPoll node report

// mqtt
WLED_GLOBAL unsigned long lastMqttReconnectAttempt _INIT(0);  // used for other periodic tasks too
#ifndef WLED_DISABLE_MQTT
WLED_GLOBAL AsyncMqttClient *mqtt _INIT(NULL);
WLED_GLOBAL bool mqttEnabled _INIT(false);
WLED_GLOBAL char mqttStatusTopic[40] _INIT("");            // this must be global because of async handlers
WLED_GLOBAL char mqttDeviceTopic[33] _INIT("");            // main MQTT topic (individual per device, default is wled/mac)
WLED_GLOBAL char mqttGroupTopic[33] _INIT("wled/all");     // second MQTT topic (for example to group devices)
WLED_GLOBAL char mqttServer[33] _INIT("");                 // both domains and IPs should work (no SSL)
WLED_GLOBAL char mqttUser[41] _INIT("");                   // optional: username for MQTT auth
WLED_GLOBAL char mqttPass[65] _INIT("");                   // optional: password for MQTT auth
WLED_GLOBAL char mqttClientID[41] _INIT("");               // override the client ID
WLED_GLOBAL uint16_t mqttPort _INIT(1883);
#define WLED_MQTT_CONNECTED (mqtt != nullptr && mqtt->connected())
#else
#define WLED_MQTT_CONNECTED false
#endif

#ifndef WLED_DISABLE_HUESYNC
WLED_GLOBAL bool huePollingEnabled _INIT(false);           // poll hue bridge for light state
WLED_GLOBAL uint16_t huePollIntervalMs _INIT(2500);        // low values (< 1sec) may cause lag but offer quicker response
WLED_GLOBAL char hueApiKey[47] _INIT("api");               // key token will be obtained from bridge
WLED_GLOBAL byte huePollLightId _INIT(1);                  // ID of hue lamp to sync to. Find the ID in the hue app ("about" section)
WLED_GLOBAL IPAddress hueIP _INIT_N(((0, 0, 0, 0))); // IP address of the bridge
WLED_GLOBAL bool hueApplyOnOff _INIT(true);
WLED_GLOBAL bool hueApplyBri _INIT(true);
WLED_GLOBAL bool hueApplyColor _INIT(true);
#endif

WLED_GLOBAL uint16_t serialBaud _INIT(1152); // serial baud rate, multiply by 100

// Time CONFIG
<<<<<<< HEAD
WLED_GLOBAL bool ntpEnabled _INIT(true);     // get internet time. Only required if you use clock overlays or time-activated macros
=======
WLED_GLOBAL bool ntpEnabled _INIT(true);    // get internet time. Only required if you use clock overlays or time-activated macros
>>>>>>> 9b440790
WLED_GLOBAL bool useAMPM _INIT(false);       // 12h/24h clock format
WLED_GLOBAL byte currentTimezone _INIT(2);   // Timezone ID. Refer to timezones array in wled10_ntp.ino
WLED_GLOBAL int utcOffsetSecs _INIT(0);      // Seconds to offset from UTC before timzone calculation

WLED_GLOBAL byte overlayCurrent _INIT(0);    // 0: no overlay 1: analog clock 2: was single-digit clock 3: was cronixie
WLED_GLOBAL byte overlayMin _INIT(0), overlayMax _INIT(DEFAULT_LED_COUNT - 1);   // boundaries of overlay mode

WLED_GLOBAL byte analogClock12pixel _INIT(0);               // The pixel in your strip where "midnight" would be
WLED_GLOBAL bool analogClockSecondsTrail _INIT(false);      // Display seconds as trail of LEDs instead of a single pixel
WLED_GLOBAL bool analogClock5MinuteMarks _INIT(false);      // Light pixels at every 5-minute position

WLED_GLOBAL bool countdownMode _INIT(false);                         // Clock will count down towards date
WLED_GLOBAL byte countdownYear _INIT(20), countdownMonth _INIT(1);   // Countdown target date, year is last two digits
WLED_GLOBAL byte countdownDay  _INIT(1) , countdownHour  _INIT(0);
WLED_GLOBAL byte countdownMin  _INIT(0) , countdownSec   _INIT(0);

WLED_GLOBAL byte macroNl   _INIT(0);        // after nightlight delay over
WLED_GLOBAL byte macroCountdown _INIT(0);
WLED_GLOBAL byte macroAlexaOn _INIT(0), macroAlexaOff _INIT(0);
WLED_GLOBAL byte macroButton[WLED_MAX_BUTTONS]        _INIT({0});
WLED_GLOBAL byte macroLongPress[WLED_MAX_BUTTONS]     _INIT({0});
WLED_GLOBAL byte macroDoublePress[WLED_MAX_BUTTONS]   _INIT({0});

// Security CONFIG
WLED_GLOBAL bool otaLock     _INIT(false);  // prevents OTA firmware updates without password. ALWAYS enable if system exposed to any public networks
WLED_GLOBAL bool wifiLock    _INIT(false);  // prevents access to WiFi settings when OTA lock is enabled
WLED_GLOBAL bool aOtaEnabled _INIT(true);   // ArduinoOTA allows easy updates directly from the IDE. Careful, it does not auto-disable when OTA lock is on
WLED_GLOBAL char settingsPIN[5] _INIT("");  // PIN for settings pages
WLED_GLOBAL bool correctPIN     _INIT(true);
WLED_GLOBAL unsigned long lastEditTime _INIT(0);

WLED_GLOBAL uint16_t userVar0 _INIT(0), userVar1 _INIT(0); //available for use in usermod

#ifdef WLED_ENABLE_DMX
  // dmx CONFIG
  WLED_GLOBAL byte DMXChannels _INIT(7);        // number of channels per fixture
  WLED_GLOBAL byte DMXFixtureMap[15] _INIT_N(({ 0, 0, 0, 0, 0, 0, 0, 0, 0, 0, 0, 0, 0, 0, 0 }));
  // assigns the different channels to different functions. See wled21_dmx.ino for more information.
  WLED_GLOBAL uint16_t DMXGap _INIT(10);          // gap between the fixtures. makes addressing easier because you don't have to memorize odd numbers when climbing up onto a rig.
  WLED_GLOBAL uint16_t DMXStart _INIT(10);        // start address of the first fixture
  WLED_GLOBAL uint16_t DMXStartLED _INIT(0);      // LED from which DMX fixtures start
#endif

// internal global variable declarations
// wifi
WLED_GLOBAL bool apActive _INIT(false);
WLED_GLOBAL bool forceReconnect _INIT(false);
WLED_GLOBAL uint32_t lastReconnectAttempt _INIT(0);
WLED_GLOBAL bool interfacesInited _INIT(false);
WLED_GLOBAL bool wasConnected _INIT(false);

// color
WLED_GLOBAL byte lastRandomIndex _INIT(0);        // used to save last random color so the new one is not the same

// transitions
WLED_GLOBAL bool          transitionActive       _INIT(false);
WLED_GLOBAL uint16_t      transitionDelayDefault _INIT(transitionDelay); // default transition time (storec in cfg.json)
WLED_GLOBAL uint16_t      transitionDelayTemp    _INIT(transitionDelay); // actual transition duration (overrides transitionDelay in certain cases)
WLED_GLOBAL unsigned long transitionStartTime;
WLED_GLOBAL float         tperLast               _INIT(0.0f);            // crossfade transition progress, 0.0f - 1.0f
WLED_GLOBAL bool          jsonTransitionOnce     _INIT(false);           // flag to override transitionDelay (playlist, JSON API: "live" & "seg":{"i"} & "tt")

// nightlight
WLED_GLOBAL bool nightlightActive _INIT(false);
WLED_GLOBAL bool nightlightActiveOld _INIT(false);
WLED_GLOBAL uint32_t nightlightDelayMs _INIT(10);
WLED_GLOBAL byte nightlightDelayMinsDefault _INIT(nightlightDelayMins);
WLED_GLOBAL unsigned long nightlightStartTime;
WLED_GLOBAL byte briNlT _INIT(0);                     // current nightlight brightness
WLED_GLOBAL byte colNlT[] _INIT_N(({ 0, 0, 0, 0 }));        // current nightlight color

// brightness
WLED_GLOBAL unsigned long lastOnTime _INIT(0);
WLED_GLOBAL bool offMode             _INIT(!turnOnAtBoot);
WLED_GLOBAL byte bri                 _INIT(briS);          // global brightness (set)
WLED_GLOBAL byte briOld              _INIT(0);             // global brightnes while in transition loop (previous iteration)
WLED_GLOBAL byte briT                _INIT(0);             // global brightness during transition
WLED_GLOBAL byte briLast             _INIT(128);           // brightness before turned off. Used for toggle function
WLED_GLOBAL byte whiteLast           _INIT(128);           // white channel before turned off. Used for toggle function

// button
WLED_GLOBAL bool buttonPublishMqtt                            _INIT(false);
WLED_GLOBAL bool buttonPressedBefore[WLED_MAX_BUTTONS]        _INIT({false});
WLED_GLOBAL bool buttonLongPressed[WLED_MAX_BUTTONS]          _INIT({false});
WLED_GLOBAL unsigned long buttonPressedTime[WLED_MAX_BUTTONS] _INIT({0});
WLED_GLOBAL unsigned long buttonWaitTime[WLED_MAX_BUTTONS]    _INIT({0});
WLED_GLOBAL bool disablePullUp                                _INIT(false);
WLED_GLOBAL byte touchThreshold                               _INIT(TOUCH_THRESHOLD);

// notifications
WLED_GLOBAL bool notifyDirectDefault _INIT(notifyDirect);
WLED_GLOBAL bool receiveNotifications _INIT(true);
WLED_GLOBAL unsigned long notificationSentTime _INIT(0);
WLED_GLOBAL byte notificationSentCallMode _INIT(CALL_MODE_INIT);
WLED_GLOBAL uint8_t notificationCount _INIT(0);

// effects
WLED_GLOBAL byte effectCurrent _INIT(DEFAULT_MODE);
WLED_GLOBAL byte effectSpeed _INIT(128);
WLED_GLOBAL byte effectIntensity _INIT(128);
WLED_GLOBAL byte effectPalette _INIT(DEFAULT_PALETTE);
WLED_GLOBAL bool stateChanged _INIT(false);

// network
WLED_GLOBAL bool udpConnected _INIT(false), udp2Connected _INIT(false), udpRgbConnected _INIT(false);

// ui style
WLED_GLOBAL bool showWelcomePage _INIT(false);

// hue
WLED_GLOBAL byte hueError _INIT(HUE_ERROR_INACTIVE);
// WLED_GLOBAL uint16_t hueFailCount _INIT(0);
WLED_GLOBAL float hueXLast _INIT(0), hueYLast _INIT(0);
WLED_GLOBAL uint16_t hueHueLast _INIT(0), hueCtLast _INIT(0);
WLED_GLOBAL byte hueSatLast _INIT(0), hueBriLast _INIT(0);
WLED_GLOBAL unsigned long hueLastRequestSent _INIT(0);
WLED_GLOBAL bool hueAuthRequired _INIT(false);
WLED_GLOBAL bool hueReceived _INIT(false);
WLED_GLOBAL bool hueStoreAllowed _INIT(false), hueNewKey _INIT(false);

// countdown
WLED_GLOBAL unsigned long countdownTime _INIT(1514764800L);
WLED_GLOBAL bool countdownOverTriggered _INIT(true);

//timer
WLED_GLOBAL byte lastTimerMinute  _INIT(0);
WLED_GLOBAL byte timerHours[]     _INIT_N(({ 0, 0, 0, 0, 0, 0, 0, 0, 0, 0 }));
WLED_GLOBAL int8_t timerMinutes[] _INIT_N(({ 0, 0, 0, 0, 0, 0, 0, 0, 0, 0 }));
WLED_GLOBAL byte timerMacro[]     _INIT_N(({ 0, 0, 0, 0, 0, 0, 0, 0, 0, 0 }));
//weekdays to activate on, bit pattern of arr elem: 0b11111111: sun,sat,fri,thu,wed,tue,mon,validity
WLED_GLOBAL byte timerWeekday[]   _INIT_N(({ 255, 255, 255, 255, 255, 255, 255, 255, 255, 255 }));
//upper 4 bits start, lower 4 bits end month (default 28: start month 1 and end month 12)
WLED_GLOBAL byte timerMonth[]     _INIT_N(({28,28,28,28,28,28,28,28}));
WLED_GLOBAL byte timerDay[]       _INIT_N(({1,1,1,1,1,1,1,1}));
WLED_GLOBAL byte timerDayEnd[]		_INIT_N(({31,31,31,31,31,31,31,31}));

//improv
WLED_GLOBAL byte improvActive _INIT(0); //0: no improv packet received, 1: improv active, 2: provisioning
WLED_GLOBAL byte improvError _INIT(0);

//playlists
WLED_GLOBAL int16_t currentPlaylist _INIT(-1);
//still used for "PL=~" HTTP API command
WLED_GLOBAL byte presetCycCurr _INIT(0);
WLED_GLOBAL byte presetCycMin _INIT(1);
WLED_GLOBAL byte presetCycMax _INIT(5);

// realtime
WLED_GLOBAL byte realtimeMode _INIT(REALTIME_MODE_INACTIVE);
WLED_GLOBAL byte realtimeOverride _INIT(REALTIME_OVERRIDE_NONE);
WLED_GLOBAL IPAddress realtimeIP _INIT_N(((0, 0, 0, 0)));
WLED_GLOBAL unsigned long realtimeTimeout _INIT(0);
WLED_GLOBAL uint8_t tpmPacketCount _INIT(0);
WLED_GLOBAL uint16_t tpmPayloadFrameSize _INIT(0);
WLED_GLOBAL bool useMainSegmentOnly _INIT(false);

WLED_GLOBAL unsigned long lastInterfaceUpdate _INIT(0);
WLED_GLOBAL byte interfaceUpdateCallMode _INIT(CALL_MODE_INIT);

// alexa udp
WLED_GLOBAL String escapedMac;
#ifndef WLED_DISABLE_ALEXA
  WLED_GLOBAL Espalexa espalexa;
  WLED_GLOBAL EspalexaDevice* espalexaDevice;
#endif

// dns server
WLED_GLOBAL DNSServer dnsServer;

// network time
WLED_GLOBAL bool ntpConnected _INIT(false);
WLED_GLOBAL time_t localTime _INIT(0);
WLED_GLOBAL unsigned long ntpLastSyncTime _INIT(999000000L);
WLED_GLOBAL unsigned long ntpPacketSentTime _INIT(999000000L);
WLED_GLOBAL IPAddress ntpServerIP;
WLED_GLOBAL uint16_t ntpLocalPort _INIT(2390);
WLED_GLOBAL uint16_t rolloverMillis _INIT(0);
WLED_GLOBAL float longitude _INIT(0.0);
WLED_GLOBAL float latitude _INIT(0.0);
WLED_GLOBAL time_t sunrise _INIT(0);
WLED_GLOBAL time_t sunset _INIT(0);
WLED_GLOBAL Toki toki _INIT(Toki());

// Temp buffer
WLED_GLOBAL char* obuf;
WLED_GLOBAL uint16_t olen _INIT(0);

// General filesystem
WLED_GLOBAL size_t fsBytesUsed _INIT(0);
WLED_GLOBAL size_t fsBytesTotal _INIT(0);
WLED_GLOBAL unsigned long presetsModifiedTime _INIT(0L);
WLED_GLOBAL JsonDocument* fileDoc;
WLED_GLOBAL bool doCloseFile _INIT(false);

// presets
WLED_GLOBAL byte currentPreset _INIT(0);

WLED_GLOBAL byte errorFlag _INIT(0);

WLED_GLOBAL String messageHead, messageSub;
WLED_GLOBAL byte optionType;

WLED_GLOBAL bool doSerializeConfig _INIT(false);        // flag to initiate saving of config
WLED_GLOBAL bool doReboot          _INIT(false);        // flag to initiate reboot from async handlers
WLED_GLOBAL bool doPublishMqtt     _INIT(false);

// status led
#if defined(STATUSLED)
WLED_GLOBAL unsigned long ledStatusLastMillis _INIT(0);
WLED_GLOBAL uint8_t ledStatusType _INIT(0); // current status type - corresponds to number of blinks per second
WLED_GLOBAL bool ledStatusState _INIT(false); // the current LED state
#endif

// server library objects
WLED_GLOBAL AsyncWebServer server _INIT_N(((80)));
#ifdef WLED_ENABLE_WEBSOCKETS
WLED_GLOBAL AsyncWebSocket ws _INIT_N((("/ws")));
#endif
WLED_GLOBAL AsyncClient     *hueClient _INIT(NULL);
WLED_GLOBAL AsyncWebHandler *editHandler _INIT(nullptr);

// udp interface objects
WLED_GLOBAL WiFiUDP notifierUdp, rgbUdp, notifier2Udp;
WLED_GLOBAL WiFiUDP ntpUdp;
WLED_GLOBAL ESPAsyncE131 e131 _INIT_N(((handleE131Packet)));
WLED_GLOBAL ESPAsyncE131 ddp  _INIT_N(((handleE131Packet)));
WLED_GLOBAL bool e131NewData _INIT(false);

// led fx library object
WLED_GLOBAL BusManager busses _INIT(BusManager());
WLED_GLOBAL WS2812FX strip _INIT(WS2812FX());
WLED_GLOBAL BusConfig* busConfigs[WLED_MAX_BUSSES+WLED_MIN_VIRTUAL_BUSSES] _INIT({nullptr}); //temporary, to remember values from network callback until after
WLED_GLOBAL bool doInitBusses _INIT(false);
WLED_GLOBAL int8_t loadLedmap _INIT(-1);
#ifndef ESP8266
WLED_GLOBAL char  *ledmapNames[WLED_MAX_LEDMAPS-1] _INIT_N(({nullptr}));
#endif
#if WLED_MAX_LEDMAPS>16
WLED_GLOBAL uint32_t ledMaps _INIT(0); // bitfield representation of available ledmaps
#else
WLED_GLOBAL uint16_t ledMaps _INIT(0); // bitfield representation of available ledmaps
#endif

// Usermod manager
WLED_GLOBAL UsermodManager usermods _INIT(UsermodManager());

// global I2C SDA pin (used for usermods)
#ifndef I2CSDAPIN
WLED_GLOBAL int8_t i2c_sda  _INIT(-1);
#else
WLED_GLOBAL int8_t i2c_sda  _INIT(I2CSDAPIN);
#endif
// global I2C SCL pin (used for usermods)
#ifndef I2CSCLPIN
WLED_GLOBAL int8_t i2c_scl  _INIT(-1);
#else
WLED_GLOBAL int8_t i2c_scl  _INIT(I2CSCLPIN);
#endif

// global SPI DATA/MOSI pin (used for usermods)
#ifndef SPIMOSIPIN
WLED_GLOBAL int8_t spi_mosi  _INIT(-1);
#else
WLED_GLOBAL int8_t spi_mosi  _INIT(SPIMOSIPIN);
#endif
// global SPI DATA/MISO pin (used for usermods)
#ifndef SPIMISOPIN
WLED_GLOBAL int8_t spi_miso  _INIT(-1);
#else
WLED_GLOBAL int8_t spi_miso  _INIT(SPIMISOPIN);
#endif
// global SPI CLOCK/SCLK pin (used for usermods)
#ifndef SPISCLKPIN
WLED_GLOBAL int8_t spi_sclk  _INIT(-1);
#else
WLED_GLOBAL int8_t spi_sclk  _INIT(SPISCLKPIN);
#endif

// global ArduinoJson buffer
WLED_GLOBAL StaticJsonDocument<JSON_BUFFER_SIZE> doc;
WLED_GLOBAL volatile uint8_t jsonBufferLock _INIT(0);

// enable additional debug output
#if defined(WLED_DEBUG_HOST)
  #include "net_debug.h"
  // On the host side, use netcat to receive the log statements: nc -l 7868 -u
  // use -D WLED_DEBUG_HOST='"192.168.xxx.xxx"' or FQDN within quotes
  #define DEBUGOUT NetDebug
  WLED_GLOBAL bool netDebugEnabled _INIT(true);
  WLED_GLOBAL char netDebugPrintHost[33] _INIT(WLED_DEBUG_HOST);
  #ifndef WLED_DEBUG_PORT
    #define WLED_DEBUG_PORT 7868
  #endif
  WLED_GLOBAL int netDebugPrintPort _INIT(WLED_DEBUG_PORT);
#else
  #define DEBUGOUT Serial
#endif

#ifdef WLED_DEBUG
  #ifndef ESP8266
  #include <rom/rtc.h>
  #endif
  #define DEBUG_PRINT(x) DEBUGOUT.print(x)
  #define DEBUG_PRINTLN(x) DEBUGOUT.println(x)
  #define DEBUG_PRINTF(x...) DEBUGOUT.printf(x)
#else
  #define DEBUG_PRINT(x)
  #define DEBUG_PRINTLN(x)
  #define DEBUG_PRINTF(x...)
#endif

#ifdef WLED_DEBUG_FS
  #define DEBUGFS_PRINT(x) DEBUGOUT.print(x)
  #define DEBUGFS_PRINTLN(x) DEBUGOUT.println(x)
  #define DEBUGFS_PRINTF(x...) DEBUGOUT.printf(x)
#else
  #define DEBUGFS_PRINT(x)
  #define DEBUGFS_PRINTLN(x)
  #define DEBUGFS_PRINTF(x...)
#endif

// debug macro variable definitions
#ifdef WLED_DEBUG
  WLED_GLOBAL unsigned long debugTime _INIT(0);
  WLED_GLOBAL int lastWifiState _INIT(3);
  WLED_GLOBAL unsigned long wifiStateChangedTime _INIT(0);
  WLED_GLOBAL unsigned long loops _INIT(0);
#endif

#ifdef ARDUINO_ARCH_ESP32
  #define WLED_CONNECTED (WiFi.status() == WL_CONNECTED || ETH.localIP()[0] != 0)
#else
  #define WLED_CONNECTED (WiFi.status() == WL_CONNECTED)
#endif
#define WLED_WIFI_CONFIGURED (strlen(clientSSID) >= 1 && strcmp(clientSSID, DEFAULT_CLIENT_SSID) != 0)

#ifndef WLED_AP_SSID_UNIQUE
  #define WLED_SET_AP_SSID() do { \
    strcpy_P(apSSID, PSTR(WLED_AP_SSID)); \
  } while(0)
#else
  #define WLED_SET_AP_SSID() do { \
    strcpy_P(apSSID, PSTR(WLED_AP_SSID)); \
    snprintf_P(\
      apSSID+strlen(WLED_AP_SSID), \
      sizeof(apSSID)-strlen(WLED_AP_SSID), \
      PSTR("-%*s"), \
      6, \
      escapedMac.c_str() + 6\
    ); \
  } while(0)
#endif

//macro to convert F to const
#define SET_F(x)  (const char*)F(x)

//color mangling macros
#define RGBW32(r,g,b,w) (uint32_t((byte(w) << 24) | (byte(r) << 16) | (byte(g) << 8) | (byte(b))))
#define R(c) (byte((c) >> 16))
#define G(c) (byte((c) >> 8))
#define B(c) (byte(c))
#define W(c) (byte((c) >> 24))

class WLED {
public:
  WLED();
  static WLED& instance()
  {
    static WLED instance;
    return instance;
  }

  // boot starts here
  void setup();

  void loop();
  void reset();

  void beginStrip();
  void handleConnection();
  bool initEthernet(); // result is informational
  void initAP(bool resetAP = false);
  void initConnection();
  void initInterfaces();
  void handleStatusLED();
  void enableWatchdog();
  void disableWatchdog();
};
#endif        // WLED_H<|MERGE_RESOLUTION|>--- conflicted
+++ resolved
@@ -310,14 +310,6 @@
 //if true, a segment per bus will be created on boot and LED settings save
 //if false, only one segment spanning the total LEDs is created,
 //but not on LED settings save if there is more than one segment currently
-<<<<<<< HEAD
-WLED_GLOBAL bool autoSegments _INIT(false);
-WLED_GLOBAL bool correctWB _INIT(false); //CCT color correction of RGB color
-WLED_GLOBAL bool cctFromRgb _INIT(false); //CCT is calculated from RGB instead of using seg.cct
-
-WLED_GLOBAL byte col[]    _INIT_N(({ R(DEFAULT_COLOR), G(DEFAULT_COLOR), B(DEFAULT_COLOR), W(DEFAULT_COLOR) }));  // current RGB(W) primary color. col[] should be updated if you want to change the color.
-WLED_GLOBAL byte colSec[] _INIT_N(({ R(DEFAULT_COLOR1), G(DEFAULT_COLOR1), B(DEFAULT_COLOR1), W(DEFAULT_COLOR1) }));      // current RGB(W) secondary color
-=======
 WLED_GLOBAL bool autoSegments    _INIT(false);
 WLED_GLOBAL bool correctWB       _INIT(false); // CCT color correction of RGB color
 WLED_GLOBAL bool cctFromRgb      _INIT(false); // CCT is calculated from RGB instead of using seg.cct
@@ -327,7 +319,6 @@
 
 WLED_GLOBAL byte col[]    _INIT_N(({ LC_R(DEFAULT_COLOR), LC_G(DEFAULT_COLOR), LC_B(DEFAULT_COLOR), LC_W(DEFAULT_COLOR) }));  // current RGB(W) primary color. col[] should be updated if you want to change the color.
 WLED_GLOBAL byte colSec[] _INIT_N(({ LC_R(DEFAULT_COLOR1), LC_G(DEFAULT_COLOR1), LC_B(DEFAULT_COLOR1), LC_W(DEFAULT_COLOR1) }));      // current RGB(W) secondary color
->>>>>>> 9b440790
 WLED_GLOBAL byte briS     _INIT(128);                     // default brightness
 
 WLED_GLOBAL byte nightlightTargetBri _INIT(0);      // brightness after nightlight is over
@@ -441,11 +432,7 @@
 WLED_GLOBAL uint16_t serialBaud _INIT(1152); // serial baud rate, multiply by 100
 
 // Time CONFIG
-<<<<<<< HEAD
-WLED_GLOBAL bool ntpEnabled _INIT(true);     // get internet time. Only required if you use clock overlays or time-activated macros
-=======
 WLED_GLOBAL bool ntpEnabled _INIT(true);    // get internet time. Only required if you use clock overlays or time-activated macros
->>>>>>> 9b440790
 WLED_GLOBAL bool useAMPM _INIT(false);       // 12h/24h clock format
 WLED_GLOBAL byte currentTimezone _INIT(2);   // Timezone ID. Refer to timezones array in wled10_ntp.ino
 WLED_GLOBAL int utcOffsetSecs _INIT(0);      // Seconds to offset from UTC before timzone calculation
