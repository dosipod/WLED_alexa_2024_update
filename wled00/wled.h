#ifndef WLED_H
#define WLED_H
/*
   Main sketch, global variable declarations
   @title WLED project sketch
<<<<<<< HEAD
   @version 0.15.0-b1
=======
   @version 0.14.2
>>>>>>> acf6736a
   @author Christian Schwinne
 */

// version code in format yymmddb (b = daily build)
<<<<<<< HEAD
#define VERSION 2403100
=======
#define VERSION 2403170
>>>>>>> acf6736a

//uncomment this if you have a "my_config.h" file you'd like to use
//#define WLED_USE_MY_CONFIG

// ESP8266-01 (blue) got too little storage space to work with WLED. 0.10.2 is the last release supporting this unit.

// ESP8266-01 (black) has 1MB flash and can thus fit the whole program, although OTA update is not possible. Use 1M(128K SPIFFS).
// 2-step OTA may still be possible: https://github.com/Aircoookie/WLED/issues/2040#issuecomment-981111096
// Uncomment some of the following lines to disable features:
// Alternatively, with platformio pass your chosen flags to your custom build target in platformio_override.ini

// You are required to disable over-the-air updates:
//#define WLED_DISABLE_OTA         // saves 14kb

// You can choose some of these features to disable:
//#define WLED_DISABLE_ALEXA       // saves 11kb
//#define WLED_DISABLE_HUESYNC     // saves 4kb
//#define WLED_DISABLE_INFRARED    // saves 12kb, there is no pin left for this on ESP8266-01
#ifndef WLED_DISABLE_MQTT
  #define WLED_ENABLE_MQTT         // saves 12kb
#endif
#ifndef WLED_DISABLE_ADALIGHT      // can be used to disable reading commands from serial RX pin (see issue #3128).
  #define WLED_ENABLE_ADALIGHT     // disable saves 5Kb (uses GPIO3 (RX) for serial). Related serial protocols: Adalight/TPM2, Improv, Serial JSON, Continuous Serial Streaming
#else
  #undef WLED_ENABLE_ADALIGHT      // disable has priority over enable
#endif
//#define WLED_ENABLE_DMX          // uses 3.5kb (use LEDPIN other than 2)
#define WLED_ENABLE_JSONLIVE     // peek LED output via /json/live (WS binary peek is always enabled)
#ifndef WLED_DISABLE_LOXONE
  #define WLED_ENABLE_LOXONE       // uses 1.2kb
#endif
#ifndef WLED_DISABLE_WEBSOCKETS
  #define WLED_ENABLE_WEBSOCKETS
#endif

//#define WLED_DISABLE_ESPNOW      // Removes dependence on esp now

#define WLED_ENABLE_FS_EDITOR      // enable /edit page for editing FS content. Will also be disabled with OTA lock

// to toggle usb serial debug (un)comment the following line
//#define WLED_DEBUG

// filesystem specific debugging
//#define WLED_DEBUG_FS

#ifndef WLED_WATCHDOG_TIMEOUT
  // 3 seconds should be enough to detect a lockup
  // define WLED_WATCHDOG_TIMEOUT=0 to disable watchdog, default
  #define WLED_WATCHDOG_TIMEOUT 0
#endif

//optionally disable brownout detector on ESP32.
//This is generally a terrible idea, but improves boot success on boards with a 3.3v regulator + cap setup that can't provide 400mA peaks
//#define WLED_DISABLE_BROWNOUT_DET

// Library inclusions.
#include <Arduino.h>
#ifdef ESP8266
  #include <ESP8266WiFi.h>
  #include <ESP8266mDNS.h>
  #include <ESPAsyncTCP.h>
  #include <LittleFS.h>
  extern "C"
  {
  #include <user_interface.h>
  }
  #ifndef WLED_DISABLE_ESPNOW
    #include <espnow.h>
    #define WIFI_MODE_STA WIFI_STA
    #define WIFI_MODE_AP WIFI_AP
    #include <QuickEspNow.h>
  #endif
#else // ESP32
  #include <HardwareSerial.h>  // ensure we have the correct "Serial" on new MCUs (depends on ARDUINO_USB_MODE and ARDUINO_USB_CDC_ON_BOOT)
  #include <WiFi.h>
  #include <ETH.h>
  #include "esp_wifi.h"
  #include <ESPmDNS.h>
  #include <AsyncTCP.h>
  #if LOROL_LITTLEFS
    #ifndef CONFIG_LITTLEFS_FOR_IDF_3_2
      #define CONFIG_LITTLEFS_FOR_IDF_3_2
    #endif
    #include <LITTLEFS.h>
  #else
    #include <LittleFS.h>
  #endif
  #include "esp_task_wdt.h"

  #ifndef WLED_DISABLE_ESPNOW
    #include <esp_now.h>
    #include <QuickEspNow.h>
  #endif
#endif
#include <Wire.h>
#include <SPI.h>

#include "src/dependencies/network/Network.h"

#ifdef WLED_USE_MY_CONFIG
  #include "my_config.h"
#endif

#include <ESPAsyncWebServer.h>
#ifdef WLED_ADD_EEPROM_SUPPORT
  #include <EEPROM.h>
#endif
#include <WiFiUdp.h>
#include <DNSServer.h>
#ifndef WLED_DISABLE_OTA
  #define NO_OTA_PORT
  #include <ArduinoOTA.h>
#endif
#include <SPIFFSEditor.h>
#include "src/dependencies/time/TimeLib.h"
#include "src/dependencies/timezone/Timezone.h"
#include "src/dependencies/toki/Toki.h"

#ifndef WLED_DISABLE_ALEXA
  #define ESPALEXA_ASYNC
  #define ESPALEXA_NO_SUBPAGE
  #define ESPALEXA_MAXDEVICES 10
  // #define ESPALEXA_DEBUG
  #include "src/dependencies/espalexa/Espalexa.h"
  #include "src/dependencies/espalexa/EspalexaDevice.h"
#endif

#ifdef WLED_ENABLE_DMX
 #if defined(ESP8266) || defined(CONFIG_IDF_TARGET_ESP32C3) || defined(CONFIG_IDF_TARGET_ESP32S2)
  #include "src/dependencies/dmx/ESPDMX.h"
 #else //ESP32
  #include "src/dependencies/dmx/SparkFunDMX.h"
 #endif
#endif

#include "src/dependencies/e131/ESPAsyncE131.h"
#ifdef WLED_ENABLE_MQTT
#include "src/dependencies/async-mqtt-client/AsyncMqttClient.h"
#endif

#define ARDUINOJSON_DECODE_UNICODE 0
#include "src/dependencies/json/AsyncJson-v6.h"
#include "src/dependencies/json/ArduinoJson-v6.h"

// ESP32-WROVER features SPI RAM (aka PSRAM) which can be allocated using ps_malloc()
// we can create custom PSRAMDynamicJsonDocument to use such feature (replacing DynamicJsonDocument)
// The following is a construct to enable code to compile without it.
// There is a code that will still not use PSRAM though:
//    AsyncJsonResponse is a derived class that implements DynamicJsonDocument (AsyncJson-v6.h)
#if defined(ARDUINO_ARCH_ESP32) && defined(BOARD_HAS_PSRAM) && defined(WLED_USE_PSRAM)
struct PSRAM_Allocator {
  void* allocate(size_t size) {
    if (psramFound()) return ps_malloc(size); // use PSRAM if it exists
    else              return malloc(size);    // fallback
  }
  void* reallocate(void* ptr, size_t new_size) {
    if (psramFound()) return ps_realloc(ptr, new_size); // use PSRAM if it exists
    else              return realloc(ptr, new_size);    // fallback
  }
  void deallocate(void* pointer) {
    free(pointer);
  }
};
using PSRAMDynamicJsonDocument = BasicJsonDocument<PSRAM_Allocator>;
#else
#define PSRAMDynamicJsonDocument DynamicJsonDocument
#endif

#define FASTLED_INTERNAL //remove annoying pragma messages
#define USE_GET_MILLISECOND_TIMER
#include "FastLED.h"
#include "const.h"
#include "fcn_declare.h"
#include "NodeStruct.h"
#include "pin_manager.h"
#include "bus_manager.h"
#include "FX.h"

#ifndef CLIENT_SSID
  #define CLIENT_SSID DEFAULT_CLIENT_SSID
#endif

#ifndef CLIENT_PASS
  #define CLIENT_PASS ""
#endif

#ifndef MDNS_NAME
  #define MDNS_NAME DEFAULT_MDNS_NAME
#endif

#if defined(WLED_AP_PASS) && !defined(WLED_AP_SSID)
  #error WLED_AP_PASS is defined but WLED_AP_SSID is still the default. \
         Please change WLED_AP_SSID to something unique.
#endif

#ifndef WLED_AP_SSID
  #define WLED_AP_SSID DEFAULT_AP_SSID
#endif

#ifndef WLED_AP_PASS
  #define WLED_AP_PASS DEFAULT_AP_PASS
#endif

#ifndef SPIFFS_EDITOR_AIRCOOOKIE
  #error You are not using the Aircoookie fork of the ESPAsyncWebserver library.\
  Using upstream puts your WiFi password at risk of being served by the filesystem.\
  Comment out this error message to build regardless.
#endif

#ifndef WLED_DISABLE_INFRARED
  #include <IRremoteESP8266.h>
  #include <IRrecv.h>
  #include <IRutils.h>
#endif

//Filesystem to use for preset and config files. SPIFFS or LittleFS on ESP8266, SPIFFS only on ESP32 (now using LITTLEFS port by lorol)
#ifdef ESP8266
  #define WLED_FS LittleFS
#else
  #if LOROL_LITTLEFS
    #define WLED_FS LITTLEFS
  #else
    #define WLED_FS LittleFS
  #endif
#endif

// GLOBAL VARIABLES
// both declared and defined in header (solution from http://www.keil.com/support/docs/1868.htm)
//
//e.g. byte test = 2 becomes WLED_GLOBAL byte test _INIT(2);
//     int arr[]{0,1,2} becomes WLED_GLOBAL int arr[] _INIT_N(({0,1,2}));

#ifndef WLED_DEFINE_GLOBAL_VARS
# define WLED_GLOBAL extern
# define _INIT(x)
# define _INIT_N(x)
#else
# define WLED_GLOBAL
# define _INIT(x) = x

//needed to ignore commas in array definitions
#define UNPACK( ... ) __VA_ARGS__
# define _INIT_N(x) UNPACK x
#endif

#define STRINGIFY(X) #X
#define TOSTRING(X) STRINGIFY(X)

#ifndef WLED_VERSION
  #define WLED_VERSION "dev"
#endif

// Global Variable definitions
WLED_GLOBAL char versionString[] _INIT(TOSTRING(WLED_VERSION));
#define WLED_CODENAME "Kōsen"

// AP and OTA default passwords (for maximum security change them!)
WLED_GLOBAL char apPass[65]  _INIT(WLED_AP_PASS);
WLED_GLOBAL char otaPass[33] _INIT(DEFAULT_OTA_PASS);

// Hardware and pin config
#ifndef BTNPIN
  #define BTNPIN 0,-1
#endif
#ifndef BTNTYPE
  #define BTNTYPE BTN_TYPE_PUSH,BTN_TYPE_NONE
#endif
#ifndef RLYPIN
WLED_GLOBAL int8_t rlyPin _INIT(-1);
#else
WLED_GLOBAL int8_t rlyPin _INIT(RLYPIN);
#endif
//Relay mode (1 = active high, 0 = active low, flipped in cfg.json)
#ifndef RLYMDE
WLED_GLOBAL bool rlyMde _INIT(true);
#else
WLED_GLOBAL bool rlyMde _INIT(RLYMDE);
#endif
#ifndef IRPIN
  #define IRPIN -1
#endif
#ifndef IRTYPE
  #define IRTYPE 0
#endif

#if defined(CONFIG_IDF_TARGET_ESP32S3) || defined(CONFIG_IDF_TARGET_ESP32C3) || defined(CONFIG_IDF_TARGET_ESP32S2) || (defined(RX) && defined(TX))
  // use RX/TX as set by the framework - these boards do _not_ have RX=3 and TX=1
  constexpr uint8_t hardwareRX = RX;
  constexpr uint8_t hardwareTX = TX;
#else
  // use defaults for RX/TX
  constexpr uint8_t hardwareRX = 3;
  constexpr uint8_t hardwareTX = 1;
#endif

//WLED_GLOBAL byte presetToApply _INIT(0);

WLED_GLOBAL char ntpServerName[33] _INIT("0.wled.pool.ntp.org");   // NTP server to use

// WiFi CONFIG (all these can be changed via web UI, no need to set them here)
WLED_GLOBAL uint8_t selectedWiFi _INIT(0);
WLED_GLOBAL std::vector<WiFiConfig> multiWiFi;
WLED_GLOBAL IPAddress dnsAddress _INIT_N(((  8,   8,  8,  8)));   // Google's DNS
WLED_GLOBAL char cmDNS[33]       _INIT(MDNS_NAME);                // mDNS address (*.local, replaced by wledXXXXXX if default is used)
WLED_GLOBAL char apSSID[33]      _INIT("");                       // AP off by default (unless setup)
WLED_GLOBAL byte apChannel       _INIT(1);                        // 2.4GHz WiFi AP channel (1-13)
WLED_GLOBAL byte apHide          _INIT(0);                        // hidden AP SSID
WLED_GLOBAL byte apBehavior      _INIT(AP_BEHAVIOR_BOOT_NO_CONN); // access point opens when no connection after boot by default
#ifdef ARDUINO_ARCH_ESP32
WLED_GLOBAL bool noWifiSleep _INIT(true);                         // disabling modem sleep modes will increase heat output and power usage, but may help with connection issues
#else
WLED_GLOBAL bool noWifiSleep _INIT(false);
#endif
WLED_GLOBAL bool force802_3g _INIT(false);
<<<<<<< HEAD
#define WLED_WIFI_CONFIGURED (strlen(multiWiFi[0].clientSSID) >= 1 && strcmp(multiWiFi[0].clientSSID, DEFAULT_CLIENT_SSID) != 0)
=======
>>>>>>> acf6736a

#ifdef WLED_USE_ETHERNET
  #ifdef WLED_ETH_DEFAULT                                          // default ethernet board type if specified
    WLED_GLOBAL int ethernetType _INIT(WLED_ETH_DEFAULT);          // ethernet board type
  #else
    WLED_GLOBAL int ethernetType _INIT(WLED_ETH_NONE);             // use none for ethernet board type if default not defined
  #endif
#endif

// LED CONFIG
WLED_GLOBAL bool turnOnAtBoot _INIT(true);                // turn on LEDs at power-up
WLED_GLOBAL byte bootPreset   _INIT(0);                   // save preset to load after power-up

//if true, a segment per bus will be created on boot and LED settings save
//if false, only one segment spanning the total LEDs is created,
//but not on LED settings save if there is more than one segment currently
WLED_GLOBAL bool autoSegments       _INIT(false);
#ifdef ESP8266
WLED_GLOBAL bool useGlobalLedBuffer _INIT(false); // double buffering disabled on ESP8266
#else
WLED_GLOBAL bool useGlobalLedBuffer _INIT(true);  // double buffering enabled on ESP32
#endif
WLED_GLOBAL bool correctWB          _INIT(false); // CCT color correction of RGB color
WLED_GLOBAL bool cctFromRgb         _INIT(false); // CCT is calculated from RGB instead of using seg.cct
WLED_GLOBAL bool gammaCorrectCol    _INIT(true);  // use gamma correction on colors
WLED_GLOBAL bool gammaCorrectBri    _INIT(false); // use gamma correction on brightness
WLED_GLOBAL float gammaCorrectVal   _INIT(2.8f);  // gamma correction value

WLED_GLOBAL byte col[]    _INIT_N(({ 255, 160, 0, 0 }));  // current RGB(W) primary color. col[] should be updated if you want to change the color.
WLED_GLOBAL byte colSec[] _INIT_N(({ 0, 0, 0, 0 }));      // current RGB(W) secondary color
WLED_GLOBAL byte briS     _INIT(128);                     // default brightness

WLED_GLOBAL byte nightlightTargetBri _INIT(0);      // brightness after nightlight is over
WLED_GLOBAL byte nightlightDelayMins _INIT(60);
WLED_GLOBAL byte nightlightMode      _INIT(NL_MODE_FADE); // See const.h for available modes. Was nightlightFade

WLED_GLOBAL byte briMultiplier _INIT(100);          // % of brightness to set (to limit power, if you set it to 50 and set bri to 255, actual brightness will be 127)

// User Interface CONFIG
#ifndef SERVERNAME
WLED_GLOBAL char serverDescription[33] _INIT("WLED");  // Name of module - use default
#else
WLED_GLOBAL char serverDescription[33] _INIT(SERVERNAME);  // use predefined name
#endif
WLED_GLOBAL bool simplifiedUI          _INIT(false);   // enable simplified UI
WLED_GLOBAL byte cacheInvalidate       _INIT(0);       // used to invalidate browser cache

// Sync CONFIG
WLED_GLOBAL NodesMap Nodes;
WLED_GLOBAL bool nodeListEnabled _INIT(true);
WLED_GLOBAL bool nodeBroadcastEnabled _INIT(true);

#ifndef WLED_DISABLE_INFRARED
WLED_GLOBAL int8_t irPin        _INIT(IRPIN);
WLED_GLOBAL byte irEnabled      _INIT(IRTYPE); // Infrared receiver
#endif
WLED_GLOBAL bool irApplyToAllSelected _INIT(true); //apply IR or ESP-NOW to all selected segments

WLED_GLOBAL uint16_t udpPort    _INIT(21324); // WLED notifier default port
WLED_GLOBAL uint16_t udpPort2   _INIT(65506); // WLED notifier supplemental port
WLED_GLOBAL uint16_t udpRgbPort _INIT(19446); // Hyperion port

WLED_GLOBAL uint8_t syncGroups    _INIT(0x01);                    // sync groups this instance syncs (bit mapped)
WLED_GLOBAL uint8_t receiveGroups _INIT(0x01);                    // sync receive groups this instance belongs to (bit mapped)
WLED_GLOBAL bool receiveNotificationBrightness _INIT(true);       // apply brightness from incoming notifications
WLED_GLOBAL bool receiveNotificationColor      _INIT(true);       // apply color
WLED_GLOBAL bool receiveNotificationEffects    _INIT(true);       // apply effects setup
WLED_GLOBAL bool receiveSegmentOptions         _INIT(false);      // apply segment options
WLED_GLOBAL bool receiveSegmentBounds          _INIT(false);      // apply segment bounds (start, stop, offset)
WLED_GLOBAL bool notifyDirect _INIT(false);                       // send notification if change via UI or HTTP API
WLED_GLOBAL bool notifyButton _INIT(false);                       // send if updated by button or infrared remote
WLED_GLOBAL bool notifyAlexa  _INIT(false);                       // send notification if updated via Alexa
WLED_GLOBAL bool notifyHue    _INIT(true);                        // send notification if Hue light changes
WLED_GLOBAL uint8_t udpNumRetries _INIT(0);                       // Number of times a UDP sync message is retransmitted. Increase to increase reliability

WLED_GLOBAL bool alexaEnabled _INIT(false);                       // enable device discovery by Amazon Echo
WLED_GLOBAL char alexaInvocationName[33] _INIT("Light");          // speech control name of device. Choose something voice-to-text can understand
WLED_GLOBAL byte alexaNumPresets _INIT(0);                        // number of presets to expose to Alexa, starting from preset 1, up to 9

WLED_GLOBAL uint16_t realtimeTimeoutMs _INIT(2500);               // ms timeout of realtime mode before returning to normal mode
WLED_GLOBAL int arlsOffset _INIT(0);                              // realtime LED offset
WLED_GLOBAL bool receiveDirect _INIT(true);                       // receive UDP/Hyperion realtime
WLED_GLOBAL bool arlsDisableGammaCorrection _INIT(true);          // activate if gamma correction is handled by the source
WLED_GLOBAL bool arlsForceMaxBri _INIT(false);                    // enable to force max brightness if source has very dark colors that would be black

#ifdef WLED_ENABLE_DMX
 #if defined(ESP8266) || defined(CONFIG_IDF_TARGET_ESP32C3) || defined(CONFIG_IDF_TARGET_ESP32S2)
  WLED_GLOBAL DMXESPSerial dmx;
 #else //ESP32
  WLED_GLOBAL SparkFunDMX dmx;
 #endif
  WLED_GLOBAL uint16_t e131ProxyUniverse _INIT(0);                  // output this E1.31 (sACN) / ArtNet universe via MAX485 (0 = disabled)
  // dmx CONFIG
  WLED_GLOBAL byte DMXChannels _INIT(7);        // number of channels per fixture
  WLED_GLOBAL byte DMXFixtureMap[15] _INIT_N(({ 0, 0, 0, 0, 0, 0, 0, 0, 0, 0, 0, 0, 0, 0, 0 }));
  // assigns the different channels to different functions. See wled21_dmx.ino for more information.
  WLED_GLOBAL uint16_t DMXGap _INIT(10);          // gap between the fixtures. makes addressing easier because you don't have to memorize odd numbers when climbing up onto a rig.
  WLED_GLOBAL uint16_t DMXStart _INIT(10);        // start address of the first fixture
  WLED_GLOBAL uint16_t DMXStartLED _INIT(0);      // LED from which DMX fixtures start
#endif
WLED_GLOBAL uint16_t e131Universe _INIT(1);                       // settings for E1.31 (sACN) protocol (only DMX_MODE_MULTIPLE_* can span over consecutive universes)
WLED_GLOBAL uint16_t e131Port _INIT(5568);                        // DMX in port. E1.31 default is 5568, Art-Net is 6454
WLED_GLOBAL byte e131Priority _INIT(0);                           // E1.31 port priority (if != 0 priority handling is active)
WLED_GLOBAL E131Priority highPriority _INIT(3);                   // E1.31 highest priority tracking, init = timeout in seconds
WLED_GLOBAL byte DMXMode _INIT(DMX_MODE_MULTIPLE_RGB);            // DMX mode (s.a.)
WLED_GLOBAL uint16_t DMXAddress _INIT(1);                         // DMX start address of fixture, a.k.a. first Channel [for E1.31 (sACN) protocol]
WLED_GLOBAL uint16_t DMXSegmentSpacing _INIT(0);                  // Number of void/unused channels between each segments DMX channels
WLED_GLOBAL byte e131LastSequenceNumber[E131_MAX_UNIVERSE_COUNT]; // to detect packet loss
WLED_GLOBAL bool e131Multicast _INIT(false);                      // multicast or unicast
WLED_GLOBAL bool e131SkipOutOfSequence _INIT(false);              // freeze instead of flickering
WLED_GLOBAL uint16_t pollReplyCount _INIT(0);                     // count number of replies for ArtPoll node report

// mqtt
WLED_GLOBAL unsigned long lastMqttReconnectAttempt _INIT(0);  // used for other periodic tasks too
#ifndef WLED_DISABLE_MQTT
  #ifndef MQTT_MAX_TOPIC_LEN
    #define MQTT_MAX_TOPIC_LEN 32
  #endif
  #ifndef MQTT_MAX_SERVER_LEN
    #define MQTT_MAX_SERVER_LEN 32
  #endif
WLED_GLOBAL AsyncMqttClient *mqtt _INIT(NULL);
WLED_GLOBAL bool mqttEnabled _INIT(false);
WLED_GLOBAL char mqttStatusTopic[40] _INIT("");            // this must be global because of async handlers
WLED_GLOBAL char mqttDeviceTopic[MQTT_MAX_TOPIC_LEN+1] _INIT("");         // main MQTT topic (individual per device, default is wled/mac)
WLED_GLOBAL char mqttGroupTopic[MQTT_MAX_TOPIC_LEN+1]  _INIT("wled/all"); // second MQTT topic (for example to group devices)
WLED_GLOBAL char mqttServer[MQTT_MAX_SERVER_LEN+1]     _INIT("");         // both domains and IPs should work (no SSL)
WLED_GLOBAL char mqttUser[41] _INIT("");                   // optional: username for MQTT auth
WLED_GLOBAL char mqttPass[65] _INIT("");                   // optional: password for MQTT auth
WLED_GLOBAL char mqttClientID[41] _INIT("");               // override the client ID
WLED_GLOBAL uint16_t mqttPort _INIT(1883);
WLED_GLOBAL bool retainMqttMsg _INIT(false);               // retain brightness and color
#define WLED_MQTT_CONNECTED (mqtt != nullptr && mqtt->connected())
#else
#define WLED_MQTT_CONNECTED false
#endif

#ifndef WLED_DISABLE_HUESYNC
WLED_GLOBAL bool huePollingEnabled _INIT(false);           // poll hue bridge for light state
WLED_GLOBAL uint16_t huePollIntervalMs _INIT(2500);        // low values (< 1sec) may cause lag but offer quicker response
WLED_GLOBAL char hueApiKey[47] _INIT("api");               // key token will be obtained from bridge
WLED_GLOBAL byte huePollLightId _INIT(1);                  // ID of hue lamp to sync to. Find the ID in the hue app ("about" section)
WLED_GLOBAL IPAddress hueIP _INIT_N(((0, 0, 0, 0))); // IP address of the bridge
WLED_GLOBAL bool hueApplyOnOff _INIT(true);
WLED_GLOBAL bool hueApplyBri _INIT(true);
WLED_GLOBAL bool hueApplyColor _INIT(true);
#endif

WLED_GLOBAL uint16_t serialBaud _INIT(1152); // serial baud rate, multiply by 100

#ifndef WLED_DISABLE_ESPNOW
WLED_GLOBAL bool enableESPNow        _INIT(false);  // global on/off for ESP-NOW
WLED_GLOBAL byte statusESPNow        _INIT(ESP_NOW_STATE_UNINIT); // state of ESP-NOW stack (0 uninitialised, 1 initialised, 2 error)
WLED_GLOBAL bool useESPNowSync       _INIT(false);  // use ESP-NOW wireless technology for sync
WLED_GLOBAL char linked_remote[13]   _INIT("");     // MAC of ESP-NOW remote (Wiz Mote)
WLED_GLOBAL char last_signal_src[13] _INIT("");     // last seen ESP-NOW sender
#endif

// Time CONFIG
#ifndef WLED_NTP_ENABLED
  #define WLED_NTP_ENABLED false
#endif
#ifndef WLED_TIMEZONE
  #define WLED_TIMEZONE 0
#endif
#ifndef WLED_UTC_OFFSET
  #define WLED_UTC_OFFSET 0
#endif
WLED_GLOBAL bool ntpEnabled      _INIT(WLED_NTP_ENABLED); // get internet time. Only required if you use clock overlays or time-activated macros
WLED_GLOBAL bool useAMPM         _INIT(false);            // 12h/24h clock format
WLED_GLOBAL byte currentTimezone _INIT(WLED_TIMEZONE);    // Timezone ID. Refer to timezones array in wled10_ntp.ino
WLED_GLOBAL int utcOffsetSecs    _INIT(WLED_UTC_OFFSET);  // Seconds to offset from UTC before timzone calculation

WLED_GLOBAL byte overlayCurrent _INIT(0);    // 0: no overlay 1: analog clock 2: was single-digit clock 3: was cronixie
WLED_GLOBAL byte overlayMin _INIT(0), overlayMax _INIT(DEFAULT_LED_COUNT - 1);   // boundaries of overlay mode

WLED_GLOBAL byte analogClock12pixel _INIT(0);               // The pixel in your strip where "midnight" would be
WLED_GLOBAL bool analogClockSecondsTrail _INIT(false);      // Display seconds as trail of LEDs instead of a single pixel
WLED_GLOBAL bool analogClock5MinuteMarks _INIT(false);      // Light pixels at every 5-minute position
WLED_GLOBAL bool analogClockSolidBlack _INIT(false);        // Show clock overlay only if all LEDs are solid black (effect is 0 and color is black)

WLED_GLOBAL bool countdownMode _INIT(false);                         // Clock will count down towards date
WLED_GLOBAL byte countdownYear _INIT(20), countdownMonth _INIT(1);   // Countdown target date, year is last two digits
WLED_GLOBAL byte countdownDay  _INIT(1) , countdownHour  _INIT(0);
WLED_GLOBAL byte countdownMin  _INIT(0) , countdownSec   _INIT(0);

WLED_GLOBAL byte macroNl   _INIT(0);        // after nightlight delay over
WLED_GLOBAL byte macroCountdown _INIT(0);
WLED_GLOBAL byte macroAlexaOn _INIT(0), macroAlexaOff _INIT(0);
WLED_GLOBAL byte macroButton[WLED_MAX_BUTTONS]        _INIT({0});
WLED_GLOBAL byte macroLongPress[WLED_MAX_BUTTONS]     _INIT({0});
WLED_GLOBAL byte macroDoublePress[WLED_MAX_BUTTONS]   _INIT({0});

// Security CONFIG
WLED_GLOBAL bool otaLock     _INIT(false);  // prevents OTA firmware updates without password. ALWAYS enable if system exposed to any public networks
WLED_GLOBAL bool wifiLock    _INIT(false);  // prevents access to WiFi settings when OTA lock is enabled
WLED_GLOBAL bool aOtaEnabled _INIT(true);   // ArduinoOTA allows easy updates directly from the IDE. Careful, it does not auto-disable when OTA lock is on
WLED_GLOBAL char settingsPIN[5] _INIT("");  // PIN for settings pages
WLED_GLOBAL bool correctPIN     _INIT(true);
WLED_GLOBAL unsigned long lastEditTime _INIT(0);

WLED_GLOBAL uint16_t userVar0 _INIT(0), userVar1 _INIT(0); //available for use in usermod

// internal global variable declarations
// wifi
WLED_GLOBAL bool apActive _INIT(false);
WLED_GLOBAL bool forceReconnect _INIT(false);
WLED_GLOBAL unsigned long lastReconnectAttempt _INIT(0);
WLED_GLOBAL bool interfacesInited _INIT(false);
WLED_GLOBAL bool wasConnected _INIT(false);

// color
WLED_GLOBAL byte lastRandomIndex _INIT(0);        // used to save last random color so the new one is not the same

// transitions
WLED_GLOBAL bool          fadeTransition           _INIT(true);   // enable crossfading brightness/color
WLED_GLOBAL bool          modeBlending             _INIT(true);   // enable effect blending
WLED_GLOBAL bool          transitionActive         _INIT(false);
WLED_GLOBAL uint16_t      transitionDelay          _INIT(750);    // global transition duration
WLED_GLOBAL uint16_t      transitionDelayDefault   _INIT(750);    // default transition time (stored in cfg.json)
WLED_GLOBAL unsigned long transitionStartTime;
WLED_GLOBAL float         tperLast                 _INIT(0.0f);   // crossfade transition progress, 0.0f - 1.0f
WLED_GLOBAL bool          jsonTransitionOnce       _INIT(false);  // flag to override transitionDelay (playlist, JSON API: "live" & "seg":{"i"} & "tt")
WLED_GLOBAL uint8_t       randomPaletteChangeTime  _INIT(5);      // amount of time [s] between random palette changes (min: 1s, max: 255s)
WLED_GLOBAL bool          useHarmonicRandomPalette _INIT(true);   // use *harmonic* random palette generation (nicer looking) or truly random

// nightlight
WLED_GLOBAL bool nightlightActive _INIT(false);
WLED_GLOBAL bool nightlightActiveOld _INIT(false);
WLED_GLOBAL uint32_t nightlightDelayMs _INIT(10);
WLED_GLOBAL byte nightlightDelayMinsDefault _INIT(nightlightDelayMins);
WLED_GLOBAL unsigned long nightlightStartTime;
WLED_GLOBAL unsigned long lastNlUpdate;
WLED_GLOBAL byte briNlT _INIT(0);                     // current nightlight brightness
WLED_GLOBAL byte colNlT[] _INIT_N(({ 0, 0, 0, 0 }));        // current nightlight color

// brightness
WLED_GLOBAL unsigned long lastOnTime _INIT(0);
WLED_GLOBAL bool offMode             _INIT(!turnOnAtBoot);
WLED_GLOBAL byte bri                 _INIT(briS);          // global brightness (set)
WLED_GLOBAL byte briOld              _INIT(0);             // global brightness while in transition loop (previous iteration)
WLED_GLOBAL byte briT                _INIT(0);             // global brightness during transition
WLED_GLOBAL byte briLast             _INIT(128);           // brightness before turned off. Used for toggle function
WLED_GLOBAL byte whiteLast           _INIT(128);           // white channel before turned off. Used for toggle function in ir.cpp

// button
WLED_GLOBAL int8_t btnPin[WLED_MAX_BUTTONS]                   _INIT({BTNPIN});
WLED_GLOBAL byte buttonType[WLED_MAX_BUTTONS]                 _INIT({BTNTYPE});
WLED_GLOBAL bool buttonPublishMqtt                            _INIT(false);
WLED_GLOBAL bool buttonPressedBefore[WLED_MAX_BUTTONS]        _INIT({false});
WLED_GLOBAL bool buttonLongPressed[WLED_MAX_BUTTONS]          _INIT({false});
WLED_GLOBAL unsigned long buttonPressedTime[WLED_MAX_BUTTONS] _INIT({0});
WLED_GLOBAL unsigned long buttonWaitTime[WLED_MAX_BUTTONS]    _INIT({0});
WLED_GLOBAL bool disablePullUp                                _INIT(false);
WLED_GLOBAL byte touchThreshold                               _INIT(TOUCH_THRESHOLD);

// notifications
WLED_GLOBAL bool sendNotifications    _INIT(false);           // master notification switch
WLED_GLOBAL bool sendNotificationsRT  _INIT(false);           // master notification switch (runtime)
WLED_GLOBAL unsigned long notificationSentTime _INIT(0);
WLED_GLOBAL byte notificationSentCallMode _INIT(CALL_MODE_INIT);
WLED_GLOBAL uint8_t notificationCount _INIT(0);

// effects
WLED_GLOBAL byte effectCurrent _INIT(0);
WLED_GLOBAL byte effectSpeed _INIT(128);
WLED_GLOBAL byte effectIntensity _INIT(128);
WLED_GLOBAL byte effectPalette _INIT(0);
WLED_GLOBAL bool stateChanged _INIT(false);

// network
WLED_GLOBAL bool udpConnected _INIT(false), udp2Connected _INIT(false), udpRgbConnected _INIT(false);

// ui style
WLED_GLOBAL bool showWelcomePage _INIT(false);

// hue
#ifndef WLED_DISABLE_HUESYNC
WLED_GLOBAL byte hueError _INIT(HUE_ERROR_INACTIVE);
// WLED_GLOBAL uint16_t hueFailCount _INIT(0);
WLED_GLOBAL float hueXLast _INIT(0), hueYLast _INIT(0);
WLED_GLOBAL uint16_t hueHueLast _INIT(0), hueCtLast _INIT(0);
WLED_GLOBAL byte hueSatLast _INIT(0), hueBriLast _INIT(0);
WLED_GLOBAL unsigned long hueLastRequestSent _INIT(0);
WLED_GLOBAL bool hueAuthRequired _INIT(false);
WLED_GLOBAL bool hueReceived _INIT(false);
WLED_GLOBAL bool hueStoreAllowed _INIT(false), hueNewKey _INIT(false);
#endif

// countdown
WLED_GLOBAL unsigned long countdownTime _INIT(1514764800L);
WLED_GLOBAL bool countdownOverTriggered _INIT(true);

//timer
WLED_GLOBAL byte lastTimerMinute  _INIT(0);
WLED_GLOBAL byte timerHours[]     _INIT_N(({ 0, 0, 0, 0, 0, 0, 0, 0, 0, 0 }));
WLED_GLOBAL int8_t timerMinutes[] _INIT_N(({ 0, 0, 0, 0, 0, 0, 0, 0, 0, 0 }));
WLED_GLOBAL byte timerMacro[]     _INIT_N(({ 0, 0, 0, 0, 0, 0, 0, 0, 0, 0 }));
//weekdays to activate on, bit pattern of arr elem: 0b11111111: sun,sat,fri,thu,wed,tue,mon,validity
WLED_GLOBAL byte timerWeekday[]   _INIT_N(({ 255, 255, 255, 255, 255, 255, 255, 255, 255, 255 }));
//upper 4 bits start, lower 4 bits end month (default 28: start month 1 and end month 12)
WLED_GLOBAL byte timerMonth[]     _INIT_N(({28,28,28,28,28,28,28,28}));
WLED_GLOBAL byte timerDay[]       _INIT_N(({1,1,1,1,1,1,1,1}));
WLED_GLOBAL byte timerDayEnd[]		_INIT_N(({31,31,31,31,31,31,31,31}));

//improv
WLED_GLOBAL byte improvActive _INIT(0); //0: no improv packet received, 1: improv active, 2: provisioning
WLED_GLOBAL byte improvError _INIT(0);

//playlists
WLED_GLOBAL int16_t currentPlaylist _INIT(-1);
//still used for "PL=~" HTTP API command
WLED_GLOBAL byte presetCycCurr _INIT(0);
WLED_GLOBAL byte presetCycMin _INIT(1);
WLED_GLOBAL byte presetCycMax _INIT(5);

// realtime
WLED_GLOBAL byte realtimeMode _INIT(REALTIME_MODE_INACTIVE);
WLED_GLOBAL byte realtimeOverride _INIT(REALTIME_OVERRIDE_NONE);
WLED_GLOBAL IPAddress realtimeIP _INIT_N(((0, 0, 0, 0)));
WLED_GLOBAL unsigned long realtimeTimeout _INIT(0);
WLED_GLOBAL uint8_t tpmPacketCount _INIT(0);
WLED_GLOBAL uint16_t tpmPayloadFrameSize _INIT(0);
WLED_GLOBAL bool useMainSegmentOnly _INIT(false);
WLED_GLOBAL bool realtimeRespectLedMaps _INIT(true);                     // Respect LED maps when receiving realtime data

WLED_GLOBAL unsigned long lastInterfaceUpdate _INIT(0);
WLED_GLOBAL byte interfaceUpdateCallMode _INIT(CALL_MODE_INIT);

// alexa udp
WLED_GLOBAL String escapedMac;
#ifndef WLED_DISABLE_ALEXA
  WLED_GLOBAL Espalexa espalexa;
  WLED_GLOBAL EspalexaDevice* espalexaDevice;
#endif

// dns server
WLED_GLOBAL DNSServer dnsServer;

// network time
#ifndef WLED_LAT
  #define WLED_LAT 0.0f
#endif
#ifndef WLED_LON
  #define WLED_LON 0.0f
#endif
#define NTP_NEVER 999000000L
WLED_GLOBAL bool ntpConnected _INIT(false);
WLED_GLOBAL time_t localTime _INIT(0);
WLED_GLOBAL unsigned long ntpLastSyncTime _INIT(NTP_NEVER);
WLED_GLOBAL unsigned long ntpPacketSentTime _INIT(NTP_NEVER);
WLED_GLOBAL IPAddress ntpServerIP;
WLED_GLOBAL uint16_t ntpLocalPort _INIT(2390);
WLED_GLOBAL uint16_t rolloverMillis _INIT(0);
WLED_GLOBAL float longitude _INIT(WLED_LON);
WLED_GLOBAL float latitude _INIT(WLED_LAT);
WLED_GLOBAL time_t sunrise _INIT(0);
WLED_GLOBAL time_t sunset _INIT(0);
WLED_GLOBAL Toki toki _INIT(Toki());

// Temp buffer
WLED_GLOBAL char* obuf;
WLED_GLOBAL uint16_t olen _INIT(0);

// General filesystem
WLED_GLOBAL size_t fsBytesUsed _INIT(0);
WLED_GLOBAL size_t fsBytesTotal _INIT(0);
WLED_GLOBAL unsigned long presetsModifiedTime _INIT(0L);
WLED_GLOBAL JsonDocument* fileDoc;
WLED_GLOBAL bool doCloseFile _INIT(false);

// presets
WLED_GLOBAL byte currentPreset _INIT(0);

WLED_GLOBAL byte errorFlag _INIT(0);

WLED_GLOBAL String messageHead, messageSub;
WLED_GLOBAL byte optionType;

WLED_GLOBAL bool doSerializeConfig _INIT(false);        // flag to initiate saving of config
WLED_GLOBAL bool doReboot          _INIT(false);        // flag to initiate reboot from async handlers

// status led
#if defined(STATUSLED)
WLED_GLOBAL unsigned long ledStatusLastMillis _INIT(0);
WLED_GLOBAL uint8_t ledStatusType _INIT(0); // current status type - corresponds to number of blinks per second
WLED_GLOBAL bool ledStatusState _INIT(false); // the current LED state
#endif

// server library objects
WLED_GLOBAL AsyncWebServer server _INIT_N(((80)));
#ifdef WLED_ENABLE_WEBSOCKETS
WLED_GLOBAL AsyncWebSocket ws _INIT_N((("/ws")));
#endif
#ifndef WLED_DISABLE_HUESYNC
WLED_GLOBAL AsyncClient     *hueClient _INIT(NULL);
#endif
WLED_GLOBAL AsyncWebHandler *editHandler _INIT(nullptr);

// udp interface objects
WLED_GLOBAL WiFiUDP notifierUdp, rgbUdp, notifier2Udp;
WLED_GLOBAL WiFiUDP ntpUdp;
WLED_GLOBAL ESPAsyncE131 e131 _INIT_N(((handleE131Packet)));
WLED_GLOBAL ESPAsyncE131 ddp  _INIT_N(((handleE131Packet)));
WLED_GLOBAL bool e131NewData _INIT(false);

// led fx library object
WLED_GLOBAL BusManager busses _INIT(BusManager());
WLED_GLOBAL WS2812FX strip _INIT(WS2812FX());
WLED_GLOBAL BusConfig* busConfigs[WLED_MAX_BUSSES+WLED_MIN_VIRTUAL_BUSSES] _INIT({nullptr}); //temporary, to remember values from network callback until after
WLED_GLOBAL bool doInitBusses _INIT(false);
WLED_GLOBAL int8_t loadLedmap _INIT(-1);
#ifndef ESP8266
WLED_GLOBAL char  *ledmapNames[WLED_MAX_LEDMAPS-1] _INIT_N(({nullptr}));
#endif
#if WLED_MAX_LEDMAPS>16
WLED_GLOBAL uint32_t ledMaps _INIT(0); // bitfield representation of available ledmaps
#else
WLED_GLOBAL uint16_t ledMaps _INIT(0); // bitfield representation of available ledmaps
#endif

// Usermod manager
WLED_GLOBAL UsermodManager usermods _INIT(UsermodManager());

// global I2C SDA pin (used for usermods)
#ifndef I2CSDAPIN
WLED_GLOBAL int8_t i2c_sda  _INIT(-1);
#else
WLED_GLOBAL int8_t i2c_sda  _INIT(I2CSDAPIN);
#endif
// global I2C SCL pin (used for usermods)
#ifndef I2CSCLPIN
WLED_GLOBAL int8_t i2c_scl  _INIT(-1);
#else
WLED_GLOBAL int8_t i2c_scl  _INIT(I2CSCLPIN);
#endif

// global SPI DATA/MOSI pin (used for usermods)
#ifndef SPIMOSIPIN
WLED_GLOBAL int8_t spi_mosi  _INIT(-1);
#else
WLED_GLOBAL int8_t spi_mosi  _INIT(SPIMOSIPIN);
#endif
// global SPI DATA/MISO pin (used for usermods)
#ifndef SPIMISOPIN
WLED_GLOBAL int8_t spi_miso  _INIT(-1);
#else
WLED_GLOBAL int8_t spi_miso  _INIT(SPIMISOPIN);
#endif
// global SPI CLOCK/SCLK pin (used for usermods)
#ifndef SPISCLKPIN
WLED_GLOBAL int8_t spi_sclk  _INIT(-1);
#else
WLED_GLOBAL int8_t spi_sclk  _INIT(SPISCLKPIN);
#endif

// global ArduinoJson buffer
#if defined(ARDUINO_ARCH_ESP32) && defined(BOARD_HAS_PSRAM) && defined(WLED_USE_PSRAM)
WLED_GLOBAL JsonDocument *pDoc _INIT(nullptr);
#else
WLED_GLOBAL StaticJsonDocument<JSON_BUFFER_SIZE> gDoc;
WLED_GLOBAL JsonDocument *pDoc _INIT(&gDoc);
#endif
WLED_GLOBAL volatile uint8_t jsonBufferLock _INIT(0);

// enable additional debug output
#if defined(WLED_DEBUG_HOST)
  #include "net_debug.h"
  // On the host side, use netcat to receive the log statements: nc -l 7868 -u
  // use -D WLED_DEBUG_HOST='"192.168.xxx.xxx"' or FQDN within quotes
  #define DEBUGOUT NetDebug
  WLED_GLOBAL bool netDebugEnabled _INIT(true);
  WLED_GLOBAL char netDebugPrintHost[33] _INIT(WLED_DEBUG_HOST);
  #ifndef WLED_DEBUG_PORT
    #define WLED_DEBUG_PORT 7868
  #endif
  WLED_GLOBAL int netDebugPrintPort _INIT(WLED_DEBUG_PORT);
#else
  #define DEBUGOUT Serial
#endif

#ifdef WLED_DEBUG
  #ifndef ESP8266
  #include <rom/rtc.h>
  #endif
  #define DEBUG_PRINT(x) DEBUGOUT.print(x)
  #define DEBUG_PRINTLN(x) DEBUGOUT.println(x)
  #define DEBUG_PRINTF(x...) DEBUGOUT.printf(x)
  #define DEBUG_PRINTF_P(x...) DEBUGOUT.printf_P(x)
#else
  #define DEBUG_PRINT(x)
  #define DEBUG_PRINTLN(x)
  #define DEBUG_PRINTF(x...)
  #define DEBUG_PRINTF_P(x...)
#endif

#ifdef WLED_DEBUG_FS
  #define DEBUGFS_PRINT(x) DEBUGOUT.print(x)
  #define DEBUGFS_PRINTLN(x) DEBUGOUT.println(x)
  #define DEBUGFS_PRINTF(x...) DEBUGOUT.printf(x)
#else
  #define DEBUGFS_PRINT(x)
  #define DEBUGFS_PRINTLN(x)
  #define DEBUGFS_PRINTF(x...)
#endif

// debug macro variable definitions
#ifdef WLED_DEBUG
  WLED_GLOBAL unsigned long debugTime _INIT(0);
  WLED_GLOBAL int lastWifiState _INIT(3);
  WLED_GLOBAL unsigned long wifiStateChangedTime _INIT(0);
  WLED_GLOBAL unsigned loops _INIT(0);
#endif

#ifdef ARDUINO_ARCH_ESP32
  #define WLED_CONNECTED (WiFi.status() == WL_CONNECTED || ETH.localIP()[0] != 0)
#else
  #define WLED_CONNECTED (WiFi.status() == WL_CONNECTED)
#endif

#ifndef WLED_AP_SSID_UNIQUE
  #define WLED_SET_AP_SSID() do { \
    strcpy_P(apSSID, PSTR(WLED_AP_SSID)); \
  } while(0)
#else
  #define WLED_SET_AP_SSID() do { \
    snprintf_P(\
      apSSID, \
      sizeof(apSSID)-1, \
      PSTR("%s-%s"), \
      WLED_BRAND, \
      escapedMac.c_str()+6 \
    ); \
  } while(0)
#endif

//macro to convert F to const
#define SET_F(x)  (const char*)F(x)

//color mangling macros
#define RGBW32(r,g,b,w) (uint32_t((byte(w) << 24) | (byte(r) << 16) | (byte(g) << 8) | (byte(b))))
#define R(c) (byte((c) >> 16))
#define G(c) (byte((c) >> 8))
#define B(c) (byte(c))
#define W(c) (byte((c) >> 24))

class WLED {
public:
  WLED();
  static WLED& instance()
  {
    static WLED instance;
    return instance;
  }

  // boot starts here
  void setup();

  void loop();
  void reset();

  void beginStrip();
  void handleConnection();
  bool initEthernet(); // result is informational
  void initAP(bool resetAP = false);
  void initConnection();
  void initInterfaces();
  int8_t findWiFi(bool doScan = false);
  #if defined(STATUSLED)
  void handleStatusLED();
  #endif
  #if WLED_WATCHDOG_TIMEOUT > 0
  void enableWatchdog();
  void disableWatchdog();
  #endif
};
#endif        // WLED_H<|MERGE_RESOLUTION|>--- conflicted
+++ resolved
@@ -3,20 +3,12 @@
 /*
    Main sketch, global variable declarations
    @title WLED project sketch
-<<<<<<< HEAD
    @version 0.15.0-b1
-=======
-   @version 0.14.2
->>>>>>> acf6736a
    @author Christian Schwinne
  */
 
 // version code in format yymmddb (b = daily build)
-<<<<<<< HEAD
-#define VERSION 2403100
-=======
-#define VERSION 2403170
->>>>>>> acf6736a
+#define VERSION 2403171
 
 //uncomment this if you have a "my_config.h" file you'd like to use
 //#define WLED_USE_MY_CONFIG
@@ -331,10 +323,7 @@
 WLED_GLOBAL bool noWifiSleep _INIT(false);
 #endif
 WLED_GLOBAL bool force802_3g _INIT(false);
-<<<<<<< HEAD
 #define WLED_WIFI_CONFIGURED (strlen(multiWiFi[0].clientSSID) >= 1 && strcmp(multiWiFi[0].clientSSID, DEFAULT_CLIENT_SSID) != 0)
-=======
->>>>>>> acf6736a
 
 #ifdef WLED_USE_ETHERNET
   #ifdef WLED_ETH_DEFAULT                                          // default ethernet board type if specified
