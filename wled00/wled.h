--- conflicted
+++ resolved
@@ -8,11 +8,7 @@
  */
 
 // version code in format yymmddb (b = daily build)
-<<<<<<< HEAD
 #define VERSION 2306060
-=======
-#define VERSION 2306020
->>>>>>> 999bec19
 
 //uncomment this if you have a "my_config.h" file you'd like to use
 //#define WLED_USE_MY_CONFIG
@@ -150,11 +146,7 @@
 // The following is a construct to enable code to compile without it.
 // There is a code thet will still not use PSRAM though:
 //    AsyncJsonResponse is a derived class that implements DynamicJsonDocument (AsyncJson-v6.h)
-<<<<<<< HEAD
-#if defined(ARDUINO_ARCH_ESP32) && defined(BOARD_HAS_PSRAM) && (defined(WLED_USE_PSRAM) || defined(WLED_USE_PSRAM_JSON))
-=======
 #if defined(ARDUINO_ARCH_ESP32) && defined(BOARD_HAS_PSRAM) && defined(WLED_USE_PSRAM)
->>>>>>> 999bec19
 struct PSRAM_Allocator {
   void* allocate(size_t size) {
     if (psramFound()) return ps_malloc(size); // use PSRAM if it exists
