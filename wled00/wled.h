--- conflicted
+++ resolved
@@ -8,11 +8,7 @@
  */
 
 // version code in format yymmddb (b = daily build)
-<<<<<<< HEAD
-#define VERSION 2211242
-=======
 #define VERSION 2211250
->>>>>>> 9a44f0c8
 
 //uncomment this if you have a "my_config.h" file you'd like to use
 //#define WLED_USE_MY_CONFIG
