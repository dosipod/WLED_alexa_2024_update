#ifndef WLED_H
#define WLED_H
/*
   Main sketch, global variable declarations
   @title WLED project sketch
   @version 0.12.1-b1
   @author Christian Schwinne
 */

// version code in format yymmddb (b = daily build)
<<<<<<< HEAD
#define VERSION 2105111
=======
#define VERSION 2105112
>>>>>>> cb7b7f1d

//uncomment this if you have a "my_config.h" file you'd like to use
//#define WLED_USE_MY_CONFIG

// ESP8266-01 (blue) got too little storage space to work with WLED. 0.10.2 is the last release supporting this unit.

// ESP8266-01 (black) has 1MB flash and can thus fit the whole program, although OTA update is not possible. Use 1M(128K SPIFFS).
// Uncomment some of the following lines to disable features:
// Alternatively, with platformio pass your chosen flags to your custom build target in platformio_override.ini

// You are required to disable over-the-air updates:
//#define WLED_DISABLE_OTA         // saves 14kb

<<<<<<< HEAD
#ifndef ESP32
  #error This sound reactive branch no longer supports the ESP8266. Please try https://github.com/atuline/WLED/tree/ESP8266.
#endif

// You need to choose some of these features to disable:
#define WLED_DISABLE_ALEXA         // saves 11kb
#define WLED_DISABLE_BLYNK         // saves 6kb
#define WLED_DISABLE_CRONIXIE      // saves 3kb
#define WLED_DISABLE_HUESYNC       // saves 4kb
#define WLED_DISABLE_INFRARED      // there is no pin left for this on ESP8266-01, saves 12kb
=======
// You can choose some of these features to disable:
//#define WLED_DISABLE_ALEXA       // saves 11kb
//#define WLED_DISABLE_BLYNK       // saves 6kb
//#define WLED_DISABLE_CRONIXIE    // saves 3kb
//#define WLED_DISABLE_HUESYNC     // saves 4kb
//#define WLED_DISABLE_INFRARED    // there is no pin left for this on ESP8266-01, saves 12kb
>>>>>>> cb7b7f1d
#ifndef WLED_DISABLE_MQTT
  #define WLED_ENABLE_MQTT         // saves 12kb
#endif
#define WLED_ENABLE_ADALIGHT     // saves 500b only
//#define WLED_ENABLE_DMX          // uses 3.5kb (use LEDPIN other than 2)
//#define WLED_ENABLE_LOXONE       // uses 1.2kb
#ifndef WLED_DISABLE_WEBSOCKETS
  #define WLED_ENABLE_WEBSOCKETS
#endif
//#define WLED_DISABLE_SOUND       // saves 1kb

#define WLED_ENABLE_FS_EDITOR      // enable /edit page for editing FS content. Will also be disabled with OTA lock

// to toggle usb serial debug (un)comment the following line
//#define WLED_DEBUG

// filesystem specific debugging
//#define WLED_DEBUG_FS

//optionally disable brownout detector on ESP32.
//This is generally a terrible idea, but improves boot success on boards with a 3.3v regulator + cap setup that can't provide 400mA peaks
//#define WLED_DISABLE_BROWNOUT_DET

// Library inclusions.
#include <Arduino.h>
#ifdef ESP8266
  #include <ESP8266WiFi.h>
  #include <ESP8266mDNS.h>
  #include <ESPAsyncTCP.h>
  #include <LittleFS.h>
  extern "C"
  {
  #include <user_interface.h>
  }
#else // ESP32
  #include <WiFi.h>
  #include <ETH.h>
  #include "esp_wifi.h"
  #include <ESPmDNS.h>
  #include <AsyncTCP.h>
  //#include "SPIFFS.h"
  #ifndef CONFIG_LITTLEFS_FOR_IDF_3_2
    #define CONFIG_LITTLEFS_FOR_IDF_3_2
  #endif
  #include <LITTLEFS.h>
#endif

#include "src/dependencies/network/Network.h"

#ifdef WLED_USE_MY_CONFIG
  #include "my_config.h"
#endif

#include <ESPAsyncWebServer.h>
#include <EEPROM.h>
#include <WiFiUdp.h>
#include <DNSServer.h>
#ifndef WLED_DISABLE_OTA
  #include <ArduinoOTA.h>
#endif
#include <SPIFFSEditor.h>
#include "src/dependencies/time/TimeLib.h"
#include "src/dependencies/timezone/Timezone.h"

#ifndef WLED_DISABLE_ALEXA
  #define ESPALEXA_ASYNC
  #define ESPALEXA_NO_SUBPAGE
  #define ESPALEXA_MAXDEVICES 1
  // #define ESPALEXA_DEBUG
  #include "src/dependencies/espalexa/Espalexa.h"
#endif
#ifndef WLED_DISABLE_BLYNK
  #include "src/dependencies/blynk/BlynkSimpleEsp.h"
#endif

#ifdef WLED_ENABLE_DMX
  #include "src/dependencies/dmx/ESPDMX.h"
#endif

#include "src/dependencies/e131/ESPAsyncE131.h"
#include "src/dependencies/async-mqtt-client/AsyncMqttClient.h"

#define ARDUINOJSON_DECODE_UNICODE 0
#include "src/dependencies/json/AsyncJson-v6.h"
#include "src/dependencies/json/ArduinoJson-v6.h"

#include "fcn_declare.h"
#include "html_ui.h"
#include "html_settings.h"
#include "html_other.h"
#include "FX.h"
#include "ir_codes.h"
#include "const.h"
#include "NodeStruct.h"
#include "pin_manager.h"
#include "bus_manager.h"

#ifndef CLIENT_SSID
  #define CLIENT_SSID DEFAULT_CLIENT_SSID
#endif

#ifndef CLIENT_PASS
  #define CLIENT_PASS ""
#endif

#ifndef SPIFFS_EDITOR_AIRCOOOKIE
  #error You are not using the Aircoookie fork of the ESPAsyncWebserver library.\
  Using upstream puts your WiFi password at risk of being served by the filesystem.\
  Comment out this error message to build regardless.
#endif

#ifndef WLED_DISABLE_INFRARED
  #include <IRremoteESP8266.h>
  #include <IRrecv.h>
  #include <IRutils.h>
#endif

//Filesystem to use for preset and config files. SPIFFS or LittleFS on ESP8266, SPIFFS only on ESP32 (now using LITTLEFS port by lorol)
#ifdef ESP8266
  #define WLED_FS LittleFS
#else
  #define WLED_FS LITTLEFS
#endif

// GLOBAL VARIABLES
// both declared and defined in header (solution from http://www.keil.com/support/docs/1868.htm)
//
//e.g. byte test = 2 becomes WLED_GLOBAL byte test _INIT(2);
//     int arr[]{0,1,2} becomes WLED_GLOBAL int arr[] _INIT_N(({0,1,2}));

#ifndef WLED_DEFINE_GLOBAL_VARS
# define WLED_GLOBAL extern
# define _INIT(x)
# define _INIT_N(x)
#else
# define WLED_GLOBAL
# define _INIT(x) = x

//needed to ignore commas in array definitions
#define UNPACK( ... ) __VA_ARGS__
# define _INIT_N(x) UNPACK x
#endif

#define STRINGIFY(X) #X
#define TOSTRING(X) STRINGIFY(X)

#ifndef WLED_VERSION
  #define WLED_VERSION "dev"
#endif

// Global Variable definitions
WLED_GLOBAL char versionString[] _INIT(TOSTRING(WLED_VERSION));
#define WLED_CODENAME "Hikari"

// AP and OTA default passwords (for maximum security change them!)
WLED_GLOBAL char apPass[65]  _INIT(DEFAULT_AP_PASS);
WLED_GLOBAL char otaPass[33] _INIT(DEFAULT_OTA_PASS);

// Hardware CONFIG (only changeble HERE, not at runtime)
// LED strip pin, button pin and IR pin changeable in NpbWrapper.h!
#ifndef BTNPIN
WLED_GLOBAL int8_t btnPin _INIT(0);
#else
WLED_GLOBAL int8_t btnPin _INIT(BTNPIN);
#endif
#ifndef RLYPIN
WLED_GLOBAL int8_t rlyPin _INIT(12);
#else
WLED_GLOBAL int8_t rlyPin _INIT(RLYPIN);
#endif
//Relay mode (1 = active high, 0 = active low, flipped in cfg.json)
#ifndef RLYMDE
WLED_GLOBAL bool rlyMde _INIT(true);
#else
WLED_GLOBAL bool rlyMde _INIT(RLYMDE);
#endif
#ifndef IRPIN
WLED_GLOBAL int8_t irPin _INIT(4);
#else
WLED_GLOBAL int8_t irPin _INIT(IRPIN);
#endif
// SR-WLED HARDWARE PIN CONFIGURATION
#ifndef AUDIOPIN
WLED_GLOBAL int8_t audioPin _INIT(36);
#else
WLED_GLOBAL int8_t audioPin _INIT(AUDIOPIN);
#endif
#ifndef DMENABLED // aka DOUT
WLED_GLOBAL int8_t dmEnabled _INIT(-1);
#else
WLED_GLOBAL int8_t dmEnabled _INIT(DMENABLED);
#endif
#ifndef I2S_SDPIN // aka DOUT
WLED_GLOBAL int8_t i2ssdPin _INIT(32);
#else
WLED_GLOBAL int8_t i2ssdPin _INIT(I2S_SDPIN);
#endif
#ifndef I2S_WSPIN // aka LRCL
WLED_GLOBAL int8_t i2swsPin _INIT(15);
#else
WLED_GLOBAL int8_t i2swsPin _INIT(I2S_WSPIN);
#endif
#ifndef I2S_CKPIN // aka BCLK
WLED_GLOBAL int8_t i2sckPin _INIT(14);
#else
WLED_GLOBAL int8_t i2sckPin _INIT(I2S_CKPIN);
#endif

//WLED_GLOBAL byte presetToApply _INIT(0);

WLED_GLOBAL char ntpServerName[33] _INIT("0.wled.pool.ntp.org");   // NTP server to use

// WiFi CONFIG (all these can be changed via web UI, no need to set them here)
WLED_GLOBAL char clientSSID[33] _INIT(CLIENT_SSID);
WLED_GLOBAL char clientPass[65] _INIT(CLIENT_PASS);
WLED_GLOBAL char cmDNS[33] _INIT("x");                             // mDNS address (placeholder, is replaced by wledXXXXXX.local)
WLED_GLOBAL char apSSID[33] _INIT("");                             // AP off by default (unless setup)
WLED_GLOBAL byte apChannel _INIT(1);                               // 2.4GHz WiFi AP channel (1-13)
WLED_GLOBAL byte apHide    _INIT(0);                               // hidden AP SSID
WLED_GLOBAL byte apBehavior _INIT(AP_BEHAVIOR_BOOT_NO_CONN);       // access point opens when no connection after boot by default
WLED_GLOBAL IPAddress staticIP      _INIT_N(((  0,   0,  0,  0))); // static IP of ESP
WLED_GLOBAL IPAddress staticGateway _INIT_N(((  0,   0,  0,  0))); // gateway (router) IP
WLED_GLOBAL IPAddress staticSubnet  _INIT_N(((255, 255, 255, 0))); // most common subnet in home networks
WLED_GLOBAL bool noWifiSleep _INIT(false);                         // disabling modem sleep modes will increase heat output and power usage, but may help with connection issues
#ifdef WLED_USE_ETHERNET
  #ifdef WLED_ETH_DEFAULT                                          // default ethernet board type if specified
    WLED_GLOBAL int ethernetType _INIT(WLED_ETH_DEFAULT);          // ethernet board type
  #else
    WLED_GLOBAL int ethernetType _INIT(WLED_ETH_NONE);             // use none for ethernet board type if default not defined
  #endif
#endif

// LED CONFIG
WLED_GLOBAL uint16_t ledCount _INIT(DEFAULT_LED_COUNT);   // overcurrent prevented by ABL
WLED_GLOBAL bool turnOnAtBoot _INIT(true);                // turn on LEDs at power-up
WLED_GLOBAL byte bootPreset   _INIT(0);                   // save preset to load after power-up

WLED_GLOBAL byte col[]    _INIT_N(({ 255, 160, 0, 0 }));  // current RGB(W) primary color. col[] should be updated if you want to change the color
WLED_GLOBAL byte colSec[] _INIT_N(({ 0, 0, 0, 0 }));      // current RGB(W) secondary color
WLED_GLOBAL byte briS     _INIT(128);                     // default brightness

WLED_GLOBAL byte soundSquelch   _INIT(10);          // default squelch value for volume reactive routines
WLED_GLOBAL byte sampleGain     _INIT(1);           // default sample gain
WLED_GLOBAL uint16_t noiseFloor _INIT(100);         // default squelch value for FFT reactive routines
WLED_GLOBAL bool digitalMic     _INIT(false);       // do we have a digital microphone or not

WLED_GLOBAL byte nightlightTargetBri _INIT(0);      // brightness after nightlight is over
WLED_GLOBAL byte nightlightDelayMins _INIT(60);
WLED_GLOBAL byte nightlightMode      _INIT(NL_MODE_FADE); // See const.h for available modes. Was nightlightFade
WLED_GLOBAL bool fadeTransition      _INIT(true);   // enable crossfading color transition
WLED_GLOBAL uint16_t transitionDelay _INIT(750);    // default crossfade duration in ms

WLED_GLOBAL bool skipFirstLed  _INIT(false);        // ignore first LED in strip (useful if you need the LED as signal repeater)
WLED_GLOBAL byte briMultiplier _INIT(100);          // % of brightness to set (to limit power, if you set it to 50 and set bri to 255, actual brightness will be 127)

// User Interface CONFIG
WLED_GLOBAL char serverDescription[33] _INIT("WLED-SoundReactive");  // Name of module
WLED_GLOBAL bool syncToggleReceive     _INIT(false);   // UIs which only have a single button for sync should toggle send+receive if this is true, only send otherwise

// Sync CONFIG
WLED_GLOBAL NodesMap Nodes;
WLED_GLOBAL bool nodeListEnabled _INIT(false);
WLED_GLOBAL bool nodeBroadcastEnabled _INIT(false);

WLED_GLOBAL byte buttonType     _INIT(BTN_TYPE_PUSH);
WLED_GLOBAL byte irEnabled      _INIT(0);     // Infrared receiver

WLED_GLOBAL uint16_t udpPort    _INIT(21324); // WLED notifier default port
WLED_GLOBAL uint16_t udpPort2   _INIT(65506); // WLED notifier supplemental port
WLED_GLOBAL uint16_t udpRgbPort _INIT(19446); // Hyperion port

WLED_GLOBAL bool receiveNotificationBrightness _INIT(true);       // apply brightness from incoming notifications
WLED_GLOBAL bool receiveNotificationColor      _INIT(true);       // apply color
WLED_GLOBAL bool receiveNotificationEffects    _INIT(true);       // apply effects setup
WLED_GLOBAL bool notifyDirect _INIT(false);                       // send notification if change via UI or HTTP API
WLED_GLOBAL bool notifyButton _INIT(false);                       // send if updated by button or infrared remote
WLED_GLOBAL bool notifyAlexa  _INIT(false);                       // send notification if updated via Alexa
WLED_GLOBAL bool notifyMacro  _INIT(false);                       // send notification for macro
WLED_GLOBAL bool notifyHue    _INIT(false);                       // send notification if Hue light changes
WLED_GLOBAL bool notifyTwice  _INIT(false);                       // notifications use UDP: enable if devices don't sync reliably

WLED_GLOBAL bool alexaEnabled _INIT(false);                       // enable device discovery by Amazon Echo
WLED_GLOBAL char alexaInvocationName[33] _INIT("Light");          // speech control name of device. Choose something voice-to-text can understand

WLED_GLOBAL char blynkApiKey[36] _INIT("");                       // Auth token for Blynk server. If empty, no connection will be made
WLED_GLOBAL char blynkHost[33] _INIT("blynk-cloud.com");          // Default Blynk host
WLED_GLOBAL uint16_t blynkPort _INIT(80);                         // Default Blynk port

WLED_GLOBAL uint16_t realtimeTimeoutMs _INIT(2500);               // ms timeout of realtime mode before returning to normal mode
WLED_GLOBAL int arlsOffset _INIT(0);                              // realtime LED offset
WLED_GLOBAL bool receiveDirect _INIT(true);                       // receive UDP realtime
WLED_GLOBAL bool arlsDisableGammaCorrection _INIT(true);          // activate if gamma correction is handled by the source
WLED_GLOBAL bool arlsForceMaxBri _INIT(false);                    // enable to force max brightness if source has very dark colors that would be black

#ifdef WLED_ENABLE_DMX
WLED_GLOBAL DMXESPSerial dmx;
WLED_GLOBAL uint16_t e131ProxyUniverse _INIT(0);                  // output this E1.31 (sACN) / ArtNet universe via MAX485 (0 = disabled)
#endif
WLED_GLOBAL uint16_t e131Universe _INIT(1);                       // settings for E1.31 (sACN) protocol (only DMX_MODE_MULTIPLE_* can span over consequtive universes)
WLED_GLOBAL uint16_t e131Port _INIT(5568);                        // DMX in port. E1.31 default is 5568, Art-Net is 6454
WLED_GLOBAL byte DMXMode _INIT(DMX_MODE_MULTIPLE_RGB);            // DMX mode (s.a.)
WLED_GLOBAL uint16_t DMXAddress _INIT(1);                         // DMX start address of fixture, a.k.a. first Channel [for E1.31 (sACN) protocol]
WLED_GLOBAL byte DMXOldDimmer _INIT(0);                           // only update brightness on change
WLED_GLOBAL byte e131LastSequenceNumber[E131_MAX_UNIVERSE_COUNT]; // to detect packet loss
WLED_GLOBAL bool e131Multicast _INIT(false);                      // multicast or unicast
WLED_GLOBAL bool e131SkipOutOfSequence _INIT(false);              // freeze instead of flickering

WLED_GLOBAL bool mqttEnabled _INIT(false);
WLED_GLOBAL char mqttDeviceTopic[33] _INIT("");            // main MQTT topic (individual per device, default is wled/mac)
WLED_GLOBAL char mqttGroupTopic[33] _INIT("wled/all");     // second MQTT topic (for example to group devices)
WLED_GLOBAL char mqttServer[33] _INIT("");                 // both domains and IPs should work (no SSL)
WLED_GLOBAL char mqttUser[41] _INIT("");                   // optional: username for MQTT auth
WLED_GLOBAL char mqttPass[41] _INIT("");                   // optional: password for MQTT auth
WLED_GLOBAL char mqttClientID[41] _INIT("");               // override the client ID
WLED_GLOBAL uint16_t mqttPort _INIT(1883);

WLED_GLOBAL bool huePollingEnabled _INIT(false);           // poll hue bridge for light state
WLED_GLOBAL uint16_t huePollIntervalMs _INIT(2500);        // low values (< 1sec) may cause lag but offer quicker response
WLED_GLOBAL char hueApiKey[47] _INIT("api");               // key token will be obtained from bridge
WLED_GLOBAL byte huePollLightId _INIT(1);                  // ID of hue lamp to sync to. Find the ID in the hue app ("about" section)
WLED_GLOBAL IPAddress hueIP _INIT_N(((0, 0, 0, 0))); // IP address of the bridge
WLED_GLOBAL bool hueApplyOnOff _INIT(true);
WLED_GLOBAL bool hueApplyBri _INIT(true);
WLED_GLOBAL bool hueApplyColor _INIT(true);

// Time CONFIG
WLED_GLOBAL bool ntpEnabled _INIT(false);         // get internet time. Only required if you use clock overlays or time-activated macros
WLED_GLOBAL bool useAMPM _INIT(false);            // 12h/24h clock format
WLED_GLOBAL byte currentTimezone _INIT(0);        // Timezone ID. Refer to timezones array in wled10_ntp.ino
WLED_GLOBAL int utcOffsetSecs _INIT(0);           // Seconds to offset from UTC before timzone calculation

WLED_GLOBAL byte overlayDefault _INIT(0);                               // 0: no overlay 1: analog clock 2: single-digit clocl 3: cronixie
WLED_GLOBAL byte overlayMin _INIT(0), overlayMax _INIT(ledCount - 1);   // boundaries of overlay mode

WLED_GLOBAL byte analogClock12pixel _INIT(0);               // The pixel in your strip where "midnight" would be
WLED_GLOBAL bool analogClockSecondsTrail _INIT(false);      // Display seconds as trail of LEDs instead of a single pixel
WLED_GLOBAL bool analogClock5MinuteMarks _INIT(false);      // Light pixels at every 5-minute position

WLED_GLOBAL char cronixieDisplay[7] _INIT("HHMMSS");        // Cronixie Display mask. See wled13_cronixie.ino
WLED_GLOBAL bool cronixieBacklight _INIT(true);             // Allow digits to be back-illuminated

WLED_GLOBAL bool countdownMode _INIT(false);                         // Clock will count down towards date
WLED_GLOBAL byte countdownYear _INIT(20), countdownMonth _INIT(1);   // Countdown target date, year is last two digits
WLED_GLOBAL byte countdownDay  _INIT(1) , countdownHour  _INIT(0);
WLED_GLOBAL byte countdownMin  _INIT(0) , countdownSec   _INIT(0);

WLED_GLOBAL byte macroNl   _INIT(0);        // after nightlight delay over
WLED_GLOBAL byte macroCountdown _INIT(0);
WLED_GLOBAL byte macroAlexaOn _INIT(0), macroAlexaOff _INIT(0);
WLED_GLOBAL byte macroButton _INIT(0), macroLongPress _INIT(0), macroDoublePress _INIT(0);

// Security CONFIG
WLED_GLOBAL bool otaLock     _INIT(false);  // prevents OTA firmware updates without password. ALWAYS enable if system exposed to any public networks
WLED_GLOBAL bool wifiLock    _INIT(false);  // prevents access to WiFi settings when OTA lock is enabled
WLED_GLOBAL bool aOtaEnabled _INIT(true);   // ArduinoOTA allows easy updates directly from the IDE. Careful, it does not auto-disable when OTA lock is on

WLED_GLOBAL uint16_t userVar0 _INIT(0), userVar1 _INIT(0); //available for use in usermod

#ifdef WLED_ENABLE_DMX
  // dmx CONFIG
  WLED_GLOBAL byte DMXChannels _INIT(7);        // number of channels per fixture
  WLED_GLOBAL byte DMXFixtureMap[15] _INIT_N(({ 0, 0, 0, 0, 0, 0, 0, 0, 0, 0, 0, 0, 0, 0, 0 }));
  // assigns the different channels to different functions. See wled21_dmx.ino for more information.
  WLED_GLOBAL uint16_t DMXGap _INIT(10);          // gap between the fixtures. makes addressing easier because you don't have to memorize odd numbers when climbing up onto a rig.
  WLED_GLOBAL uint16_t DMXStart _INIT(10);        // start address of the first fixture
  WLED_GLOBAL uint16_t DMXStartLED _INIT(0);      // LED from which DMX fixtures start
#endif

// internal global variable declarations
// wifi
WLED_GLOBAL bool apActive _INIT(false);
WLED_GLOBAL bool forceReconnect _INIT(false);
WLED_GLOBAL uint32_t lastReconnectAttempt _INIT(0);
WLED_GLOBAL bool interfacesInited _INIT(false);
WLED_GLOBAL bool wasConnected _INIT(false);

// color
WLED_GLOBAL byte colIT[]     _INIT_N(({ 0, 0, 0, 0 }));         // color that was last sent to LEDs
WLED_GLOBAL byte colSecIT[]  _INIT_N(({ 0, 0, 0, 0 }));

WLED_GLOBAL byte lastRandomIndex _INIT(0);        // used to save last random color so the new one is not the same

// transitions
WLED_GLOBAL bool transitionActive _INIT(false);
WLED_GLOBAL uint16_t transitionDelayDefault _INIT(transitionDelay);
WLED_GLOBAL uint16_t transitionDelayTemp _INIT(transitionDelay);
WLED_GLOBAL unsigned long transitionStartTime;
WLED_GLOBAL float tperLast _INIT(0);        // crossfade transition progress, 0.0f - 1.0f
WLED_GLOBAL bool jsonTransitionOnce _INIT(false);

// nightlight
WLED_GLOBAL bool nightlightActive _INIT(false);
WLED_GLOBAL bool nightlightActiveOld _INIT(false);
WLED_GLOBAL uint32_t nightlightDelayMs _INIT(10);
WLED_GLOBAL byte nightlightDelayMinsDefault _INIT(nightlightDelayMins);
WLED_GLOBAL unsigned long nightlightStartTime;
WLED_GLOBAL byte briNlT _INIT(0);                     // current nightlight brightness
WLED_GLOBAL byte colNlT[] _INIT_N(({ 0, 0, 0, 0 }));        // current nightlight color

// brightness
WLED_GLOBAL unsigned long lastOnTime _INIT(0);
WLED_GLOBAL bool offMode _INIT(!turnOnAtBoot);
WLED_GLOBAL byte bri _INIT(briS);
WLED_GLOBAL byte briOld _INIT(0);
WLED_GLOBAL byte briT _INIT(0);
WLED_GLOBAL byte briIT _INIT(0);
WLED_GLOBAL byte briLast _INIT(128);          // brightness before turned off. Used for toggle function
WLED_GLOBAL byte whiteLast _INIT(128);        // white channel before turned off. Used for toggle function

// button
WLED_GLOBAL bool buttonPressedBefore _INIT(false);
WLED_GLOBAL bool buttonLongPressed _INIT(false);
WLED_GLOBAL unsigned long buttonPressedTime _INIT(0);
WLED_GLOBAL unsigned long buttonWaitTime _INIT(0);

// notifications
WLED_GLOBAL bool notifyDirectDefault _INIT(notifyDirect);
WLED_GLOBAL bool receiveNotifications _INIT(true);
WLED_GLOBAL unsigned long notificationSentTime _INIT(0);
WLED_GLOBAL byte notificationSentCallMode _INIT(NOTIFIER_CALL_MODE_INIT);
WLED_GLOBAL bool notificationTwoRequired _INIT(false);

// effects
WLED_GLOBAL byte effectCurrent _INIT(0);
WLED_GLOBAL byte effectSpeed _INIT(128);
WLED_GLOBAL byte effectIntensity _INIT(128);
WLED_GLOBAL byte effectFFT1 _INIT(128);
WLED_GLOBAL byte effectFFT2 _INIT(128);
WLED_GLOBAL byte effectFFT3 _INIT(128);
WLED_GLOBAL byte effectPalette _INIT(0);
WLED_GLOBAL bool effectChanged _INIT(false);

//  0th bit - transmit enabled/disabled. 1st bit - receive enabled/disabled
WLED_GLOBAL byte audioSyncEnabled _INIT(0);
WLED_GLOBAL uint16_t audioSyncPort _INIT(11988);

// network
WLED_GLOBAL bool udpConnected _INIT(false), udp2Connected _INIT(false), udpRgbConnected _INIT(false), udpSyncConnected _INIT(false);

// ui style
WLED_GLOBAL bool showWelcomePage _INIT(false);

// hue
WLED_GLOBAL byte hueError _INIT(HUE_ERROR_INACTIVE);
// WLED_GLOBAL uint16_t hueFailCount _INIT(0);
WLED_GLOBAL float hueXLast _INIT(0), hueYLast _INIT(0);
WLED_GLOBAL uint16_t hueHueLast _INIT(0), hueCtLast _INIT(0);
WLED_GLOBAL byte hueSatLast _INIT(0), hueBriLast _INIT(0);
WLED_GLOBAL unsigned long hueLastRequestSent _INIT(0);
WLED_GLOBAL bool hueAuthRequired _INIT(false);
WLED_GLOBAL bool hueReceived _INIT(false);
WLED_GLOBAL bool hueStoreAllowed _INIT(false), hueNewKey _INIT(false);

// overlays
WLED_GLOBAL byte overlayCurrent _INIT(overlayDefault);
WLED_GLOBAL byte overlaySpeed _INIT(200);
WLED_GLOBAL unsigned long overlayRefreshMs _INIT(200);
WLED_GLOBAL unsigned long overlayRefreshedTime;

// cronixie
WLED_GLOBAL byte dP[] _INIT_N(({ 0, 0, 0, 0, 0, 0 }));
WLED_GLOBAL bool cronixieInit _INIT(false);

// countdown
WLED_GLOBAL unsigned long countdownTime _INIT(1514764800L);
WLED_GLOBAL bool countdownOverTriggered _INIT(true);

// timer
WLED_GLOBAL byte lastTimerMinute _INIT(0);
WLED_GLOBAL byte timerHours[] _INIT_N(({ 0, 0, 0, 0, 0, 0, 0, 0, 0, 0 }));
WLED_GLOBAL int8_t timerMinutes[] _INIT_N(({ 0, 0, 0, 0, 0, 0, 0, 0, 0, 0 }));
WLED_GLOBAL byte timerMacro[] _INIT_N(({ 0, 0, 0, 0, 0, 0, 0, 0, 0, 0 }));
WLED_GLOBAL byte timerWeekday[] _INIT_N(({ 255, 255, 255, 255, 255, 255, 255, 255, 255, 255 }));        // weekdays to activate on
// bit pattern of arr elem: 0b11111111: sun,sat,fri,thu,wed,tue,mon,validity

// blynk
WLED_GLOBAL bool blynkEnabled _INIT(false);

// preset cycling
WLED_GLOBAL bool presetCyclingEnabled _INIT(false);
WLED_GLOBAL byte presetCycleMin _INIT(1), presetCycleMax _INIT(5);
WLED_GLOBAL uint16_t presetCycleTime _INIT(12);
WLED_GLOBAL unsigned long presetCycledTime _INIT(0);
WLED_GLOBAL byte presetCycCurr _INIT(presetCycleMin);
WLED_GLOBAL bool saveCurrPresetCycConf _INIT(false);

WLED_GLOBAL int16_t currentPlaylist _INIT(0);

// realtime
WLED_GLOBAL byte realtimeMode _INIT(REALTIME_MODE_INACTIVE);
WLED_GLOBAL byte realtimeOverride _INIT(REALTIME_OVERRIDE_NONE);
WLED_GLOBAL IPAddress realtimeIP _INIT_N(((0, 0, 0, 0)));;
WLED_GLOBAL unsigned long realtimeTimeout _INIT(0);
WLED_GLOBAL uint8_t tpmPacketCount _INIT(0);
WLED_GLOBAL uint16_t tpmPayloadFrameSize _INIT(0);

// mqtt
WLED_GLOBAL unsigned long lastMqttReconnectAttempt _INIT(0);
WLED_GLOBAL unsigned long lastInterfaceUpdate _INIT(0);
WLED_GLOBAL byte interfaceUpdateCallMode _INIT(NOTIFIER_CALL_MODE_INIT);
WLED_GLOBAL char mqttStatusTopic[40] _INIT("");        // this must be global because of async handlers

// alexa udp
WLED_GLOBAL String escapedMac;
#ifndef WLED_DISABLE_ALEXA
  WLED_GLOBAL Espalexa espalexa;
  WLED_GLOBAL EspalexaDevice* espalexaDevice;
#endif

// dns server
WLED_GLOBAL DNSServer dnsServer;

// network time
WLED_GLOBAL bool ntpConnected _INIT(false);
WLED_GLOBAL time_t localTime _INIT(0);
WLED_GLOBAL unsigned long ntpLastSyncTime _INIT(999000000L);
WLED_GLOBAL unsigned long ntpPacketSentTime _INIT(999000000L);
WLED_GLOBAL IPAddress ntpServerIP;
WLED_GLOBAL uint16_t ntpLocalPort _INIT(2390);
WLED_GLOBAL uint16_t rolloverMillis _INIT(0);
WLED_GLOBAL float longitude _INIT(0.0);
WLED_GLOBAL float latitude _INIT(0.0);
WLED_GLOBAL time_t sunrise _INIT(0);
WLED_GLOBAL time_t sunset _INIT(0);

// Temp buffer
WLED_GLOBAL char* obuf;
WLED_GLOBAL uint16_t olen _INIT(0);

// General filesystem
WLED_GLOBAL size_t fsBytesUsed _INIT(0);
WLED_GLOBAL size_t fsBytesTotal _INIT(0);
WLED_GLOBAL unsigned long presetsModifiedTime _INIT(0L);
WLED_GLOBAL JsonDocument* fileDoc;
WLED_GLOBAL bool doCloseFile _INIT(false);

// presets
WLED_GLOBAL int16_t currentPreset _INIT(-1);
WLED_GLOBAL bool isPreset _INIT(false);

WLED_GLOBAL byte errorFlag _INIT(0);

WLED_GLOBAL String messageHead, messageSub;
WLED_GLOBAL byte optionType;

WLED_GLOBAL bool doReboot _INIT(false);        // flag to initiate reboot from async handlers
WLED_GLOBAL bool doPublishMqtt _INIT(false);

// server library objects
WLED_GLOBAL AsyncWebServer server _INIT_N(((80)));
#ifdef WLED_ENABLE_WEBSOCKETS
WLED_GLOBAL AsyncWebSocket ws _INIT_N((("/ws")));
#endif
WLED_GLOBAL AsyncClient* hueClient _INIT(NULL);
WLED_GLOBAL AsyncMqttClient* mqtt _INIT(NULL);

// udp interface objects
WLED_GLOBAL WiFiUDP notifierUdp, rgbUdp, notifier2Udp;
WLED_GLOBAL WiFiUDP ntpUdp;
WLED_GLOBAL WiFiUDP fftUdp;
WLED_GLOBAL ESPAsyncE131 e131 _INIT_N(((handleE131Packet)));
WLED_GLOBAL bool e131NewData _INIT(false);

// led fx library object
WLED_GLOBAL BusManager busses _INIT(BusManager());
WLED_GLOBAL WS2812FX strip _INIT(WS2812FX());
WLED_GLOBAL BusConfig* busConfigs[WLED_MAX_BUSSES] _INIT({nullptr}); //temporary, to remember values from network callback until after
WLED_GLOBAL bool doInitBusses _INIT(false);

// Usermod manager
WLED_GLOBAL UsermodManager usermods _INIT(UsermodManager());

// Status LED
#if STATUSLED
  WLED_GLOBAL unsigned long ledStatusLastMillis _INIT(0);
  WLED_GLOBAL unsigned short ledStatusType _INIT(0); // current status type - corresponds to number of blinks per second
  WLED_GLOBAL bool ledStatusState _INIT(0); // the current LED state
#endif

// enable additional debug output
#ifdef WLED_DEBUG
  #ifndef ESP8266
  #include <rom/rtc.h>
  #endif
  #define DEBUG_PRINT(x) Serial.print(x)
  #define DEBUG_PRINTLN(x) Serial.println(x)
  #define DEBUG_PRINTF(x...) Serial.printf(x)
#else
  #define DEBUG_PRINT(x)
  #define DEBUG_PRINTLN(x)
  #define DEBUG_PRINTF(x...)
#endif

#ifdef WLED_DEBUG_FS
  #define DEBUGFS_PRINT(x) Serial.print(x)
  #define DEBUGFS_PRINTLN(x) Serial.println(x)
  #define DEBUGFS_PRINTF(x...) Serial.printf(x)
#else
  #define DEBUGFS_PRINT(x)
  #define DEBUGFS_PRINTLN(x)
  #define DEBUGFS_PRINTF(x...)
#endif

// debug macro variable definitions
#ifdef WLED_DEBUG
  WLED_GLOBAL unsigned long debugTime _INIT(0);
  WLED_GLOBAL int lastWifiState _INIT(3);
  WLED_GLOBAL unsigned long wifiStateChangedTime _INIT(0);
  WLED_GLOBAL int loops _INIT(0);
#endif

#ifdef ARDUINO_ARCH_ESP32
  #define WLED_CONNECTED (WiFi.status() == WL_CONNECTED || ETH.localIP()[0] != 0)
#else
  #define WLED_CONNECTED (WiFi.status() == WL_CONNECTED)
#endif
#define WLED_WIFI_CONFIGURED (strlen(clientSSID) >= 1 && strcmp(clientSSID, DEFAULT_CLIENT_SSID) != 0)
#define WLED_MQTT_CONNECTED (mqtt != nullptr && mqtt->connected())

// append new c string to temp buffer efficiently
bool oappend(const char* txt);
// append new number to temp buffer efficiently
bool oappendi(int i);

class WLED {
public:
  WLED();
  static WLED& instance()
  {
    static WLED instance;
    return instance;
  }

  // boot starts here
  void setup();

  void loop();
  void reset();

  void beginStrip();
  void handleConnection();
  void initAP(bool resetAP = false);
  void initConnection();
  void initInterfaces();
  void handleStatusLED();
};
#endif        // WLED_H<|MERGE_RESOLUTION|>--- conflicted
+++ resolved
@@ -8,11 +8,7 @@
  */
 
 // version code in format yymmddb (b = daily build)
-<<<<<<< HEAD
-#define VERSION 2105111
-=======
 #define VERSION 2105112
->>>>>>> cb7b7f1d
 
 //uncomment this if you have a "my_config.h" file you'd like to use
 //#define WLED_USE_MY_CONFIG
@@ -26,7 +22,6 @@
 // You are required to disable over-the-air updates:
 //#define WLED_DISABLE_OTA         // saves 14kb
 
-<<<<<<< HEAD
 #ifndef ESP32
   #error This sound reactive branch no longer supports the ESP8266. Please try https://github.com/atuline/WLED/tree/ESP8266.
 #endif
@@ -37,14 +32,6 @@
 #define WLED_DISABLE_CRONIXIE      // saves 3kb
 #define WLED_DISABLE_HUESYNC       // saves 4kb
 #define WLED_DISABLE_INFRARED      // there is no pin left for this on ESP8266-01, saves 12kb
-=======
-// You can choose some of these features to disable:
-//#define WLED_DISABLE_ALEXA       // saves 11kb
-//#define WLED_DISABLE_BLYNK       // saves 6kb
-//#define WLED_DISABLE_CRONIXIE    // saves 3kb
-//#define WLED_DISABLE_HUESYNC     // saves 4kb
-//#define WLED_DISABLE_INFRARED    // there is no pin left for this on ESP8266-01, saves 12kb
->>>>>>> cb7b7f1d
 #ifndef WLED_DISABLE_MQTT
   #define WLED_ENABLE_MQTT         // saves 12kb
 #endif
