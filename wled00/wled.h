#ifndef WLED_H
#define WLED_H
/*
   Main sketch, global variable declarations
   @title WLED project sketch
   @version 0.11.0p
   @author Christian Schwinne
 */

// version code in format yymmddb (b = daily build)
#define VERSION 2011154

// ESP8266-01 (blue) got too little storage space to work with WLED. 0.10.2 is the last release supporting this unit.

// ESP8266-01 (black) has 1MB flash and can thus fit the whole program, although OTA update is not possible. Use 1M(128K SPIFFS).
// Uncomment some of the following lines to disable features to compile for ESP8266-01 (max flash size 434kB):
// Alternatively, with platformio pass your chosen flags to your custom build target in platformio.ini.override

// You are required to disable over-the-air updates:
//#define WLED_DISABLE_OTA         // saves 14kb

// You need to choose some of these features to disable:
#define WLED_DISABLE_ALEXA         // saves 11kb
#define WLED_DISABLE_BLYNK         // saves 6kb
#define WLED_DISABLE_CRONIXIE      // saves 3kb
#define WLED_DISABLE_HUESYNC       // saves 4kb
#define WLED_DISABLE_INFRARED      // there is no pin left for this on ESP8266-01, saves 12kb
#ifndef WLED_DISABLE_MQTT
  #define WLED_ENABLE_MQTT         // saves 12kb
#endif
#define WLED_ENABLE_ADALIGHT       // saves 500b only
//#define WLED_ENABLE_DMX          // uses 3.5kb (use LEDPIN other than 2)
//#define WLED_ENABLE_LOXONE       // uses 1.2kb
#ifndef WLED_DISABLE_WEBSOCKETS
  #define WLED_ENABLE_WEBSOCKETS
#endif
//#define WLED_DISABLE_SOUND       // saves 1kb

#define WLED_ENABLE_FS_EDITOR      // enable /edit page for editing FS content. Will also be disabled with OTA lock

// to toggle usb serial debug (un)comment the following line
//#define WLED_DEBUG

<<<<<<< HEAD
// Library inclusions.
=======
// filesystem specific debugging
//#define WLED_DEBUG_FS

// Library inclusions. 
>>>>>>> b697df35
#include <Arduino.h>
#ifdef ESP8266
  #include <ESP8266WiFi.h>
  #include <ESP8266mDNS.h>
  #include <ESPAsyncTCP.h>
  #include <LittleFS.h>
  extern "C"
  {
  #include <user_interface.h>
  }
#else // ESP32
  #include <WiFi.h>
  #include <ETH.h>
  #include "esp_wifi.h"
  #include <ESPmDNS.h>
  #include <AsyncTCP.h>
  //#include "SPIFFS.h"
  #define CONFIG_LITTLEFS_FOR_IDF_3_2
  #include <LITTLEFS.h>
#endif

#include "Network.h"

#include <ESPAsyncWebServer.h>
#include <EEPROM.h>
#include <WiFiUdp.h>
#include <DNSServer.h>
#ifndef WLED_DISABLE_OTA
  #include <ArduinoOTA.h>
#endif
#include <SPIFFSEditor.h>
#include "src/dependencies/time/TimeLib.h"
#include "src/dependencies/timezone/Timezone.h"

#ifndef WLED_DISABLE_ALEXA
  #define ESPALEXA_ASYNC
  #define ESPALEXA_NO_SUBPAGE
  #define ESPALEXA_MAXDEVICES 1
  // #define ESPALEXA_DEBUG
  #include "src/dependencies/espalexa/Espalexa.h"
#endif
#ifndef WLED_DISABLE_BLYNK
  #include "src/dependencies/blynk/BlynkSimpleEsp.h"
#endif

#ifdef WLED_ENABLE_DMX
  #include "src/dependencies/dmx/ESPDMX.h"
#endif

#include "src/dependencies/e131/ESPAsyncE131.h"
#include "src/dependencies/async-mqtt-client/AsyncMqttClient.h"

#define ARDUINOJSON_DECODE_UNICODE 0
#include "src/dependencies/json/AsyncJson-v6.h"
#include "src/dependencies/json/ArduinoJson-v6.h"

#include "fcn_declare.h"
#include "html_ui.h"
#include "html_settings.h"
#include "html_other.h"
#include "FX.h"
#include "ir_codes.h"
#include "const.h"

#ifndef CLIENT_SSID
  #define CLIENT_SSID DEFAULT_CLIENT_SSID
#endif

#ifndef CLIENT_PASS
  #define CLIENT_PASS ""
#endif

#ifndef SPIFFS_EDITOR_AIRCOOOKIE
  #error You are not using the Aircoookie fork of the ESPAsyncWebserver library.\
  Using upstream puts your WiFi password at risk of being served by the filesystem.\
  Comment out this error message to build regardless.
#endif

#if IR_PIN < 0
  #ifndef WLED_DISABLE_INFRARED
    #define WLED_DISABLE_INFRARED
  #endif
#endif

#ifndef WLED_DISABLE_INFRARED
  #include <IRremoteESP8266.h>
  #include <IRrecv.h>
  #include <IRutils.h>
#endif

//Filesystem to use for preset and config files. SPIFFS or LittleFS on ESP8266, SPIFFS only on ESP32 (now using LITTLEFS port by lorol)
#ifdef ESP8266
  #define WLED_FS LittleFS
#else
  #define WLED_FS LITTLEFS
#endif

// remove flicker because PWM signal of RGB channels can become out of phase (part of core as of Arduino core v2.7.0)
//#if defined(WLED_USE_ANALOG_LEDS) && defined(ESP8266)
//  #include "src/dependencies/arduino/core_esp8266_waveform.h"
//#endif

// GLOBAL VARIABLES
// both declared and defined in header (solution from http://www.keil.com/support/docs/1868.htm)
//
//e.g. byte test = 2 becomes WLED_GLOBAL byte test _INIT(2);
//     int arr[]{0,1,2} becomes WLED_GLOBAL int arr[] _INIT_N(({0,1,2}));

#ifndef WLED_DEFINE_GLOBAL_VARS
# define WLED_GLOBAL extern
# define _INIT(x)
# define _INIT_N(x)
#else
# define WLED_GLOBAL
# define _INIT(x) = x

//needed to ignore commas in array definitions
#define UNPACK( ... ) __VA_ARGS__
# define _INIT_N(x) UNPACK x
#endif

// Global Variable definitions
WLED_GLOBAL char versionString[] _INIT("0.11.0p");
#define WLED_CODENAME "Mirai"

// AP and OTA default passwords (for maximum security change them!)
WLED_GLOBAL char apPass[65]  _INIT(DEFAULT_AP_PASS);
WLED_GLOBAL char otaPass[33] _INIT(DEFAULT_OTA_PASS);

// Hardware CONFIG (only changeble HERE, not at runtime)
// LED strip pin, button pin and IR pin changeable in NpbWrapper.h!

//WLED_GLOBAL byte presetToApply _INIT(0); 

#if AUXPIN >= 0
WLED_GLOBAL byte auxDefaultState _INIT(0);                         // 0: input 1: high 2: low
WLED_GLOBAL byte auxTriggeredState _INIT(0);                       // 0: input 1: high 2: low
#endif
WLED_GLOBAL char ntpServerName[33] _INIT("0.wled.pool.ntp.org");   // NTP server to use

// WiFi CONFIG (all these can be changed via web UI, no need to set them here)
WLED_GLOBAL char clientSSID[33] _INIT(CLIENT_SSID);
WLED_GLOBAL char clientPass[65] _INIT(CLIENT_PASS);
WLED_GLOBAL char cmDNS[33] _INIT("x");                             // mDNS address (placeholder, is replaced by wledXXXXXX.local)
WLED_GLOBAL char apSSID[33] _INIT("");                             // AP off by default (unless setup)
WLED_GLOBAL byte apChannel _INIT(1);                               // 2.4GHz WiFi AP channel (1-13)
WLED_GLOBAL byte apHide    _INIT(0);                               // hidden AP SSID
WLED_GLOBAL byte apBehavior _INIT(AP_BEHAVIOR_BOOT_NO_CONN);       // access point opens when no connection after boot by default
WLED_GLOBAL IPAddress staticIP      _INIT_N(((  0,   0,  0,  0))); // static IP of ESP
WLED_GLOBAL IPAddress staticGateway _INIT_N(((  0,   0,  0,  0))); // gateway (router) IP
WLED_GLOBAL IPAddress staticSubnet  _INIT_N(((255, 255, 255, 0))); // most common subnet in home networks
WLED_GLOBAL bool noWifiSleep _INIT(false);                         // disabling modem sleep modes will increase heat output and power usage, but may help with connection issues

// LED CONFIG
WLED_GLOBAL uint16_t ledCount _INIT(30);          // overcurrent prevented by ABL
WLED_GLOBAL bool useRGBW      _INIT(false);       // SK6812 strips can contain an extra White channel
WLED_GLOBAL bool turnOnAtBoot _INIT(true);        // turn on LEDs at power-up
WLED_GLOBAL byte bootPreset   _INIT(0);           // save preset to load after power-up

WLED_GLOBAL byte col[]    _INIT_N(({ 255, 160, 0, 0 }));  // current RGB(W) primary color. col[] should be updated if you want to change the color
WLED_GLOBAL byte colSec[] _INIT_N(({ 0, 0, 0, 0 }));      // current RGB(W) secondary color
WLED_GLOBAL byte briS     _INIT(128);                     // default brightness

WLED_GLOBAL byte soundSquelch   _INIT(10);          // default squelch value for volume reactive routines
WLED_GLOBAL byte sampleGain     _INIT(1);           // default sample gain
WLED_GLOBAL uint16_t noiseFloor _INIT(100);         // default squelch value for FFT reactive routines
WLED_GLOBAL bool digitalMic     _INIT(false);       // do we have a digital microphone or not

WLED_GLOBAL byte nightlightTargetBri _INIT(0);      // brightness after nightlight is over
WLED_GLOBAL byte nightlightDelayMins _INIT(60);
WLED_GLOBAL byte nightlightMode      _INIT(NL_MODE_FADE); // See const.h for available modes. Was nightlightFade
WLED_GLOBAL bool fadeTransition      _INIT(true);   // enable crossfading color transition
WLED_GLOBAL uint16_t transitionDelay _INIT(750);    // default crossfade duration in ms

WLED_GLOBAL bool skipFirstLed  _INIT(false);        // ignore first LED in strip (useful if you need the LED as signal repeater)
WLED_GLOBAL byte briMultiplier _INIT(100);          // % of brightness to set (to limit power, if you set it to 50 and set bri to 255, actual brightness will be 127)

// User Interface CONFIG
WLED_GLOBAL char serverDescription[33] _INIT("WLED-AudioReactive");  // Name of module
WLED_GLOBAL bool syncToggleReceive     _INIT(false);   // UIs which only have a single button for sync should toggle send+receive if this is true, only send otherwise

// Sync CONFIG
WLED_GLOBAL bool buttonEnabled  _INIT(true);
WLED_GLOBAL byte irEnabled      _INIT(0);     // Infrared receiver

WLED_GLOBAL uint16_t udpPort    _INIT(21324); // WLED notifier default port
WLED_GLOBAL uint16_t udpPort2   _INIT(65506); // WLED notifier supplemental port
WLED_GLOBAL uint16_t udpRgbPort _INIT(19446); // Hyperion port

WLED_GLOBAL bool receiveNotificationBrightness _INIT(true);       // apply brightness from incoming notifications
WLED_GLOBAL bool receiveNotificationColor      _INIT(true);       // apply color
WLED_GLOBAL bool receiveNotificationEffects    _INIT(true);       // apply effects setup
WLED_GLOBAL bool notifyDirect _INIT(false);                       // send notification if change via UI or HTTP API
WLED_GLOBAL bool notifyButton _INIT(false);                       // send if updated by button or infrared remote
WLED_GLOBAL bool notifyAlexa  _INIT(false);                       // send notification if updated via Alexa
WLED_GLOBAL bool notifyMacro  _INIT(false);                       // send notification for macro
WLED_GLOBAL bool notifyHue    _INIT(true);                        // send notification if Hue light changes
WLED_GLOBAL bool notifyTwice  _INIT(false);                       // notifications use UDP: enable if devices don't sync reliably

WLED_GLOBAL bool alexaEnabled _INIT(false);                       // enable device discovery by Amazon Echo
WLED_GLOBAL char alexaInvocationName[33] _INIT("Light");          // speech control name of device. Choose something voice-to-text can understand

WLED_GLOBAL char blynkApiKey[36] _INIT("");                       // Auth token for Blynk server. If empty, no connection will be made

WLED_GLOBAL uint16_t realtimeTimeoutMs _INIT(2500);               // ms timeout of realtime mode before returning to normal mode
WLED_GLOBAL int arlsOffset _INIT(0);                              // realtime LED offset
WLED_GLOBAL bool receiveDirect _INIT(true);                       // receive UDP realtime
WLED_GLOBAL bool arlsDisableGammaCorrection _INIT(true);          // activate if gamma correction is handled by the source
WLED_GLOBAL bool arlsForceMaxBri _INIT(false);                    // enable to force max brightness if source has very dark colors that would be black

#ifdef WLED_ENABLE_DMX
WLED_GLOBAL DMXESPSerial dmx;
WLED_GLOBAL uint16_t e131ProxyUniverse _INIT(0);                  // output this E1.31 (sACN) / ArtNet universe via MAX485 (0 = disabled)
#endif
WLED_GLOBAL uint16_t e131Universe _INIT(1);                       // settings for E1.31 (sACN) protocol (only DMX_MODE_MULTIPLE_* can span over consequtive universes)
WLED_GLOBAL uint16_t e131Port _INIT(5568);                        // DMX in port. E1.31 default is 5568, Art-Net is 6454
WLED_GLOBAL byte DMXMode _INIT(DMX_MODE_MULTIPLE_RGB);            // DMX mode (s.a.)
WLED_GLOBAL uint16_t DMXAddress _INIT(1);                         // DMX start address of fixture, a.k.a. first Channel [for E1.31 (sACN) protocol]
WLED_GLOBAL byte DMXOldDimmer _INIT(0);                           // only update brightness on change
WLED_GLOBAL byte e131LastSequenceNumber[E131_MAX_UNIVERSE_COUNT]; // to detect packet loss
WLED_GLOBAL bool e131Multicast _INIT(false);                      // multicast or unicast
WLED_GLOBAL bool e131SkipOutOfSequence _INIT(false);              // freeze instead of flickering

WLED_GLOBAL bool mqttEnabled _INIT(false);
WLED_GLOBAL char mqttDeviceTopic[33] _INIT("");            // main MQTT topic (individual per device, default is wled/mac)
WLED_GLOBAL char mqttGroupTopic[33] _INIT("wled/all");     // second MQTT topic (for example to group devices)
WLED_GLOBAL char mqttServer[33] _INIT("");                 // both domains and IPs should work (no SSL)
WLED_GLOBAL char mqttUser[41] _INIT("");                   // optional: username for MQTT auth
WLED_GLOBAL char mqttPass[41] _INIT("");                   // optional: password for MQTT auth
WLED_GLOBAL char mqttClientID[41] _INIT("");               // override the client ID
WLED_GLOBAL uint16_t mqttPort _INIT(1883);

WLED_GLOBAL bool huePollingEnabled _INIT(false);           // poll hue bridge for light state
WLED_GLOBAL uint16_t huePollIntervalMs _INIT(2500);        // low values (< 1sec) may cause lag but offer quicker response
WLED_GLOBAL char hueApiKey[47] _INIT("api");               // key token will be obtained from bridge
WLED_GLOBAL byte huePollLightId _INIT(1);                  // ID of hue lamp to sync to. Find the ID in the hue app ("about" section)
WLED_GLOBAL IPAddress hueIP _INIT((0, 0, 0, 0));           // IP address of the bridge
WLED_GLOBAL bool hueApplyOnOff _INIT(true);
WLED_GLOBAL bool hueApplyBri _INIT(true);
WLED_GLOBAL bool hueApplyColor _INIT(true);

// Time CONFIG
WLED_GLOBAL bool ntpEnabled _INIT(false);         // get internet time. Only required if you use clock overlays or time-activated macros
WLED_GLOBAL bool useAMPM _INIT(false);            // 12h/24h clock format
WLED_GLOBAL byte currentTimezone _INIT(0);        // Timezone ID. Refer to timezones array in wled10_ntp.ino
WLED_GLOBAL int utcOffsetSecs _INIT(0);           // Seconds to offset from UTC before timzone calculation

WLED_GLOBAL byte overlayDefault _INIT(0);                               // 0: no overlay 1: analog clock 2: single-digit clocl 3: cronixie
WLED_GLOBAL byte overlayMin _INIT(0), overlayMax _INIT(ledCount - 1);   // boundaries of overlay mode

WLED_GLOBAL byte analogClock12pixel _INIT(0);               // The pixel in your strip where "midnight" would be
WLED_GLOBAL bool analogClockSecondsTrail _INIT(false);      // Display seconds as trail of LEDs instead of a single pixel
WLED_GLOBAL bool analogClock5MinuteMarks _INIT(false);      // Light pixels at every 5-minute position

WLED_GLOBAL char cronixieDisplay[7] _INIT("HHMMSS");        // Cronixie Display mask. See wled13_cronixie.ino
WLED_GLOBAL bool cronixieBacklight _INIT(true);             // Allow digits to be back-illuminated

WLED_GLOBAL bool countdownMode _INIT(false);                         // Clock will count down towards date
WLED_GLOBAL byte countdownYear _INIT(20), countdownMonth _INIT(1);   // Countdown target date, year is last two digits
WLED_GLOBAL byte countdownDay  _INIT(1) , countdownHour  _INIT(0);
WLED_GLOBAL byte countdownMin  _INIT(0) , countdownSec   _INIT(0);

WLED_GLOBAL byte macroNl   _INIT(0);        // after nightlight delay over
WLED_GLOBAL byte macroCountdown _INIT(0);
WLED_GLOBAL byte macroAlexaOn _INIT(0), macroAlexaOff _INIT(0);
WLED_GLOBAL byte macroButton _INIT(0), macroLongPress _INIT(0), macroDoublePress _INIT(0);

// Security CONFIG
WLED_GLOBAL bool otaLock     _INIT(false);  // prevents OTA firmware updates without password. ALWAYS enable if system exposed to any public networks
WLED_GLOBAL bool wifiLock    _INIT(false);  // prevents access to WiFi settings when OTA lock is enabled
WLED_GLOBAL bool aOtaEnabled _INIT(true);   // ArduinoOTA allows easy updates directly from the IDE. Careful, it does not auto-disable when OTA lock is on

WLED_GLOBAL uint16_t userVar0 _INIT(0), userVar1 _INIT(0); //available for use in usermod

#ifdef WLED_ENABLE_DMX
  // dmx CONFIG
  WLED_GLOBAL byte DMXChannels _INIT(7);        // number of channels per fixture
  WLED_GLOBAL byte DMXFixtureMap[15] _INIT_N(({ 0, 0, 0, 0, 0, 0, 0, 0, 0, 0, 0, 0, 0, 0, 0 }));
  // assigns the different channels to different functions. See wled21_dmx.ino for more information.
  WLED_GLOBAL uint16_t DMXGap _INIT(10);          // gap between the fixtures. makes addressing easier because you don't have to memorize odd numbers when climbing up onto a rig.
  WLED_GLOBAL uint16_t DMXStart _INIT(10);        // start address of the first fixture
  WLED_GLOBAL uint16_t DMXStartLED _INIT(0);      // LED from which DMX fixtures start
#endif

// internal global variable declarations
// wifi
WLED_GLOBAL bool apActive _INIT(false);
WLED_GLOBAL bool forceReconnect _INIT(false);
WLED_GLOBAL uint32_t lastReconnectAttempt _INIT(0);
WLED_GLOBAL bool interfacesInited _INIT(false);
WLED_GLOBAL bool wasConnected _INIT(false);

// color
WLED_GLOBAL byte colOld[]    _INIT_N(({ 0, 0, 0, 0 }));        // color before transition
WLED_GLOBAL byte colT[]      _INIT_N(({ 0, 0, 0, 0 }));          // color that is currently displayed on the LEDs
WLED_GLOBAL byte colIT[]     _INIT_N(({ 0, 0, 0, 0 }));         // color that was last sent to LEDs
WLED_GLOBAL byte colSecT[]   _INIT_N(({ 0, 0, 0, 0 }));
WLED_GLOBAL byte colSecOld[] _INIT_N(({ 0, 0, 0, 0 }));
WLED_GLOBAL byte colSecIT[]  _INIT_N(({ 0, 0, 0, 0 }));

WLED_GLOBAL byte lastRandomIndex _INIT(0);        // used to save last random color so the new one is not the same

// transitions
WLED_GLOBAL bool transitionActive _INIT(false);
WLED_GLOBAL uint16_t transitionDelayDefault _INIT(transitionDelay);
WLED_GLOBAL uint16_t transitionDelayTemp _INIT(transitionDelay);
WLED_GLOBAL unsigned long transitionStartTime;
WLED_GLOBAL float tperLast _INIT(0);        // crossfade transition progress, 0.0f - 1.0f
WLED_GLOBAL bool jsonTransitionOnce _INIT(false);

// nightlight
WLED_GLOBAL bool nightlightActive _INIT(false);
WLED_GLOBAL bool nightlightActiveOld _INIT(false);
WLED_GLOBAL uint32_t nightlightDelayMs _INIT(10);
WLED_GLOBAL byte nightlightDelayMinsDefault _INIT(nightlightDelayMins);
WLED_GLOBAL unsigned long nightlightStartTime;
WLED_GLOBAL byte briNlT _INIT(0);                     // current nightlight brightness
WLED_GLOBAL byte colNlT[] _INIT_N(({ 0, 0, 0, 0 }));        // current nightlight color

// brightness
WLED_GLOBAL unsigned long lastOnTime _INIT(0);
WLED_GLOBAL bool offMode _INIT(!turnOnAtBoot);
WLED_GLOBAL byte bri _INIT(briS);
WLED_GLOBAL byte briOld _INIT(0);
WLED_GLOBAL byte briT _INIT(0);
WLED_GLOBAL byte briIT _INIT(0);
WLED_GLOBAL byte briLast _INIT(128);          // brightness before turned off. Used for toggle function
WLED_GLOBAL byte whiteLast _INIT(128);        // white channel before turned off. Used for toggle function

// button
WLED_GLOBAL bool buttonPressedBefore _INIT(false);
WLED_GLOBAL bool buttonLongPressed _INIT(false);
WLED_GLOBAL unsigned long buttonPressedTime _INIT(0);
WLED_GLOBAL unsigned long buttonWaitTime _INIT(0);

// notifications
WLED_GLOBAL bool notifyDirectDefault _INIT(notifyDirect);
WLED_GLOBAL bool receiveNotifications _INIT(true);
WLED_GLOBAL unsigned long notificationSentTime _INIT(0);
WLED_GLOBAL byte notificationSentCallMode _INIT(NOTIFIER_CALL_MODE_INIT);
WLED_GLOBAL bool notificationTwoRequired _INIT(false);

// effects
WLED_GLOBAL byte effectCurrent _INIT(0);
WLED_GLOBAL byte effectSpeed _INIT(128);
WLED_GLOBAL byte effectIntensity _INIT(128);
WLED_GLOBAL byte effectFFT1 _INIT(6);
WLED_GLOBAL byte effectFFT2 _INIT(128);
WLED_GLOBAL byte effectFFT3 _INIT(252);
WLED_GLOBAL byte effectPalette _INIT(0);

//  0th bit - transmit enabled/disabled. 1st bit - receive enabled/disabled
WLED_GLOBAL byte audioSyncEnabled _INIT(0);
WLED_GLOBAL uint16_t audioSyncPort _INIT(11988);

// network
WLED_GLOBAL bool udpConnected _INIT(false), udp2Connected _INIT(false), udpRgbConnected _INIT(false), udpSyncConnected _INIT(false);

// ui style
WLED_GLOBAL bool showWelcomePage _INIT(false);

// hue
WLED_GLOBAL byte hueError _INIT(HUE_ERROR_INACTIVE);
// WLED_GLOBAL uint16_t hueFailCount _INIT(0);
WLED_GLOBAL float hueXLast _INIT(0), hueYLast _INIT(0);
WLED_GLOBAL uint16_t hueHueLast _INIT(0), hueCtLast _INIT(0);
WLED_GLOBAL byte hueSatLast _INIT(0), hueBriLast _INIT(0);
WLED_GLOBAL unsigned long hueLastRequestSent _INIT(0);
WLED_GLOBAL bool hueAuthRequired _INIT(false);
WLED_GLOBAL bool hueReceived _INIT(false);
WLED_GLOBAL bool hueStoreAllowed _INIT(false), hueNewKey _INIT(false);

// overlays
WLED_GLOBAL byte overlayCurrent _INIT(overlayDefault);
WLED_GLOBAL byte overlaySpeed _INIT(200);
WLED_GLOBAL unsigned long overlayRefreshMs _INIT(200);
WLED_GLOBAL unsigned long overlayRefreshedTime;

// cronixie
WLED_GLOBAL byte dP[] _INIT_N(({ 0, 0, 0, 0, 0, 0 }));
WLED_GLOBAL bool cronixieInit _INIT(false);

// countdown
WLED_GLOBAL unsigned long countdownTime _INIT(1514764800L);
WLED_GLOBAL bool countdownOverTriggered _INIT(true);

// timer
WLED_GLOBAL byte lastTimerMinute _INIT(0);
WLED_GLOBAL byte timerHours[] _INIT_N(({ 0, 0, 0, 0, 0, 0, 0, 0 }));
WLED_GLOBAL byte timerMinutes[] _INIT_N(({ 0, 0, 0, 0, 0, 0, 0, 0 }));
WLED_GLOBAL byte timerMacro[] _INIT_N(({ 0, 0, 0, 0, 0, 0, 0, 0 }));
WLED_GLOBAL byte timerWeekday[] _INIT_N(({ 255, 255, 255, 255, 255, 255, 255, 255 }));        // weekdays to activate on
// bit pattern of arr elem: 0b11111111: sun,sat,fri,thu,wed,tue,mon,validity

// blynk
WLED_GLOBAL bool blynkEnabled _INIT(false);

// preset cycling
WLED_GLOBAL bool presetCyclingEnabled _INIT(false);
WLED_GLOBAL byte presetCycleMin _INIT(1), presetCycleMax _INIT(5);
WLED_GLOBAL uint16_t presetCycleTime _INIT(12);
WLED_GLOBAL unsigned long presetCycledTime _INIT(0);
WLED_GLOBAL byte presetCycCurr _INIT(presetCycleMin);
WLED_GLOBAL bool saveCurrPresetCycConf _INIT(false);

WLED_GLOBAL int16_t currentPlaylist _INIT(0);

// realtime
WLED_GLOBAL byte realtimeMode _INIT(REALTIME_MODE_INACTIVE);
WLED_GLOBAL byte realtimeOverride _INIT(REALTIME_OVERRIDE_NONE);
WLED_GLOBAL IPAddress realtimeIP _INIT((0, 0, 0, 0));
WLED_GLOBAL unsigned long realtimeTimeout _INIT(0);
WLED_GLOBAL uint8_t tpmPacketCount _INIT(0);
WLED_GLOBAL uint16_t tpmPayloadFrameSize _INIT(0);

// mqtt
WLED_GLOBAL long lastMqttReconnectAttempt _INIT(0);
WLED_GLOBAL long lastInterfaceUpdate _INIT(0);
WLED_GLOBAL byte interfaceUpdateCallMode _INIT(NOTIFIER_CALL_MODE_INIT);
WLED_GLOBAL char mqttStatusTopic[40] _INIT("");        // this must be global because of async handlers

#if AUXPIN >= 0
  // auxiliary debug pin
  WLED_GLOBAL byte auxTime _INIT(0);
  WLED_GLOBAL unsigned long auxStartTime _INIT(0);
  WLED_GLOBAL bool auxActive _INIT(false, auxActiveBefore _INIT(false);
#endif

// alexa udp
WLED_GLOBAL String escapedMac;
#ifndef WLED_DISABLE_ALEXA
  WLED_GLOBAL Espalexa espalexa;
  WLED_GLOBAL EspalexaDevice* espalexaDevice;
#endif

// dns server
WLED_GLOBAL DNSServer dnsServer;

// network time
WLED_GLOBAL bool ntpConnected _INIT(false);
WLED_GLOBAL time_t localTime _INIT(0);
WLED_GLOBAL unsigned long ntpLastSyncTime _INIT(999000000L);
WLED_GLOBAL unsigned long ntpPacketSentTime _INIT(999000000L);
WLED_GLOBAL IPAddress ntpServerIP;
WLED_GLOBAL uint16_t ntpLocalPort _INIT(2390);
WLED_GLOBAL uint16_t rolloverMillis _INIT(0);

// Temp buffer
WLED_GLOBAL char* obuf;
WLED_GLOBAL uint16_t olen _INIT(0);

// General filesystem
WLED_GLOBAL size_t fsBytesUsed _INIT(0);
WLED_GLOBAL size_t fsBytesTotal _INIT(0);
WLED_GLOBAL unsigned long presetsModifiedTime _INIT(0L);
WLED_GLOBAL JsonDocument* fileDoc;
WLED_GLOBAL bool doCloseFile _INIT(false);

// presets
WLED_GLOBAL uint16_t savedPresets _INIT(0);
WLED_GLOBAL int16_t currentPreset _INIT(-1);
WLED_GLOBAL bool isPreset _INIT(false);

WLED_GLOBAL byte errorFlag _INIT(0);

WLED_GLOBAL String messageHead, messageSub;
WLED_GLOBAL byte optionType;

WLED_GLOBAL bool doReboot _INIT(false);        // flag to initiate reboot from async handlers
WLED_GLOBAL bool doPublishMqtt _INIT(false);

// server library objects
WLED_GLOBAL AsyncWebServer server _INIT_N(((80)));
#ifdef WLED_ENABLE_WEBSOCKETS
WLED_GLOBAL AsyncWebSocket ws _INIT_N((("/ws")));
#endif
WLED_GLOBAL AsyncClient* hueClient _INIT(NULL);
WLED_GLOBAL AsyncMqttClient* mqtt _INIT(NULL);

// udp interface objects
WLED_GLOBAL WiFiUDP notifierUdp, rgbUdp, notifier2Udp;
WLED_GLOBAL WiFiUDP ntpUdp;
WLED_GLOBAL WiFiUDP fftUdp;
WLED_GLOBAL ESPAsyncE131 e131 _INIT_N(((handleE131Packet)));
WLED_GLOBAL bool e131NewData _INIT(false);

// led fx library object
WLED_GLOBAL WS2812FX strip _INIT(WS2812FX());

// Usermod manager
WLED_GLOBAL UsermodManager usermods _INIT(UsermodManager());

WLED_GLOBAL PinManagerClass pinManager _INIT(PinManagerClass());

// Status LED
#if STATUSLED && STATUSLED != LEDPIN
  WLED_GLOBAL unsigned long ledStatusLastMillis _INIT(0);
  WLED_GLOBAL unsigned short ledStatusType _INIT(0); // current status type - corresponds to number of blinks per second
  WLED_GLOBAL bool ledStatusState _INIT(0); // the current LED state
#endif

// enable additional debug output
#ifdef WLED_DEBUG
  #ifndef ESP8266
  #include <rom/rtc.h>
  #endif
  #define DEBUG_PRINT(x) Serial.print(x)
  #define DEBUG_PRINTLN(x) Serial.println(x)
  #define DEBUG_PRINTF(x...) Serial.printf(x)
#else
  #define DEBUG_PRINT(x)
  #define DEBUG_PRINTLN(x)
  #define DEBUG_PRINTF(x)
#endif

#ifdef WLED_DEBUG_FS
  #define DEBUGFS_PRINT(x) Serial.print(x)
  #define DEBUGFS_PRINTLN(x) Serial.println(x)
  #define DEBUGFS_PRINTF(x...) Serial.printf(x)
#else
  #define DEBUGFS_PRINT(x)
  #define DEBUGFS_PRINTLN(x)
  #define DEBUGFS_PRINTF(x...)
#endif

// debug macro variable definitions
#ifdef WLED_DEBUG
  WLED_GLOBAL unsigned long debugTime _INIT(0);
  WLED_GLOBAL int lastWifiState _INIT(3);
  WLED_GLOBAL unsigned long wifiStateChangedTime _INIT(0);
  WLED_GLOBAL int loops _INIT(0);
#endif

#ifdef ARDUINO_ARCH_ESP32
  #define WLED_CONNECTED (WiFi.status() == WL_CONNECTED || ETH.localIP()[0] != 0)
#else
  #define WLED_CONNECTED (WiFi.status() == WL_CONNECTED)
#endif
#define WLED_WIFI_CONFIGURED (strlen(clientSSID) >= 1 && strcmp(clientSSID, DEFAULT_CLIENT_SSID) != 0)
#define WLED_MQTT_CONNECTED (mqtt != nullptr && mqtt->connected())

// append new c string to temp buffer efficiently
bool oappend(const char* txt);
// append new number to temp buffer efficiently
bool oappendi(int i);

class WLED {
public:
  WLED();
  static WLED& instance()
  {
    static WLED instance;
    return instance;
  }

  // boot starts here
  void setup();

  void loop();
  void reset();

  void beginStrip();
  void handleConnection();
  void initAP(bool resetAP = false);
  void initConnection();
  void initInterfaces();
  void handleStatusLED();
};
#endif        // WLED_H<|MERGE_RESOLUTION|>--- conflicted
+++ resolved
@@ -41,14 +41,10 @@
 // to toggle usb serial debug (un)comment the following line
 //#define WLED_DEBUG
 
-<<<<<<< HEAD
-// Library inclusions.
-=======
 // filesystem specific debugging
 //#define WLED_DEBUG_FS
 
-// Library inclusions. 
->>>>>>> b697df35
+// Library inclusions.
 #include <Arduino.h>
 #ifdef ESP8266
   #include <ESP8266WiFi.h>
@@ -181,7 +177,7 @@
 // Hardware CONFIG (only changeble HERE, not at runtime)
 // LED strip pin, button pin and IR pin changeable in NpbWrapper.h!
 
-//WLED_GLOBAL byte presetToApply _INIT(0); 
+//WLED_GLOBAL byte presetToApply _INIT(0);
 
 #if AUXPIN >= 0
 WLED_GLOBAL byte auxDefaultState _INIT(0);                         // 0: input 1: high 2: low
