--- conflicted
+++ resolved
@@ -247,7 +247,6 @@
 WLED_GLOBAL uint16_t udpPort2 _INIT(65506);   // WLED notifier supplemental port
 WLED_GLOBAL uint16_t udpRgbPort _INIT(19446); // Hyperion port
 
-<<<<<<< HEAD
 WLED_GLOBAL bool receiveNotificationBrightness
     _INIT(true); // apply brightness from incoming notifications
 WLED_GLOBAL bool receiveNotificationColor _INIT(true);   // apply color
@@ -275,8 +274,8 @@
 WLED_GLOBAL char
     blynkServerAdr[36] _INIT(""); // Server address for a local blynk server. If
                                   // empty, the default blynk server is used.
-                                  // Serer port for a local blynk server.
-WLED_GLOBAL uint16_t blynkServerPort _INIT(8080);
+WLED_GLOBAL uint16_t blynkServerPort
+    _INIT(8080); // Serer port for a local blynk server.
 
 WLED_GLOBAL uint16_t realtimeTimeoutMs
     _INIT(2500); // ms timeout of realtime mode before returning to normal mode
@@ -287,30 +286,6 @@
 WLED_GLOBAL bool
     arlsForceMaxBri _INIT(false); // enable to force max brightness if source
                                   // has very dark colors that would be black
-=======
-WLED_GLOBAL bool receiveNotificationBrightness _INIT(true);       // apply brightness from incoming notifications
-WLED_GLOBAL bool receiveNotificationColor      _INIT(true);       // apply color
-WLED_GLOBAL bool receiveNotificationEffects    _INIT(true);       // apply effects setup
-WLED_GLOBAL bool notifyDirect _INIT(false);                       // send notification if change via UI or HTTP API
-WLED_GLOBAL bool notifyButton _INIT(false);                       // send if updated by button or infrared remote
-WLED_GLOBAL bool notifyAlexa  _INIT(false);                       // send notification if updated via Alexa
-WLED_GLOBAL bool notifyMacro  _INIT(false);                       // send notification for macro
-WLED_GLOBAL bool notifyHue    _INIT(true);                        // send notification if Hue light changes
-WLED_GLOBAL bool notifyTwice  _INIT(false);                       // notifications use UDP: enable if devices don't sync reliably
-
-WLED_GLOBAL bool alexaEnabled _INIT(false);                       // enable device discovery by Amazon Echo
-WLED_GLOBAL char alexaInvocationName[33] _INIT("Light");          // speech control name of device. Choose something voice-to-text can understand
-
-WLED_GLOBAL char blynkApiKey[36] _INIT("");                       // Auth token for Blynk server. If empty, no connection will be made
-WLED_GLOBAL char blynkServerAdr[36] _INIT("");                    // Server address for a local blynk server. If empty, the default blynk server is used.
-WLED_GLOBAL int blynkServerPort _INIT(0);                         // Serer port for a local blynk server. 
-
-WLED_GLOBAL uint16_t realtimeTimeoutMs _INIT(2500);               // ms timeout of realtime mode before returning to normal mode
-WLED_GLOBAL int arlsOffset _INIT(0);                              // realtime LED offset
-WLED_GLOBAL bool receiveDirect _INIT(true);                       // receive UDP realtime
-WLED_GLOBAL bool arlsDisableGammaCorrection _INIT(true);          // activate if gamma correction is handled by the source
-WLED_GLOBAL bool arlsForceMaxBri _INIT(false);                    // enable to force max brightness if source has very dark colors that would be black
->>>>>>> aa880d45
 
 #ifdef WLED_ENABLE_DMX
 WLED_GLOBAL DMXESPSerial dmx;
