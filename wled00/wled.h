#ifndef WLED_H
#define WLED_H
/*
   Main sketch, global variable declarations
   @title WLED project sketch
   @version 0.13.1-bl4
   @author Christian Schwinne
 */

// version code in format yymmddb (b = daily build)
<<<<<<< HEAD
#define VERSION 2110061
=======
#define VERSION 2110060
>>>>>>> cbb12e1b

//uncomment this if you have a "my_config.h" file you'd like to use
//#define WLED_USE_MY_CONFIG

// ESP8266-01 (blue) got too little storage space to work with WLED. 0.10.2 is the last release supporting this unit.

// ESP8266-01 (black) has 1MB flash and can thus fit the whole program, although OTA update is not possible. Use 1M(128K SPIFFS).
// Uncomment some of the following lines to disable features:
// Alternatively, with platformio pass your chosen flags to your custom build target in platformio_override.ini

// You are required to disable over-the-air updates:
//#define WLED_DISABLE_OTA         // saves 14kb

// You can choose some of these features to disable:
//#define WLED_DISABLE_ALEXA       // saves 11kb
//#define WLED_DISABLE_BLYNK       // saves 6kb
//#define WLED_DISABLE_CRONIXIE    // saves 3kb
//#define WLED_DISABLE_HUESYNC     // saves 4kb
//#define WLED_DISABLE_INFRARED    // there is no pin left for this on ESP8266-01, saves 12kb
#ifndef WLED_DISABLE_MQTT
  #define WLED_ENABLE_MQTT         // saves 12kb
#endif
//#define WLED_ENABLE_ADALIGHT     // saves 500b only (uses GPIO3 (RX) for serial)
//#define WLED_ENABLE_DMX          // uses 3.5kb (use LEDPIN other than 2)
#ifndef WLED_DISABLE_LOXONE
  #define WLED_ENABLE_LOXONE       // uses 1.2kb
#endif
#ifndef WLED_DISABLE_WEBSOCKETS
  #define WLED_ENABLE_WEBSOCKETS
#endif

#define WLED_ENABLE_FS_EDITOR      // enable /edit page for editing FS content. Will also be disabled with OTA lock

// to toggle usb serial debug (un)comment the following line
//#define WLED_DEBUG

// filesystem specific debugging
//#define WLED_DEBUG_FS

//optionally disable brownout detector on ESP32.
//This is generally a terrible idea, but improves boot success on boards with a 3.3v regulator + cap setup that can't provide 400mA peaks
//#define WLED_DISABLE_BROWNOUT_DET

// Library inclusions.
#include <Arduino.h>
#ifdef ESP8266
  #include <ESP8266WiFi.h>
  #include <ESP8266mDNS.h>
  #include <ESPAsyncTCP.h>
  #include <LittleFS.h>
  extern "C"
  {
  #include <user_interface.h>
  }
#else // ESP32
  #include <WiFi.h>
  #include <ETH.h>
  #include "esp_wifi.h"
  #include <ESPmDNS.h>
  #include <AsyncTCP.h>
  //#include "SPIFFS.h"
  #ifndef CONFIG_LITTLEFS_FOR_IDF_3_2
    #define CONFIG_LITTLEFS_FOR_IDF_3_2
  #endif
  #include <LITTLEFS.h>
#endif

#include "src/dependencies/network/Network.h"

#ifdef WLED_USE_MY_CONFIG
  #include "my_config.h"
#endif

#include <ESPAsyncWebServer.h>
#include <EEPROM.h>
#include <WiFiUdp.h>
#include <DNSServer.h>
#ifndef WLED_DISABLE_OTA
  #define NO_OTA_PORT
  #include <ArduinoOTA.h>
#endif
#include <SPIFFSEditor.h>
#include "src/dependencies/time/TimeLib.h"
#include "src/dependencies/timezone/Timezone.h"
#include "src/dependencies/toki/Toki.h"

#ifndef WLED_DISABLE_ALEXA
  #define ESPALEXA_ASYNC
  #define ESPALEXA_NO_SUBPAGE
  #define ESPALEXA_MAXDEVICES 1
  // #define ESPALEXA_DEBUG
  #include "src/dependencies/espalexa/Espalexa.h"
#endif
#ifndef WLED_DISABLE_BLYNK
  #include "src/dependencies/blynk/BlynkSimpleEsp.h"
#endif

#ifdef WLED_ENABLE_DMX
  #include "src/dependencies/dmx/ESPDMX.h"
#endif

#include "src/dependencies/e131/ESPAsyncE131.h"
#include "src/dependencies/async-mqtt-client/AsyncMqttClient.h"

#define ARDUINOJSON_DECODE_UNICODE 0
#include "src/dependencies/json/AsyncJson-v6.h"
#include "src/dependencies/json/ArduinoJson-v6.h"

// ESP32-WROVER features SPI RAM (aka PSRAM) which can be allocated using ps_malloc()
// we can create custom PSRAMDynamicJsonDocument to use such feature (replacing DynamicJsonDocument)
// The following is a construct to enable code to compile without it.
// There is a code thet will still not use PSRAM though:
//    AsyncJsonResponse is a derived class that implements DynamicJsonDocument (AsyncJson-v6.h)
#if defined(ARDUINO_ARCH_ESP32) && defined(WLED_USE_PSRAM)
struct PSRAM_Allocator {
  void* allocate(size_t size) {
    if (psramFound()) return ps_malloc(size); // use PSRAM if it exists
    else              return malloc(size);    // fallback
  }
  void deallocate(void* pointer) {
    free(pointer);
  }
};
using PSRAMDynamicJsonDocument = BasicJsonDocument<PSRAM_Allocator>;
#else
#define PSRAMDynamicJsonDocument DynamicJsonDocument
#endif

#include "fcn_declare.h"
#include "html_ui.h"
#ifndef WLED_DISABLE_SIMPLE_UI
#include "html_simple.h"
#endif
#include "html_settings.h"
#include "html_other.h"
#include "FX.h"
#include "ir_codes.h"
#include "const.h"
#include "NodeStruct.h"
#include "pin_manager.h"
#include "bus_manager.h"

#ifndef CLIENT_SSID
  #define CLIENT_SSID DEFAULT_CLIENT_SSID
#endif

#ifndef CLIENT_PASS
  #define CLIENT_PASS ""
#endif

#ifndef SPIFFS_EDITOR_AIRCOOOKIE
  #error You are not using the Aircoookie fork of the ESPAsyncWebserver library.\
  Using upstream puts your WiFi password at risk of being served by the filesystem.\
  Comment out this error message to build regardless.
#endif

#ifndef WLED_DISABLE_INFRARED
  #include <IRremoteESP8266.h>
  #include <IRrecv.h>
  #include <IRutils.h>
#endif

//Filesystem to use for preset and config files. SPIFFS or LittleFS on ESP8266, SPIFFS only on ESP32 (now using LITTLEFS port by lorol)
#ifdef ESP8266
  #define WLED_FS LittleFS
#else
  #define WLED_FS LITTLEFS
#endif

// GLOBAL VARIABLES
// both declared and defined in header (solution from http://www.keil.com/support/docs/1868.htm)
//
//e.g. byte test = 2 becomes WLED_GLOBAL byte test _INIT(2);
//     int arr[]{0,1,2} becomes WLED_GLOBAL int arr[] _INIT_N(({0,1,2}));

#ifndef WLED_DEFINE_GLOBAL_VARS
# define WLED_GLOBAL extern
# define _INIT(x)
# define _INIT_N(x)
#else
# define WLED_GLOBAL
# define _INIT(x) = x

//needed to ignore commas in array definitions
#define UNPACK( ... ) __VA_ARGS__
# define _INIT_N(x) UNPACK x
#endif

#define STRINGIFY(X) #X
#define TOSTRING(X) STRINGIFY(X)

#ifndef WLED_VERSION
  #define WLED_VERSION "dev"
#endif

// Global Variable definitions
WLED_GLOBAL char versionString[] _INIT(TOSTRING(WLED_VERSION));
#define WLED_CODENAME "Toki"

// AP and OTA default passwords (for maximum security change them!)
WLED_GLOBAL char apPass[65]  _INIT(DEFAULT_AP_PASS);
WLED_GLOBAL char otaPass[33] _INIT(DEFAULT_OTA_PASS);

// Hardware and pin config
#ifndef BTNPIN
WLED_GLOBAL int8_t btnPin[WLED_MAX_BUTTONS] _INIT({0});
#else
WLED_GLOBAL int8_t btnPin[WLED_MAX_BUTTONS] _INIT({BTNPIN});
#endif
#ifndef RLYPIN
WLED_GLOBAL int8_t rlyPin _INIT(12);
#else
WLED_GLOBAL int8_t rlyPin _INIT(RLYPIN);
#endif
//Relay mode (1 = active high, 0 = active low, flipped in cfg.json)
#ifndef RLYMDE
WLED_GLOBAL bool rlyMde _INIT(true);
#else
WLED_GLOBAL bool rlyMde _INIT(RLYMDE);
#endif
#ifndef IRPIN
WLED_GLOBAL int8_t irPin _INIT(-1);
#else
WLED_GLOBAL int8_t irPin _INIT(IRPIN);
#endif

//WLED_GLOBAL byte presetToApply _INIT(0);

WLED_GLOBAL char ntpServerName[33] _INIT("0.wled.pool.ntp.org");   // NTP server to use

// WiFi CONFIG (all these can be changed via web UI, no need to set them here)
WLED_GLOBAL char clientSSID[33] _INIT(CLIENT_SSID);
WLED_GLOBAL char clientPass[65] _INIT(CLIENT_PASS);
WLED_GLOBAL char cmDNS[33] _INIT("x");                             // mDNS address (placeholder, is replaced by wledXXXXXX.local)
WLED_GLOBAL char apSSID[33] _INIT("");                             // AP off by default (unless setup)
WLED_GLOBAL byte apChannel _INIT(1);                               // 2.4GHz WiFi AP channel (1-13)
WLED_GLOBAL byte apHide    _INIT(0);                               // hidden AP SSID
WLED_GLOBAL byte apBehavior _INIT(AP_BEHAVIOR_BOOT_NO_CONN);       // access point opens when no connection after boot by default
WLED_GLOBAL IPAddress staticIP      _INIT_N(((  0,   0,  0,  0))); // static IP of ESP
WLED_GLOBAL IPAddress staticGateway _INIT_N(((  0,   0,  0,  0))); // gateway (router) IP
WLED_GLOBAL IPAddress staticSubnet  _INIT_N(((255, 255, 255, 0))); // most common subnet in home networks
#ifdef ARDUINO_ARCH_ESP32
WLED_GLOBAL bool noWifiSleep _INIT(true);                          // disabling modem sleep modes will increase heat output and power usage, but may help with connection issues
#else
WLED_GLOBAL bool noWifiSleep _INIT(false);
#endif

#ifdef WLED_USE_ETHERNET
  #ifdef WLED_ETH_DEFAULT                                          // default ethernet board type if specified
    WLED_GLOBAL int ethernetType _INIT(WLED_ETH_DEFAULT);          // ethernet board type
  #else
    WLED_GLOBAL int ethernetType _INIT(WLED_ETH_NONE);             // use none for ethernet board type if default not defined
  #endif
#endif

// LED CONFIG
WLED_GLOBAL uint16_t ledCount _INIT(0);           // overcurrent prevented by ABL (filled in cfg.cpp, set.cpp or FX_fcn.cpp)
WLED_GLOBAL bool turnOnAtBoot _INIT(true);        // turn on LEDs at power-up
WLED_GLOBAL byte bootPreset   _INIT(0);           // save preset to load after power-up

//if true, a segment per bus will be created on boot and LED settings save
//if false, only one segment spanning the total LEDs is created,
//but not on LED settings save if there is more than one segment currently
WLED_GLOBAL bool autoSegments _INIT(false);

WLED_GLOBAL byte col[]    _INIT_N(({ 255, 160, 0, 0 }));  // current RGB(W) primary color. col[] should be updated if you want to change the color.
WLED_GLOBAL byte colSec[] _INIT_N(({ 0, 0, 0, 0 }));      // current RGB(W) secondary color
WLED_GLOBAL byte briS     _INIT(128);                     // default brightness

WLED_GLOBAL byte nightlightTargetBri _INIT(0);      // brightness after nightlight is over
WLED_GLOBAL byte nightlightDelayMins _INIT(60);
WLED_GLOBAL byte nightlightMode      _INIT(NL_MODE_FADE); // See const.h for available modes. Was nightlightFade
WLED_GLOBAL bool fadeTransition      _INIT(true);   // enable crossfading color transition
WLED_GLOBAL uint16_t transitionDelay _INIT(750);    // default crossfade duration in ms

WLED_GLOBAL byte briMultiplier _INIT(100);          // % of brightness to set (to limit power, if you set it to 50 and set bri to 255, actual brightness will be 127)

// User Interface CONFIG
WLED_GLOBAL char serverDescription[33] _INIT("WLED");  // Name of module
WLED_GLOBAL bool syncToggleReceive     _INIT(false);   // UIs which only have a single button for sync should toggle send+receive if this is true, only send otherwise
WLED_GLOBAL bool simplifiedUI          _INIT(false);   // enable simplified UI
WLED_GLOBAL byte cacheInvalidate       _INIT(0);       // used to invalidate browser cache when switching from regular to simplified UI

// Sync CONFIG
WLED_GLOBAL NodesMap Nodes;
WLED_GLOBAL bool nodeListEnabled _INIT(true);
WLED_GLOBAL bool nodeBroadcastEnabled _INIT(true);

WLED_GLOBAL byte buttonType[WLED_MAX_BUTTONS]  _INIT({BTN_TYPE_PUSH});
WLED_GLOBAL byte irEnabled      _INIT(0);     // Infrared receiver

WLED_GLOBAL uint16_t udpPort    _INIT(21324); // WLED notifier default port
WLED_GLOBAL uint16_t udpPort2   _INIT(65506); // WLED notifier supplemental port
WLED_GLOBAL uint16_t udpRgbPort _INIT(19446); // Hyperion port

WLED_GLOBAL uint8_t syncGroups    _INIT(0x01);                    // sync groups this instance syncs (bit mapped)
WLED_GLOBAL uint8_t receiveGroups _INIT(0x01);                    // sync receive groups this instance belongs to (bit mapped)
WLED_GLOBAL bool receiveNotificationBrightness _INIT(true);       // apply brightness from incoming notifications
WLED_GLOBAL bool receiveNotificationColor      _INIT(true);       // apply color
WLED_GLOBAL bool receiveNotificationEffects    _INIT(true);       // apply effects setup
WLED_GLOBAL bool notifyDirect _INIT(false);                       // send notification if change via UI or HTTP API
WLED_GLOBAL bool notifyButton _INIT(false);                       // send if updated by button or infrared remote
WLED_GLOBAL bool notifyAlexa  _INIT(false);                       // send notification if updated via Alexa
WLED_GLOBAL bool notifyMacro  _INIT(false);                       // send notification for macro
WLED_GLOBAL bool notifyHue    _INIT(true);                        // send notification if Hue light changes
WLED_GLOBAL bool notifyTwice  _INIT(false);                       // notifications use UDP: enable if devices don't sync reliably

WLED_GLOBAL bool alexaEnabled _INIT(false);                       // enable device discovery by Amazon Echo
WLED_GLOBAL char alexaInvocationName[33] _INIT("Light");          // speech control name of device. Choose something voice-to-text can understand

#ifndef WLED_DISABLE_BLYNK
WLED_GLOBAL char blynkApiKey[36] _INIT("");                       // Auth token for Blynk server. If empty, no connection will be made
WLED_GLOBAL char blynkHost[33] _INIT("blynk-cloud.com");          // Default Blynk host
WLED_GLOBAL uint16_t blynkPort _INIT(80);                         // Default Blynk port
#endif

WLED_GLOBAL uint16_t realtimeTimeoutMs _INIT(2500);               // ms timeout of realtime mode before returning to normal mode
WLED_GLOBAL int arlsOffset _INIT(0);                              // realtime LED offset
WLED_GLOBAL bool receiveDirect _INIT(true);                       // receive UDP realtime
WLED_GLOBAL bool arlsDisableGammaCorrection _INIT(true);          // activate if gamma correction is handled by the source
WLED_GLOBAL bool arlsForceMaxBri _INIT(false);                    // enable to force max brightness if source has very dark colors that would be black

#ifdef WLED_ENABLE_DMX
WLED_GLOBAL DMXESPSerial dmx;
WLED_GLOBAL uint16_t e131ProxyUniverse _INIT(0);                  // output this E1.31 (sACN) / ArtNet universe via MAX485 (0 = disabled)
#endif
WLED_GLOBAL uint16_t e131Universe _INIT(1);                       // settings for E1.31 (sACN) protocol (only DMX_MODE_MULTIPLE_* can span over consequtive universes)
WLED_GLOBAL uint16_t e131Port _INIT(5568);                        // DMX in port. E1.31 default is 5568, Art-Net is 6454
WLED_GLOBAL byte DMXMode _INIT(DMX_MODE_MULTIPLE_RGB);            // DMX mode (s.a.)
WLED_GLOBAL uint16_t DMXAddress _INIT(1);                         // DMX start address of fixture, a.k.a. first Channel [for E1.31 (sACN) protocol]
WLED_GLOBAL byte DMXOldDimmer _INIT(0);                           // only update brightness on change
WLED_GLOBAL byte e131LastSequenceNumber[E131_MAX_UNIVERSE_COUNT]; // to detect packet loss
WLED_GLOBAL bool e131Multicast _INIT(false);                      // multicast or unicast
WLED_GLOBAL bool e131SkipOutOfSequence _INIT(false);              // freeze instead of flickering

WLED_GLOBAL bool mqttEnabled _INIT(false);
WLED_GLOBAL char mqttDeviceTopic[33] _INIT("");            // main MQTT topic (individual per device, default is wled/mac)
WLED_GLOBAL char mqttGroupTopic[33] _INIT("wled/all");     // second MQTT topic (for example to group devices)
WLED_GLOBAL char mqttServer[33] _INIT("");                 // both domains and IPs should work (no SSL)
WLED_GLOBAL char mqttUser[41] _INIT("");                   // optional: username for MQTT auth
WLED_GLOBAL char mqttPass[65] _INIT("");                   // optional: password for MQTT auth
WLED_GLOBAL char mqttClientID[41] _INIT("");               // override the client ID
WLED_GLOBAL uint16_t mqttPort _INIT(1883);

#ifndef WLED_DISABLE_HUESYNC
WLED_GLOBAL bool huePollingEnabled _INIT(false);           // poll hue bridge for light state
WLED_GLOBAL uint16_t huePollIntervalMs _INIT(2500);        // low values (< 1sec) may cause lag but offer quicker response
WLED_GLOBAL char hueApiKey[47] _INIT("api");               // key token will be obtained from bridge
WLED_GLOBAL byte huePollLightId _INIT(1);                  // ID of hue lamp to sync to. Find the ID in the hue app ("about" section)
WLED_GLOBAL IPAddress hueIP _INIT_N(((0, 0, 0, 0))); // IP address of the bridge
WLED_GLOBAL bool hueApplyOnOff _INIT(true);
WLED_GLOBAL bool hueApplyBri _INIT(true);
WLED_GLOBAL bool hueApplyColor _INIT(true);
#endif

// Time CONFIG
WLED_GLOBAL bool ntpEnabled _INIT(false);         // get internet time. Only required if you use clock overlays or time-activated macros
WLED_GLOBAL bool useAMPM _INIT(false);            // 12h/24h clock format
WLED_GLOBAL byte currentTimezone _INIT(0);        // Timezone ID. Refer to timezones array in wled10_ntp.ino
WLED_GLOBAL int utcOffsetSecs _INIT(0);           // Seconds to offset from UTC before timzone calculation

WLED_GLOBAL byte overlayDefault _INIT(0);                               // 0: no overlay 1: analog clock 2: single-digit clock 3: cronixie
WLED_GLOBAL byte overlayMin _INIT(0), overlayMax _INIT(ledCount - 1);   // boundaries of overlay mode

WLED_GLOBAL byte analogClock12pixel _INIT(0);               // The pixel in your strip where "midnight" would be
WLED_GLOBAL bool analogClockSecondsTrail _INIT(false);      // Display seconds as trail of LEDs instead of a single pixel
WLED_GLOBAL bool analogClock5MinuteMarks _INIT(false);      // Light pixels at every 5-minute position

#ifndef WLED_DISABLE_CRONIXIE
WLED_GLOBAL char cronixieDisplay[7] _INIT("HHMMSS");        // Cronixie Display mask. See wled13_cronixie.ino
WLED_GLOBAL bool cronixieBacklight _INIT(true);             // Allow digits to be back-illuminated
#endif

WLED_GLOBAL bool countdownMode _INIT(false);                         // Clock will count down towards date
WLED_GLOBAL byte countdownYear _INIT(20), countdownMonth _INIT(1);   // Countdown target date, year is last two digits
WLED_GLOBAL byte countdownDay  _INIT(1) , countdownHour  _INIT(0);
WLED_GLOBAL byte countdownMin  _INIT(0) , countdownSec   _INIT(0);

WLED_GLOBAL byte macroNl   _INIT(0);        // after nightlight delay over
WLED_GLOBAL byte macroCountdown _INIT(0);
WLED_GLOBAL byte macroAlexaOn _INIT(0), macroAlexaOff _INIT(0);
WLED_GLOBAL byte macroButton[WLED_MAX_BUTTONS]        _INIT({0});
WLED_GLOBAL byte macroLongPress[WLED_MAX_BUTTONS]     _INIT({0});
WLED_GLOBAL byte macroDoublePress[WLED_MAX_BUTTONS]   _INIT({0});

// Security CONFIG
WLED_GLOBAL bool otaLock     _INIT(false);  // prevents OTA firmware updates without password. ALWAYS enable if system exposed to any public networks
WLED_GLOBAL bool wifiLock    _INIT(false);  // prevents access to WiFi settings when OTA lock is enabled
WLED_GLOBAL bool aOtaEnabled _INIT(true);   // ArduinoOTA allows easy updates directly from the IDE. Careful, it does not auto-disable when OTA lock is on

WLED_GLOBAL uint16_t userVar0 _INIT(0), userVar1 _INIT(0); //available for use in usermod

#ifdef WLED_ENABLE_DMX
  // dmx CONFIG
  WLED_GLOBAL byte DMXChannels _INIT(7);        // number of channels per fixture
  WLED_GLOBAL byte DMXFixtureMap[15] _INIT_N(({ 0, 0, 0, 0, 0, 0, 0, 0, 0, 0, 0, 0, 0, 0, 0 }));
  // assigns the different channels to different functions. See wled21_dmx.ino for more information.
  WLED_GLOBAL uint16_t DMXGap _INIT(10);          // gap between the fixtures. makes addressing easier because you don't have to memorize odd numbers when climbing up onto a rig.
  WLED_GLOBAL uint16_t DMXStart _INIT(10);        // start address of the first fixture
  WLED_GLOBAL uint16_t DMXStartLED _INIT(0);      // LED from which DMX fixtures start
#endif

// internal global variable declarations
// wifi
WLED_GLOBAL bool apActive _INIT(false);
WLED_GLOBAL bool forceReconnect _INIT(false);
WLED_GLOBAL uint32_t lastReconnectAttempt _INIT(0);
WLED_GLOBAL bool interfacesInited _INIT(false);
WLED_GLOBAL bool wasConnected _INIT(false);

// color
WLED_GLOBAL byte colIT[]     _INIT_N(({ 0, 0, 0, 0 }));         // color that was last sent to LEDs
WLED_GLOBAL byte colSecIT[]  _INIT_N(({ 0, 0, 0, 0 }));

WLED_GLOBAL byte lastRandomIndex _INIT(0);        // used to save last random color so the new one is not the same

// transitions
WLED_GLOBAL bool transitionActive _INIT(false);
WLED_GLOBAL uint16_t transitionDelayDefault _INIT(transitionDelay);
WLED_GLOBAL uint16_t transitionDelayTemp _INIT(transitionDelay);
WLED_GLOBAL unsigned long transitionStartTime;
WLED_GLOBAL float tperLast _INIT(0);        // crossfade transition progress, 0.0f - 1.0f
WLED_GLOBAL bool jsonTransitionOnce _INIT(false);

// nightlight
WLED_GLOBAL bool nightlightActive _INIT(false);
WLED_GLOBAL bool nightlightActiveOld _INIT(false);
WLED_GLOBAL uint32_t nightlightDelayMs _INIT(10);
WLED_GLOBAL byte nightlightDelayMinsDefault _INIT(nightlightDelayMins);
WLED_GLOBAL unsigned long nightlightStartTime;
WLED_GLOBAL byte briNlT _INIT(0);                     // current nightlight brightness
WLED_GLOBAL byte colNlT[] _INIT_N(({ 0, 0, 0, 0 }));        // current nightlight color

// brightness
WLED_GLOBAL unsigned long lastOnTime _INIT(0);
WLED_GLOBAL bool offMode _INIT(!turnOnAtBoot);
WLED_GLOBAL byte bri _INIT(briS);
WLED_GLOBAL byte briOld _INIT(0);
WLED_GLOBAL byte briT _INIT(0);
WLED_GLOBAL byte briIT _INIT(0);
WLED_GLOBAL byte briLast _INIT(128);          // brightness before turned off. Used for toggle function
WLED_GLOBAL byte whiteLast _INIT(128);        // white channel before turned off. Used for toggle function

// button
WLED_GLOBAL bool buttonPublishMqtt                            _INIT(false);
WLED_GLOBAL bool buttonPressedBefore[WLED_MAX_BUTTONS]        _INIT({false});
WLED_GLOBAL bool buttonLongPressed[WLED_MAX_BUTTONS]          _INIT({false});
WLED_GLOBAL unsigned long buttonPressedTime[WLED_MAX_BUTTONS] _INIT({0});
WLED_GLOBAL unsigned long buttonWaitTime[WLED_MAX_BUTTONS]    _INIT({0});
WLED_GLOBAL byte touchThreshold                               _INIT(TOUCH_THRESHOLD);

// notifications
WLED_GLOBAL bool notifyDirectDefault _INIT(notifyDirect);
WLED_GLOBAL bool receiveNotifications _INIT(true);
WLED_GLOBAL unsigned long notificationSentTime _INIT(0);
WLED_GLOBAL byte notificationSentCallMode _INIT(CALL_MODE_INIT);
WLED_GLOBAL bool notificationTwoRequired _INIT(false);

// effects
WLED_GLOBAL byte effectCurrent _INIT(0);
WLED_GLOBAL byte effectSpeed _INIT(128);
WLED_GLOBAL byte effectIntensity _INIT(128);
WLED_GLOBAL byte effectPalette _INIT(0);
WLED_GLOBAL bool effectChanged _INIT(false);

// network
WLED_GLOBAL bool udpConnected _INIT(false), udp2Connected _INIT(false), udpRgbConnected _INIT(false);

// ui style
WLED_GLOBAL bool showWelcomePage _INIT(false);

// hue
WLED_GLOBAL byte hueError _INIT(HUE_ERROR_INACTIVE);
// WLED_GLOBAL uint16_t hueFailCount _INIT(0);
WLED_GLOBAL float hueXLast _INIT(0), hueYLast _INIT(0);
WLED_GLOBAL uint16_t hueHueLast _INIT(0), hueCtLast _INIT(0);
WLED_GLOBAL byte hueSatLast _INIT(0), hueBriLast _INIT(0);
WLED_GLOBAL unsigned long hueLastRequestSent _INIT(0);
WLED_GLOBAL bool hueAuthRequired _INIT(false);
WLED_GLOBAL bool hueReceived _INIT(false);
WLED_GLOBAL bool hueStoreAllowed _INIT(false), hueNewKey _INIT(false);

// overlays
WLED_GLOBAL byte overlayCurrent _INIT(overlayDefault);

// cronixie
WLED_GLOBAL byte dP[] _INIT_N(({ 255, 255, 255, 255, 255, 255 }));

// countdown
WLED_GLOBAL unsigned long countdownTime _INIT(1514764800L);
WLED_GLOBAL bool countdownOverTriggered _INIT(true);

// timer
WLED_GLOBAL byte lastTimerMinute _INIT(0);
WLED_GLOBAL byte timerHours[] _INIT_N(({ 0, 0, 0, 0, 0, 0, 0, 0, 0, 0 }));
WLED_GLOBAL int8_t timerMinutes[] _INIT_N(({ 0, 0, 0, 0, 0, 0, 0, 0, 0, 0 }));
WLED_GLOBAL byte timerMacro[] _INIT_N(({ 0, 0, 0, 0, 0, 0, 0, 0, 0, 0 }));
WLED_GLOBAL byte timerWeekday[] _INIT_N(({ 255, 255, 255, 255, 255, 255, 255, 255, 255, 255 }));        // weekdays to activate on
// bit pattern of arr elem: 0b11111111: sun,sat,fri,thu,wed,tue,mon,validity

// blynk
WLED_GLOBAL bool blynkEnabled _INIT(false);

//playlists
WLED_GLOBAL byte currentPlaylist _INIT(0);
//still used for "PL=~" HTTP API command
WLED_GLOBAL byte presetCycCurr _INIT(0);

// realtime
WLED_GLOBAL byte realtimeMode _INIT(REALTIME_MODE_INACTIVE);
WLED_GLOBAL byte realtimeOverride _INIT(REALTIME_OVERRIDE_NONE);
WLED_GLOBAL IPAddress realtimeIP _INIT_N(((0, 0, 0, 0)));;
WLED_GLOBAL unsigned long realtimeTimeout _INIT(0);
WLED_GLOBAL uint8_t tpmPacketCount _INIT(0);
WLED_GLOBAL uint16_t tpmPayloadFrameSize _INIT(0);

// mqtt
WLED_GLOBAL unsigned long lastMqttReconnectAttempt _INIT(0);
WLED_GLOBAL unsigned long lastInterfaceUpdate _INIT(0);
WLED_GLOBAL byte interfaceUpdateCallMode _INIT(CALL_MODE_INIT);
WLED_GLOBAL char mqttStatusTopic[40] _INIT("");        // this must be global because of async handlers

// alexa udp
WLED_GLOBAL String escapedMac;
#ifndef WLED_DISABLE_ALEXA
  WLED_GLOBAL Espalexa espalexa;
  WLED_GLOBAL EspalexaDevice* espalexaDevice;
#endif

// dns server
WLED_GLOBAL DNSServer dnsServer;

// network time
WLED_GLOBAL bool ntpConnected _INIT(false);
WLED_GLOBAL time_t localTime _INIT(0);
WLED_GLOBAL unsigned long ntpLastSyncTime _INIT(999000000L);
WLED_GLOBAL unsigned long ntpPacketSentTime _INIT(999000000L);
WLED_GLOBAL IPAddress ntpServerIP;
WLED_GLOBAL uint16_t ntpLocalPort _INIT(2390);
WLED_GLOBAL uint16_t rolloverMillis _INIT(0);
WLED_GLOBAL float longitude _INIT(0.0);
WLED_GLOBAL float latitude _INIT(0.0);
WLED_GLOBAL time_t sunrise _INIT(0);
WLED_GLOBAL time_t sunset _INIT(0);
WLED_GLOBAL Toki toki _INIT(Toki());

// Temp buffer
WLED_GLOBAL char* obuf;
WLED_GLOBAL uint16_t olen _INIT(0);

// General filesystem
WLED_GLOBAL size_t fsBytesUsed _INIT(0);
WLED_GLOBAL size_t fsBytesTotal _INIT(0);
WLED_GLOBAL unsigned long presetsModifiedTime _INIT(0L);
WLED_GLOBAL JsonDocument* fileDoc;
WLED_GLOBAL bool doCloseFile _INIT(false);

// presets
WLED_GLOBAL byte currentPreset _INIT(0);

WLED_GLOBAL byte errorFlag _INIT(0);

WLED_GLOBAL String messageHead, messageSub;
WLED_GLOBAL byte optionType;

WLED_GLOBAL bool doReboot _INIT(false);        // flag to initiate reboot from async handlers
WLED_GLOBAL bool doPublishMqtt _INIT(false);

// server library objects
WLED_GLOBAL AsyncWebServer server _INIT_N(((80)));
#ifdef WLED_ENABLE_WEBSOCKETS
WLED_GLOBAL AsyncWebSocket ws _INIT_N((("/ws")));
#endif
WLED_GLOBAL AsyncClient* hueClient _INIT(NULL);
WLED_GLOBAL AsyncMqttClient* mqtt _INIT(NULL);

// udp interface objects
WLED_GLOBAL WiFiUDP notifierUdp, rgbUdp, notifier2Udp;
WLED_GLOBAL WiFiUDP ntpUdp;
WLED_GLOBAL ESPAsyncE131 e131 _INIT_N(((handleE131Packet)));
WLED_GLOBAL ESPAsyncE131 ddp  _INIT_N(((handleE131Packet)));
WLED_GLOBAL bool e131NewData _INIT(false);

// led fx library object
WLED_GLOBAL BusManager busses _INIT(BusManager());
WLED_GLOBAL WS2812FX strip _INIT(WS2812FX());
WLED_GLOBAL BusConfig* busConfigs[WLED_MAX_BUSSES] _INIT({nullptr}); //temporary, to remember values from network callback until after
WLED_GLOBAL bool doInitBusses _INIT(false);

// Usermod manager
WLED_GLOBAL UsermodManager usermods _INIT(UsermodManager());

// enable additional debug output
#ifdef WLED_DEBUG
  #ifndef ESP8266
  #include <rom/rtc.h>
  #endif
  #define DEBUG_PRINT(x) Serial.print(x)
  #define DEBUG_PRINTLN(x) Serial.println(x)
  #define DEBUG_PRINTF(x...) Serial.printf(x)
#else
  #define DEBUG_PRINT(x)
  #define DEBUG_PRINTLN(x)
  #define DEBUG_PRINTF(x...)
#endif

#ifdef WLED_DEBUG_FS
  #define DEBUGFS_PRINT(x) Serial.print(x)
  #define DEBUGFS_PRINTLN(x) Serial.println(x)
  #define DEBUGFS_PRINTF(x...) Serial.printf(x)
#else
  #define DEBUGFS_PRINT(x)
  #define DEBUGFS_PRINTLN(x)
  #define DEBUGFS_PRINTF(x...)
#endif

// debug macro variable definitions
#ifdef WLED_DEBUG
  WLED_GLOBAL unsigned long debugTime _INIT(0);
  WLED_GLOBAL int lastWifiState _INIT(3);
  WLED_GLOBAL unsigned long wifiStateChangedTime _INIT(0);
  WLED_GLOBAL unsigned long loops _INIT(0);
#endif

#ifdef ARDUINO_ARCH_ESP32
  #define WLED_CONNECTED (WiFi.status() == WL_CONNECTED || ETH.localIP()[0] != 0)
#else
  #define WLED_CONNECTED (WiFi.status() == WL_CONNECTED)
#endif
#define WLED_WIFI_CONFIGURED (strlen(clientSSID) >= 1 && strcmp(clientSSID, DEFAULT_CLIENT_SSID) != 0)
#define WLED_MQTT_CONNECTED (mqtt != nullptr && mqtt->connected())

// append new c string to temp buffer efficiently
bool oappend(const char* txt);
// append new number to temp buffer efficiently
bool oappendi(int i);

class WLED {
public:
  WLED();
  static WLED& instance()
  {
    static WLED instance;
    return instance;
  }

  // boot starts here
  void setup();

  void loop();
  void reset();

  void beginStrip();
  void handleConnection();
  bool initEthernet(); // result is informational
  void initAP(bool resetAP = false);
  void initConnection();
  void initInterfaces();
};
#endif        // WLED_H<|MERGE_RESOLUTION|>--- conflicted
+++ resolved
@@ -8,11 +8,7 @@
  */
 
 // version code in format yymmddb (b = daily build)
-<<<<<<< HEAD
-#define VERSION 2110061
-=======
-#define VERSION 2110060
->>>>>>> cbb12e1b
+#define VERSION 2110070
 
 //uncomment this if you have a "my_config.h" file you'd like to use
 //#define WLED_USE_MY_CONFIG
