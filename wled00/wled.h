--- conflicted
+++ resolved
@@ -8,11 +8,7 @@
  */
 
 // version code in format yymmddb (b = daily build)
-<<<<<<< HEAD
-#define VERSION 2111221 // 2021-11-22-b1
-=======
 #define VERSION 2112080
->>>>>>> 2c141810
 
 //uncomment this if you have a "my_config.h" file you'd like to use
 //#define WLED_USE_MY_CONFIG
