<<<<<<< HEAD
#ifndef WLED_H
#define WLED_H
/*
   Main sketch, global variable declarations
   @title WLED project sketch
   @version 0.12.2-bl2
   @author Christian Schwinne
 */

// version code in format yymmddb (b = daily build)
#define VERSION 2105191

//uncomment this if you have a "my_config.h" file you'd like to use
//#define WLED_USE_MY_CONFIG

// ESP8266-01 (blue) got too little storage space to work with WLED. 0.10.2 is the last release supporting this unit.

// ESP8266-01 (black) has 1MB flash and can thus fit the whole program, although OTA update is not possible. Use 1M(128K SPIFFS).
// Uncomment some of the following lines to disable features:
// Alternatively, with platformio pass your chosen flags to your custom build target in platformio_override.ini

// You are required to disable over-the-air updates:
//#define WLED_DISABLE_OTA         // saves 14kb

// You can choose some of these features to disable:
//#define WLED_DISABLE_ALEXA       // saves 11kb
//#define WLED_DISABLE_BLYNK       // saves 6kb
//#define WLED_DISABLE_CRONIXIE    // saves 3kb
//#define WLED_DISABLE_HUESYNC     // saves 4kb
//#define WLED_DISABLE_INFRARED    // there is no pin left for this on ESP8266-01, saves 12kb
#ifndef WLED_DISABLE_MQTT
  #define WLED_ENABLE_MQTT         // saves 12kb
#endif
//#define WLED_ENABLE_ADALIGHT     // saves 500b only (uses GPIO3 (RX) for serial)
//#define WLED_ENABLE_DMX          // uses 3.5kb (use LEDPIN other than 2)
#define WLED_ENABLE_LOXONE         // uses 1.2kb
#ifndef WLED_DISABLE_WEBSOCKETS
  #define WLED_ENABLE_WEBSOCKETS
#endif

#define WLED_ENABLE_FS_EDITOR      // enable /edit page for editing FS content. Will also be disabled with OTA lock

// to toggle usb serial debug (un)comment the following line
//#define WLED_DEBUG

// filesystem specific debugging
//#define WLED_DEBUG_FS

//optionally disable brownout detector on ESP32.
//This is generally a terrible idea, but improves boot success on boards with a 3.3v regulator + cap setup that can't provide 400mA peaks
//#define WLED_DISABLE_BROWNOUT_DET

// Library inclusions.
#include <Arduino.h>
#ifdef ESP8266
  #include <ESP8266WiFi.h>
  #include <ESP8266mDNS.h>
  #include <ESPAsyncTCP.h>
  #include <LittleFS.h>
  extern "C"
  {
  #include <user_interface.h>
  }
#else // ESP32
  #include <WiFi.h>
  #include <ETH.h>
  #include "esp_wifi.h"
  #include <ESPmDNS.h>
  #include <AsyncTCP.h>
  //#include "SPIFFS.h"
  #ifndef CONFIG_LITTLEFS_FOR_IDF_3_2
    #define CONFIG_LITTLEFS_FOR_IDF_3_2
  #endif
  #include <LITTLEFS.h>
#endif

#include "src/dependencies/network/Network.h"

#ifdef WLED_USE_MY_CONFIG
  #include "my_config.h"
#endif

#include <ESPAsyncWebServer.h>
#include <EEPROM.h>
#include <WiFiUdp.h>
#include <DNSServer.h>
#ifndef WLED_DISABLE_OTA
  #include <ArduinoOTA.h>
#endif
#include <SPIFFSEditor.h>
#include "src/dependencies/time/TimeLib.h"
#include "src/dependencies/timezone/Timezone.h"

#ifndef WLED_DISABLE_ALEXA
  #define ESPALEXA_ASYNC
  #define ESPALEXA_NO_SUBPAGE
  #define ESPALEXA_MAXDEVICES 1
  // #define ESPALEXA_DEBUG
  #include "src/dependencies/espalexa/Espalexa.h"
#endif
#ifndef WLED_DISABLE_BLYNK
  #include "src/dependencies/blynk/BlynkSimpleEsp.h"
#endif

#ifdef WLED_ENABLE_DMX
  #include "src/dependencies/dmx/ESPDMX.h"
#endif

#include "src/dependencies/e131/ESPAsyncE131.h"
#include "src/dependencies/async-mqtt-client/AsyncMqttClient.h"

#define ARDUINOJSON_DECODE_UNICODE 0
#include "src/dependencies/json/AsyncJson-v6.h"
#include "src/dependencies/json/ArduinoJson-v6.h"

// ESP32-WROVER features SPI RAM (aka PSRAM) which can be allocated using ps_malloc()
// we can create custom PSRAMDynamicJsonDocument to use such feature (replacing DynamicJsonDocument)
// The following is a construct to enable code to compile without it.
// There is a code thet will still not use PSRAM though:
//    AsyncJsonResponse is a derived class that implements DynamicJsonDocument (AsyncJson-v6.h)
#ifdef ARDUINO_ARCH_ESP32
struct PSRAM_Allocator {
  void* allocate(size_t size) {
    if (psramFound()) return ps_malloc(size); // use PSRAM if it exists
    else              return malloc(size);    // fallback
  }
  void deallocate(void* pointer) {
    free(pointer);
  }
};
using PSRAMDynamicJsonDocument = BasicJsonDocument<PSRAM_Allocator>;
#else
#define PSRAMDynamicJsonDocument DynamicJsonDocument
#endif

#include "fcn_declare.h"
#include "html_ui.h"
#include "html_settings.h"
#include "html_other.h"
#include "FX.h"
#include "ir_codes.h"
#include "const.h"
#include "NodeStruct.h"
#include "pin_manager.h"
#include "bus_manager.h"

#ifndef CLIENT_SSID
  #define CLIENT_SSID DEFAULT_CLIENT_SSID
#endif

#ifndef CLIENT_PASS
  #define CLIENT_PASS ""
#endif

#ifndef SPIFFS_EDITOR_AIRCOOOKIE
  #error You are not using the Aircoookie fork of the ESPAsyncWebserver library.\
  Using upstream puts your WiFi password at risk of being served by the filesystem.\
  Comment out this error message to build regardless.
#endif

#ifndef WLED_DISABLE_INFRARED
  #include <IRremoteESP8266.h>
  #include <IRrecv.h>
  #include <IRutils.h>
#endif

//Filesystem to use for preset and config files. SPIFFS or LittleFS on ESP8266, SPIFFS only on ESP32 (now using LITTLEFS port by lorol)
#ifdef ESP8266
  #define WLED_FS LittleFS
#else
  #define WLED_FS LITTLEFS
#endif

// GLOBAL VARIABLES
// both declared and defined in header (solution from http://www.keil.com/support/docs/1868.htm)
//
//e.g. byte test = 2 becomes WLED_GLOBAL byte test _INIT(2);
//     int arr[]{0,1,2} becomes WLED_GLOBAL int arr[] _INIT_N(({0,1,2}));

#ifndef WLED_DEFINE_GLOBAL_VARS
# define WLED_GLOBAL extern
# define _INIT(x)
# define _INIT_N(x)
#else
# define WLED_GLOBAL
# define _INIT(x) = x

//needed to ignore commas in array definitions
#define UNPACK( ... ) __VA_ARGS__
# define _INIT_N(x) UNPACK x
#endif

#define STRINGIFY(X) #X
#define TOSTRING(X) STRINGIFY(X)

#ifndef WLED_VERSION
  #define WLED_VERSION "dev"
#endif

// Global Variable definitions
WLED_GLOBAL char versionString[] _INIT(TOSTRING(WLED_VERSION));
#define WLED_CODENAME "Ryujin"

// AP and OTA default passwords (for maximum security change them!)
WLED_GLOBAL char apPass[65]  _INIT(DEFAULT_AP_PASS);
WLED_GLOBAL char otaPass[33] _INIT(DEFAULT_OTA_PASS);

// Hardware CONFIG (only changeble HERE, not at runtime)
// LED strip pin, button pin and IR pin changeable in NpbWrapper.h!
#ifndef BTNPIN
WLED_GLOBAL int8_t btnPin _INIT(0);
#else
WLED_GLOBAL int8_t btnPin _INIT(BTNPIN);
#endif
#ifndef RLYPIN
WLED_GLOBAL int8_t rlyPin _INIT(12);
#else
WLED_GLOBAL int8_t rlyPin _INIT(RLYPIN);
#endif
//Relay mode (1 = active high, 0 = active low, flipped in cfg.json)
#ifndef RLYMDE
WLED_GLOBAL bool rlyMde _INIT(true);
#else
WLED_GLOBAL bool rlyMde _INIT(RLYMDE);
#endif
#ifndef IRPIN
WLED_GLOBAL int8_t irPin _INIT(-1);
#else
WLED_GLOBAL int8_t irPin _INIT(IRPIN);
#endif

//WLED_GLOBAL byte presetToApply _INIT(0);

WLED_GLOBAL char ntpServerName[33] _INIT("0.wled.pool.ntp.org");   // NTP server to use

// WiFi CONFIG (all these can be changed via web UI, no need to set them here)
WLED_GLOBAL char clientSSID[33] _INIT(CLIENT_SSID);
WLED_GLOBAL char clientPass[65] _INIT(CLIENT_PASS);
WLED_GLOBAL char cmDNS[33] _INIT("x");                             // mDNS address (placeholder, is replaced by wledXXXXXX.local)
WLED_GLOBAL char apSSID[33] _INIT("");                             // AP off by default (unless setup)
WLED_GLOBAL byte apChannel _INIT(1);                               // 2.4GHz WiFi AP channel (1-13)
WLED_GLOBAL byte apHide    _INIT(0);                               // hidden AP SSID
WLED_GLOBAL byte apBehavior _INIT(AP_BEHAVIOR_BOOT_NO_CONN);       // access point opens when no connection after boot by default
WLED_GLOBAL IPAddress staticIP      _INIT_N(((  0,   0,  0,  0))); // static IP of ESP
WLED_GLOBAL IPAddress staticGateway _INIT_N(((  0,   0,  0,  0))); // gateway (router) IP
WLED_GLOBAL IPAddress staticSubnet  _INIT_N(((255, 255, 255, 0))); // most common subnet in home networks
WLED_GLOBAL bool noWifiSleep _INIT(false);                         // disabling modem sleep modes will increase heat output and power usage, but may help with connection issues
#ifdef WLED_USE_ETHERNET
  #ifdef WLED_ETH_DEFAULT                                          // default ethernet board type if specified
    WLED_GLOBAL int ethernetType _INIT(WLED_ETH_DEFAULT);          // ethernet board type
  #else
    WLED_GLOBAL int ethernetType _INIT(WLED_ETH_NONE);             // use none for ethernet board type if default not defined
  #endif
#endif

// LED CONFIG
WLED_GLOBAL uint16_t ledCount _INIT(0);           // overcurrent prevented by ABL (filled in cfg.cpp, set.cpp or FX_fcn.cpp)
WLED_GLOBAL bool turnOnAtBoot _INIT(true);        // turn on LEDs at power-up
WLED_GLOBAL byte bootPreset   _INIT(0);           // save preset to load after power-up

WLED_GLOBAL byte col[]    _INIT_N(({ 255, 160, 0, 0 }));  // current RGB(W) primary color. col[] should be updated if you want to change the color.
WLED_GLOBAL byte colSec[] _INIT_N(({ 0, 0, 0, 0 }));      // current RGB(W) secondary color
WLED_GLOBAL byte briS     _INIT(128);                     // default brightness

WLED_GLOBAL byte nightlightTargetBri _INIT(0);      // brightness after nightlight is over
WLED_GLOBAL byte nightlightDelayMins _INIT(60);
WLED_GLOBAL byte nightlightMode      _INIT(NL_MODE_FADE); // See const.h for available modes. Was nightlightFade
WLED_GLOBAL bool fadeTransition      _INIT(true);   // enable crossfading color transition
WLED_GLOBAL uint16_t transitionDelay _INIT(750);    // default crossfade duration in ms

WLED_GLOBAL byte briMultiplier _INIT(100);          // % of brightness to set (to limit power, if you set it to 50 and set bri to 255, actual brightness will be 127)

// User Interface CONFIG
WLED_GLOBAL char serverDescription[33] _INIT("WLED");  // Name of module
WLED_GLOBAL bool syncToggleReceive     _INIT(false);   // UIs which only have a single button for sync should toggle send+receive if this is true, only send otherwise

// Sync CONFIG
WLED_GLOBAL NodesMap Nodes;
WLED_GLOBAL bool nodeListEnabled _INIT(true);
WLED_GLOBAL bool nodeBroadcastEnabled _INIT(true);

WLED_GLOBAL byte buttonType     _INIT(BTN_TYPE_PUSH);
WLED_GLOBAL byte irEnabled      _INIT(0);     // Infrared receiver

WLED_GLOBAL uint16_t udpPort    _INIT(21324); // WLED notifier default port
WLED_GLOBAL uint16_t udpPort2   _INIT(65506); // WLED notifier supplemental port
WLED_GLOBAL uint16_t udpRgbPort _INIT(19446); // Hyperion port

WLED_GLOBAL bool receiveNotificationBrightness _INIT(true);       // apply brightness from incoming notifications
WLED_GLOBAL bool receiveNotificationColor      _INIT(true);       // apply color
WLED_GLOBAL bool receiveNotificationEffects    _INIT(true);       // apply effects setup
WLED_GLOBAL bool notifyDirect _INIT(false);                       // send notification if change via UI or HTTP API
WLED_GLOBAL bool notifyButton _INIT(false);                       // send if updated by button or infrared remote
WLED_GLOBAL bool notifyAlexa  _INIT(false);                       // send notification if updated via Alexa
WLED_GLOBAL bool notifyMacro  _INIT(false);                       // send notification for macro
WLED_GLOBAL bool notifyHue    _INIT(true);                        // send notification if Hue light changes
WLED_GLOBAL bool notifyTwice  _INIT(false);                       // notifications use UDP: enable if devices don't sync reliably

WLED_GLOBAL bool alexaEnabled _INIT(false);                       // enable device discovery by Amazon Echo
WLED_GLOBAL char alexaInvocationName[33] _INIT("Light");          // speech control name of device. Choose something voice-to-text can understand

#ifndef WLED_DISABLE_BLYNK
WLED_GLOBAL char blynkApiKey[36] _INIT("");                       // Auth token for Blynk server. If empty, no connection will be made
WLED_GLOBAL char blynkHost[33] _INIT("blynk-cloud.com");          // Default Blynk host
WLED_GLOBAL uint16_t blynkPort _INIT(80);                         // Default Blynk port
#endif

WLED_GLOBAL uint16_t realtimeTimeoutMs _INIT(2500);               // ms timeout of realtime mode before returning to normal mode
WLED_GLOBAL int arlsOffset _INIT(0);                              // realtime LED offset
WLED_GLOBAL bool receiveDirect _INIT(true);                       // receive UDP realtime
WLED_GLOBAL bool arlsDisableGammaCorrection _INIT(true);          // activate if gamma correction is handled by the source
WLED_GLOBAL bool arlsForceMaxBri _INIT(false);                    // enable to force max brightness if source has very dark colors that would be black

#ifdef WLED_ENABLE_DMX
WLED_GLOBAL DMXESPSerial dmx;
WLED_GLOBAL uint16_t e131ProxyUniverse _INIT(0);                  // output this E1.31 (sACN) / ArtNet universe via MAX485 (0 = disabled)
#endif
WLED_GLOBAL uint16_t e131Universe _INIT(1);                       // settings for E1.31 (sACN) protocol (only DMX_MODE_MULTIPLE_* can span over consequtive universes)
WLED_GLOBAL uint16_t e131Port _INIT(5568);                        // DMX in port. E1.31 default is 5568, Art-Net is 6454
WLED_GLOBAL byte DMXMode _INIT(DMX_MODE_MULTIPLE_RGB);            // DMX mode (s.a.)
WLED_GLOBAL uint16_t DMXAddress _INIT(1);                         // DMX start address of fixture, a.k.a. first Channel [for E1.31 (sACN) protocol]
WLED_GLOBAL byte DMXOldDimmer _INIT(0);                           // only update brightness on change
WLED_GLOBAL byte e131LastSequenceNumber[E131_MAX_UNIVERSE_COUNT]; // to detect packet loss
WLED_GLOBAL bool e131Multicast _INIT(false);                      // multicast or unicast
WLED_GLOBAL bool e131SkipOutOfSequence _INIT(false);              // freeze instead of flickering

WLED_GLOBAL bool mqttEnabled _INIT(false);
WLED_GLOBAL char mqttDeviceTopic[33] _INIT("");            // main MQTT topic (individual per device, default is wled/mac)
WLED_GLOBAL char mqttGroupTopic[33] _INIT("wled/all");     // second MQTT topic (for example to group devices)
WLED_GLOBAL char mqttServer[33] _INIT("");                 // both domains and IPs should work (no SSL)
WLED_GLOBAL char mqttUser[41] _INIT("");                   // optional: username for MQTT auth
WLED_GLOBAL char mqttPass[41] _INIT("");                   // optional: password for MQTT auth
WLED_GLOBAL char mqttClientID[41] _INIT("");               // override the client ID
WLED_GLOBAL uint16_t mqttPort _INIT(1883);

#ifndef WLED_DISABLE_HUESYNC
WLED_GLOBAL bool huePollingEnabled _INIT(false);           // poll hue bridge for light state
WLED_GLOBAL uint16_t huePollIntervalMs _INIT(2500);        // low values (< 1sec) may cause lag but offer quicker response
WLED_GLOBAL char hueApiKey[47] _INIT("api");               // key token will be obtained from bridge
WLED_GLOBAL byte huePollLightId _INIT(1);                  // ID of hue lamp to sync to. Find the ID in the hue app ("about" section)
WLED_GLOBAL IPAddress hueIP _INIT_N(((0, 0, 0, 0))); // IP address of the bridge
WLED_GLOBAL bool hueApplyOnOff _INIT(true);
WLED_GLOBAL bool hueApplyBri _INIT(true);
WLED_GLOBAL bool hueApplyColor _INIT(true);
#endif

// Time CONFIG
WLED_GLOBAL bool ntpEnabled _INIT(false);         // get internet time. Only required if you use clock overlays or time-activated macros
WLED_GLOBAL bool useAMPM _INIT(false);            // 12h/24h clock format
WLED_GLOBAL byte currentTimezone _INIT(0);        // Timezone ID. Refer to timezones array in wled10_ntp.ino
WLED_GLOBAL int utcOffsetSecs _INIT(0);           // Seconds to offset from UTC before timzone calculation

WLED_GLOBAL byte overlayDefault _INIT(0);                               // 0: no overlay 1: analog clock 2: single-digit clocl 3: cronixie
WLED_GLOBAL byte overlayMin _INIT(0), overlayMax _INIT(ledCount - 1);   // boundaries of overlay mode

WLED_GLOBAL byte analogClock12pixel _INIT(0);               // The pixel in your strip where "midnight" would be
WLED_GLOBAL bool analogClockSecondsTrail _INIT(false);      // Display seconds as trail of LEDs instead of a single pixel
WLED_GLOBAL bool analogClock5MinuteMarks _INIT(false);      // Light pixels at every 5-minute position

#ifndef WLED_DISABLE_CRONIXIE
WLED_GLOBAL char cronixieDisplay[7] _INIT("HHMMSS");        // Cronixie Display mask. See wled13_cronixie.ino
WLED_GLOBAL bool cronixieBacklight _INIT(true);             // Allow digits to be back-illuminated
#endif

WLED_GLOBAL bool countdownMode _INIT(false);                         // Clock will count down towards date
WLED_GLOBAL byte countdownYear _INIT(20), countdownMonth _INIT(1);   // Countdown target date, year is last two digits
WLED_GLOBAL byte countdownDay  _INIT(1) , countdownHour  _INIT(0);
WLED_GLOBAL byte countdownMin  _INIT(0) , countdownSec   _INIT(0);

WLED_GLOBAL byte macroNl   _INIT(0);        // after nightlight delay over
WLED_GLOBAL byte macroCountdown _INIT(0);
WLED_GLOBAL byte macroAlexaOn _INIT(0), macroAlexaOff _INIT(0);
WLED_GLOBAL byte macroButton _INIT(0), macroLongPress _INIT(0), macroDoublePress _INIT(0);

// Security CONFIG
WLED_GLOBAL bool otaLock     _INIT(false);  // prevents OTA firmware updates without password. ALWAYS enable if system exposed to any public networks
WLED_GLOBAL bool wifiLock    _INIT(false);  // prevents access to WiFi settings when OTA lock is enabled
WLED_GLOBAL bool aOtaEnabled _INIT(true);   // ArduinoOTA allows easy updates directly from the IDE. Careful, it does not auto-disable when OTA lock is on

WLED_GLOBAL uint16_t userVar0 _INIT(0), userVar1 _INIT(0); //available for use in usermod

#ifdef WLED_ENABLE_DMX
  // dmx CONFIG
  WLED_GLOBAL byte DMXChannels _INIT(7);        // number of channels per fixture
  WLED_GLOBAL byte DMXFixtureMap[15] _INIT_N(({ 0, 0, 0, 0, 0, 0, 0, 0, 0, 0, 0, 0, 0, 0, 0 }));
  // assigns the different channels to different functions. See wled21_dmx.ino for more information.
  WLED_GLOBAL uint16_t DMXGap _INIT(10);          // gap between the fixtures. makes addressing easier because you don't have to memorize odd numbers when climbing up onto a rig.
  WLED_GLOBAL uint16_t DMXStart _INIT(10);        // start address of the first fixture
  WLED_GLOBAL uint16_t DMXStartLED _INIT(0);      // LED from which DMX fixtures start
#endif

// internal global variable declarations
// wifi
WLED_GLOBAL bool apActive _INIT(false);
WLED_GLOBAL bool forceReconnect _INIT(false);
WLED_GLOBAL uint32_t lastReconnectAttempt _INIT(0);
WLED_GLOBAL bool interfacesInited _INIT(false);
WLED_GLOBAL bool wasConnected _INIT(false);

// color
WLED_GLOBAL byte colIT[]     _INIT_N(({ 0, 0, 0, 0 }));         // color that was last sent to LEDs
WLED_GLOBAL byte colSecIT[]  _INIT_N(({ 0, 0, 0, 0 }));

WLED_GLOBAL byte lastRandomIndex _INIT(0);        // used to save last random color so the new one is not the same

// transitions
WLED_GLOBAL bool transitionActive _INIT(false);
WLED_GLOBAL uint16_t transitionDelayDefault _INIT(transitionDelay);
WLED_GLOBAL uint16_t transitionDelayTemp _INIT(transitionDelay);
WLED_GLOBAL unsigned long transitionStartTime;
WLED_GLOBAL float tperLast _INIT(0);        // crossfade transition progress, 0.0f - 1.0f
WLED_GLOBAL bool jsonTransitionOnce _INIT(false);

// nightlight
WLED_GLOBAL bool nightlightActive _INIT(false);
WLED_GLOBAL bool nightlightActiveOld _INIT(false);
WLED_GLOBAL uint32_t nightlightDelayMs _INIT(10);
WLED_GLOBAL byte nightlightDelayMinsDefault _INIT(nightlightDelayMins);
WLED_GLOBAL unsigned long nightlightStartTime;
WLED_GLOBAL byte briNlT _INIT(0);                     // current nightlight brightness
WLED_GLOBAL byte colNlT[] _INIT_N(({ 0, 0, 0, 0 }));        // current nightlight color

// brightness
WLED_GLOBAL unsigned long lastOnTime _INIT(0);
WLED_GLOBAL bool offMode _INIT(!turnOnAtBoot);
WLED_GLOBAL byte bri _INIT(briS);
WLED_GLOBAL byte briOld _INIT(0);
WLED_GLOBAL byte briT _INIT(0);
WLED_GLOBAL byte briIT _INIT(0);
WLED_GLOBAL byte briLast _INIT(128);          // brightness before turned off. Used for toggle function
WLED_GLOBAL byte whiteLast _INIT(128);        // white channel before turned off. Used for toggle function

// button
WLED_GLOBAL bool buttonPressedBefore _INIT(false);
WLED_GLOBAL bool buttonLongPressed _INIT(false);
WLED_GLOBAL unsigned long buttonPressedTime _INIT(0);
WLED_GLOBAL unsigned long buttonWaitTime _INIT(0);

// notifications
WLED_GLOBAL bool notifyDirectDefault _INIT(notifyDirect);
WLED_GLOBAL bool receiveNotifications _INIT(true);
WLED_GLOBAL unsigned long notificationSentTime _INIT(0);
WLED_GLOBAL byte notificationSentCallMode _INIT(NOTIFIER_CALL_MODE_INIT);
WLED_GLOBAL bool notificationTwoRequired _INIT(false);

// effects
WLED_GLOBAL byte effectCurrent _INIT(0);
WLED_GLOBAL byte effectSpeed _INIT(128);
WLED_GLOBAL byte effectIntensity _INIT(128);
WLED_GLOBAL byte effectPalette _INIT(0);
WLED_GLOBAL bool effectChanged _INIT(false);

// network
WLED_GLOBAL bool udpConnected _INIT(false), udp2Connected _INIT(false), udpRgbConnected _INIT(false);

// ui style
WLED_GLOBAL bool showWelcomePage _INIT(false);

// hue
WLED_GLOBAL byte hueError _INIT(HUE_ERROR_INACTIVE);
// WLED_GLOBAL uint16_t hueFailCount _INIT(0);
WLED_GLOBAL float hueXLast _INIT(0), hueYLast _INIT(0);
WLED_GLOBAL uint16_t hueHueLast _INIT(0), hueCtLast _INIT(0);
WLED_GLOBAL byte hueSatLast _INIT(0), hueBriLast _INIT(0);
WLED_GLOBAL unsigned long hueLastRequestSent _INIT(0);
WLED_GLOBAL bool hueAuthRequired _INIT(false);
WLED_GLOBAL bool hueReceived _INIT(false);
WLED_GLOBAL bool hueStoreAllowed _INIT(false), hueNewKey _INIT(false);

// overlays
WLED_GLOBAL byte overlayCurrent _INIT(overlayDefault);
WLED_GLOBAL byte overlaySpeed _INIT(200);
WLED_GLOBAL unsigned long overlayRefreshMs _INIT(200);
WLED_GLOBAL unsigned long overlayRefreshedTime;

// cronixie
WLED_GLOBAL byte dP[] _INIT_N(({ 0, 0, 0, 0, 0, 0 }));
WLED_GLOBAL bool cronixieInit _INIT(false);

// countdown
WLED_GLOBAL unsigned long countdownTime _INIT(1514764800L);
WLED_GLOBAL bool countdownOverTriggered _INIT(true);

// timer
WLED_GLOBAL byte lastTimerMinute _INIT(0);
WLED_GLOBAL byte timerHours[] _INIT_N(({ 0, 0, 0, 0, 0, 0, 0, 0, 0, 0 }));
WLED_GLOBAL int8_t timerMinutes[] _INIT_N(({ 0, 0, 0, 0, 0, 0, 0, 0, 0, 0 }));
WLED_GLOBAL byte timerMacro[] _INIT_N(({ 0, 0, 0, 0, 0, 0, 0, 0, 0, 0 }));
WLED_GLOBAL byte timerWeekday[] _INIT_N(({ 255, 255, 255, 255, 255, 255, 255, 255, 255, 255 }));        // weekdays to activate on
// bit pattern of arr elem: 0b11111111: sun,sat,fri,thu,wed,tue,mon,validity

// blynk
WLED_GLOBAL bool blynkEnabled _INIT(false);

// preset cycling
WLED_GLOBAL bool presetCyclingEnabled _INIT(false);
WLED_GLOBAL byte presetCycleMin _INIT(1), presetCycleMax _INIT(5);
WLED_GLOBAL uint16_t presetCycleTime _INIT(12);
WLED_GLOBAL unsigned long presetCycledTime _INIT(0);
WLED_GLOBAL byte presetCycCurr _INIT(presetCycleMin);
WLED_GLOBAL bool saveCurrPresetCycConf _INIT(false);

WLED_GLOBAL int16_t currentPlaylist _INIT(0);

// realtime
WLED_GLOBAL byte realtimeMode _INIT(REALTIME_MODE_INACTIVE);
WLED_GLOBAL byte realtimeOverride _INIT(REALTIME_OVERRIDE_NONE);
WLED_GLOBAL IPAddress realtimeIP _INIT_N(((0, 0, 0, 0)));;
WLED_GLOBAL unsigned long realtimeTimeout _INIT(0);
WLED_GLOBAL uint8_t tpmPacketCount _INIT(0);
WLED_GLOBAL uint16_t tpmPayloadFrameSize _INIT(0);

// mqtt
WLED_GLOBAL unsigned long lastMqttReconnectAttempt _INIT(0);
WLED_GLOBAL unsigned long lastInterfaceUpdate _INIT(0);
WLED_GLOBAL byte interfaceUpdateCallMode _INIT(NOTIFIER_CALL_MODE_INIT);
WLED_GLOBAL char mqttStatusTopic[40] _INIT("");        // this must be global because of async handlers

// alexa udp
WLED_GLOBAL String escapedMac;
#ifndef WLED_DISABLE_ALEXA
  WLED_GLOBAL Espalexa espalexa;
  WLED_GLOBAL EspalexaDevice* espalexaDevice;
#endif

// dns server
WLED_GLOBAL DNSServer dnsServer;

// network time
WLED_GLOBAL bool ntpConnected _INIT(false);
WLED_GLOBAL time_t localTime _INIT(0);
WLED_GLOBAL unsigned long ntpLastSyncTime _INIT(999000000L);
WLED_GLOBAL unsigned long ntpPacketSentTime _INIT(999000000L);
WLED_GLOBAL IPAddress ntpServerIP;
WLED_GLOBAL uint16_t ntpLocalPort _INIT(2390);
WLED_GLOBAL uint16_t rolloverMillis _INIT(0);
WLED_GLOBAL float longitude _INIT(0.0);
WLED_GLOBAL float latitude _INIT(0.0);
WLED_GLOBAL time_t sunrise _INIT(0);
WLED_GLOBAL time_t sunset _INIT(0);

// Temp buffer
WLED_GLOBAL char* obuf;
WLED_GLOBAL uint16_t olen _INIT(0);

// General filesystem
WLED_GLOBAL size_t fsBytesUsed _INIT(0);
WLED_GLOBAL size_t fsBytesTotal _INIT(0);
WLED_GLOBAL unsigned long presetsModifiedTime _INIT(0L);
WLED_GLOBAL JsonDocument* fileDoc;
WLED_GLOBAL bool doCloseFile _INIT(false);

// presets
WLED_GLOBAL int16_t currentPreset _INIT(-1);
WLED_GLOBAL bool isPreset _INIT(false);

WLED_GLOBAL byte errorFlag _INIT(0);

WLED_GLOBAL String messageHead, messageSub;
WLED_GLOBAL byte optionType;

WLED_GLOBAL bool doReboot _INIT(false);        // flag to initiate reboot from async handlers
WLED_GLOBAL bool doPublishMqtt _INIT(false);

// server library objects
WLED_GLOBAL AsyncWebServer server _INIT_N(((80)));
#ifdef WLED_ENABLE_WEBSOCKETS
WLED_GLOBAL AsyncWebSocket ws _INIT_N((("/ws")));
#endif
WLED_GLOBAL AsyncClient* hueClient _INIT(NULL);
WLED_GLOBAL AsyncMqttClient* mqtt _INIT(NULL);

// udp interface objects
WLED_GLOBAL WiFiUDP notifierUdp, rgbUdp, notifier2Udp;
WLED_GLOBAL WiFiUDP ntpUdp;
WLED_GLOBAL ESPAsyncE131 e131 _INIT_N(((handleE131Packet)));
WLED_GLOBAL bool e131NewData _INIT(false);

// led fx library object
WLED_GLOBAL BusManager busses _INIT(BusManager());
WLED_GLOBAL WS2812FX strip _INIT(WS2812FX());
WLED_GLOBAL BusConfig* busConfigs[WLED_MAX_BUSSES] _INIT({nullptr}); //temporary, to remember values from network callback until after
WLED_GLOBAL bool doInitBusses _INIT(false);

// Usermod manager
WLED_GLOBAL UsermodManager usermods _INIT(UsermodManager());

// Status LED
#if STATUSLED
  WLED_GLOBAL unsigned long ledStatusLastMillis _INIT(0);
  WLED_GLOBAL unsigned short ledStatusType _INIT(0); // current status type - corresponds to number of blinks per second
  WLED_GLOBAL bool ledStatusState _INIT(0); // the current LED state
#endif

// enable additional debug output
#ifdef WLED_DEBUG
  #ifndef ESP8266
  #include <rom/rtc.h>
  #endif
  #define DEBUG_PRINT(x) Serial.print(x)
  #define DEBUG_PRINTLN(x) Serial.println(x)
  #define DEBUG_PRINTF(x...) Serial.printf(x)
#else
  #define DEBUG_PRINT(x)
  #define DEBUG_PRINTLN(x)
  #define DEBUG_PRINTF(x...)
#endif

#ifdef WLED_DEBUG_FS
  #define DEBUGFS_PRINT(x) Serial.print(x)
  #define DEBUGFS_PRINTLN(x) Serial.println(x)
  #define DEBUGFS_PRINTF(x...) Serial.printf(x)
#else
  #define DEBUGFS_PRINT(x)
  #define DEBUGFS_PRINTLN(x)
  #define DEBUGFS_PRINTF(x...)
#endif

// debug macro variable definitions
#ifdef WLED_DEBUG
  WLED_GLOBAL unsigned long debugTime _INIT(0);
  WLED_GLOBAL int lastWifiState _INIT(3);
  WLED_GLOBAL unsigned long wifiStateChangedTime _INIT(0);
  WLED_GLOBAL int loops _INIT(0);
#endif

#ifdef ARDUINO_ARCH_ESP32
  #define WLED_CONNECTED (WiFi.status() == WL_CONNECTED || ETH.localIP()[0] != 0)
#else
  #define WLED_CONNECTED (WiFi.status() == WL_CONNECTED)
#endif
#define WLED_WIFI_CONFIGURED (strlen(clientSSID) >= 1 && strcmp(clientSSID, DEFAULT_CLIENT_SSID) != 0)
#define WLED_MQTT_CONNECTED (mqtt != nullptr && mqtt->connected())

// append new c string to temp buffer efficiently
bool oappend(const char* txt);
// append new number to temp buffer efficiently
bool oappendi(int i);

class WLED {
public:
  WLED();
  static WLED& instance()
  {
    static WLED instance;
    return instance;
  }

  // boot starts here
  void setup();

  void loop();
  void reset();

  void beginStrip();
  void handleConnection();
  void initAP(bool resetAP = false);
  void initConnection();
  void initInterfaces();
  void handleStatusLED();
};
#endif        // WLED_H
=======
#ifndef WLED_H
#define WLED_H
/*
   Main sketch, global variable declarations
   @title WLED project sketch
   @version 0.12.2-bl2
   @author Christian Schwinne
 */

// version code in format yymmddb (b = daily build)
#define VERSION 2105201

//uncomment this if you have a "my_config.h" file you'd like to use
//#define WLED_USE_MY_CONFIG

// ESP8266-01 (blue) got too little storage space to work with WLED. 0.10.2 is the last release supporting this unit.

// ESP8266-01 (black) has 1MB flash and can thus fit the whole program, although OTA update is not possible. Use 1M(128K SPIFFS).
// Uncomment some of the following lines to disable features:
// Alternatively, with platformio pass your chosen flags to your custom build target in platformio_override.ini

// You are required to disable over-the-air updates:
//#define WLED_DISABLE_OTA         // saves 14kb

// You can choose some of these features to disable:
//#define WLED_DISABLE_ALEXA       // saves 11kb
//#define WLED_DISABLE_BLYNK       // saves 6kb
//#define WLED_DISABLE_CRONIXIE    // saves 3kb
//#define WLED_DISABLE_HUESYNC     // saves 4kb
//#define WLED_DISABLE_INFRARED    // there is no pin left for this on ESP8266-01, saves 12kb
#ifndef WLED_DISABLE_MQTT
  #define WLED_ENABLE_MQTT         // saves 12kb
#endif
//#define WLED_ENABLE_ADALIGHT     // saves 500b only (uses GPIO3 (RX) for serial)
//#define WLED_ENABLE_DMX          // uses 3.5kb (use LEDPIN other than 2)
#define WLED_ENABLE_LOXONE         // uses 1.2kb
#ifndef WLED_DISABLE_WEBSOCKETS
  #define WLED_ENABLE_WEBSOCKETS
#endif

#define WLED_ENABLE_FS_EDITOR      // enable /edit page for editing FS content. Will also be disabled with OTA lock

// to toggle usb serial debug (un)comment the following line
//#define WLED_DEBUG

// filesystem specific debugging
//#define WLED_DEBUG_FS

//optionally disable brownout detector on ESP32.
//This is generally a terrible idea, but improves boot success on boards with a 3.3v regulator + cap setup that can't provide 400mA peaks
//#define WLED_DISABLE_BROWNOUT_DET

// Library inclusions.
#include <Arduino.h>
#ifdef ESP8266
  #include <ESP8266WiFi.h>
  #include <ESP8266mDNS.h>
  #include <ESPAsyncTCP.h>
  #include <LittleFS.h>
  extern "C"
  {
  #include <user_interface.h>
  }
#else // ESP32
  #include <WiFi.h>
  #include <ETH.h>
  #include "esp_wifi.h"
  #include <ESPmDNS.h>
  #include <AsyncTCP.h>
  //#include "SPIFFS.h"
  #ifndef CONFIG_LITTLEFS_FOR_IDF_3_2
    #define CONFIG_LITTLEFS_FOR_IDF_3_2
  #endif
  #include <LITTLEFS.h>
#endif

#include "src/dependencies/network/Network.h"

#ifdef WLED_USE_MY_CONFIG
  #include "my_config.h"
#endif

#include <ESPAsyncWebServer.h>
#include <EEPROM.h>
#include <WiFiUdp.h>
#include <DNSServer.h>
#ifndef WLED_DISABLE_OTA
  #include <ArduinoOTA.h>
#endif
#include <SPIFFSEditor.h>
#include "src/dependencies/time/TimeLib.h"
#include "src/dependencies/timezone/Timezone.h"

#ifndef WLED_DISABLE_ALEXA
  #define ESPALEXA_ASYNC
  #define ESPALEXA_NO_SUBPAGE
  #define ESPALEXA_MAXDEVICES 1
  // #define ESPALEXA_DEBUG
  #include "src/dependencies/espalexa/Espalexa.h"
#endif
#ifndef WLED_DISABLE_BLYNK
  #include "src/dependencies/blynk/BlynkSimpleEsp.h"
#endif

#ifdef WLED_ENABLE_DMX
  #include "src/dependencies/dmx/ESPDMX.h"
#endif

#include "src/dependencies/e131/ESPAsyncE131.h"
#include "src/dependencies/async-mqtt-client/AsyncMqttClient.h"

#define ARDUINOJSON_DECODE_UNICODE 0
#include "src/dependencies/json/AsyncJson-v6.h"
#include "src/dependencies/json/ArduinoJson-v6.h"

// ESP32-WROVER features SPI RAM (aka PSRAM) which can be allocated using ps_malloc()
// we can create custom PSRAMDynamicJsonDocument to use such feature (replacing DynamicJsonDocument)
// The following is a construct to enable code to compile without it.
// There is a code thet will still not use PSRAM though:
//    AsyncJsonResponse is a derived class that implements DynamicJsonDocument (AsyncJson-v6.h)
#ifdef ARDUINO_ARCH_ESP32
struct PSRAM_Allocator {
  void* allocate(size_t size) {
    if (psramFound()) return ps_malloc(size); // use PSRAM if it exists
    else              return malloc(size);    // fallback
  }
  void deallocate(void* pointer) {
    free(pointer);
  }
};
using PSRAMDynamicJsonDocument = BasicJsonDocument<PSRAM_Allocator>;
#else
#define PSRAMDynamicJsonDocument DynamicJsonDocument
#endif

#include "fcn_declare.h"
#include "html_ui.h"
#include "html_settings.h"
#include "html_other.h"
#include "FX.h"
#include "ir_codes.h"
#include "const.h"
#include "NodeStruct.h"
#include "pin_manager.h"
#include "bus_manager.h"

#ifndef CLIENT_SSID
  #define CLIENT_SSID DEFAULT_CLIENT_SSID
#endif

#ifndef CLIENT_PASS
  #define CLIENT_PASS ""
#endif

#ifndef SPIFFS_EDITOR_AIRCOOOKIE
  #error You are not using the Aircoookie fork of the ESPAsyncWebserver library.\
  Using upstream puts your WiFi password at risk of being served by the filesystem.\
  Comment out this error message to build regardless.
#endif

#ifndef WLED_DISABLE_INFRARED
  #include <IRremoteESP8266.h>
  #include <IRrecv.h>
  #include <IRutils.h>
#endif

//Filesystem to use for preset and config files. SPIFFS or LittleFS on ESP8266, SPIFFS only on ESP32 (now using LITTLEFS port by lorol)
#ifdef ESP8266
  #define WLED_FS LittleFS
#else
  #define WLED_FS LITTLEFS
#endif

// GLOBAL VARIABLES
// both declared and defined in header (solution from http://www.keil.com/support/docs/1868.htm)
//
//e.g. byte test = 2 becomes WLED_GLOBAL byte test _INIT(2);
//     int arr[]{0,1,2} becomes WLED_GLOBAL int arr[] _INIT_N(({0,1,2}));

#ifndef WLED_DEFINE_GLOBAL_VARS
# define WLED_GLOBAL extern
# define _INIT(x)
# define _INIT_N(x)
#else
# define WLED_GLOBAL
# define _INIT(x) = x

//needed to ignore commas in array definitions
#define UNPACK( ... ) __VA_ARGS__
# define _INIT_N(x) UNPACK x
#endif

#define STRINGIFY(X) #X
#define TOSTRING(X) STRINGIFY(X)

#ifndef WLED_VERSION
  #define WLED_VERSION "dev"
#endif

// Global Variable definitions
WLED_GLOBAL char versionString[] _INIT(TOSTRING(WLED_VERSION));
#define WLED_CODENAME "Ryujin"

// AP and OTA default passwords (for maximum security change them!)
WLED_GLOBAL char apPass[65]  _INIT(DEFAULT_AP_PASS);
WLED_GLOBAL char otaPass[33] _INIT(DEFAULT_OTA_PASS);

// Hardware CONFIG (only changeble HERE, not at runtime)
// LED strip pin, button pin and IR pin changeable in NpbWrapper.h!
#ifndef BTNPIN
WLED_GLOBAL int8_t btnPin[WLED_MAX_BUTTONS] _INIT({0});
#else
WLED_GLOBAL int8_t btnPin[WLED_MAX_BUTTONS] _INIT({BTNPIN});
#endif
#ifndef RLYPIN
WLED_GLOBAL int8_t rlyPin _INIT(12);
#else
WLED_GLOBAL int8_t rlyPin _INIT(RLYPIN);
#endif
//Relay mode (1 = active high, 0 = active low, flipped in cfg.json)
#ifndef RLYMDE
WLED_GLOBAL bool rlyMde _INIT(true);
#else
WLED_GLOBAL bool rlyMde _INIT(RLYMDE);
#endif
#ifndef IRPIN
WLED_GLOBAL int8_t irPin _INIT(-1);
#else
WLED_GLOBAL int8_t irPin _INIT(IRPIN);
#endif

//WLED_GLOBAL byte presetToApply _INIT(0);

WLED_GLOBAL char ntpServerName[33] _INIT("0.wled.pool.ntp.org");   // NTP server to use

// WiFi CONFIG (all these can be changed via web UI, no need to set them here)
WLED_GLOBAL char clientSSID[33] _INIT(CLIENT_SSID);
WLED_GLOBAL char clientPass[65] _INIT(CLIENT_PASS);
WLED_GLOBAL char cmDNS[33] _INIT("x");                             // mDNS address (placeholder, is replaced by wledXXXXXX.local)
WLED_GLOBAL char apSSID[33] _INIT("");                             // AP off by default (unless setup)
WLED_GLOBAL byte apChannel _INIT(1);                               // 2.4GHz WiFi AP channel (1-13)
WLED_GLOBAL byte apHide    _INIT(0);                               // hidden AP SSID
WLED_GLOBAL byte apBehavior _INIT(AP_BEHAVIOR_BOOT_NO_CONN);       // access point opens when no connection after boot by default
WLED_GLOBAL IPAddress staticIP      _INIT_N(((  0,   0,  0,  0))); // static IP of ESP
WLED_GLOBAL IPAddress staticGateway _INIT_N(((  0,   0,  0,  0))); // gateway (router) IP
WLED_GLOBAL IPAddress staticSubnet  _INIT_N(((255, 255, 255, 0))); // most common subnet in home networks
WLED_GLOBAL bool noWifiSleep _INIT(false);                         // disabling modem sleep modes will increase heat output and power usage, but may help with connection issues
#ifdef WLED_USE_ETHERNET
  #ifdef WLED_ETH_DEFAULT                                          // default ethernet board type if specified
    WLED_GLOBAL int ethernetType _INIT(WLED_ETH_DEFAULT);          // ethernet board type
  #else
    WLED_GLOBAL int ethernetType _INIT(WLED_ETH_NONE);             // use none for ethernet board type if default not defined
  #endif
#endif

// LED CONFIG
WLED_GLOBAL uint16_t ledCount _INIT(0);           // overcurrent prevented by ABL (filled in cfg.cpp, set.cpp or FX_fcn.cpp)
WLED_GLOBAL bool turnOnAtBoot _INIT(true);        // turn on LEDs at power-up
WLED_GLOBAL byte bootPreset   _INIT(0);           // save preset to load after power-up

WLED_GLOBAL byte col[]    _INIT_N(({ 255, 160, 0, 0 }));  // current RGB(W) primary color. col[] should be updated if you want to change the color.
WLED_GLOBAL byte colSec[] _INIT_N(({ 0, 0, 0, 0 }));      // current RGB(W) secondary color
WLED_GLOBAL byte briS     _INIT(128);                     // default brightness

WLED_GLOBAL byte nightlightTargetBri _INIT(0);      // brightness after nightlight is over
WLED_GLOBAL byte nightlightDelayMins _INIT(60);
WLED_GLOBAL byte nightlightMode      _INIT(NL_MODE_FADE); // See const.h for available modes. Was nightlightFade
WLED_GLOBAL bool fadeTransition      _INIT(true);   // enable crossfading color transition
WLED_GLOBAL uint16_t transitionDelay _INIT(750);    // default crossfade duration in ms

WLED_GLOBAL byte briMultiplier _INIT(100);          // % of brightness to set (to limit power, if you set it to 50 and set bri to 255, actual brightness will be 127)

// User Interface CONFIG
WLED_GLOBAL char serverDescription[33] _INIT("WLED");  // Name of module
WLED_GLOBAL bool syncToggleReceive     _INIT(false);   // UIs which only have a single button for sync should toggle send+receive if this is true, only send otherwise

// Sync CONFIG
WLED_GLOBAL NodesMap Nodes;
WLED_GLOBAL bool nodeListEnabled _INIT(true);
WLED_GLOBAL bool nodeBroadcastEnabled _INIT(true);

WLED_GLOBAL byte buttonType[WLED_MAX_BUTTONS]  _INIT({BTN_TYPE_PUSH});
WLED_GLOBAL byte irEnabled      _INIT(0);     // Infrared receiver

WLED_GLOBAL uint16_t udpPort    _INIT(21324); // WLED notifier default port
WLED_GLOBAL uint16_t udpPort2   _INIT(65506); // WLED notifier supplemental port
WLED_GLOBAL uint16_t udpRgbPort _INIT(19446); // Hyperion port

WLED_GLOBAL bool receiveNotificationBrightness _INIT(true);       // apply brightness from incoming notifications
WLED_GLOBAL bool receiveNotificationColor      _INIT(true);       // apply color
WLED_GLOBAL bool receiveNotificationEffects    _INIT(true);       // apply effects setup
WLED_GLOBAL bool notifyDirect _INIT(false);                       // send notification if change via UI or HTTP API
WLED_GLOBAL bool notifyButton _INIT(false);                       // send if updated by button or infrared remote
WLED_GLOBAL bool notifyAlexa  _INIT(false);                       // send notification if updated via Alexa
WLED_GLOBAL bool notifyMacro  _INIT(false);                       // send notification for macro
WLED_GLOBAL bool notifyHue    _INIT(true);                        // send notification if Hue light changes
WLED_GLOBAL bool notifyTwice  _INIT(false);                       // notifications use UDP: enable if devices don't sync reliably

WLED_GLOBAL bool alexaEnabled _INIT(false);                       // enable device discovery by Amazon Echo
WLED_GLOBAL char alexaInvocationName[33] _INIT("Light");          // speech control name of device. Choose something voice-to-text can understand

#ifndef WLED_DISABLE_BLYNK
WLED_GLOBAL char blynkApiKey[36] _INIT("");                       // Auth token for Blynk server. If empty, no connection will be made
WLED_GLOBAL char blynkHost[33] _INIT("blynk-cloud.com");          // Default Blynk host
WLED_GLOBAL uint16_t blynkPort _INIT(80);                         // Default Blynk port
#endif

WLED_GLOBAL uint16_t realtimeTimeoutMs _INIT(2500);               // ms timeout of realtime mode before returning to normal mode
WLED_GLOBAL int arlsOffset _INIT(0);                              // realtime LED offset
WLED_GLOBAL bool receiveDirect _INIT(true);                       // receive UDP realtime
WLED_GLOBAL bool arlsDisableGammaCorrection _INIT(true);          // activate if gamma correction is handled by the source
WLED_GLOBAL bool arlsForceMaxBri _INIT(false);                    // enable to force max brightness if source has very dark colors that would be black

#ifdef WLED_ENABLE_DMX
WLED_GLOBAL DMXESPSerial dmx;
WLED_GLOBAL uint16_t e131ProxyUniverse _INIT(0);                  // output this E1.31 (sACN) / ArtNet universe via MAX485 (0 = disabled)
#endif
WLED_GLOBAL uint16_t e131Universe _INIT(1);                       // settings for E1.31 (sACN) protocol (only DMX_MODE_MULTIPLE_* can span over consequtive universes)
WLED_GLOBAL uint16_t e131Port _INIT(5568);                        // DMX in port. E1.31 default is 5568, Art-Net is 6454
WLED_GLOBAL byte DMXMode _INIT(DMX_MODE_MULTIPLE_RGB);            // DMX mode (s.a.)
WLED_GLOBAL uint16_t DMXAddress _INIT(1);                         // DMX start address of fixture, a.k.a. first Channel [for E1.31 (sACN) protocol]
WLED_GLOBAL byte DMXOldDimmer _INIT(0);                           // only update brightness on change
WLED_GLOBAL byte e131LastSequenceNumber[E131_MAX_UNIVERSE_COUNT]; // to detect packet loss
WLED_GLOBAL bool e131Multicast _INIT(false);                      // multicast or unicast
WLED_GLOBAL bool e131SkipOutOfSequence _INIT(false);              // freeze instead of flickering

WLED_GLOBAL bool mqttEnabled _INIT(false);
WLED_GLOBAL char mqttDeviceTopic[33] _INIT("");            // main MQTT topic (individual per device, default is wled/mac)
WLED_GLOBAL char mqttGroupTopic[33] _INIT("wled/all");     // second MQTT topic (for example to group devices)
WLED_GLOBAL char mqttServer[33] _INIT("");                 // both domains and IPs should work (no SSL)
WLED_GLOBAL char mqttUser[41] _INIT("");                   // optional: username for MQTT auth
WLED_GLOBAL char mqttPass[41] _INIT("");                   // optional: password for MQTT auth
WLED_GLOBAL char mqttClientID[41] _INIT("");               // override the client ID
WLED_GLOBAL uint16_t mqttPort _INIT(1883);

#ifndef WLED_DISABLE_HUESYNC
WLED_GLOBAL bool huePollingEnabled _INIT(false);           // poll hue bridge for light state
WLED_GLOBAL uint16_t huePollIntervalMs _INIT(2500);        // low values (< 1sec) may cause lag but offer quicker response
WLED_GLOBAL char hueApiKey[47] _INIT("api");               // key token will be obtained from bridge
WLED_GLOBAL byte huePollLightId _INIT(1);                  // ID of hue lamp to sync to. Find the ID in the hue app ("about" section)
WLED_GLOBAL IPAddress hueIP _INIT_N(((0, 0, 0, 0))); // IP address of the bridge
WLED_GLOBAL bool hueApplyOnOff _INIT(true);
WLED_GLOBAL bool hueApplyBri _INIT(true);
WLED_GLOBAL bool hueApplyColor _INIT(true);
#endif

// Time CONFIG
WLED_GLOBAL bool ntpEnabled _INIT(false);         // get internet time. Only required if you use clock overlays or time-activated macros
WLED_GLOBAL bool useAMPM _INIT(false);            // 12h/24h clock format
WLED_GLOBAL byte currentTimezone _INIT(0);        // Timezone ID. Refer to timezones array in wled10_ntp.ino
WLED_GLOBAL int utcOffsetSecs _INIT(0);           // Seconds to offset from UTC before timzone calculation

WLED_GLOBAL byte overlayDefault _INIT(0);                               // 0: no overlay 1: analog clock 2: single-digit clocl 3: cronixie
WLED_GLOBAL byte overlayMin _INIT(0), overlayMax _INIT(ledCount - 1);   // boundaries of overlay mode

WLED_GLOBAL byte analogClock12pixel _INIT(0);               // The pixel in your strip where "midnight" would be
WLED_GLOBAL bool analogClockSecondsTrail _INIT(false);      // Display seconds as trail of LEDs instead of a single pixel
WLED_GLOBAL bool analogClock5MinuteMarks _INIT(false);      // Light pixels at every 5-minute position

#ifndef WLED_DISABLE_CRONIXIE
WLED_GLOBAL char cronixieDisplay[7] _INIT("HHMMSS");        // Cronixie Display mask. See wled13_cronixie.ino
WLED_GLOBAL bool cronixieBacklight _INIT(true);             // Allow digits to be back-illuminated
#endif

WLED_GLOBAL bool countdownMode _INIT(false);                         // Clock will count down towards date
WLED_GLOBAL byte countdownYear _INIT(20), countdownMonth _INIT(1);   // Countdown target date, year is last two digits
WLED_GLOBAL byte countdownDay  _INIT(1) , countdownHour  _INIT(0);
WLED_GLOBAL byte countdownMin  _INIT(0) , countdownSec   _INIT(0);

WLED_GLOBAL byte macroNl   _INIT(0);        // after nightlight delay over
WLED_GLOBAL byte macroCountdown _INIT(0);
WLED_GLOBAL byte macroAlexaOn _INIT(0), macroAlexaOff _INIT(0);
WLED_GLOBAL byte macroButton[WLED_MAX_BUTTONS]        _INIT({0});
WLED_GLOBAL byte macroLongPress[WLED_MAX_BUTTONS]     _INIT({0});
WLED_GLOBAL byte macroDoublePress[WLED_MAX_BUTTONS]   _INIT({0});

// Security CONFIG
WLED_GLOBAL bool otaLock     _INIT(false);  // prevents OTA firmware updates without password. ALWAYS enable if system exposed to any public networks
WLED_GLOBAL bool wifiLock    _INIT(false);  // prevents access to WiFi settings when OTA lock is enabled
WLED_GLOBAL bool aOtaEnabled _INIT(true);   // ArduinoOTA allows easy updates directly from the IDE. Careful, it does not auto-disable when OTA lock is on

WLED_GLOBAL uint16_t userVar0 _INIT(0), userVar1 _INIT(0); //available for use in usermod

#ifdef WLED_ENABLE_DMX
  // dmx CONFIG
  WLED_GLOBAL byte DMXChannels _INIT(7);        // number of channels per fixture
  WLED_GLOBAL byte DMXFixtureMap[15] _INIT_N(({ 0, 0, 0, 0, 0, 0, 0, 0, 0, 0, 0, 0, 0, 0, 0 }));
  // assigns the different channels to different functions. See wled21_dmx.ino for more information.
  WLED_GLOBAL uint16_t DMXGap _INIT(10);          // gap between the fixtures. makes addressing easier because you don't have to memorize odd numbers when climbing up onto a rig.
  WLED_GLOBAL uint16_t DMXStart _INIT(10);        // start address of the first fixture
  WLED_GLOBAL uint16_t DMXStartLED _INIT(0);      // LED from which DMX fixtures start
#endif

// internal global variable declarations
// wifi
WLED_GLOBAL bool apActive _INIT(false);
WLED_GLOBAL bool forceReconnect _INIT(false);
WLED_GLOBAL uint32_t lastReconnectAttempt _INIT(0);
WLED_GLOBAL bool interfacesInited _INIT(false);
WLED_GLOBAL bool wasConnected _INIT(false);

// color
WLED_GLOBAL byte colIT[]     _INIT_N(({ 0, 0, 0, 0 }));         // color that was last sent to LEDs
WLED_GLOBAL byte colSecIT[]  _INIT_N(({ 0, 0, 0, 0 }));

WLED_GLOBAL byte lastRandomIndex _INIT(0);        // used to save last random color so the new one is not the same

// transitions
WLED_GLOBAL bool transitionActive _INIT(false);
WLED_GLOBAL uint16_t transitionDelayDefault _INIT(transitionDelay);
WLED_GLOBAL uint16_t transitionDelayTemp _INIT(transitionDelay);
WLED_GLOBAL unsigned long transitionStartTime;
WLED_GLOBAL float tperLast _INIT(0);        // crossfade transition progress, 0.0f - 1.0f
WLED_GLOBAL bool jsonTransitionOnce _INIT(false);

// nightlight
WLED_GLOBAL bool nightlightActive _INIT(false);
WLED_GLOBAL bool nightlightActiveOld _INIT(false);
WLED_GLOBAL uint32_t nightlightDelayMs _INIT(10);
WLED_GLOBAL byte nightlightDelayMinsDefault _INIT(nightlightDelayMins);
WLED_GLOBAL unsigned long nightlightStartTime;
WLED_GLOBAL byte briNlT _INIT(0);                     // current nightlight brightness
WLED_GLOBAL byte colNlT[] _INIT_N(({ 0, 0, 0, 0 }));        // current nightlight color

// brightness
WLED_GLOBAL unsigned long lastOnTime _INIT(0);
WLED_GLOBAL bool offMode _INIT(!turnOnAtBoot);
WLED_GLOBAL byte bri _INIT(briS);
WLED_GLOBAL byte briOld _INIT(0);
WLED_GLOBAL byte briT _INIT(0);
WLED_GLOBAL byte briIT _INIT(0);
WLED_GLOBAL byte briLast _INIT(128);          // brightness before turned off. Used for toggle function
WLED_GLOBAL byte whiteLast _INIT(128);        // white channel before turned off. Used for toggle function

// button
WLED_GLOBAL bool buttonPressedBefore[WLED_MAX_BUTTONS]        _INIT({false});
WLED_GLOBAL bool buttonLongPressed[WLED_MAX_BUTTONS]          _INIT({false});
WLED_GLOBAL unsigned long buttonPressedTime[WLED_MAX_BUTTONS] _INIT({0});
WLED_GLOBAL unsigned long buttonWaitTime[WLED_MAX_BUTTONS]    _INIT({0});
WLED_GLOBAL byte touchThreshold                               _INIT(TOUCH_THRESHOLD);

// notifications
WLED_GLOBAL bool notifyDirectDefault _INIT(notifyDirect);
WLED_GLOBAL bool receiveNotifications _INIT(true);
WLED_GLOBAL unsigned long notificationSentTime _INIT(0);
WLED_GLOBAL byte notificationSentCallMode _INIT(NOTIFIER_CALL_MODE_INIT);
WLED_GLOBAL bool notificationTwoRequired _INIT(false);

// effects
WLED_GLOBAL byte effectCurrent _INIT(0);
WLED_GLOBAL byte effectSpeed _INIT(128);
WLED_GLOBAL byte effectIntensity _INIT(128);
WLED_GLOBAL byte effectPalette _INIT(0);
WLED_GLOBAL bool effectChanged _INIT(false);

// network
WLED_GLOBAL bool udpConnected _INIT(false), udp2Connected _INIT(false), udpRgbConnected _INIT(false);

// ui style
WLED_GLOBAL bool showWelcomePage _INIT(false);

// hue
WLED_GLOBAL byte hueError _INIT(HUE_ERROR_INACTIVE);
// WLED_GLOBAL uint16_t hueFailCount _INIT(0);
WLED_GLOBAL float hueXLast _INIT(0), hueYLast _INIT(0);
WLED_GLOBAL uint16_t hueHueLast _INIT(0), hueCtLast _INIT(0);
WLED_GLOBAL byte hueSatLast _INIT(0), hueBriLast _INIT(0);
WLED_GLOBAL unsigned long hueLastRequestSent _INIT(0);
WLED_GLOBAL bool hueAuthRequired _INIT(false);
WLED_GLOBAL bool hueReceived _INIT(false);
WLED_GLOBAL bool hueStoreAllowed _INIT(false), hueNewKey _INIT(false);

// overlays
WLED_GLOBAL byte overlayCurrent _INIT(overlayDefault);
WLED_GLOBAL byte overlaySpeed _INIT(200);
WLED_GLOBAL unsigned long overlayRefreshMs _INIT(200);
WLED_GLOBAL unsigned long overlayRefreshedTime;

// cronixie
WLED_GLOBAL byte dP[] _INIT_N(({ 0, 0, 0, 0, 0, 0 }));
WLED_GLOBAL bool cronixieInit _INIT(false);

// countdown
WLED_GLOBAL unsigned long countdownTime _INIT(1514764800L);
WLED_GLOBAL bool countdownOverTriggered _INIT(true);

// timer
WLED_GLOBAL byte lastTimerMinute _INIT(0);
WLED_GLOBAL byte timerHours[] _INIT_N(({ 0, 0, 0, 0, 0, 0, 0, 0, 0, 0 }));
WLED_GLOBAL int8_t timerMinutes[] _INIT_N(({ 0, 0, 0, 0, 0, 0, 0, 0, 0, 0 }));
WLED_GLOBAL byte timerMacro[] _INIT_N(({ 0, 0, 0, 0, 0, 0, 0, 0, 0, 0 }));
WLED_GLOBAL byte timerWeekday[] _INIT_N(({ 255, 255, 255, 255, 255, 255, 255, 255, 255, 255 }));        // weekdays to activate on
// bit pattern of arr elem: 0b11111111: sun,sat,fri,thu,wed,tue,mon,validity

// blynk
WLED_GLOBAL bool blynkEnabled _INIT(false);

// preset cycling
WLED_GLOBAL bool presetCyclingEnabled _INIT(false);
WLED_GLOBAL byte presetCycleMin _INIT(1), presetCycleMax _INIT(5);
WLED_GLOBAL uint16_t presetCycleTime _INIT(12);
WLED_GLOBAL unsigned long presetCycledTime _INIT(0);
WLED_GLOBAL byte presetCycCurr _INIT(presetCycleMin);
WLED_GLOBAL bool saveCurrPresetCycConf _INIT(false);

WLED_GLOBAL int16_t currentPlaylist _INIT(0);

// realtime
WLED_GLOBAL byte realtimeMode _INIT(REALTIME_MODE_INACTIVE);
WLED_GLOBAL byte realtimeOverride _INIT(REALTIME_OVERRIDE_NONE);
WLED_GLOBAL IPAddress realtimeIP _INIT_N(((0, 0, 0, 0)));;
WLED_GLOBAL unsigned long realtimeTimeout _INIT(0);
WLED_GLOBAL uint8_t tpmPacketCount _INIT(0);
WLED_GLOBAL uint16_t tpmPayloadFrameSize _INIT(0);

// mqtt
WLED_GLOBAL unsigned long lastMqttReconnectAttempt _INIT(0);
WLED_GLOBAL unsigned long lastInterfaceUpdate _INIT(0);
WLED_GLOBAL byte interfaceUpdateCallMode _INIT(NOTIFIER_CALL_MODE_INIT);
WLED_GLOBAL char mqttStatusTopic[40] _INIT("");        // this must be global because of async handlers

// alexa udp
WLED_GLOBAL String escapedMac;
#ifndef WLED_DISABLE_ALEXA
  WLED_GLOBAL Espalexa espalexa;
  WLED_GLOBAL EspalexaDevice* espalexaDevice;
#endif

// dns server
WLED_GLOBAL DNSServer dnsServer;

// network time
WLED_GLOBAL bool ntpConnected _INIT(false);
WLED_GLOBAL time_t localTime _INIT(0);
WLED_GLOBAL unsigned long ntpLastSyncTime _INIT(999000000L);
WLED_GLOBAL unsigned long ntpPacketSentTime _INIT(999000000L);
WLED_GLOBAL IPAddress ntpServerIP;
WLED_GLOBAL uint16_t ntpLocalPort _INIT(2390);
WLED_GLOBAL uint16_t rolloverMillis _INIT(0);
WLED_GLOBAL float longitude _INIT(0.0);
WLED_GLOBAL float latitude _INIT(0.0);
WLED_GLOBAL time_t sunrise _INIT(0);
WLED_GLOBAL time_t sunset _INIT(0);

// Temp buffer
WLED_GLOBAL char* obuf;
WLED_GLOBAL uint16_t olen _INIT(0);

// General filesystem
WLED_GLOBAL size_t fsBytesUsed _INIT(0);
WLED_GLOBAL size_t fsBytesTotal _INIT(0);
WLED_GLOBAL unsigned long presetsModifiedTime _INIT(0L);
WLED_GLOBAL JsonDocument* fileDoc;
WLED_GLOBAL bool doCloseFile _INIT(false);

// presets
WLED_GLOBAL int16_t currentPreset _INIT(-1);
WLED_GLOBAL bool isPreset _INIT(false);

WLED_GLOBAL byte errorFlag _INIT(0);

WLED_GLOBAL String messageHead, messageSub;
WLED_GLOBAL byte optionType;

WLED_GLOBAL bool doReboot _INIT(false);        // flag to initiate reboot from async handlers
WLED_GLOBAL bool doPublishMqtt _INIT(false);

// server library objects
WLED_GLOBAL AsyncWebServer server _INIT_N(((80)));
#ifdef WLED_ENABLE_WEBSOCKETS
WLED_GLOBAL AsyncWebSocket ws _INIT_N((("/ws")));
#endif
WLED_GLOBAL AsyncClient* hueClient _INIT(NULL);
WLED_GLOBAL AsyncMqttClient* mqtt _INIT(NULL);

// udp interface objects
WLED_GLOBAL WiFiUDP notifierUdp, rgbUdp, notifier2Udp;
WLED_GLOBAL WiFiUDP ntpUdp;
WLED_GLOBAL ESPAsyncE131 e131 _INIT_N(((handleE131Packet)));
WLED_GLOBAL bool e131NewData _INIT(false);

// led fx library object
WLED_GLOBAL BusManager busses _INIT(BusManager());
WLED_GLOBAL WS2812FX strip _INIT(WS2812FX());
WLED_GLOBAL BusConfig* busConfigs[WLED_MAX_BUSSES] _INIT({nullptr}); //temporary, to remember values from network callback until after
WLED_GLOBAL bool doInitBusses _INIT(false);

// Usermod manager
WLED_GLOBAL UsermodManager usermods _INIT(UsermodManager());

// Status LED
#if STATUSLED
  WLED_GLOBAL unsigned long ledStatusLastMillis _INIT(0);
  WLED_GLOBAL unsigned short ledStatusType _INIT(0); // current status type - corresponds to number of blinks per second
  WLED_GLOBAL bool ledStatusState _INIT(0); // the current LED state
#endif

// enable additional debug output
#ifdef WLED_DEBUG
  #ifndef ESP8266
  #include <rom/rtc.h>
  #endif
  #define DEBUG_PRINT(x) Serial.print(x)
  #define DEBUG_PRINTLN(x) Serial.println(x)
  #define DEBUG_PRINTF(x...) Serial.printf(x)
#else
  #define DEBUG_PRINT(x)
  #define DEBUG_PRINTLN(x)
  #define DEBUG_PRINTF(x...)
#endif

#ifdef WLED_DEBUG_FS
  #define DEBUGFS_PRINT(x) Serial.print(x)
  #define DEBUGFS_PRINTLN(x) Serial.println(x)
  #define DEBUGFS_PRINTF(x...) Serial.printf(x)
#else
  #define DEBUGFS_PRINT(x)
  #define DEBUGFS_PRINTLN(x)
  #define DEBUGFS_PRINTF(x...)
#endif

// debug macro variable definitions
#ifdef WLED_DEBUG
  WLED_GLOBAL unsigned long debugTime _INIT(0);
  WLED_GLOBAL int lastWifiState _INIT(3);
  WLED_GLOBAL unsigned long wifiStateChangedTime _INIT(0);
  WLED_GLOBAL int loops _INIT(0);
#endif

#ifdef ARDUINO_ARCH_ESP32
  #define WLED_CONNECTED (WiFi.status() == WL_CONNECTED || ETH.localIP()[0] != 0)
#else
  #define WLED_CONNECTED (WiFi.status() == WL_CONNECTED)
#endif
#define WLED_WIFI_CONFIGURED (strlen(clientSSID) >= 1 && strcmp(clientSSID, DEFAULT_CLIENT_SSID) != 0)
#define WLED_MQTT_CONNECTED (mqtt != nullptr && mqtt->connected())

// append new c string to temp buffer efficiently
bool oappend(const char* txt);
// append new number to temp buffer efficiently
bool oappendi(int i);

class WLED {
public:
  WLED();
  static WLED& instance()
  {
    static WLED instance;
    return instance;
  }

  // boot starts here
  void setup();

  void loop();
  void reset();

  void beginStrip();
  void handleConnection();
  void initAP(bool resetAP = false);
  void initConnection();
  void initInterfaces();
  void handleStatusLED();
};
#endif        // WLED_H
>>>>>>> a0fd02e0
<|MERGE_RESOLUTION|>--- conflicted
+++ resolved
@@ -1,15 +1,14 @@
-<<<<<<< HEAD
 #ifndef WLED_H
 #define WLED_H
 /*
    Main sketch, global variable declarations
    @title WLED project sketch
-   @version 0.12.2-bl2
+   @version 0.12.2-bl3
    @author Christian Schwinne
  */
 
 // version code in format yymmddb (b = daily build)
-#define VERSION 2105191
+#define VERSION 2105201
 
 //uncomment this if you have a "my_config.h" file you'd like to use
 //#define WLED_USE_MY_CONFIG
@@ -209,9 +208,9 @@
 // Hardware CONFIG (only changeble HERE, not at runtime)
 // LED strip pin, button pin and IR pin changeable in NpbWrapper.h!
 #ifndef BTNPIN
-WLED_GLOBAL int8_t btnPin _INIT(0);
-#else
-WLED_GLOBAL int8_t btnPin _INIT(BTNPIN);
+WLED_GLOBAL int8_t btnPin[WLED_MAX_BUTTONS] _INIT({0});
+#else
+WLED_GLOBAL int8_t btnPin[WLED_MAX_BUTTONS] _INIT({BTNPIN});
 #endif
 #ifndef RLYPIN
 WLED_GLOBAL int8_t rlyPin _INIT(12);
@@ -280,7 +279,7 @@
 WLED_GLOBAL bool nodeListEnabled _INIT(true);
 WLED_GLOBAL bool nodeBroadcastEnabled _INIT(true);
 
-WLED_GLOBAL byte buttonType     _INIT(BTN_TYPE_PUSH);
+WLED_GLOBAL byte buttonType[WLED_MAX_BUTTONS]  _INIT({BTN_TYPE_PUSH});
 WLED_GLOBAL byte irEnabled      _INIT(0);     // Infrared receiver
 
 WLED_GLOBAL uint16_t udpPort    _INIT(21324); // WLED notifier default port
@@ -371,7 +370,9 @@
 WLED_GLOBAL byte macroNl   _INIT(0);        // after nightlight delay over
 WLED_GLOBAL byte macroCountdown _INIT(0);
 WLED_GLOBAL byte macroAlexaOn _INIT(0), macroAlexaOff _INIT(0);
-WLED_GLOBAL byte macroButton _INIT(0), macroLongPress _INIT(0), macroDoublePress _INIT(0);
+WLED_GLOBAL byte macroButton[WLED_MAX_BUTTONS]        _INIT({0});
+WLED_GLOBAL byte macroLongPress[WLED_MAX_BUTTONS]     _INIT({0});
+WLED_GLOBAL byte macroDoublePress[WLED_MAX_BUTTONS]   _INIT({0});
 
 // Security CONFIG
 WLED_GLOBAL bool otaLock     _INIT(false);  // prevents OTA firmware updates without password. ALWAYS enable if system exposed to any public networks
@@ -432,10 +433,11 @@
 WLED_GLOBAL byte whiteLast _INIT(128);        // white channel before turned off. Used for toggle function
 
 // button
-WLED_GLOBAL bool buttonPressedBefore _INIT(false);
-WLED_GLOBAL bool buttonLongPressed _INIT(false);
-WLED_GLOBAL unsigned long buttonPressedTime _INIT(0);
-WLED_GLOBAL unsigned long buttonWaitTime _INIT(0);
+WLED_GLOBAL bool buttonPressedBefore[WLED_MAX_BUTTONS]        _INIT({false});
+WLED_GLOBAL bool buttonLongPressed[WLED_MAX_BUTTONS]          _INIT({false});
+WLED_GLOBAL unsigned long buttonPressedTime[WLED_MAX_BUTTONS] _INIT({0});
+WLED_GLOBAL unsigned long buttonWaitTime[WLED_MAX_BUTTONS]    _INIT({0});
+WLED_GLOBAL byte touchThreshold                               _INIT(TOUCH_THRESHOLD);
 
 // notifications
 WLED_GLOBAL bool notifyDirectDefault _INIT(notifyDirect);
@@ -660,671 +662,4 @@
   void initInterfaces();
   void handleStatusLED();
 };
-#endif        // WLED_H
-=======
-#ifndef WLED_H
-#define WLED_H
-/*
-   Main sketch, global variable declarations
-   @title WLED project sketch
-   @version 0.12.2-bl2
-   @author Christian Schwinne
- */
-
-// version code in format yymmddb (b = daily build)
-#define VERSION 2105201
-
-//uncomment this if you have a "my_config.h" file you'd like to use
-//#define WLED_USE_MY_CONFIG
-
-// ESP8266-01 (blue) got too little storage space to work with WLED. 0.10.2 is the last release supporting this unit.
-
-// ESP8266-01 (black) has 1MB flash and can thus fit the whole program, although OTA update is not possible. Use 1M(128K SPIFFS).
-// Uncomment some of the following lines to disable features:
-// Alternatively, with platformio pass your chosen flags to your custom build target in platformio_override.ini
-
-// You are required to disable over-the-air updates:
-//#define WLED_DISABLE_OTA         // saves 14kb
-
-// You can choose some of these features to disable:
-//#define WLED_DISABLE_ALEXA       // saves 11kb
-//#define WLED_DISABLE_BLYNK       // saves 6kb
-//#define WLED_DISABLE_CRONIXIE    // saves 3kb
-//#define WLED_DISABLE_HUESYNC     // saves 4kb
-//#define WLED_DISABLE_INFRARED    // there is no pin left for this on ESP8266-01, saves 12kb
-#ifndef WLED_DISABLE_MQTT
-  #define WLED_ENABLE_MQTT         // saves 12kb
-#endif
-//#define WLED_ENABLE_ADALIGHT     // saves 500b only (uses GPIO3 (RX) for serial)
-//#define WLED_ENABLE_DMX          // uses 3.5kb (use LEDPIN other than 2)
-#define WLED_ENABLE_LOXONE         // uses 1.2kb
-#ifndef WLED_DISABLE_WEBSOCKETS
-  #define WLED_ENABLE_WEBSOCKETS
-#endif
-
-#define WLED_ENABLE_FS_EDITOR      // enable /edit page for editing FS content. Will also be disabled with OTA lock
-
-// to toggle usb serial debug (un)comment the following line
-//#define WLED_DEBUG
-
-// filesystem specific debugging
-//#define WLED_DEBUG_FS
-
-//optionally disable brownout detector on ESP32.
-//This is generally a terrible idea, but improves boot success on boards with a 3.3v regulator + cap setup that can't provide 400mA peaks
-//#define WLED_DISABLE_BROWNOUT_DET
-
-// Library inclusions.
-#include <Arduino.h>
-#ifdef ESP8266
-  #include <ESP8266WiFi.h>
-  #include <ESP8266mDNS.h>
-  #include <ESPAsyncTCP.h>
-  #include <LittleFS.h>
-  extern "C"
-  {
-  #include <user_interface.h>
-  }
-#else // ESP32
-  #include <WiFi.h>
-  #include <ETH.h>
-  #include "esp_wifi.h"
-  #include <ESPmDNS.h>
-  #include <AsyncTCP.h>
-  //#include "SPIFFS.h"
-  #ifndef CONFIG_LITTLEFS_FOR_IDF_3_2
-    #define CONFIG_LITTLEFS_FOR_IDF_3_2
-  #endif
-  #include <LITTLEFS.h>
-#endif
-
-#include "src/dependencies/network/Network.h"
-
-#ifdef WLED_USE_MY_CONFIG
-  #include "my_config.h"
-#endif
-
-#include <ESPAsyncWebServer.h>
-#include <EEPROM.h>
-#include <WiFiUdp.h>
-#include <DNSServer.h>
-#ifndef WLED_DISABLE_OTA
-  #include <ArduinoOTA.h>
-#endif
-#include <SPIFFSEditor.h>
-#include "src/dependencies/time/TimeLib.h"
-#include "src/dependencies/timezone/Timezone.h"
-
-#ifndef WLED_DISABLE_ALEXA
-  #define ESPALEXA_ASYNC
-  #define ESPALEXA_NO_SUBPAGE
-  #define ESPALEXA_MAXDEVICES 1
-  // #define ESPALEXA_DEBUG
-  #include "src/dependencies/espalexa/Espalexa.h"
-#endif
-#ifndef WLED_DISABLE_BLYNK
-  #include "src/dependencies/blynk/BlynkSimpleEsp.h"
-#endif
-
-#ifdef WLED_ENABLE_DMX
-  #include "src/dependencies/dmx/ESPDMX.h"
-#endif
-
-#include "src/dependencies/e131/ESPAsyncE131.h"
-#include "src/dependencies/async-mqtt-client/AsyncMqttClient.h"
-
-#define ARDUINOJSON_DECODE_UNICODE 0
-#include "src/dependencies/json/AsyncJson-v6.h"
-#include "src/dependencies/json/ArduinoJson-v6.h"
-
-// ESP32-WROVER features SPI RAM (aka PSRAM) which can be allocated using ps_malloc()
-// we can create custom PSRAMDynamicJsonDocument to use such feature (replacing DynamicJsonDocument)
-// The following is a construct to enable code to compile without it.
-// There is a code thet will still not use PSRAM though:
-//    AsyncJsonResponse is a derived class that implements DynamicJsonDocument (AsyncJson-v6.h)
-#ifdef ARDUINO_ARCH_ESP32
-struct PSRAM_Allocator {
-  void* allocate(size_t size) {
-    if (psramFound()) return ps_malloc(size); // use PSRAM if it exists
-    else              return malloc(size);    // fallback
-  }
-  void deallocate(void* pointer) {
-    free(pointer);
-  }
-};
-using PSRAMDynamicJsonDocument = BasicJsonDocument<PSRAM_Allocator>;
-#else
-#define PSRAMDynamicJsonDocument DynamicJsonDocument
-#endif
-
-#include "fcn_declare.h"
-#include "html_ui.h"
-#include "html_settings.h"
-#include "html_other.h"
-#include "FX.h"
-#include "ir_codes.h"
-#include "const.h"
-#include "NodeStruct.h"
-#include "pin_manager.h"
-#include "bus_manager.h"
-
-#ifndef CLIENT_SSID
-  #define CLIENT_SSID DEFAULT_CLIENT_SSID
-#endif
-
-#ifndef CLIENT_PASS
-  #define CLIENT_PASS ""
-#endif
-
-#ifndef SPIFFS_EDITOR_AIRCOOOKIE
-  #error You are not using the Aircoookie fork of the ESPAsyncWebserver library.\
-  Using upstream puts your WiFi password at risk of being served by the filesystem.\
-  Comment out this error message to build regardless.
-#endif
-
-#ifndef WLED_DISABLE_INFRARED
-  #include <IRremoteESP8266.h>
-  #include <IRrecv.h>
-  #include <IRutils.h>
-#endif
-
-//Filesystem to use for preset and config files. SPIFFS or LittleFS on ESP8266, SPIFFS only on ESP32 (now using LITTLEFS port by lorol)
-#ifdef ESP8266
-  #define WLED_FS LittleFS
-#else
-  #define WLED_FS LITTLEFS
-#endif
-
-// GLOBAL VARIABLES
-// both declared and defined in header (solution from http://www.keil.com/support/docs/1868.htm)
-//
-//e.g. byte test = 2 becomes WLED_GLOBAL byte test _INIT(2);
-//     int arr[]{0,1,2} becomes WLED_GLOBAL int arr[] _INIT_N(({0,1,2}));
-
-#ifndef WLED_DEFINE_GLOBAL_VARS
-# define WLED_GLOBAL extern
-# define _INIT(x)
-# define _INIT_N(x)
-#else
-# define WLED_GLOBAL
-# define _INIT(x) = x
-
-//needed to ignore commas in array definitions
-#define UNPACK( ... ) __VA_ARGS__
-# define _INIT_N(x) UNPACK x
-#endif
-
-#define STRINGIFY(X) #X
-#define TOSTRING(X) STRINGIFY(X)
-
-#ifndef WLED_VERSION
-  #define WLED_VERSION "dev"
-#endif
-
-// Global Variable definitions
-WLED_GLOBAL char versionString[] _INIT(TOSTRING(WLED_VERSION));
-#define WLED_CODENAME "Ryujin"
-
-// AP and OTA default passwords (for maximum security change them!)
-WLED_GLOBAL char apPass[65]  _INIT(DEFAULT_AP_PASS);
-WLED_GLOBAL char otaPass[33] _INIT(DEFAULT_OTA_PASS);
-
-// Hardware CONFIG (only changeble HERE, not at runtime)
-// LED strip pin, button pin and IR pin changeable in NpbWrapper.h!
-#ifndef BTNPIN
-WLED_GLOBAL int8_t btnPin[WLED_MAX_BUTTONS] _INIT({0});
-#else
-WLED_GLOBAL int8_t btnPin[WLED_MAX_BUTTONS] _INIT({BTNPIN});
-#endif
-#ifndef RLYPIN
-WLED_GLOBAL int8_t rlyPin _INIT(12);
-#else
-WLED_GLOBAL int8_t rlyPin _INIT(RLYPIN);
-#endif
-//Relay mode (1 = active high, 0 = active low, flipped in cfg.json)
-#ifndef RLYMDE
-WLED_GLOBAL bool rlyMde _INIT(true);
-#else
-WLED_GLOBAL bool rlyMde _INIT(RLYMDE);
-#endif
-#ifndef IRPIN
-WLED_GLOBAL int8_t irPin _INIT(-1);
-#else
-WLED_GLOBAL int8_t irPin _INIT(IRPIN);
-#endif
-
-//WLED_GLOBAL byte presetToApply _INIT(0);
-
-WLED_GLOBAL char ntpServerName[33] _INIT("0.wled.pool.ntp.org");   // NTP server to use
-
-// WiFi CONFIG (all these can be changed via web UI, no need to set them here)
-WLED_GLOBAL char clientSSID[33] _INIT(CLIENT_SSID);
-WLED_GLOBAL char clientPass[65] _INIT(CLIENT_PASS);
-WLED_GLOBAL char cmDNS[33] _INIT("x");                             // mDNS address (placeholder, is replaced by wledXXXXXX.local)
-WLED_GLOBAL char apSSID[33] _INIT("");                             // AP off by default (unless setup)
-WLED_GLOBAL byte apChannel _INIT(1);                               // 2.4GHz WiFi AP channel (1-13)
-WLED_GLOBAL byte apHide    _INIT(0);                               // hidden AP SSID
-WLED_GLOBAL byte apBehavior _INIT(AP_BEHAVIOR_BOOT_NO_CONN);       // access point opens when no connection after boot by default
-WLED_GLOBAL IPAddress staticIP      _INIT_N(((  0,   0,  0,  0))); // static IP of ESP
-WLED_GLOBAL IPAddress staticGateway _INIT_N(((  0,   0,  0,  0))); // gateway (router) IP
-WLED_GLOBAL IPAddress staticSubnet  _INIT_N(((255, 255, 255, 0))); // most common subnet in home networks
-WLED_GLOBAL bool noWifiSleep _INIT(false);                         // disabling modem sleep modes will increase heat output and power usage, but may help with connection issues
-#ifdef WLED_USE_ETHERNET
-  #ifdef WLED_ETH_DEFAULT                                          // default ethernet board type if specified
-    WLED_GLOBAL int ethernetType _INIT(WLED_ETH_DEFAULT);          // ethernet board type
-  #else
-    WLED_GLOBAL int ethernetType _INIT(WLED_ETH_NONE);             // use none for ethernet board type if default not defined
-  #endif
-#endif
-
-// LED CONFIG
-WLED_GLOBAL uint16_t ledCount _INIT(0);           // overcurrent prevented by ABL (filled in cfg.cpp, set.cpp or FX_fcn.cpp)
-WLED_GLOBAL bool turnOnAtBoot _INIT(true);        // turn on LEDs at power-up
-WLED_GLOBAL byte bootPreset   _INIT(0);           // save preset to load after power-up
-
-WLED_GLOBAL byte col[]    _INIT_N(({ 255, 160, 0, 0 }));  // current RGB(W) primary color. col[] should be updated if you want to change the color.
-WLED_GLOBAL byte colSec[] _INIT_N(({ 0, 0, 0, 0 }));      // current RGB(W) secondary color
-WLED_GLOBAL byte briS     _INIT(128);                     // default brightness
-
-WLED_GLOBAL byte nightlightTargetBri _INIT(0);      // brightness after nightlight is over
-WLED_GLOBAL byte nightlightDelayMins _INIT(60);
-WLED_GLOBAL byte nightlightMode      _INIT(NL_MODE_FADE); // See const.h for available modes. Was nightlightFade
-WLED_GLOBAL bool fadeTransition      _INIT(true);   // enable crossfading color transition
-WLED_GLOBAL uint16_t transitionDelay _INIT(750);    // default crossfade duration in ms
-
-WLED_GLOBAL byte briMultiplier _INIT(100);          // % of brightness to set (to limit power, if you set it to 50 and set bri to 255, actual brightness will be 127)
-
-// User Interface CONFIG
-WLED_GLOBAL char serverDescription[33] _INIT("WLED");  // Name of module
-WLED_GLOBAL bool syncToggleReceive     _INIT(false);   // UIs which only have a single button for sync should toggle send+receive if this is true, only send otherwise
-
-// Sync CONFIG
-WLED_GLOBAL NodesMap Nodes;
-WLED_GLOBAL bool nodeListEnabled _INIT(true);
-WLED_GLOBAL bool nodeBroadcastEnabled _INIT(true);
-
-WLED_GLOBAL byte buttonType[WLED_MAX_BUTTONS]  _INIT({BTN_TYPE_PUSH});
-WLED_GLOBAL byte irEnabled      _INIT(0);     // Infrared receiver
-
-WLED_GLOBAL uint16_t udpPort    _INIT(21324); // WLED notifier default port
-WLED_GLOBAL uint16_t udpPort2   _INIT(65506); // WLED notifier supplemental port
-WLED_GLOBAL uint16_t udpRgbPort _INIT(19446); // Hyperion port
-
-WLED_GLOBAL bool receiveNotificationBrightness _INIT(true);       // apply brightness from incoming notifications
-WLED_GLOBAL bool receiveNotificationColor      _INIT(true);       // apply color
-WLED_GLOBAL bool receiveNotificationEffects    _INIT(true);       // apply effects setup
-WLED_GLOBAL bool notifyDirect _INIT(false);                       // send notification if change via UI or HTTP API
-WLED_GLOBAL bool notifyButton _INIT(false);                       // send if updated by button or infrared remote
-WLED_GLOBAL bool notifyAlexa  _INIT(false);                       // send notification if updated via Alexa
-WLED_GLOBAL bool notifyMacro  _INIT(false);                       // send notification for macro
-WLED_GLOBAL bool notifyHue    _INIT(true);                        // send notification if Hue light changes
-WLED_GLOBAL bool notifyTwice  _INIT(false);                       // notifications use UDP: enable if devices don't sync reliably
-
-WLED_GLOBAL bool alexaEnabled _INIT(false);                       // enable device discovery by Amazon Echo
-WLED_GLOBAL char alexaInvocationName[33] _INIT("Light");          // speech control name of device. Choose something voice-to-text can understand
-
-#ifndef WLED_DISABLE_BLYNK
-WLED_GLOBAL char blynkApiKey[36] _INIT("");                       // Auth token for Blynk server. If empty, no connection will be made
-WLED_GLOBAL char blynkHost[33] _INIT("blynk-cloud.com");          // Default Blynk host
-WLED_GLOBAL uint16_t blynkPort _INIT(80);                         // Default Blynk port
-#endif
-
-WLED_GLOBAL uint16_t realtimeTimeoutMs _INIT(2500);               // ms timeout of realtime mode before returning to normal mode
-WLED_GLOBAL int arlsOffset _INIT(0);                              // realtime LED offset
-WLED_GLOBAL bool receiveDirect _INIT(true);                       // receive UDP realtime
-WLED_GLOBAL bool arlsDisableGammaCorrection _INIT(true);          // activate if gamma correction is handled by the source
-WLED_GLOBAL bool arlsForceMaxBri _INIT(false);                    // enable to force max brightness if source has very dark colors that would be black
-
-#ifdef WLED_ENABLE_DMX
-WLED_GLOBAL DMXESPSerial dmx;
-WLED_GLOBAL uint16_t e131ProxyUniverse _INIT(0);                  // output this E1.31 (sACN) / ArtNet universe via MAX485 (0 = disabled)
-#endif
-WLED_GLOBAL uint16_t e131Universe _INIT(1);                       // settings for E1.31 (sACN) protocol (only DMX_MODE_MULTIPLE_* can span over consequtive universes)
-WLED_GLOBAL uint16_t e131Port _INIT(5568);                        // DMX in port. E1.31 default is 5568, Art-Net is 6454
-WLED_GLOBAL byte DMXMode _INIT(DMX_MODE_MULTIPLE_RGB);            // DMX mode (s.a.)
-WLED_GLOBAL uint16_t DMXAddress _INIT(1);                         // DMX start address of fixture, a.k.a. first Channel [for E1.31 (sACN) protocol]
-WLED_GLOBAL byte DMXOldDimmer _INIT(0);                           // only update brightness on change
-WLED_GLOBAL byte e131LastSequenceNumber[E131_MAX_UNIVERSE_COUNT]; // to detect packet loss
-WLED_GLOBAL bool e131Multicast _INIT(false);                      // multicast or unicast
-WLED_GLOBAL bool e131SkipOutOfSequence _INIT(false);              // freeze instead of flickering
-
-WLED_GLOBAL bool mqttEnabled _INIT(false);
-WLED_GLOBAL char mqttDeviceTopic[33] _INIT("");            // main MQTT topic (individual per device, default is wled/mac)
-WLED_GLOBAL char mqttGroupTopic[33] _INIT("wled/all");     // second MQTT topic (for example to group devices)
-WLED_GLOBAL char mqttServer[33] _INIT("");                 // both domains and IPs should work (no SSL)
-WLED_GLOBAL char mqttUser[41] _INIT("");                   // optional: username for MQTT auth
-WLED_GLOBAL char mqttPass[41] _INIT("");                   // optional: password for MQTT auth
-WLED_GLOBAL char mqttClientID[41] _INIT("");               // override the client ID
-WLED_GLOBAL uint16_t mqttPort _INIT(1883);
-
-#ifndef WLED_DISABLE_HUESYNC
-WLED_GLOBAL bool huePollingEnabled _INIT(false);           // poll hue bridge for light state
-WLED_GLOBAL uint16_t huePollIntervalMs _INIT(2500);        // low values (< 1sec) may cause lag but offer quicker response
-WLED_GLOBAL char hueApiKey[47] _INIT("api");               // key token will be obtained from bridge
-WLED_GLOBAL byte huePollLightId _INIT(1);                  // ID of hue lamp to sync to. Find the ID in the hue app ("about" section)
-WLED_GLOBAL IPAddress hueIP _INIT_N(((0, 0, 0, 0))); // IP address of the bridge
-WLED_GLOBAL bool hueApplyOnOff _INIT(true);
-WLED_GLOBAL bool hueApplyBri _INIT(true);
-WLED_GLOBAL bool hueApplyColor _INIT(true);
-#endif
-
-// Time CONFIG
-WLED_GLOBAL bool ntpEnabled _INIT(false);         // get internet time. Only required if you use clock overlays or time-activated macros
-WLED_GLOBAL bool useAMPM _INIT(false);            // 12h/24h clock format
-WLED_GLOBAL byte currentTimezone _INIT(0);        // Timezone ID. Refer to timezones array in wled10_ntp.ino
-WLED_GLOBAL int utcOffsetSecs _INIT(0);           // Seconds to offset from UTC before timzone calculation
-
-WLED_GLOBAL byte overlayDefault _INIT(0);                               // 0: no overlay 1: analog clock 2: single-digit clocl 3: cronixie
-WLED_GLOBAL byte overlayMin _INIT(0), overlayMax _INIT(ledCount - 1);   // boundaries of overlay mode
-
-WLED_GLOBAL byte analogClock12pixel _INIT(0);               // The pixel in your strip where "midnight" would be
-WLED_GLOBAL bool analogClockSecondsTrail _INIT(false);      // Display seconds as trail of LEDs instead of a single pixel
-WLED_GLOBAL bool analogClock5MinuteMarks _INIT(false);      // Light pixels at every 5-minute position
-
-#ifndef WLED_DISABLE_CRONIXIE
-WLED_GLOBAL char cronixieDisplay[7] _INIT("HHMMSS");        // Cronixie Display mask. See wled13_cronixie.ino
-WLED_GLOBAL bool cronixieBacklight _INIT(true);             // Allow digits to be back-illuminated
-#endif
-
-WLED_GLOBAL bool countdownMode _INIT(false);                         // Clock will count down towards date
-WLED_GLOBAL byte countdownYear _INIT(20), countdownMonth _INIT(1);   // Countdown target date, year is last two digits
-WLED_GLOBAL byte countdownDay  _INIT(1) , countdownHour  _INIT(0);
-WLED_GLOBAL byte countdownMin  _INIT(0) , countdownSec   _INIT(0);
-
-WLED_GLOBAL byte macroNl   _INIT(0);        // after nightlight delay over
-WLED_GLOBAL byte macroCountdown _INIT(0);
-WLED_GLOBAL byte macroAlexaOn _INIT(0), macroAlexaOff _INIT(0);
-WLED_GLOBAL byte macroButton[WLED_MAX_BUTTONS]        _INIT({0});
-WLED_GLOBAL byte macroLongPress[WLED_MAX_BUTTONS]     _INIT({0});
-WLED_GLOBAL byte macroDoublePress[WLED_MAX_BUTTONS]   _INIT({0});
-
-// Security CONFIG
-WLED_GLOBAL bool otaLock     _INIT(false);  // prevents OTA firmware updates without password. ALWAYS enable if system exposed to any public networks
-WLED_GLOBAL bool wifiLock    _INIT(false);  // prevents access to WiFi settings when OTA lock is enabled
-WLED_GLOBAL bool aOtaEnabled _INIT(true);   // ArduinoOTA allows easy updates directly from the IDE. Careful, it does not auto-disable when OTA lock is on
-
-WLED_GLOBAL uint16_t userVar0 _INIT(0), userVar1 _INIT(0); //available for use in usermod
-
-#ifdef WLED_ENABLE_DMX
-  // dmx CONFIG
-  WLED_GLOBAL byte DMXChannels _INIT(7);        // number of channels per fixture
-  WLED_GLOBAL byte DMXFixtureMap[15] _INIT_N(({ 0, 0, 0, 0, 0, 0, 0, 0, 0, 0, 0, 0, 0, 0, 0 }));
-  // assigns the different channels to different functions. See wled21_dmx.ino for more information.
-  WLED_GLOBAL uint16_t DMXGap _INIT(10);          // gap between the fixtures. makes addressing easier because you don't have to memorize odd numbers when climbing up onto a rig.
-  WLED_GLOBAL uint16_t DMXStart _INIT(10);        // start address of the first fixture
-  WLED_GLOBAL uint16_t DMXStartLED _INIT(0);      // LED from which DMX fixtures start
-#endif
-
-// internal global variable declarations
-// wifi
-WLED_GLOBAL bool apActive _INIT(false);
-WLED_GLOBAL bool forceReconnect _INIT(false);
-WLED_GLOBAL uint32_t lastReconnectAttempt _INIT(0);
-WLED_GLOBAL bool interfacesInited _INIT(false);
-WLED_GLOBAL bool wasConnected _INIT(false);
-
-// color
-WLED_GLOBAL byte colIT[]     _INIT_N(({ 0, 0, 0, 0 }));         // color that was last sent to LEDs
-WLED_GLOBAL byte colSecIT[]  _INIT_N(({ 0, 0, 0, 0 }));
-
-WLED_GLOBAL byte lastRandomIndex _INIT(0);        // used to save last random color so the new one is not the same
-
-// transitions
-WLED_GLOBAL bool transitionActive _INIT(false);
-WLED_GLOBAL uint16_t transitionDelayDefault _INIT(transitionDelay);
-WLED_GLOBAL uint16_t transitionDelayTemp _INIT(transitionDelay);
-WLED_GLOBAL unsigned long transitionStartTime;
-WLED_GLOBAL float tperLast _INIT(0);        // crossfade transition progress, 0.0f - 1.0f
-WLED_GLOBAL bool jsonTransitionOnce _INIT(false);
-
-// nightlight
-WLED_GLOBAL bool nightlightActive _INIT(false);
-WLED_GLOBAL bool nightlightActiveOld _INIT(false);
-WLED_GLOBAL uint32_t nightlightDelayMs _INIT(10);
-WLED_GLOBAL byte nightlightDelayMinsDefault _INIT(nightlightDelayMins);
-WLED_GLOBAL unsigned long nightlightStartTime;
-WLED_GLOBAL byte briNlT _INIT(0);                     // current nightlight brightness
-WLED_GLOBAL byte colNlT[] _INIT_N(({ 0, 0, 0, 0 }));        // current nightlight color
-
-// brightness
-WLED_GLOBAL unsigned long lastOnTime _INIT(0);
-WLED_GLOBAL bool offMode _INIT(!turnOnAtBoot);
-WLED_GLOBAL byte bri _INIT(briS);
-WLED_GLOBAL byte briOld _INIT(0);
-WLED_GLOBAL byte briT _INIT(0);
-WLED_GLOBAL byte briIT _INIT(0);
-WLED_GLOBAL byte briLast _INIT(128);          // brightness before turned off. Used for toggle function
-WLED_GLOBAL byte whiteLast _INIT(128);        // white channel before turned off. Used for toggle function
-
-// button
-WLED_GLOBAL bool buttonPressedBefore[WLED_MAX_BUTTONS]        _INIT({false});
-WLED_GLOBAL bool buttonLongPressed[WLED_MAX_BUTTONS]          _INIT({false});
-WLED_GLOBAL unsigned long buttonPressedTime[WLED_MAX_BUTTONS] _INIT({0});
-WLED_GLOBAL unsigned long buttonWaitTime[WLED_MAX_BUTTONS]    _INIT({0});
-WLED_GLOBAL byte touchThreshold                               _INIT(TOUCH_THRESHOLD);
-
-// notifications
-WLED_GLOBAL bool notifyDirectDefault _INIT(notifyDirect);
-WLED_GLOBAL bool receiveNotifications _INIT(true);
-WLED_GLOBAL unsigned long notificationSentTime _INIT(0);
-WLED_GLOBAL byte notificationSentCallMode _INIT(NOTIFIER_CALL_MODE_INIT);
-WLED_GLOBAL bool notificationTwoRequired _INIT(false);
-
-// effects
-WLED_GLOBAL byte effectCurrent _INIT(0);
-WLED_GLOBAL byte effectSpeed _INIT(128);
-WLED_GLOBAL byte effectIntensity _INIT(128);
-WLED_GLOBAL byte effectPalette _INIT(0);
-WLED_GLOBAL bool effectChanged _INIT(false);
-
-// network
-WLED_GLOBAL bool udpConnected _INIT(false), udp2Connected _INIT(false), udpRgbConnected _INIT(false);
-
-// ui style
-WLED_GLOBAL bool showWelcomePage _INIT(false);
-
-// hue
-WLED_GLOBAL byte hueError _INIT(HUE_ERROR_INACTIVE);
-// WLED_GLOBAL uint16_t hueFailCount _INIT(0);
-WLED_GLOBAL float hueXLast _INIT(0), hueYLast _INIT(0);
-WLED_GLOBAL uint16_t hueHueLast _INIT(0), hueCtLast _INIT(0);
-WLED_GLOBAL byte hueSatLast _INIT(0), hueBriLast _INIT(0);
-WLED_GLOBAL unsigned long hueLastRequestSent _INIT(0);
-WLED_GLOBAL bool hueAuthRequired _INIT(false);
-WLED_GLOBAL bool hueReceived _INIT(false);
-WLED_GLOBAL bool hueStoreAllowed _INIT(false), hueNewKey _INIT(false);
-
-// overlays
-WLED_GLOBAL byte overlayCurrent _INIT(overlayDefault);
-WLED_GLOBAL byte overlaySpeed _INIT(200);
-WLED_GLOBAL unsigned long overlayRefreshMs _INIT(200);
-WLED_GLOBAL unsigned long overlayRefreshedTime;
-
-// cronixie
-WLED_GLOBAL byte dP[] _INIT_N(({ 0, 0, 0, 0, 0, 0 }));
-WLED_GLOBAL bool cronixieInit _INIT(false);
-
-// countdown
-WLED_GLOBAL unsigned long countdownTime _INIT(1514764800L);
-WLED_GLOBAL bool countdownOverTriggered _INIT(true);
-
-// timer
-WLED_GLOBAL byte lastTimerMinute _INIT(0);
-WLED_GLOBAL byte timerHours[] _INIT_N(({ 0, 0, 0, 0, 0, 0, 0, 0, 0, 0 }));
-WLED_GLOBAL int8_t timerMinutes[] _INIT_N(({ 0, 0, 0, 0, 0, 0, 0, 0, 0, 0 }));
-WLED_GLOBAL byte timerMacro[] _INIT_N(({ 0, 0, 0, 0, 0, 0, 0, 0, 0, 0 }));
-WLED_GLOBAL byte timerWeekday[] _INIT_N(({ 255, 255, 255, 255, 255, 255, 255, 255, 255, 255 }));        // weekdays to activate on
-// bit pattern of arr elem: 0b11111111: sun,sat,fri,thu,wed,tue,mon,validity
-
-// blynk
-WLED_GLOBAL bool blynkEnabled _INIT(false);
-
-// preset cycling
-WLED_GLOBAL bool presetCyclingEnabled _INIT(false);
-WLED_GLOBAL byte presetCycleMin _INIT(1), presetCycleMax _INIT(5);
-WLED_GLOBAL uint16_t presetCycleTime _INIT(12);
-WLED_GLOBAL unsigned long presetCycledTime _INIT(0);
-WLED_GLOBAL byte presetCycCurr _INIT(presetCycleMin);
-WLED_GLOBAL bool saveCurrPresetCycConf _INIT(false);
-
-WLED_GLOBAL int16_t currentPlaylist _INIT(0);
-
-// realtime
-WLED_GLOBAL byte realtimeMode _INIT(REALTIME_MODE_INACTIVE);
-WLED_GLOBAL byte realtimeOverride _INIT(REALTIME_OVERRIDE_NONE);
-WLED_GLOBAL IPAddress realtimeIP _INIT_N(((0, 0, 0, 0)));;
-WLED_GLOBAL unsigned long realtimeTimeout _INIT(0);
-WLED_GLOBAL uint8_t tpmPacketCount _INIT(0);
-WLED_GLOBAL uint16_t tpmPayloadFrameSize _INIT(0);
-
-// mqtt
-WLED_GLOBAL unsigned long lastMqttReconnectAttempt _INIT(0);
-WLED_GLOBAL unsigned long lastInterfaceUpdate _INIT(0);
-WLED_GLOBAL byte interfaceUpdateCallMode _INIT(NOTIFIER_CALL_MODE_INIT);
-WLED_GLOBAL char mqttStatusTopic[40] _INIT("");        // this must be global because of async handlers
-
-// alexa udp
-WLED_GLOBAL String escapedMac;
-#ifndef WLED_DISABLE_ALEXA
-  WLED_GLOBAL Espalexa espalexa;
-  WLED_GLOBAL EspalexaDevice* espalexaDevice;
-#endif
-
-// dns server
-WLED_GLOBAL DNSServer dnsServer;
-
-// network time
-WLED_GLOBAL bool ntpConnected _INIT(false);
-WLED_GLOBAL time_t localTime _INIT(0);
-WLED_GLOBAL unsigned long ntpLastSyncTime _INIT(999000000L);
-WLED_GLOBAL unsigned long ntpPacketSentTime _INIT(999000000L);
-WLED_GLOBAL IPAddress ntpServerIP;
-WLED_GLOBAL uint16_t ntpLocalPort _INIT(2390);
-WLED_GLOBAL uint16_t rolloverMillis _INIT(0);
-WLED_GLOBAL float longitude _INIT(0.0);
-WLED_GLOBAL float latitude _INIT(0.0);
-WLED_GLOBAL time_t sunrise _INIT(0);
-WLED_GLOBAL time_t sunset _INIT(0);
-
-// Temp buffer
-WLED_GLOBAL char* obuf;
-WLED_GLOBAL uint16_t olen _INIT(0);
-
-// General filesystem
-WLED_GLOBAL size_t fsBytesUsed _INIT(0);
-WLED_GLOBAL size_t fsBytesTotal _INIT(0);
-WLED_GLOBAL unsigned long presetsModifiedTime _INIT(0L);
-WLED_GLOBAL JsonDocument* fileDoc;
-WLED_GLOBAL bool doCloseFile _INIT(false);
-
-// presets
-WLED_GLOBAL int16_t currentPreset _INIT(-1);
-WLED_GLOBAL bool isPreset _INIT(false);
-
-WLED_GLOBAL byte errorFlag _INIT(0);
-
-WLED_GLOBAL String messageHead, messageSub;
-WLED_GLOBAL byte optionType;
-
-WLED_GLOBAL bool doReboot _INIT(false);        // flag to initiate reboot from async handlers
-WLED_GLOBAL bool doPublishMqtt _INIT(false);
-
-// server library objects
-WLED_GLOBAL AsyncWebServer server _INIT_N(((80)));
-#ifdef WLED_ENABLE_WEBSOCKETS
-WLED_GLOBAL AsyncWebSocket ws _INIT_N((("/ws")));
-#endif
-WLED_GLOBAL AsyncClient* hueClient _INIT(NULL);
-WLED_GLOBAL AsyncMqttClient* mqtt _INIT(NULL);
-
-// udp interface objects
-WLED_GLOBAL WiFiUDP notifierUdp, rgbUdp, notifier2Udp;
-WLED_GLOBAL WiFiUDP ntpUdp;
-WLED_GLOBAL ESPAsyncE131 e131 _INIT_N(((handleE131Packet)));
-WLED_GLOBAL bool e131NewData _INIT(false);
-
-// led fx library object
-WLED_GLOBAL BusManager busses _INIT(BusManager());
-WLED_GLOBAL WS2812FX strip _INIT(WS2812FX());
-WLED_GLOBAL BusConfig* busConfigs[WLED_MAX_BUSSES] _INIT({nullptr}); //temporary, to remember values from network callback until after
-WLED_GLOBAL bool doInitBusses _INIT(false);
-
-// Usermod manager
-WLED_GLOBAL UsermodManager usermods _INIT(UsermodManager());
-
-// Status LED
-#if STATUSLED
-  WLED_GLOBAL unsigned long ledStatusLastMillis _INIT(0);
-  WLED_GLOBAL unsigned short ledStatusType _INIT(0); // current status type - corresponds to number of blinks per second
-  WLED_GLOBAL bool ledStatusState _INIT(0); // the current LED state
-#endif
-
-// enable additional debug output
-#ifdef WLED_DEBUG
-  #ifndef ESP8266
-  #include <rom/rtc.h>
-  #endif
-  #define DEBUG_PRINT(x) Serial.print(x)
-  #define DEBUG_PRINTLN(x) Serial.println(x)
-  #define DEBUG_PRINTF(x...) Serial.printf(x)
-#else
-  #define DEBUG_PRINT(x)
-  #define DEBUG_PRINTLN(x)
-  #define DEBUG_PRINTF(x...)
-#endif
-
-#ifdef WLED_DEBUG_FS
-  #define DEBUGFS_PRINT(x) Serial.print(x)
-  #define DEBUGFS_PRINTLN(x) Serial.println(x)
-  #define DEBUGFS_PRINTF(x...) Serial.printf(x)
-#else
-  #define DEBUGFS_PRINT(x)
-  #define DEBUGFS_PRINTLN(x)
-  #define DEBUGFS_PRINTF(x...)
-#endif
-
-// debug macro variable definitions
-#ifdef WLED_DEBUG
-  WLED_GLOBAL unsigned long debugTime _INIT(0);
-  WLED_GLOBAL int lastWifiState _INIT(3);
-  WLED_GLOBAL unsigned long wifiStateChangedTime _INIT(0);
-  WLED_GLOBAL int loops _INIT(0);
-#endif
-
-#ifdef ARDUINO_ARCH_ESP32
-  #define WLED_CONNECTED (WiFi.status() == WL_CONNECTED || ETH.localIP()[0] != 0)
-#else
-  #define WLED_CONNECTED (WiFi.status() == WL_CONNECTED)
-#endif
-#define WLED_WIFI_CONFIGURED (strlen(clientSSID) >= 1 && strcmp(clientSSID, DEFAULT_CLIENT_SSID) != 0)
-#define WLED_MQTT_CONNECTED (mqtt != nullptr && mqtt->connected())
-
-// append new c string to temp buffer efficiently
-bool oappend(const char* txt);
-// append new number to temp buffer efficiently
-bool oappendi(int i);
-
-class WLED {
-public:
-  WLED();
-  static WLED& instance()
-  {
-    static WLED instance;
-    return instance;
-  }
-
-  // boot starts here
-  void setup();
-
-  void loop();
-  void reset();
-
-  void beginStrip();
-  void handleConnection();
-  void initAP(bool resetAP = false);
-  void initConnection();
-  void initInterfaces();
-  void handleStatusLED();
-};
-#endif        // WLED_H
->>>>>>> a0fd02e0
+#endif        // WLED_H