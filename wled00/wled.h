#ifndef WLED_H
#define WLED_H
/*
   Main sketch, global variable declarations
   @title WLED project sketch
   @version 0.12.2-bl3
   @author Christian Schwinne
 */

// version code in format yymmddb (b = daily build)
<<<<<<< HEAD
#define VERSION 2106202
=======
#define VERSION 2106250
>>>>>>> af9aa7d2

//uncomment this if you have a "my_config.h" file you'd like to use
//#define WLED_USE_MY_CONFIG

// ESP8266-01 (blue) got too little storage space to work with WLED. 0.10.2 is the last release supporting this unit.

// ESP8266-01 (black) has 1MB flash and can thus fit the whole program, although OTA update is not possible. Use 1M(128K SPIFFS).
// Uncomment some of the following lines to disable features:
// Alternatively, with platformio pass your chosen flags to your custom build target in platformio_override.ini

// You are required to disable over-the-air updates:
//#define WLED_DISABLE_OTA         // saves 14kb

// You can choose some of these features to disable:
//#define WLED_DISABLE_ALEXA       // saves 11kb
//#define WLED_DISABLE_BLYNK       // saves 6kb
//#define WLED_DISABLE_CRONIXIE    // saves 3kb
//#define WLED_DISABLE_HUESYNC     // saves 4kb
//#define WLED_DISABLE_INFRARED    // there is no pin left for this on ESP8266-01, saves 12kb
#ifndef WLED_DISABLE_MQTT
  #define WLED_ENABLE_MQTT         // saves 12kb
#endif
//#define WLED_ENABLE_ADALIGHT     // saves 500b only (uses GPIO3 (RX) for serial)
//#define WLED_ENABLE_DMX          // uses 3.5kb (use LEDPIN other than 2)
#define WLED_ENABLE_LOXONE         // uses 1.2kb
#ifndef WLED_DISABLE_WEBSOCKETS
  #define WLED_ENABLE_WEBSOCKETS
#endif

#define WLED_ENABLE_FS_EDITOR      // enable /edit page for editing FS content. Will also be disabled with OTA lock

// to toggle usb serial debug (un)comment the following line
//#define WLED_DEBUG

// filesystem specific debugging
//#define WLED_DEBUG_FS

//optionally disable brownout detector on ESP32.
//This is generally a terrible idea, but improves boot success on boards with a 3.3v regulator + cap setup that can't provide 400mA peaks
//#define WLED_DISABLE_BROWNOUT_DET

// Library inclusions.
#include <Arduino.h>
#ifdef ESP8266
  #include <ESP8266WiFi.h>
  #include <ESP8266mDNS.h>
  #include <ESPAsyncTCP.h>
  #include <LittleFS.h>
  extern "C"
  {
  #include <user_interface.h>
  }
#else // ESP32
  #include <WiFi.h>
  #include <ETH.h>
  #include "esp_wifi.h"
  #include <ESPmDNS.h>
  #include <AsyncTCP.h>
  //#include "SPIFFS.h"
  #ifndef CONFIG_LITTLEFS_FOR_IDF_3_2
    #define CONFIG_LITTLEFS_FOR_IDF_3_2
  #endif
  #include <LITTLEFS.h>
#endif

#include "src/dependencies/network/Network.h"

#ifdef WLED_USE_MY_CONFIG
  #include "my_config.h"
#endif

#include <ESPAsyncWebServer.h>
#include <EEPROM.h>
#include <WiFiUdp.h>
#include <DNSServer.h>
#ifndef WLED_DISABLE_OTA
  #include <ArduinoOTA.h>
#endif
#include <SPIFFSEditor.h>
#include "src/dependencies/time/TimeLib.h"
#include "src/dependencies/timezone/Timezone.h"
#include "src/dependencies/toki/Toki.h"

#ifndef WLED_DISABLE_ALEXA
  #define ESPALEXA_ASYNC
  #define ESPALEXA_NO_SUBPAGE
  #define ESPALEXA_MAXDEVICES 1
  // #define ESPALEXA_DEBUG
  #include "src/dependencies/espalexa/Espalexa.h"
#endif
#ifndef WLED_DISABLE_BLYNK
  #include "src/dependencies/blynk/BlynkSimpleEsp.h"
#endif

#ifdef WLED_ENABLE_DMX
  #include "src/dependencies/dmx/ESPDMX.h"
#endif

#include "src/dependencies/e131/ESPAsyncE131.h"
#include "src/dependencies/async-mqtt-client/AsyncMqttClient.h"

#define ARDUINOJSON_DECODE_UNICODE 0
#include "src/dependencies/json/AsyncJson-v6.h"
#include "src/dependencies/json/ArduinoJson-v6.h"

// ESP32-WROVER features SPI RAM (aka PSRAM) which can be allocated using ps_malloc()
// we can create custom PSRAMDynamicJsonDocument to use such feature (replacing DynamicJsonDocument)
// The following is a construct to enable code to compile without it.
// There is a code thet will still not use PSRAM though:
//    AsyncJsonResponse is a derived class that implements DynamicJsonDocument (AsyncJson-v6.h)
#if defined(ARDUINO_ARCH_ESP32) && defined(WLED_USE_PSRAM)
struct PSRAM_Allocator {
  void* allocate(size_t size) {
    if (psramFound()) return ps_malloc(size); // use PSRAM if it exists
    else              return malloc(size);    // fallback
  }
  void deallocate(void* pointer) {
    free(pointer);
  }
};
using PSRAMDynamicJsonDocument = BasicJsonDocument<PSRAM_Allocator>;
#else
#define PSRAMDynamicJsonDocument DynamicJsonDocument
#endif

#include "fcn_declare.h"
#include "html_ui.h"
#include "html_settings.h"
#include "html_other.h"
#include "FX.h"
#include "ir_codes.h"
#include "const.h"
#include "NodeStruct.h"
#include "pin_manager.h"
#include "bus_manager.h"

#ifndef CLIENT_SSID
  #define CLIENT_SSID DEFAULT_CLIENT_SSID
#endif

#ifndef CLIENT_PASS
  #define CLIENT_PASS ""
#endif

#ifndef SPIFFS_EDITOR_AIRCOOOKIE
  #error You are not using the Aircoookie fork of the ESPAsyncWebserver library.\
  Using upstream puts your WiFi password at risk of being served by the filesystem.\
  Comment out this error message to build regardless.
#endif

#ifndef WLED_DISABLE_INFRARED
  #include <IRremoteESP8266.h>
  #include <IRrecv.h>
  #include <IRutils.h>
#endif

//Filesystem to use for preset and config files. SPIFFS or LittleFS on ESP8266, SPIFFS only on ESP32 (now using LITTLEFS port by lorol)
#ifdef ESP8266
  #define WLED_FS LittleFS
#else
  #define WLED_FS LITTLEFS
#endif

// GLOBAL VARIABLES
// both declared and defined in header (solution from http://www.keil.com/support/docs/1868.htm)
//
//e.g. byte test = 2 becomes WLED_GLOBAL byte test _INIT(2);
//     int arr[]{0,1,2} becomes WLED_GLOBAL int arr[] _INIT_N(({0,1,2}));

#ifndef WLED_DEFINE_GLOBAL_VARS
# define WLED_GLOBAL extern
# define _INIT(x)
# define _INIT_N(x)
#else
# define WLED_GLOBAL
# define _INIT(x) = x

//needed to ignore commas in array definitions
#define UNPACK( ... ) __VA_ARGS__
# define _INIT_N(x) UNPACK x
#endif

#define STRINGIFY(X) #X
#define TOSTRING(X) STRINGIFY(X)

#ifndef WLED_VERSION
  #define WLED_VERSION "dev"
#endif

// Global Variable definitions
WLED_GLOBAL char versionString[] _INIT(TOSTRING(WLED_VERSION));
#define WLED_CODENAME "Ryujin"

// AP and OTA default passwords (for maximum security change them!)
WLED_GLOBAL char apPass[65]  _INIT(DEFAULT_AP_PASS);
WLED_GLOBAL char otaPass[33] _INIT(DEFAULT_OTA_PASS);

// Hardware CONFIG (only changeble HERE, not at runtime)
// LED strip pin, button pin and IR pin changeable in NpbWrapper.h!
#ifndef BTNPIN
WLED_GLOBAL int8_t btnPin[WLED_MAX_BUTTONS] _INIT({0});
#else
WLED_GLOBAL int8_t btnPin[WLED_MAX_BUTTONS] _INIT({BTNPIN});
#endif
#ifndef RLYPIN
WLED_GLOBAL int8_t rlyPin _INIT(12);
#else
WLED_GLOBAL int8_t rlyPin _INIT(RLYPIN);
#endif
//Relay mode (1 = active high, 0 = active low, flipped in cfg.json)
#ifndef RLYMDE
WLED_GLOBAL bool rlyMde _INIT(true);
#else
WLED_GLOBAL bool rlyMde _INIT(RLYMDE);
#endif
#ifndef IRPIN
WLED_GLOBAL int8_t irPin _INIT(-1);
#else
WLED_GLOBAL int8_t irPin _INIT(IRPIN);
#endif

//WLED_GLOBAL byte presetToApply _INIT(0);

WLED_GLOBAL char ntpServerName[33] _INIT("0.wled.pool.ntp.org");   // NTP server to use

// WiFi CONFIG (all these can be changed via web UI, no need to set them here)
WLED_GLOBAL char clientSSID[33] _INIT(CLIENT_SSID);
WLED_GLOBAL char clientPass[65] _INIT(CLIENT_PASS);
WLED_GLOBAL char cmDNS[33] _INIT("x");                             // mDNS address (placeholder, is replaced by wledXXXXXX.local)
WLED_GLOBAL char apSSID[33] _INIT("");                             // AP off by default (unless setup)
WLED_GLOBAL byte apChannel _INIT(1);                               // 2.4GHz WiFi AP channel (1-13)
WLED_GLOBAL byte apHide    _INIT(0);                               // hidden AP SSID
WLED_GLOBAL byte apBehavior _INIT(AP_BEHAVIOR_BOOT_NO_CONN);       // access point opens when no connection after boot by default
WLED_GLOBAL IPAddress staticIP      _INIT_N(((  0,   0,  0,  0))); // static IP of ESP
WLED_GLOBAL IPAddress staticGateway _INIT_N(((  0,   0,  0,  0))); // gateway (router) IP
WLED_GLOBAL IPAddress staticSubnet  _INIT_N(((255, 255, 255, 0))); // most common subnet in home networks
#ifdef ARDUINO_ARCH_ESP32
WLED_GLOBAL bool noWifiSleep _INIT(true);                          // disabling modem sleep modes will increase heat output and power usage, but may help with connection issues
#else
WLED_GLOBAL bool noWifiSleep _INIT(false);
#endif

#ifdef WLED_USE_ETHERNET
  #ifdef WLED_ETH_DEFAULT                                          // default ethernet board type if specified
    WLED_GLOBAL int ethernetType _INIT(WLED_ETH_DEFAULT);          // ethernet board type
  #else
    WLED_GLOBAL int ethernetType _INIT(WLED_ETH_NONE);             // use none for ethernet board type if default not defined
  #endif
#endif

// LED CONFIG
WLED_GLOBAL uint16_t ledCount _INIT(0);           // overcurrent prevented by ABL (filled in cfg.cpp, set.cpp or FX_fcn.cpp)
WLED_GLOBAL bool turnOnAtBoot _INIT(true);        // turn on LEDs at power-up
WLED_GLOBAL byte bootPreset   _INIT(0);           // save preset to load after power-up

WLED_GLOBAL byte col[]    _INIT_N(({ 255, 160, 0, 0 }));  // current RGB(W) primary color. col[] should be updated if you want to change the color.
WLED_GLOBAL byte colSec[] _INIT_N(({ 0, 0, 0, 0 }));      // current RGB(W) secondary color
WLED_GLOBAL byte briS     _INIT(128);                     // default brightness

WLED_GLOBAL byte nightlightTargetBri _INIT(0);      // brightness after nightlight is over
WLED_GLOBAL byte nightlightDelayMins _INIT(60);
WLED_GLOBAL byte nightlightMode      _INIT(NL_MODE_FADE); // See const.h for available modes. Was nightlightFade
WLED_GLOBAL bool fadeTransition      _INIT(true);   // enable crossfading color transition
WLED_GLOBAL uint16_t transitionDelay _INIT(750);    // default crossfade duration in ms

WLED_GLOBAL byte briMultiplier _INIT(100);          // % of brightness to set (to limit power, if you set it to 50 and set bri to 255, actual brightness will be 127)

// User Interface CONFIG
WLED_GLOBAL char serverDescription[33] _INIT("WLED");  // Name of module
WLED_GLOBAL bool syncToggleReceive     _INIT(false);   // UIs which only have a single button for sync should toggle send+receive if this is true, only send otherwise

// Sync CONFIG
WLED_GLOBAL NodesMap Nodes;
WLED_GLOBAL bool nodeListEnabled _INIT(true);
WLED_GLOBAL bool nodeBroadcastEnabled _INIT(true);

WLED_GLOBAL byte buttonType[WLED_MAX_BUTTONS]  _INIT({BTN_TYPE_PUSH});
WLED_GLOBAL byte irEnabled      _INIT(0);     // Infrared receiver

WLED_GLOBAL uint16_t udpPort    _INIT(21324); // WLED notifier default port
WLED_GLOBAL uint16_t udpPort2   _INIT(65506); // WLED notifier supplemental port
WLED_GLOBAL uint16_t udpRgbPort _INIT(19446); // Hyperion port

WLED_GLOBAL bool receiveNotificationBrightness _INIT(true);       // apply brightness from incoming notifications
WLED_GLOBAL bool receiveNotificationColor      _INIT(true);       // apply color
WLED_GLOBAL bool receiveNotificationEffects    _INIT(true);       // apply effects setup
WLED_GLOBAL bool notifyDirect _INIT(false);                       // send notification if change via UI or HTTP API
WLED_GLOBAL bool notifyButton _INIT(false);                       // send if updated by button or infrared remote
WLED_GLOBAL bool notifyAlexa  _INIT(false);                       // send notification if updated via Alexa
WLED_GLOBAL bool notifyMacro  _INIT(false);                       // send notification for macro
WLED_GLOBAL bool notifyHue    _INIT(true);                        // send notification if Hue light changes
WLED_GLOBAL bool notifyTwice  _INIT(false);                       // notifications use UDP: enable if devices don't sync reliably

WLED_GLOBAL bool alexaEnabled _INIT(false);                       // enable device discovery by Amazon Echo
WLED_GLOBAL char alexaInvocationName[33] _INIT("Light");          // speech control name of device. Choose something voice-to-text can understand

#ifndef WLED_DISABLE_BLYNK
WLED_GLOBAL char blynkApiKey[36] _INIT("");                       // Auth token for Blynk server. If empty, no connection will be made
WLED_GLOBAL char blynkHost[33] _INIT("blynk-cloud.com");          // Default Blynk host
WLED_GLOBAL uint16_t blynkPort _INIT(80);                         // Default Blynk port
#endif

WLED_GLOBAL uint16_t realtimeTimeoutMs _INIT(2500);               // ms timeout of realtime mode before returning to normal mode
WLED_GLOBAL int arlsOffset _INIT(0);                              // realtime LED offset
WLED_GLOBAL bool receiveDirect _INIT(true);                       // receive UDP realtime
WLED_GLOBAL bool arlsDisableGammaCorrection _INIT(true);          // activate if gamma correction is handled by the source
WLED_GLOBAL bool arlsForceMaxBri _INIT(false);                    // enable to force max brightness if source has very dark colors that would be black

#ifdef WLED_ENABLE_DMX
WLED_GLOBAL DMXESPSerial dmx;
WLED_GLOBAL uint16_t e131ProxyUniverse _INIT(0);                  // output this E1.31 (sACN) / ArtNet universe via MAX485 (0 = disabled)
#endif
WLED_GLOBAL uint16_t e131Universe _INIT(1);                       // settings for E1.31 (sACN) protocol (only DMX_MODE_MULTIPLE_* can span over consequtive universes)
WLED_GLOBAL uint16_t e131Port _INIT(5568);                        // DMX in port. E1.31 default is 5568, Art-Net is 6454
WLED_GLOBAL byte DMXMode _INIT(DMX_MODE_MULTIPLE_RGB);            // DMX mode (s.a.)
WLED_GLOBAL uint16_t DMXAddress _INIT(1);                         // DMX start address of fixture, a.k.a. first Channel [for E1.31 (sACN) protocol]
WLED_GLOBAL byte DMXOldDimmer _INIT(0);                           // only update brightness on change
WLED_GLOBAL byte e131LastSequenceNumber[E131_MAX_UNIVERSE_COUNT]; // to detect packet loss
WLED_GLOBAL bool e131Multicast _INIT(false);                      // multicast or unicast
WLED_GLOBAL bool e131SkipOutOfSequence _INIT(false);              // freeze instead of flickering

WLED_GLOBAL bool mqttEnabled _INIT(false);
WLED_GLOBAL char mqttDeviceTopic[33] _INIT("");            // main MQTT topic (individual per device, default is wled/mac)
WLED_GLOBAL char mqttGroupTopic[33] _INIT("wled/all");     // second MQTT topic (for example to group devices)
WLED_GLOBAL char mqttServer[33] _INIT("");                 // both domains and IPs should work (no SSL)
WLED_GLOBAL char mqttUser[41] _INIT("");                   // optional: username for MQTT auth
WLED_GLOBAL char mqttPass[41] _INIT("");                   // optional: password for MQTT auth
WLED_GLOBAL char mqttClientID[41] _INIT("");               // override the client ID
WLED_GLOBAL uint16_t mqttPort _INIT(1883);

#ifndef WLED_DISABLE_HUESYNC
WLED_GLOBAL bool huePollingEnabled _INIT(false);           // poll hue bridge for light state
WLED_GLOBAL uint16_t huePollIntervalMs _INIT(2500);        // low values (< 1sec) may cause lag but offer quicker response
WLED_GLOBAL char hueApiKey[47] _INIT("api");               // key token will be obtained from bridge
WLED_GLOBAL byte huePollLightId _INIT(1);                  // ID of hue lamp to sync to. Find the ID in the hue app ("about" section)
WLED_GLOBAL IPAddress hueIP _INIT_N(((0, 0, 0, 0))); // IP address of the bridge
WLED_GLOBAL bool hueApplyOnOff _INIT(true);
WLED_GLOBAL bool hueApplyBri _INIT(true);
WLED_GLOBAL bool hueApplyColor _INIT(true);
#endif

// Time CONFIG
WLED_GLOBAL bool ntpEnabled _INIT(false);         // get internet time. Only required if you use clock overlays or time-activated macros
WLED_GLOBAL bool useAMPM _INIT(false);            // 12h/24h clock format
WLED_GLOBAL byte currentTimezone _INIT(0);        // Timezone ID. Refer to timezones array in wled10_ntp.ino
WLED_GLOBAL int utcOffsetSecs _INIT(0);           // Seconds to offset from UTC before timzone calculation

WLED_GLOBAL byte overlayDefault _INIT(0);                               // 0: no overlay 1: analog clock 2: single-digit clock 3: cronixie
WLED_GLOBAL byte overlayMin _INIT(0), overlayMax _INIT(ledCount - 1);   // boundaries of overlay mode

WLED_GLOBAL byte analogClock12pixel _INIT(0);               // The pixel in your strip where "midnight" would be
WLED_GLOBAL bool analogClockSecondsTrail _INIT(false);      // Display seconds as trail of LEDs instead of a single pixel
WLED_GLOBAL bool analogClock5MinuteMarks _INIT(false);      // Light pixels at every 5-minute position

#ifndef WLED_DISABLE_CRONIXIE
WLED_GLOBAL char cronixieDisplay[7] _INIT("HHMMSS");        // Cronixie Display mask. See wled13_cronixie.ino
WLED_GLOBAL bool cronixieBacklight _INIT(true);             // Allow digits to be back-illuminated
#endif

WLED_GLOBAL bool countdownMode _INIT(false);                         // Clock will count down towards date
WLED_GLOBAL byte countdownYear _INIT(20), countdownMonth _INIT(1);   // Countdown target date, year is last two digits
WLED_GLOBAL byte countdownDay  _INIT(1) , countdownHour  _INIT(0);
WLED_GLOBAL byte countdownMin  _INIT(0) , countdownSec   _INIT(0);

WLED_GLOBAL byte macroNl   _INIT(0);        // after nightlight delay over
WLED_GLOBAL byte macroCountdown _INIT(0);
WLED_GLOBAL byte macroAlexaOn _INIT(0), macroAlexaOff _INIT(0);
WLED_GLOBAL byte macroButton[WLED_MAX_BUTTONS]        _INIT({0});
WLED_GLOBAL byte macroLongPress[WLED_MAX_BUTTONS]     _INIT({0});
WLED_GLOBAL byte macroDoublePress[WLED_MAX_BUTTONS]   _INIT({0});

// Security CONFIG
WLED_GLOBAL bool otaLock     _INIT(false);  // prevents OTA firmware updates without password. ALWAYS enable if system exposed to any public networks
WLED_GLOBAL bool wifiLock    _INIT(false);  // prevents access to WiFi settings when OTA lock is enabled
WLED_GLOBAL bool aOtaEnabled _INIT(true);   // ArduinoOTA allows easy updates directly from the IDE. Careful, it does not auto-disable when OTA lock is on

WLED_GLOBAL uint16_t userVar0 _INIT(0), userVar1 _INIT(0); //available for use in usermod

#ifdef WLED_ENABLE_DMX
  // dmx CONFIG
  WLED_GLOBAL byte DMXChannels _INIT(7);        // number of channels per fixture
  WLED_GLOBAL byte DMXFixtureMap[15] _INIT_N(({ 0, 0, 0, 0, 0, 0, 0, 0, 0, 0, 0, 0, 0, 0, 0 }));
  // assigns the different channels to different functions. See wled21_dmx.ino for more information.
  WLED_GLOBAL uint16_t DMXGap _INIT(10);          // gap between the fixtures. makes addressing easier because you don't have to memorize odd numbers when climbing up onto a rig.
  WLED_GLOBAL uint16_t DMXStart _INIT(10);        // start address of the first fixture
  WLED_GLOBAL uint16_t DMXStartLED _INIT(0);      // LED from which DMX fixtures start
#endif

// internal global variable declarations
// wifi
WLED_GLOBAL bool apActive _INIT(false);
WLED_GLOBAL bool forceReconnect _INIT(false);
WLED_GLOBAL uint32_t lastReconnectAttempt _INIT(0);
WLED_GLOBAL bool interfacesInited _INIT(false);
WLED_GLOBAL bool wasConnected _INIT(false);

// color
WLED_GLOBAL byte colIT[]     _INIT_N(({ 0, 0, 0, 0 }));         // color that was last sent to LEDs
WLED_GLOBAL byte colSecIT[]  _INIT_N(({ 0, 0, 0, 0 }));

WLED_GLOBAL byte lastRandomIndex _INIT(0);        // used to save last random color so the new one is not the same

// transitions
WLED_GLOBAL bool transitionActive _INIT(false);
WLED_GLOBAL uint16_t transitionDelayDefault _INIT(transitionDelay);
WLED_GLOBAL uint16_t transitionDelayTemp _INIT(transitionDelay);
WLED_GLOBAL unsigned long transitionStartTime;
WLED_GLOBAL float tperLast _INIT(0);        // crossfade transition progress, 0.0f - 1.0f
WLED_GLOBAL bool jsonTransitionOnce _INIT(false);

// nightlight
WLED_GLOBAL bool nightlightActive _INIT(false);
WLED_GLOBAL bool nightlightActiveOld _INIT(false);
WLED_GLOBAL uint32_t nightlightDelayMs _INIT(10);
WLED_GLOBAL byte nightlightDelayMinsDefault _INIT(nightlightDelayMins);
WLED_GLOBAL unsigned long nightlightStartTime;
WLED_GLOBAL byte briNlT _INIT(0);                     // current nightlight brightness
WLED_GLOBAL byte colNlT[] _INIT_N(({ 0, 0, 0, 0 }));        // current nightlight color

// brightness
WLED_GLOBAL unsigned long lastOnTime _INIT(0);
WLED_GLOBAL bool offMode _INIT(!turnOnAtBoot);
WLED_GLOBAL byte bri _INIT(briS);
WLED_GLOBAL byte briOld _INIT(0);
WLED_GLOBAL byte briT _INIT(0);
WLED_GLOBAL byte briIT _INIT(0);
WLED_GLOBAL byte briLast _INIT(128);          // brightness before turned off. Used for toggle function
WLED_GLOBAL byte whiteLast _INIT(128);        // white channel before turned off. Used for toggle function

// button
WLED_GLOBAL bool buttonPressedBefore[WLED_MAX_BUTTONS]        _INIT({false});
WLED_GLOBAL bool buttonLongPressed[WLED_MAX_BUTTONS]          _INIT({false});
WLED_GLOBAL unsigned long buttonPressedTime[WLED_MAX_BUTTONS] _INIT({0});
WLED_GLOBAL unsigned long buttonWaitTime[WLED_MAX_BUTTONS]    _INIT({0});
WLED_GLOBAL byte touchThreshold                               _INIT(TOUCH_THRESHOLD);

// notifications
WLED_GLOBAL bool notifyDirectDefault _INIT(notifyDirect);
WLED_GLOBAL bool receiveNotifications _INIT(true);
WLED_GLOBAL unsigned long notificationSentTime _INIT(0);
WLED_GLOBAL byte notificationSentCallMode _INIT(NOTIFIER_CALL_MODE_INIT);
WLED_GLOBAL bool notificationTwoRequired _INIT(false);

// effects
WLED_GLOBAL byte effectCurrent _INIT(0);
WLED_GLOBAL byte effectSpeed _INIT(128);
WLED_GLOBAL byte effectIntensity _INIT(128);
WLED_GLOBAL byte effectPalette _INIT(0);
WLED_GLOBAL bool effectChanged _INIT(false);

// network
WLED_GLOBAL bool udpConnected _INIT(false), udp2Connected _INIT(false), udpRgbConnected _INIT(false);

// ui style
WLED_GLOBAL bool showWelcomePage _INIT(false);

// hue
WLED_GLOBAL byte hueError _INIT(HUE_ERROR_INACTIVE);
// WLED_GLOBAL uint16_t hueFailCount _INIT(0);
WLED_GLOBAL float hueXLast _INIT(0), hueYLast _INIT(0);
WLED_GLOBAL uint16_t hueHueLast _INIT(0), hueCtLast _INIT(0);
WLED_GLOBAL byte hueSatLast _INIT(0), hueBriLast _INIT(0);
WLED_GLOBAL unsigned long hueLastRequestSent _INIT(0);
WLED_GLOBAL bool hueAuthRequired _INIT(false);
WLED_GLOBAL bool hueReceived _INIT(false);
WLED_GLOBAL bool hueStoreAllowed _INIT(false), hueNewKey _INIT(false);

// overlays
WLED_GLOBAL byte overlayCurrent _INIT(overlayDefault);

// cronixie
WLED_GLOBAL byte dP[] _INIT_N(({ 255, 255, 255, 255, 255, 255 }));

// countdown
WLED_GLOBAL unsigned long countdownTime _INIT(1514764800L);
WLED_GLOBAL bool countdownOverTriggered _INIT(true);

// timer
WLED_GLOBAL byte lastTimerMinute _INIT(0);
WLED_GLOBAL byte timerHours[] _INIT_N(({ 0, 0, 0, 0, 0, 0, 0, 0, 0, 0 }));
WLED_GLOBAL int8_t timerMinutes[] _INIT_N(({ 0, 0, 0, 0, 0, 0, 0, 0, 0, 0 }));
WLED_GLOBAL byte timerMacro[] _INIT_N(({ 0, 0, 0, 0, 0, 0, 0, 0, 0, 0 }));
WLED_GLOBAL byte timerWeekday[] _INIT_N(({ 255, 255, 255, 255, 255, 255, 255, 255, 255, 255 }));        // weekdays to activate on
// bit pattern of arr elem: 0b11111111: sun,sat,fri,thu,wed,tue,mon,validity

// blynk
WLED_GLOBAL bool blynkEnabled _INIT(false);

// preset cycling
WLED_GLOBAL bool presetCyclingEnabled _INIT(false);
WLED_GLOBAL byte presetCycleMin _INIT(1), presetCycleMax _INIT(5);
WLED_GLOBAL uint16_t presetCycleTime _INIT(12);
WLED_GLOBAL unsigned long presetCycledTime _INIT(0);
WLED_GLOBAL byte presetCycCurr _INIT(presetCycleMin);
WLED_GLOBAL bool saveCurrPresetCycConf _INIT(false);

WLED_GLOBAL int16_t currentPlaylist _INIT(0);

// realtime
WLED_GLOBAL byte realtimeMode _INIT(REALTIME_MODE_INACTIVE);
WLED_GLOBAL byte realtimeOverride _INIT(REALTIME_OVERRIDE_NONE);
WLED_GLOBAL IPAddress realtimeIP _INIT_N(((0, 0, 0, 0)));;
WLED_GLOBAL unsigned long realtimeTimeout _INIT(0);
WLED_GLOBAL uint8_t tpmPacketCount _INIT(0);
WLED_GLOBAL uint16_t tpmPayloadFrameSize _INIT(0);

// mqtt
WLED_GLOBAL unsigned long lastMqttReconnectAttempt _INIT(0);
WLED_GLOBAL unsigned long lastInterfaceUpdate _INIT(0);
WLED_GLOBAL byte interfaceUpdateCallMode _INIT(NOTIFIER_CALL_MODE_INIT);
WLED_GLOBAL char mqttStatusTopic[40] _INIT("");        // this must be global because of async handlers

// alexa udp
WLED_GLOBAL String escapedMac;
#ifndef WLED_DISABLE_ALEXA
  WLED_GLOBAL Espalexa espalexa;
  WLED_GLOBAL EspalexaDevice* espalexaDevice;
#endif

// dns server
WLED_GLOBAL DNSServer dnsServer;

// network time
WLED_GLOBAL bool ntpConnected _INIT(false);
WLED_GLOBAL time_t localTime _INIT(0);
WLED_GLOBAL unsigned long ntpLastSyncTime _INIT(999000000L);
WLED_GLOBAL unsigned long ntpPacketSentTime _INIT(999000000L);
WLED_GLOBAL IPAddress ntpServerIP;
WLED_GLOBAL uint16_t ntpLocalPort _INIT(2390);
WLED_GLOBAL uint16_t rolloverMillis _INIT(0);
WLED_GLOBAL float longitude _INIT(0.0);
WLED_GLOBAL float latitude _INIT(0.0);
WLED_GLOBAL time_t sunrise _INIT(0);
WLED_GLOBAL time_t sunset _INIT(0);
WLED_GLOBAL Toki toki _INIT(Toki());

// Temp buffer
WLED_GLOBAL char* obuf;
WLED_GLOBAL uint16_t olen _INIT(0);

// General filesystem
WLED_GLOBAL size_t fsBytesUsed _INIT(0);
WLED_GLOBAL size_t fsBytesTotal _INIT(0);
WLED_GLOBAL unsigned long presetsModifiedTime _INIT(0L);
WLED_GLOBAL JsonDocument* fileDoc;
WLED_GLOBAL bool doCloseFile _INIT(false);

// presets
WLED_GLOBAL int16_t currentPreset _INIT(-1);

WLED_GLOBAL byte errorFlag _INIT(0);

WLED_GLOBAL String messageHead, messageSub;
WLED_GLOBAL byte optionType;

WLED_GLOBAL bool doReboot _INIT(false);        // flag to initiate reboot from async handlers
WLED_GLOBAL bool doPublishMqtt _INIT(false);

// server library objects
WLED_GLOBAL AsyncWebServer server _INIT_N(((80)));
#ifdef WLED_ENABLE_WEBSOCKETS
WLED_GLOBAL AsyncWebSocket ws _INIT_N((("/ws")));
#endif
WLED_GLOBAL AsyncClient* hueClient _INIT(NULL);
WLED_GLOBAL AsyncMqttClient* mqtt _INIT(NULL);

// udp interface objects
WLED_GLOBAL WiFiUDP notifierUdp, rgbUdp, notifier2Udp;
WLED_GLOBAL WiFiUDP ntpUdp;
WLED_GLOBAL ESPAsyncE131 e131 _INIT_N(((handleE131Packet)));
WLED_GLOBAL bool e131NewData _INIT(false);

// led fx library object
WLED_GLOBAL BusManager busses _INIT(BusManager());
WLED_GLOBAL WS2812FX strip _INIT(WS2812FX());
WLED_GLOBAL BusConfig* busConfigs[WLED_MAX_BUSSES] _INIT({nullptr}); //temporary, to remember values from network callback until after
WLED_GLOBAL bool doInitBusses _INIT(false);

// Usermod manager
WLED_GLOBAL UsermodManager usermods _INIT(UsermodManager());

// Status LED
#if STATUSLED
  WLED_GLOBAL unsigned long ledStatusLastMillis _INIT(0);
  WLED_GLOBAL unsigned short ledStatusType _INIT(0); // current status type - corresponds to number of blinks per second
  WLED_GLOBAL bool ledStatusState _INIT(0); // the current LED state
#endif

// enable additional debug output
#ifdef WLED_DEBUG
  #ifndef ESP8266
  #include <rom/rtc.h>
  #endif
  #define DEBUG_PRINT(x) Serial.print(x)
  #define DEBUG_PRINTLN(x) Serial.println(x)
  #define DEBUG_PRINTF(x...) Serial.printf(x)
#else
  #define DEBUG_PRINT(x)
  #define DEBUG_PRINTLN(x)
  #define DEBUG_PRINTF(x...)
#endif

#ifdef WLED_DEBUG_FS
  #define DEBUGFS_PRINT(x) Serial.print(x)
  #define DEBUGFS_PRINTLN(x) Serial.println(x)
  #define DEBUGFS_PRINTF(x...) Serial.printf(x)
#else
  #define DEBUGFS_PRINT(x)
  #define DEBUGFS_PRINTLN(x)
  #define DEBUGFS_PRINTF(x...)
#endif

// debug macro variable definitions
#ifdef WLED_DEBUG
  WLED_GLOBAL unsigned long debugTime _INIT(0);
  WLED_GLOBAL int lastWifiState _INIT(3);
  WLED_GLOBAL unsigned long wifiStateChangedTime _INIT(0);
  WLED_GLOBAL int loops _INIT(0);
#endif

#ifdef ARDUINO_ARCH_ESP32
  #define WLED_CONNECTED (WiFi.status() == WL_CONNECTED || ETH.localIP()[0] != 0)
#else
  #define WLED_CONNECTED (WiFi.status() == WL_CONNECTED)
#endif
#define WLED_WIFI_CONFIGURED (strlen(clientSSID) >= 1 && strcmp(clientSSID, DEFAULT_CLIENT_SSID) != 0)
#define WLED_MQTT_CONNECTED (mqtt != nullptr && mqtt->connected())

// append new c string to temp buffer efficiently
bool oappend(const char* txt);
// append new number to temp buffer efficiently
bool oappendi(int i);

class WLED {
public:
  WLED();
  static WLED& instance()
  {
    static WLED instance;
    return instance;
  }

  // boot starts here
  void setup();

  void loop();
  void reset();

  void beginStrip();
  void handleConnection();
  void initAP(bool resetAP = false);
  void initConnection();
  void initInterfaces();
};
#endif        // WLED_H<|MERGE_RESOLUTION|>--- conflicted
+++ resolved
@@ -8,11 +8,7 @@
  */
 
 // version code in format yymmddb (b = daily build)
-<<<<<<< HEAD
-#define VERSION 2106202
-=======
-#define VERSION 2106250
->>>>>>> af9aa7d2
+#define VERSION 2106251
 
 //uncomment this if you have a "my_config.h" file you'd like to use
 //#define WLED_USE_MY_CONFIG
