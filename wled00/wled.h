#ifndef WLED_H
#define WLED_H
/*
   Main sketch, global variable declarations
   @title WLED project sketch
<<<<<<< HEAD
   @version 0.14.1-a1
=======
   @version 0.15.0-a0
>>>>>>> 74e14a4f
   @author Christian Schwinne
 */

// version code in format yymmddb (b = daily build)
#define VERSION 2401060

//uncomment this if you have a "my_config.h" file you'd like to use
//#define WLED_USE_MY_CONFIG

// ESP8266-01 (blue) got too little storage space to work with WLED. 0.10.2 is the last release supporting this unit.

// ESP8266-01 (black) has 1MB flash and can thus fit the whole program, although OTA update is not possible. Use 1M(128K SPIFFS).
// 2-step OTA may still be possible: https://github.com/Aircoookie/WLED/issues/2040#issuecomment-981111096
// Uncomment some of the following lines to disable features:
// Alternatively, with platformio pass your chosen flags to your custom build target in platformio_override.ini

// You are required to disable over-the-air updates:
//#define WLED_DISABLE_OTA         // saves 14kb

// You can choose some of these features to disable:
//#define WLED_DISABLE_ALEXA       // saves 11kb
//#define WLED_DISABLE_HUESYNC     // saves 4kb
//#define WLED_DISABLE_INFRARED    // saves 12kb, there is no pin left for this on ESP8266-01
#ifndef WLED_DISABLE_MQTT
  #define WLED_ENABLE_MQTT         // saves 12kb
#endif
#ifndef WLED_DISABLE_ADALIGHT      // can be used to disable reading commands from serial RX pin (see issue #3128). 
  #define WLED_ENABLE_ADALIGHT     // disable saves 5Kb (uses GPIO3 (RX) for serial). Related serial protocols: Adalight/TPM2, Improv, Serial JSON, Continuous Serial Streaming 
#else
  #undef WLED_ENABLE_ADALIGHT      // disable has priority over enable
#endif
//#define WLED_ENABLE_DMX          // uses 3.5kb (use LEDPIN other than 2)
#define WLED_ENABLE_JSONLIVE     // peek LED output via /json/live (WS binary peek is always enabled)
#ifndef WLED_DISABLE_LOXONE
  #define WLED_ENABLE_LOXONE       // uses 1.2kb
#endif
#ifndef WLED_DISABLE_WEBSOCKETS
  #define WLED_ENABLE_WEBSOCKETS
#endif

//#define WLED_DISABLE_ESPNOW      // Removes dependence on esp now 

#define WLED_ENABLE_FS_EDITOR      // enable /edit page for editing FS content. Will also be disabled with OTA lock

// to toggle usb serial debug (un)comment the following line
//#define WLED_DEBUG

// filesystem specific debugging
//#define WLED_DEBUG_FS

#ifndef WLED_WATCHDOG_TIMEOUT
  // 3 seconds should be enough to detect a lockup
  // define WLED_WATCHDOG_TIMEOUT=0 to disable watchdog, default
  #define WLED_WATCHDOG_TIMEOUT 0
#endif

//optionally disable brownout detector on ESP32.
//This is generally a terrible idea, but improves boot success on boards with a 3.3v regulator + cap setup that can't provide 400mA peaks
//#define WLED_DISABLE_BROWNOUT_DET

// Library inclusions.
#include <Arduino.h>
#ifdef ESP8266
  #include <ESP8266WiFi.h>
  #include <ESP8266mDNS.h>
  #include <ESPAsyncTCP.h>
  #include <LittleFS.h>
  extern "C"
  {
  #include <user_interface.h>
  }
  #ifndef WLED_DISABLE_ESPNOW
    #include <espnow.h>
    #define WIFI_MODE_STA WIFI_STA
    #define WIFI_MODE_AP WIFI_AP
    #include <QuickEspNow.h>
  #endif
#else // ESP32
  #include <HardwareSerial.h>  // ensure we have the correct "Serial" on new MCUs (depends on ARDUINO_USB_MODE and ARDUINO_USB_CDC_ON_BOOT)
  #include <WiFi.h>
  #include <ETH.h>
  #include "esp_wifi.h"
  #include <ESPmDNS.h>
  #include <AsyncTCP.h>
  #if LOROL_LITTLEFS
    #ifndef CONFIG_LITTLEFS_FOR_IDF_3_2
      #define CONFIG_LITTLEFS_FOR_IDF_3_2
    #endif
    #include <LITTLEFS.h>
  #else
    #include <LittleFS.h>
  #endif
  #include "esp_task_wdt.h"

  #ifndef WLED_DISABLE_ESPNOW
    #include <esp_now.h>
    #include <QuickEspNow.h>
  #endif
#endif
#include <Wire.h>
#include <SPI.h>

#include "src/dependencies/network/Network.h"

#ifdef WLED_USE_MY_CONFIG
  #include "my_config.h"
#endif

#include <ESPAsyncWebServer.h>
#ifdef WLED_ADD_EEPROM_SUPPORT
  #include <EEPROM.h>
#endif
#include <WiFiUdp.h>
#include <DNSServer.h>
#ifndef WLED_DISABLE_OTA
  #define NO_OTA_PORT
  #include <ArduinoOTA.h>
#endif
#include <SPIFFSEditor.h>
#include "src/dependencies/time/TimeLib.h"
#include "src/dependencies/timezone/Timezone.h"
#include "src/dependencies/toki/Toki.h"

#ifndef WLED_DISABLE_ALEXA
  #define ESPALEXA_ASYNC
  #define ESPALEXA_NO_SUBPAGE
  #define ESPALEXA_MAXDEVICES 10
  // #define ESPALEXA_DEBUG
  #include "src/dependencies/espalexa/Espalexa.h"
  #include "src/dependencies/espalexa/EspalexaDevice.h"
#endif

#ifdef WLED_ENABLE_DMX
 #ifdef ESP8266
  #include "src/dependencies/dmx/ESPDMX.h"
 #else //ESP32
  #include "src/dependencies/dmx/SparkFunDMX.h"
 #endif
#endif

#include "src/dependencies/e131/ESPAsyncE131.h"
#ifdef WLED_ENABLE_MQTT
#include "src/dependencies/async-mqtt-client/AsyncMqttClient.h"
#endif

#define ARDUINOJSON_DECODE_UNICODE 0
#include "src/dependencies/json/AsyncJson-v6.h"
#include "src/dependencies/json/ArduinoJson-v6.h"

// ESP32-WROVER features SPI RAM (aka PSRAM) which can be allocated using ps_malloc()
// we can create custom PSRAMDynamicJsonDocument to use such feature (replacing DynamicJsonDocument)
// The following is a construct to enable code to compile without it.
// There is a code that will still not use PSRAM though:
//    AsyncJsonResponse is a derived class that implements DynamicJsonDocument (AsyncJson-v6.h)
#if defined(ARDUINO_ARCH_ESP32) && defined(BOARD_HAS_PSRAM) && defined(WLED_USE_PSRAM)
struct PSRAM_Allocator {
  void* allocate(size_t size) {
    if (psramFound()) return ps_malloc(size); // use PSRAM if it exists
    else              return malloc(size);    // fallback
  }
  void* reallocate(void* ptr, size_t new_size) {
    if (psramFound()) return ps_realloc(ptr, new_size); // use PSRAM if it exists
    else              return realloc(ptr, new_size);    // fallback
  }
  void deallocate(void* pointer) {
    free(pointer);
  }
};
using PSRAMDynamicJsonDocument = BasicJsonDocument<PSRAM_Allocator>;
#else
#define PSRAMDynamicJsonDocument DynamicJsonDocument
#endif

#include "const.h"
#include "fcn_declare.h"
#include "NodeStruct.h"
#include "pin_manager.h"
#include "bus_manager.h"
#include "FX.h"

#ifndef CLIENT_SSID
  #define CLIENT_SSID DEFAULT_CLIENT_SSID
#endif

#ifndef CLIENT_PASS
  #define CLIENT_PASS ""
#endif

#ifndef MDNS_NAME
  #define MDNS_NAME DEFAULT_MDNS_NAME
#endif

#if defined(WLED_AP_PASS) && !defined(WLED_AP_SSID)
  #error WLED_AP_PASS is defined but WLED_AP_SSID is still the default. \
         Please change WLED_AP_SSID to something unique.
#endif

#ifndef WLED_AP_SSID
  #define WLED_AP_SSID DEFAULT_AP_SSID
#endif

#ifndef WLED_AP_PASS
  #define WLED_AP_PASS DEFAULT_AP_PASS
#endif

#ifndef SPIFFS_EDITOR_AIRCOOOKIE
  #error You are not using the Aircoookie fork of the ESPAsyncWebserver library.\
  Using upstream puts your WiFi password at risk of being served by the filesystem.\
  Comment out this error message to build regardless.
#endif

#ifndef WLED_DISABLE_INFRARED
  #include <IRremoteESP8266.h>
  #include <IRrecv.h>
  #include <IRutils.h>
#endif

//Filesystem to use for preset and config files. SPIFFS or LittleFS on ESP8266, SPIFFS only on ESP32 (now using LITTLEFS port by lorol)
#ifdef ESP8266
  #define WLED_FS LittleFS
#else
  #if LOROL_LITTLEFS
    #define WLED_FS LITTLEFS
  #else
    #define WLED_FS LittleFS
  #endif
#endif

// GLOBAL VARIABLES
// both declared and defined in header (solution from http://www.keil.com/support/docs/1868.htm)
//
//e.g. byte test = 2 becomes WLED_GLOBAL byte test _INIT(2);
//     int arr[]{0,1,2} becomes WLED_GLOBAL int arr[] _INIT_N(({0,1,2}));

#ifndef WLED_DEFINE_GLOBAL_VARS
# define WLED_GLOBAL extern
# define _INIT(x)
# define _INIT_N(x)
#else
# define WLED_GLOBAL
# define _INIT(x) = x

//needed to ignore commas in array definitions
#define UNPACK( ... ) __VA_ARGS__
# define _INIT_N(x) UNPACK x
#endif

#define STRINGIFY(X) #X
#define TOSTRING(X) STRINGIFY(X)

#ifndef WLED_VERSION
  #define WLED_VERSION "dev"
#endif

// Global Variable definitions
WLED_GLOBAL char versionString[] _INIT(TOSTRING(WLED_VERSION));
#define WLED_CODENAME "Kōsen"

// AP and OTA default passwords (for maximum security change them!)
WLED_GLOBAL char apPass[65]  _INIT(WLED_AP_PASS);
WLED_GLOBAL char otaPass[33] _INIT(DEFAULT_OTA_PASS);

// Hardware and pin config
#ifndef BTNPIN
WLED_GLOBAL int8_t btnPin[WLED_MAX_BUTTONS] _INIT({0});
#else
WLED_GLOBAL int8_t btnPin[WLED_MAX_BUTTONS] _INIT({BTNPIN});
#endif
#ifndef RLYPIN
WLED_GLOBAL int8_t rlyPin _INIT(-1);
#else
WLED_GLOBAL int8_t rlyPin _INIT(RLYPIN);
#endif
//Relay mode (1 = active high, 0 = active low, flipped in cfg.json)
#ifndef RLYMDE
WLED_GLOBAL bool rlyMde _INIT(true);
#else
WLED_GLOBAL bool rlyMde _INIT(RLYMDE);
#endif
#ifndef IRPIN
WLED_GLOBAL int8_t irPin _INIT(-1);
#else
WLED_GLOBAL int8_t irPin _INIT(IRPIN);
#endif

#if defined(CONFIG_IDF_TARGET_ESP32S3) || defined(CONFIG_IDF_TARGET_ESP32C3) || defined(CONFIG_IDF_TARGET_ESP32S2) || (defined(RX) && defined(TX))
  // use RX/TX as set by the framework - these boards do _not_ have RX=3 and TX=1
  constexpr uint8_t hardwareRX = RX;
  constexpr uint8_t hardwareTX = TX;
#else
  // use defaults for RX/TX
  constexpr uint8_t hardwareRX = 3;
  constexpr uint8_t hardwareTX = 1;
#endif

//WLED_GLOBAL byte presetToApply _INIT(0);

WLED_GLOBAL char ntpServerName[33] _INIT("0.wled.pool.ntp.org");   // NTP server to use

// WiFi CONFIG (all these can be changed via web UI, no need to set them here)
WLED_GLOBAL char clientSSID[33] _INIT(CLIENT_SSID);
WLED_GLOBAL char clientPass[65] _INIT(CLIENT_PASS);
WLED_GLOBAL char cmDNS[33] _INIT(MDNS_NAME);                       // mDNS address (*.local, replaced by wledXXXXXX if default is used)
WLED_GLOBAL char apSSID[33] _INIT("");                             // AP off by default (unless setup)
WLED_GLOBAL byte apChannel _INIT(1);                               // 2.4GHz WiFi AP channel (1-13)
WLED_GLOBAL byte apHide    _INIT(0);                               // hidden AP SSID
WLED_GLOBAL byte apBehavior _INIT(AP_BEHAVIOR_BOOT_NO_CONN);       // access point opens when no connection after boot by default
WLED_GLOBAL IPAddress staticIP      _INIT_N(((  0,   0,  0,  0))); // static IP of ESP
WLED_GLOBAL IPAddress staticGateway _INIT_N(((  0,   0,  0,  0))); // gateway (router) IP
WLED_GLOBAL IPAddress staticSubnet  _INIT_N(((255, 255, 255, 0))); // most common subnet in home networks
#ifdef ARDUINO_ARCH_ESP32
WLED_GLOBAL bool noWifiSleep _INIT(true);                          // disabling modem sleep modes will increase heat output and power usage, but may help with connection issues
#else
WLED_GLOBAL bool noWifiSleep _INIT(false);
#endif
WLED_GLOBAL bool force802_3g _INIT(false);

#ifdef WLED_USE_ETHERNET
  #ifdef WLED_ETH_DEFAULT                                          // default ethernet board type if specified
    WLED_GLOBAL int ethernetType _INIT(WLED_ETH_DEFAULT);          // ethernet board type
  #else
    WLED_GLOBAL int ethernetType _INIT(WLED_ETH_NONE);             // use none for ethernet board type if default not defined
  #endif
#endif

// LED CONFIG
WLED_GLOBAL bool turnOnAtBoot _INIT(true);                // turn on LEDs at power-up
WLED_GLOBAL byte bootPreset   _INIT(0);                   // save preset to load after power-up

//if true, a segment per bus will be created on boot and LED settings save
//if false, only one segment spanning the total LEDs is created,
//but not on LED settings save if there is more than one segment currently
WLED_GLOBAL bool autoSegments       _INIT(false);
#ifdef ESP8266
WLED_GLOBAL bool useGlobalLedBuffer _INIT(false); // double buffering disabled on ESP8266
#else
WLED_GLOBAL bool useGlobalLedBuffer _INIT(true);  // double buffering enabled on ESP32
#endif
WLED_GLOBAL bool correctWB          _INIT(false); // CCT color correction of RGB color
WLED_GLOBAL bool cctFromRgb         _INIT(false); // CCT is calculated from RGB instead of using seg.cct
WLED_GLOBAL bool gammaCorrectCol    _INIT(true);  // use gamma correction on colors
WLED_GLOBAL bool gammaCorrectBri    _INIT(false); // use gamma correction on brightness
WLED_GLOBAL float gammaCorrectVal   _INIT(2.8f);  // gamma correction value

WLED_GLOBAL byte col[]    _INIT_N(({ 255, 160, 0, 0 }));  // current RGB(W) primary color. col[] should be updated if you want to change the color.
WLED_GLOBAL byte colSec[] _INIT_N(({ 0, 0, 0, 0 }));      // current RGB(W) secondary color
WLED_GLOBAL byte briS     _INIT(128);                     // default brightness

WLED_GLOBAL byte nightlightTargetBri _INIT(0);      // brightness after nightlight is over
WLED_GLOBAL byte nightlightDelayMins _INIT(60);
WLED_GLOBAL byte nightlightMode      _INIT(NL_MODE_FADE); // See const.h for available modes. Was nightlightFade

WLED_GLOBAL byte briMultiplier _INIT(100);          // % of brightness to set (to limit power, if you set it to 50 and set bri to 255, actual brightness will be 127)

// User Interface CONFIG
#ifndef SERVERNAME
WLED_GLOBAL char serverDescription[33] _INIT("WLED");  // Name of module - use default
#else
WLED_GLOBAL char serverDescription[33] _INIT(SERVERNAME);  // use predefined name
#endif
//WLED_GLOBAL bool syncToggleReceive     _INIT(false);   // UIs which only have a single button for sync should toggle send+receive if this is true, only send otherwise
WLED_GLOBAL bool simplifiedUI          _INIT(false);   // enable simplified UI
WLED_GLOBAL byte cacheInvalidate       _INIT(0);       // used to invalidate browser cache

// Sync CONFIG
WLED_GLOBAL NodesMap Nodes;
WLED_GLOBAL bool nodeListEnabled _INIT(true);
WLED_GLOBAL bool nodeBroadcastEnabled _INIT(true);

WLED_GLOBAL byte buttonType[WLED_MAX_BUTTONS]  _INIT({BTN_TYPE_PUSH});
#if defined(IRTYPE) && defined(IRPIN)
WLED_GLOBAL byte irEnabled      _INIT(IRTYPE); // Infrared receiver
#else
WLED_GLOBAL byte irEnabled      _INIT(0);     // Infrared receiver disabled
#endif
WLED_GLOBAL bool irApplyToAllSelected _INIT(true); //apply IR to all selected segments

WLED_GLOBAL uint16_t udpPort    _INIT(21324); // WLED notifier default port
WLED_GLOBAL uint16_t udpPort2   _INIT(65506); // WLED notifier supplemental port
WLED_GLOBAL uint16_t udpRgbPort _INIT(19446); // Hyperion port

WLED_GLOBAL uint8_t syncGroups    _INIT(0x01);                    // sync groups this instance syncs (bit mapped)
WLED_GLOBAL uint8_t receiveGroups _INIT(0x01);                    // sync receive groups this instance belongs to (bit mapped)
WLED_GLOBAL bool receiveNotificationBrightness _INIT(true);       // apply brightness from incoming notifications
WLED_GLOBAL bool receiveNotificationColor      _INIT(true);       // apply color
WLED_GLOBAL bool receiveNotificationEffects    _INIT(true);       // apply effects setup
WLED_GLOBAL bool receiveSegmentOptions         _INIT(false);      // apply segment options
WLED_GLOBAL bool receiveSegmentBounds          _INIT(false);      // apply segment bounds (start, stop, offset)
WLED_GLOBAL bool notifyDirect _INIT(false);                       // send notification if change via UI or HTTP API
WLED_GLOBAL bool notifyButton _INIT(false);                       // send if updated by button or infrared remote
WLED_GLOBAL bool notifyAlexa  _INIT(false);                       // send notification if updated via Alexa
WLED_GLOBAL bool notifyMacro  _INIT(false);                       // send notification for macro
WLED_GLOBAL bool notifyHue    _INIT(true);                        // send notification if Hue light changes
WLED_GLOBAL uint8_t udpNumRetries _INIT(0);                       // Number of times a UDP sync message is retransmitted. Increase to increase reliability

WLED_GLOBAL bool alexaEnabled _INIT(false);                       // enable device discovery by Amazon Echo
WLED_GLOBAL char alexaInvocationName[33] _INIT("Light");          // speech control name of device. Choose something voice-to-text can understand
WLED_GLOBAL byte alexaNumPresets _INIT(0);                        // number of presets to expose to Alexa, starting from preset 1, up to 9

WLED_GLOBAL uint16_t realtimeTimeoutMs _INIT(2500);               // ms timeout of realtime mode before returning to normal mode
WLED_GLOBAL int arlsOffset _INIT(0);                              // realtime LED offset
WLED_GLOBAL bool receiveDirect _INIT(true);                       // receive UDP/Hyperion realtime
WLED_GLOBAL bool arlsDisableGammaCorrection _INIT(true);          // activate if gamma correction is handled by the source
WLED_GLOBAL bool arlsForceMaxBri _INIT(false);                    // enable to force max brightness if source has very dark colors that would be black

#ifdef WLED_ENABLE_DMX
 #ifdef ESP8266
  WLED_GLOBAL DMXESPSerial dmx;
 #else //ESP32
  WLED_GLOBAL SparkFunDMX dmx;
 #endif
WLED_GLOBAL uint16_t e131ProxyUniverse _INIT(0);                  // output this E1.31 (sACN) / ArtNet universe via MAX485 (0 = disabled)
#endif
WLED_GLOBAL uint16_t e131Universe _INIT(1);                       // settings for E1.31 (sACN) protocol (only DMX_MODE_MULTIPLE_* can span over consecutive universes)
WLED_GLOBAL uint16_t e131Port _INIT(5568);                        // DMX in port. E1.31 default is 5568, Art-Net is 6454
WLED_GLOBAL byte e131Priority _INIT(0);                           // E1.31 port priority (if != 0 priority handling is active)
WLED_GLOBAL E131Priority highPriority _INIT(3);                   // E1.31 highest priority tracking, init = timeout in seconds
WLED_GLOBAL byte DMXMode _INIT(DMX_MODE_MULTIPLE_RGB);            // DMX mode (s.a.)
WLED_GLOBAL uint16_t DMXAddress _INIT(1);                         // DMX start address of fixture, a.k.a. first Channel [for E1.31 (sACN) protocol]
WLED_GLOBAL uint16_t DMXSegmentSpacing _INIT(0);                  // Number of void/unused channels between each segments DMX channels
WLED_GLOBAL byte e131LastSequenceNumber[E131_MAX_UNIVERSE_COUNT]; // to detect packet loss
WLED_GLOBAL bool e131Multicast _INIT(false);                      // multicast or unicast
WLED_GLOBAL bool e131SkipOutOfSequence _INIT(false);              // freeze instead of flickering
WLED_GLOBAL uint16_t pollReplyCount _INIT(0);                     // count number of replies for ArtPoll node report

// mqtt
WLED_GLOBAL unsigned long lastMqttReconnectAttempt _INIT(0);  // used for other periodic tasks too
#ifndef WLED_DISABLE_MQTT
  #ifndef MQTT_MAX_TOPIC_LEN
    #define MQTT_MAX_TOPIC_LEN 32
  #endif
  #ifndef MQTT_MAX_SERVER_LEN
    #define MQTT_MAX_SERVER_LEN 32
  #endif
WLED_GLOBAL AsyncMqttClient *mqtt _INIT(NULL);
WLED_GLOBAL bool mqttEnabled _INIT(false);
WLED_GLOBAL char mqttStatusTopic[40] _INIT("");            // this must be global because of async handlers
WLED_GLOBAL char mqttDeviceTopic[MQTT_MAX_TOPIC_LEN+1] _INIT("");         // main MQTT topic (individual per device, default is wled/mac)
WLED_GLOBAL char mqttGroupTopic[MQTT_MAX_TOPIC_LEN+1]  _INIT("wled/all"); // second MQTT topic (for example to group devices)
WLED_GLOBAL char mqttServer[MQTT_MAX_SERVER_LEN+1]     _INIT("");         // both domains and IPs should work (no SSL)
WLED_GLOBAL char mqttUser[41] _INIT("");                   // optional: username for MQTT auth
WLED_GLOBAL char mqttPass[65] _INIT("");                   // optional: password for MQTT auth
WLED_GLOBAL char mqttClientID[41] _INIT("");               // override the client ID
WLED_GLOBAL uint16_t mqttPort _INIT(1883);
WLED_GLOBAL bool retainMqttMsg _INIT(false);               // retain brightness and color
#define WLED_MQTT_CONNECTED (mqtt != nullptr && mqtt->connected())
#else
#define WLED_MQTT_CONNECTED false
#endif

#ifndef WLED_DISABLE_HUESYNC
WLED_GLOBAL bool huePollingEnabled _INIT(false);           // poll hue bridge for light state
WLED_GLOBAL uint16_t huePollIntervalMs _INIT(2500);        // low values (< 1sec) may cause lag but offer quicker response
WLED_GLOBAL char hueApiKey[47] _INIT("api");               // key token will be obtained from bridge
WLED_GLOBAL byte huePollLightId _INIT(1);                  // ID of hue lamp to sync to. Find the ID in the hue app ("about" section)
WLED_GLOBAL IPAddress hueIP _INIT_N(((0, 0, 0, 0))); // IP address of the bridge
WLED_GLOBAL bool hueApplyOnOff _INIT(true);
WLED_GLOBAL bool hueApplyBri _INIT(true);
WLED_GLOBAL bool hueApplyColor _INIT(true);
#endif

WLED_GLOBAL uint16_t serialBaud _INIT(1152); // serial baud rate, multiply by 100

#ifndef WLED_DISABLE_ESPNOW
WLED_GLOBAL bool enableESPNow        _INIT(false);  // global on/off for ESP-NOW
WLED_GLOBAL byte statusESPNow        _INIT(ESP_NOW_STATE_UNINIT); // state of ESP-NOW stack (0 uninitialised, 1 initialised, 2 error)
WLED_GLOBAL bool useESPNowSync       _INIT(false);  // use ESP-NOW wireless technology for sync
WLED_GLOBAL char linked_remote[13]   _INIT("");     // MAC of ESP-NOW remote (Wiz Mote)
WLED_GLOBAL char last_signal_src[13] _INIT("");     // last seen ESP-NOW sender
#endif

// Time CONFIG
WLED_GLOBAL bool ntpEnabled _INIT(false);    // get internet time. Only required if you use clock overlays or time-activated macros
WLED_GLOBAL bool useAMPM _INIT(false);       // 12h/24h clock format
WLED_GLOBAL byte currentTimezone _INIT(0);   // Timezone ID. Refer to timezones array in wled10_ntp.ino
WLED_GLOBAL int utcOffsetSecs _INIT(0);      // Seconds to offset from UTC before timzone calculation

WLED_GLOBAL byte overlayCurrent _INIT(0);    // 0: no overlay 1: analog clock 2: was single-digit clock 3: was cronixie
WLED_GLOBAL byte overlayMin _INIT(0), overlayMax _INIT(DEFAULT_LED_COUNT - 1);   // boundaries of overlay mode

WLED_GLOBAL byte analogClock12pixel _INIT(0);               // The pixel in your strip where "midnight" would be
WLED_GLOBAL bool analogClockSecondsTrail _INIT(false);      // Display seconds as trail of LEDs instead of a single pixel
WLED_GLOBAL bool analogClock5MinuteMarks _INIT(false);      // Light pixels at every 5-minute position

WLED_GLOBAL bool countdownMode _INIT(false);                         // Clock will count down towards date
WLED_GLOBAL byte countdownYear _INIT(20), countdownMonth _INIT(1);   // Countdown target date, year is last two digits
WLED_GLOBAL byte countdownDay  _INIT(1) , countdownHour  _INIT(0);
WLED_GLOBAL byte countdownMin  _INIT(0) , countdownSec   _INIT(0);

WLED_GLOBAL byte macroNl   _INIT(0);        // after nightlight delay over
WLED_GLOBAL byte macroCountdown _INIT(0);
WLED_GLOBAL byte macroAlexaOn _INIT(0), macroAlexaOff _INIT(0);
WLED_GLOBAL byte macroButton[WLED_MAX_BUTTONS]        _INIT({0});
WLED_GLOBAL byte macroLongPress[WLED_MAX_BUTTONS]     _INIT({0});
WLED_GLOBAL byte macroDoublePress[WLED_MAX_BUTTONS]   _INIT({0});

// Security CONFIG
WLED_GLOBAL bool otaLock     _INIT(false);  // prevents OTA firmware updates without password. ALWAYS enable if system exposed to any public networks
WLED_GLOBAL bool wifiLock    _INIT(false);  // prevents access to WiFi settings when OTA lock is enabled
WLED_GLOBAL bool aOtaEnabled _INIT(true);   // ArduinoOTA allows easy updates directly from the IDE. Careful, it does not auto-disable when OTA lock is on
WLED_GLOBAL char settingsPIN[5] _INIT("");  // PIN for settings pages
WLED_GLOBAL bool correctPIN     _INIT(true);
WLED_GLOBAL unsigned long lastEditTime _INIT(0);

WLED_GLOBAL uint16_t userVar0 _INIT(0), userVar1 _INIT(0); //available for use in usermod

#ifdef WLED_ENABLE_DMX
  // dmx CONFIG
  WLED_GLOBAL byte DMXChannels _INIT(7);        // number of channels per fixture
  WLED_GLOBAL byte DMXFixtureMap[15] _INIT_N(({ 0, 0, 0, 0, 0, 0, 0, 0, 0, 0, 0, 0, 0, 0, 0 }));
  // assigns the different channels to different functions. See wled21_dmx.ino for more information.
  WLED_GLOBAL uint16_t DMXGap _INIT(10);          // gap between the fixtures. makes addressing easier because you don't have to memorize odd numbers when climbing up onto a rig.
  WLED_GLOBAL uint16_t DMXStart _INIT(10);        // start address of the first fixture
  WLED_GLOBAL uint16_t DMXStartLED _INIT(0);      // LED from which DMX fixtures start
#endif

// internal global variable declarations
// wifi
WLED_GLOBAL bool apActive _INIT(false);
WLED_GLOBAL bool forceReconnect _INIT(false);
WLED_GLOBAL unsigned long lastReconnectAttempt _INIT(0);
WLED_GLOBAL bool interfacesInited _INIT(false);
WLED_GLOBAL bool wasConnected _INIT(false);

// color
WLED_GLOBAL byte lastRandomIndex _INIT(0);        // used to save last random color so the new one is not the same

// transitions
WLED_GLOBAL bool          fadeTransition          _INIT(true);    // enable crossfading brightness/color
WLED_GLOBAL bool          modeBlending            _INIT(true);    // enable effect blending
WLED_GLOBAL bool          transitionActive        _INIT(false);
WLED_GLOBAL uint16_t      transitionDelay         _INIT(750);     // global transition duration
<<<<<<< HEAD
#ifndef WLED_DISABLE_MODE_BLEND
WLED_GLOBAL uint16_t      transitionStyle         _INIT(0);       // global transition style
#endif
=======
>>>>>>> 74e14a4f
WLED_GLOBAL uint16_t      transitionDelayDefault  _INIT(750);     // default transition time (stored in cfg.json)
WLED_GLOBAL unsigned long transitionStartTime;
WLED_GLOBAL float         tperLast                _INIT(0.0f);    // crossfade transition progress, 0.0f - 1.0f
WLED_GLOBAL bool          jsonTransitionOnce      _INIT(false);   // flag to override transitionDelay (playlist, JSON API: "live" & "seg":{"i"} & "tt")
WLED_GLOBAL uint8_t       randomPaletteChangeTime _INIT(5);       // amount of time [s] between random palette changes (min: 1s, max: 255s)

// nightlight
WLED_GLOBAL bool nightlightActive _INIT(false);
WLED_GLOBAL bool nightlightActiveOld _INIT(false);
WLED_GLOBAL uint32_t nightlightDelayMs _INIT(10);
WLED_GLOBAL byte nightlightDelayMinsDefault _INIT(nightlightDelayMins);
WLED_GLOBAL unsigned long nightlightStartTime;
WLED_GLOBAL byte briNlT _INIT(0);                     // current nightlight brightness
WLED_GLOBAL byte colNlT[] _INIT_N(({ 0, 0, 0, 0 }));        // current nightlight color

// brightness
WLED_GLOBAL unsigned long lastOnTime _INIT(0);
WLED_GLOBAL bool offMode             _INIT(!turnOnAtBoot);
WLED_GLOBAL byte bri                 _INIT(briS);          // global brightness (set)
WLED_GLOBAL byte briOld              _INIT(0);             // global brightness while in transition loop (previous iteration)
WLED_GLOBAL byte briT                _INIT(0);             // global brightness during transition
WLED_GLOBAL byte briLast             _INIT(128);           // brightness before turned off. Used for toggle function
WLED_GLOBAL byte whiteLast           _INIT(128);           // white channel before turned off. Used for toggle function

// button
WLED_GLOBAL bool buttonPublishMqtt                            _INIT(false);
WLED_GLOBAL bool buttonPressedBefore[WLED_MAX_BUTTONS]        _INIT({false});
WLED_GLOBAL bool buttonLongPressed[WLED_MAX_BUTTONS]          _INIT({false});
WLED_GLOBAL unsigned long buttonPressedTime[WLED_MAX_BUTTONS] _INIT({0});
WLED_GLOBAL unsigned long buttonWaitTime[WLED_MAX_BUTTONS]    _INIT({0});
WLED_GLOBAL bool disablePullUp                                _INIT(false);
WLED_GLOBAL byte touchThreshold                               _INIT(TOUCH_THRESHOLD);

// notifications
WLED_GLOBAL bool sendNotifications    _INIT(false);           // master notification switch
WLED_GLOBAL bool sendNotificationsRT  _INIT(false);           // master notification switch (runtime)
WLED_GLOBAL unsigned long notificationSentTime _INIT(0);
WLED_GLOBAL byte notificationSentCallMode _INIT(CALL_MODE_INIT);
WLED_GLOBAL uint8_t notificationCount _INIT(0);

// effects
WLED_GLOBAL byte effectCurrent _INIT(0);
WLED_GLOBAL byte effectSpeed _INIT(128);
WLED_GLOBAL byte effectIntensity _INIT(128);
WLED_GLOBAL byte effectPalette _INIT(0);
WLED_GLOBAL bool stateChanged _INIT(false);

// network
WLED_GLOBAL bool udpConnected _INIT(false), udp2Connected _INIT(false), udpRgbConnected _INIT(false);

// ui style
WLED_GLOBAL bool showWelcomePage _INIT(false);

// hue
WLED_GLOBAL byte hueError _INIT(HUE_ERROR_INACTIVE);
// WLED_GLOBAL uint16_t hueFailCount _INIT(0);
WLED_GLOBAL float hueXLast _INIT(0), hueYLast _INIT(0);
WLED_GLOBAL uint16_t hueHueLast _INIT(0), hueCtLast _INIT(0);
WLED_GLOBAL byte hueSatLast _INIT(0), hueBriLast _INIT(0);
WLED_GLOBAL unsigned long hueLastRequestSent _INIT(0);
WLED_GLOBAL bool hueAuthRequired _INIT(false);
WLED_GLOBAL bool hueReceived _INIT(false);
WLED_GLOBAL bool hueStoreAllowed _INIT(false), hueNewKey _INIT(false);

// countdown
WLED_GLOBAL unsigned long countdownTime _INIT(1514764800L);
WLED_GLOBAL bool countdownOverTriggered _INIT(true);

//timer
WLED_GLOBAL byte lastTimerMinute  _INIT(0);
WLED_GLOBAL byte timerHours[]     _INIT_N(({ 0, 0, 0, 0, 0, 0, 0, 0, 0, 0 }));
WLED_GLOBAL int8_t timerMinutes[] _INIT_N(({ 0, 0, 0, 0, 0, 0, 0, 0, 0, 0 }));
WLED_GLOBAL byte timerMacro[]     _INIT_N(({ 0, 0, 0, 0, 0, 0, 0, 0, 0, 0 }));
//weekdays to activate on, bit pattern of arr elem: 0b11111111: sun,sat,fri,thu,wed,tue,mon,validity
WLED_GLOBAL byte timerWeekday[]   _INIT_N(({ 255, 255, 255, 255, 255, 255, 255, 255, 255, 255 }));
//upper 4 bits start, lower 4 bits end month (default 28: start month 1 and end month 12)
WLED_GLOBAL byte timerMonth[]     _INIT_N(({28,28,28,28,28,28,28,28}));
WLED_GLOBAL byte timerDay[]       _INIT_N(({1,1,1,1,1,1,1,1}));
WLED_GLOBAL byte timerDayEnd[]		_INIT_N(({31,31,31,31,31,31,31,31}));

//improv
WLED_GLOBAL byte improvActive _INIT(0); //0: no improv packet received, 1: improv active, 2: provisioning
WLED_GLOBAL byte improvError _INIT(0);

//playlists
WLED_GLOBAL int16_t currentPlaylist _INIT(-1);
//still used for "PL=~" HTTP API command
WLED_GLOBAL byte presetCycCurr _INIT(0);
WLED_GLOBAL byte presetCycMin _INIT(1);
WLED_GLOBAL byte presetCycMax _INIT(5);

// realtime
WLED_GLOBAL byte realtimeMode _INIT(REALTIME_MODE_INACTIVE);
WLED_GLOBAL byte realtimeOverride _INIT(REALTIME_OVERRIDE_NONE);
WLED_GLOBAL IPAddress realtimeIP _INIT_N(((0, 0, 0, 0)));
WLED_GLOBAL unsigned long realtimeTimeout _INIT(0);
WLED_GLOBAL uint8_t tpmPacketCount _INIT(0);
WLED_GLOBAL uint16_t tpmPayloadFrameSize _INIT(0);
WLED_GLOBAL bool useMainSegmentOnly _INIT(false);

WLED_GLOBAL unsigned long lastInterfaceUpdate _INIT(0);
WLED_GLOBAL byte interfaceUpdateCallMode _INIT(CALL_MODE_INIT);

// alexa udp
WLED_GLOBAL String escapedMac;
#ifndef WLED_DISABLE_ALEXA
  WLED_GLOBAL Espalexa espalexa;
  WLED_GLOBAL EspalexaDevice* espalexaDevice;
#endif

// dns server
WLED_GLOBAL DNSServer dnsServer;

// network time
#define NTP_NEVER 999000000L
WLED_GLOBAL bool ntpConnected _INIT(false);
WLED_GLOBAL time_t localTime _INIT(0);
WLED_GLOBAL unsigned long ntpLastSyncTime _INIT(NTP_NEVER);
WLED_GLOBAL unsigned long ntpPacketSentTime _INIT(NTP_NEVER);
WLED_GLOBAL IPAddress ntpServerIP;
WLED_GLOBAL uint16_t ntpLocalPort _INIT(2390);
WLED_GLOBAL uint16_t rolloverMillis _INIT(0);
WLED_GLOBAL float longitude _INIT(0.0);
WLED_GLOBAL float latitude _INIT(0.0);
WLED_GLOBAL time_t sunrise _INIT(0);
WLED_GLOBAL time_t sunset _INIT(0);
WLED_GLOBAL Toki toki _INIT(Toki());

// Temp buffer
WLED_GLOBAL char* obuf;
WLED_GLOBAL uint16_t olen _INIT(0);

// General filesystem
WLED_GLOBAL size_t fsBytesUsed _INIT(0);
WLED_GLOBAL size_t fsBytesTotal _INIT(0);
WLED_GLOBAL unsigned long presetsModifiedTime _INIT(0L);
WLED_GLOBAL JsonDocument* fileDoc;
WLED_GLOBAL bool doCloseFile _INIT(false);

// presets
WLED_GLOBAL byte currentPreset _INIT(0);

WLED_GLOBAL byte errorFlag _INIT(0);

WLED_GLOBAL String messageHead, messageSub;
WLED_GLOBAL byte optionType;

WLED_GLOBAL bool doSerializeConfig _INIT(false);        // flag to initiate saving of config
WLED_GLOBAL bool doReboot          _INIT(false);        // flag to initiate reboot from async handlers
WLED_GLOBAL bool doPublishMqtt     _INIT(false);

// status led
#if defined(STATUSLED)
WLED_GLOBAL unsigned long ledStatusLastMillis _INIT(0);
WLED_GLOBAL uint8_t ledStatusType _INIT(0); // current status type - corresponds to number of blinks per second
WLED_GLOBAL bool ledStatusState _INIT(false); // the current LED state
#endif

// server library objects
WLED_GLOBAL AsyncWebServer server _INIT_N(((80)));
#ifdef WLED_ENABLE_WEBSOCKETS
WLED_GLOBAL AsyncWebSocket ws _INIT_N((("/ws")));
#endif
WLED_GLOBAL AsyncClient     *hueClient _INIT(NULL);
WLED_GLOBAL AsyncWebHandler *editHandler _INIT(nullptr);

// udp interface objects
WLED_GLOBAL WiFiUDP notifierUdp, rgbUdp, notifier2Udp;
WLED_GLOBAL WiFiUDP ntpUdp;
WLED_GLOBAL ESPAsyncE131 e131 _INIT_N(((handleE131Packet)));
WLED_GLOBAL ESPAsyncE131 ddp  _INIT_N(((handleE131Packet)));
WLED_GLOBAL bool e131NewData _INIT(false);

// led fx library object
WLED_GLOBAL BusManager busses _INIT(BusManager());
WLED_GLOBAL WS2812FX strip _INIT(WS2812FX());
WLED_GLOBAL BusConfig* busConfigs[WLED_MAX_BUSSES+WLED_MIN_VIRTUAL_BUSSES] _INIT({nullptr}); //temporary, to remember values from network callback until after
WLED_GLOBAL bool doInitBusses _INIT(false);
WLED_GLOBAL int8_t loadLedmap _INIT(-1);
#ifndef ESP8266
WLED_GLOBAL char  *ledmapNames[WLED_MAX_LEDMAPS-1] _INIT_N(({nullptr}));
#endif
#if WLED_MAX_LEDMAPS>16
WLED_GLOBAL uint32_t ledMaps _INIT(0); // bitfield representation of available ledmaps
#else
WLED_GLOBAL uint16_t ledMaps _INIT(0); // bitfield representation of available ledmaps
#endif

// Usermod manager
WLED_GLOBAL UsermodManager usermods _INIT(UsermodManager());

// global I2C SDA pin (used for usermods)
#ifndef I2CSDAPIN
WLED_GLOBAL int8_t i2c_sda  _INIT(-1);
#else
WLED_GLOBAL int8_t i2c_sda  _INIT(I2CSDAPIN);
#endif
// global I2C SCL pin (used for usermods)
#ifndef I2CSCLPIN
WLED_GLOBAL int8_t i2c_scl  _INIT(-1);
#else
WLED_GLOBAL int8_t i2c_scl  _INIT(I2CSCLPIN);
#endif

// global SPI DATA/MOSI pin (used for usermods)
#ifndef SPIMOSIPIN
WLED_GLOBAL int8_t spi_mosi  _INIT(-1);
#else
WLED_GLOBAL int8_t spi_mosi  _INIT(SPIMOSIPIN);
#endif
// global SPI DATA/MISO pin (used for usermods)
#ifndef SPIMISOPIN
WLED_GLOBAL int8_t spi_miso  _INIT(-1);
#else
WLED_GLOBAL int8_t spi_miso  _INIT(SPIMISOPIN);
#endif
// global SPI CLOCK/SCLK pin (used for usermods)
#ifndef SPISCLKPIN
WLED_GLOBAL int8_t spi_sclk  _INIT(-1);
#else
WLED_GLOBAL int8_t spi_sclk  _INIT(SPISCLKPIN);
#endif

// global ArduinoJson buffer
#if defined(ARDUINO_ARCH_ESP32) && defined(BOARD_HAS_PSRAM) && defined(WLED_USE_PSRAM)
WLED_GLOBAL JsonDocument *pDoc _INIT(nullptr);
#else
WLED_GLOBAL StaticJsonDocument<JSON_BUFFER_SIZE> gDoc;
WLED_GLOBAL JsonDocument *pDoc _INIT(&gDoc);
#endif
WLED_GLOBAL volatile uint8_t jsonBufferLock _INIT(0);

// enable additional debug output
#if defined(WLED_DEBUG_HOST)
  #include "net_debug.h"
  // On the host side, use netcat to receive the log statements: nc -l 7868 -u
  // use -D WLED_DEBUG_HOST='"192.168.xxx.xxx"' or FQDN within quotes
  #define DEBUGOUT NetDebug
  WLED_GLOBAL bool netDebugEnabled _INIT(true);
  WLED_GLOBAL char netDebugPrintHost[33] _INIT(WLED_DEBUG_HOST);
  #ifndef WLED_DEBUG_PORT
    #define WLED_DEBUG_PORT 7868
  #endif
  WLED_GLOBAL int netDebugPrintPort _INIT(WLED_DEBUG_PORT);
#else
  #define DEBUGOUT Serial
#endif

#ifdef WLED_DEBUG
  #ifndef ESP8266
  #include <rom/rtc.h>
  #endif
  #define DEBUG_PRINT(x) DEBUGOUT.print(x)
  #define DEBUG_PRINTLN(x) DEBUGOUT.println(x)
  #define DEBUG_PRINTF(x...) DEBUGOUT.printf(x)
#else
  #define DEBUG_PRINT(x)
  #define DEBUG_PRINTLN(x)
  #define DEBUG_PRINTF(x...)
#endif

#ifdef WLED_DEBUG_FS
  #define DEBUGFS_PRINT(x) DEBUGOUT.print(x)
  #define DEBUGFS_PRINTLN(x) DEBUGOUT.println(x)
  #define DEBUGFS_PRINTF(x...) DEBUGOUT.printf(x)
#else
  #define DEBUGFS_PRINT(x)
  #define DEBUGFS_PRINTLN(x)
  #define DEBUGFS_PRINTF(x...)
#endif

// debug macro variable definitions
#ifdef WLED_DEBUG
  WLED_GLOBAL unsigned long debugTime _INIT(0);
  WLED_GLOBAL int lastWifiState _INIT(3);
  WLED_GLOBAL unsigned long wifiStateChangedTime _INIT(0);
  WLED_GLOBAL unsigned long loops _INIT(0);
#endif

#ifdef ARDUINO_ARCH_ESP32
  #define WLED_CONNECTED (WiFi.status() == WL_CONNECTED || ETH.localIP()[0] != 0)
#else
  #define WLED_CONNECTED (WiFi.status() == WL_CONNECTED)
#endif
#define WLED_WIFI_CONFIGURED (strlen(clientSSID) >= 1 && strcmp(clientSSID, DEFAULT_CLIENT_SSID) != 0)

#ifndef WLED_AP_SSID_UNIQUE
  #define WLED_SET_AP_SSID() do { \
    strcpy_P(apSSID, PSTR(WLED_AP_SSID)); \
  } while(0)
#else
  #define WLED_SET_AP_SSID() do { \
    strcpy_P(apSSID, PSTR(WLED_AP_SSID)); \
    snprintf_P(\
      apSSID+strlen(WLED_AP_SSID), \
      sizeof(apSSID)-strlen(WLED_AP_SSID), \
      PSTR("-%*s"), \
      6, \
      escapedMac.c_str() + 6\
    ); \
  } while(0)
#endif

//macro to convert F to const
#define SET_F(x)  (const char*)F(x)

//color mangling macros
#define RGBW32(r,g,b,w) (uint32_t((byte(w) << 24) | (byte(r) << 16) | (byte(g) << 8) | (byte(b))))
#define R(c) (byte((c) >> 16))
#define G(c) (byte((c) >> 8))
#define B(c) (byte(c))
#define W(c) (byte((c) >> 24))

class WLED {
public:
  WLED();
  static WLED& instance()
  {
    static WLED instance;
    return instance;
  }

  // boot starts here
  void setup();

  void loop();
  void reset();

  void beginStrip();
  void handleConnection();
  bool initEthernet(); // result is informational
  void initAP(bool resetAP = false);
  void initConnection();
  void initInterfaces();
  #if defined(STATUSLED)
  void handleStatusLED();
  #endif
  #if WLED_WATCHDOG_TIMEOUT > 0
  void enableWatchdog();
  void disableWatchdog();
  #endif
};
#endif        // WLED_H<|MERGE_RESOLUTION|>--- conflicted
+++ resolved
@@ -3,11 +3,7 @@
 /*
    Main sketch, global variable declarations
    @title WLED project sketch
-<<<<<<< HEAD
-   @version 0.14.1-a1
-=======
    @version 0.15.0-a0
->>>>>>> 74e14a4f
    @author Christian Schwinne
  */
 
@@ -540,14 +536,11 @@
 WLED_GLOBAL bool          modeBlending            _INIT(true);    // enable effect blending
 WLED_GLOBAL bool          transitionActive        _INIT(false);
 WLED_GLOBAL uint16_t      transitionDelay         _INIT(750);     // global transition duration
-<<<<<<< HEAD
+WLED_GLOBAL uint16_t      transitionDelayDefault  _INIT(750);     // default transition time (stored in cfg.json)
+WLED_GLOBAL unsigned long transitionStartTime;
 #ifndef WLED_DISABLE_MODE_BLEND
 WLED_GLOBAL uint16_t      transitionStyle         _INIT(0);       // global transition style
 #endif
-=======
->>>>>>> 74e14a4f
-WLED_GLOBAL uint16_t      transitionDelayDefault  _INIT(750);     // default transition time (stored in cfg.json)
-WLED_GLOBAL unsigned long transitionStartTime;
 WLED_GLOBAL float         tperLast                _INIT(0.0f);    // crossfade transition progress, 0.0f - 1.0f
 WLED_GLOBAL bool          jsonTransitionOnce      _INIT(false);   // flag to override transitionDelay (playlist, JSON API: "live" & "seg":{"i"} & "tt")
 WLED_GLOBAL uint8_t       randomPaletteChangeTime _INIT(5);       // amount of time [s] between random palette changes (min: 1s, max: 255s)
