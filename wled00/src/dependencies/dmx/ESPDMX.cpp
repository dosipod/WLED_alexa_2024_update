--- conflicted
+++ resolved
@@ -1,110 +1,3 @@
-<<<<<<< HEAD
-// // - - - - -
-// // ESPDMX - A Arduino library for sending and receiving DMX using the builtin serial hardware port.
-// // ESPDMX.cpp: Library implementation file
-// //
-// // Copyright (C) 2015  Rick <ricardogg95@gmail.com>
-// // This work is licensed under a GNU style license.
-// //
-// // Last change: Marcel Seerig <https://github.com/mseerig>
-// //
-// // Documentation and samples are available at https://github.com/Rickgg/ESP-Dmx
-// // - - - - -
-// 
-// /* ----- LIBRARIES ----- */
-// #include <Arduino.h>
-// 
-// #include "ESPDMX.h"
-// 
-// 
-// 
-// #define dmxMaxChannel  512
-// #define defaultMax 32
-// 
-// #define DMXSPEED       250000
-// #define DMXFORMAT      SERIAL_8N2
-// #define BREAKSPEED     83333
-// #define BREAKFORMAT    SERIAL_8N1
-// 
-// bool dmxStarted = false;
-// int sendPin = 17;
-// 
-// //DMX value array and size. Entry 0 will hold startbyte
-// uint8_t dmxData[dmxMaxChannel] = {};
-// int chanSize;
-// 
-// 
-// void DMXESPSerial::init() {
-//   chanSize = defaultMax;
-// 
-//   Serial2.begin(DMXSPEED);
-//   pinMode(sendPin, OUTPUT);
-//   dmxStarted = true;
-// }
-// 
-// // Set up the DMX-Protocol
-// void DMXESPSerial::init(int chanQuant) {
-// 
-//   if (chanQuant > dmxMaxChannel || chanQuant <= 0) {
-//     chanQuant = defaultMax;
-//   }
-// 
-//   chanSize = chanQuant;
-// 
-//   Serial2.begin(DMXSPEED);
-//   pinMode(sendPin, OUTPUT);
-//   dmxStarted = true;
-// }
-// 
-// // Function to read DMX data
-// uint8_t DMXESPSerial::read(int Channel) {
-//   if (dmxStarted == false) init();
-// 
-//   if (Channel < 1) Channel = 1;
-//   if (Channel > dmxMaxChannel) Channel = dmxMaxChannel;
-//   return(dmxData[Channel]);
-// }
-// 
-// // Function to send DMX data
-// void DMXESPSerial::write(int Channel, uint8_t value) {
-//   if (dmxStarted == false) init();
-// 
-//   if (Channel < 1) Channel = 1;
-//   if (Channel > chanSize) Channel = chanSize;
-//   if (value < 0) value = 0;
-//   if (value > 255) value = 255;
-// 
-//   dmxData[Channel] = value;
-// }
-// 
-// void DMXESPSerial::end() {
-//   chanSize = 0;
-//   Serial2.end();
-//   dmxStarted = false;
-// }
-// 
-// void DMXESPSerial::update() {
-//   if (dmxStarted == false) init();
-// 
-//   //Send break
-//   digitalWrite(sendPin, HIGH);
-//   Serial2.begin(BREAKSPEED, BREAKFORMAT);
-//   Serial2.write(0);
-//   Serial2.flush();
-//   delay(1);
-//   Serial2.end();
-// 
-//   //send data
-//   Serial2.begin(DMXSPEED, DMXFORMAT);
-//   digitalWrite(sendPin, LOW);
-//   Serial2.write(dmxData, chanSize);
-//   Serial2.flush();
-//   delay(1);
-//   Serial2.end();
-// }
-// 
-// // Function to update the DMX bus
-=======
 // - - - - -
 // ESPDMX - A Arduino library for sending and receiving DMX using the builtin serial hardware port.
 // ESPDMX.cpp: Library implementation file
@@ -212,5 +105,4 @@
   Serial1.end();
 }
 
-// Function to update the DMX bus
->>>>>>> 7936ec72
+// Function to update the DMX bus