--- conflicted
+++ resolved
@@ -13,11 +13,7 @@
 #ifndef PalettesWLED_h
 #define PalettesWLED_h
 
-<<<<<<< HEAD
-#define GRADIENT_PALETTE_COUNT 55
-=======
-#define GRADIENT_PALETTE_COUNT 42
->>>>>>> aab2e455
+#define GRADIENT_PALETTE_COUNT 56
 
 const byte ib_jul01_gp[] PROGMEM = {
     0, 194,  1,  1,
@@ -609,220 +605,11 @@
   180,   6, 126,   2,
   180,   4,  30, 114, //blue (start 191?)
   255,   4,  30, 114};
-<<<<<<< HEAD
-
-
- // Gradient palette "bhw1_01_gp", originally from
-// http://soliton.vm.bytemark.co.uk/pub/cpt-city/bhw/bhw1/tn/bhw1_01.png.index.html
-// converted for FastLED with gammas (2.6, 2.2, 2.5)
-// Size: 12 bytes of program space.
-
-const byte Retro_Clown[] PROGMEM = {
-    0, 227,101,  3,
-  117, 194, 18, 19,
-  255,  92,  8,192};
-
-  // Gradient palette "bhw1_04_gp", originally from
-// http://soliton.vm.bytemark.co.uk/pub/cpt-city/bhw/bhw1/tn/bhw1_04.png.index.html
-// converted for FastLED with gammas (2.6, 2.2, 2.5)
-// Size: 20 bytes of program space.
-
-const byte Candy[] PROGMEM = {
-    0, 229,227,  1,
-   15, 227,101,  3,
-  142,  40,  1, 80,
-  198,  17,  1, 79,
-  255,   0,  0, 45};
-
-  // Gradient palette "bhw1_05_gp", originally from
-// http://soliton.vm.bytemark.co.uk/pub/cpt-city/bhw/bhw1/tn/bhw1_05.png.index.html
-// converted for FastLED with gammas (2.6, 2.2, 2.5)
-// Size: 8 bytes of program space.
-
-const byte Toxy_Reaf[] PROGMEM = {
-    0,   1,221, 53,
-  255,  73,  3,178};
-
-// Gradient palette "bhw1_06_gp", originally from
-// http://soliton.vm.bytemark.co.uk/pub/cpt-city/bhw/bhw1/tn/bhw1_06.png.index.html
-// converted for FastLED with gammas (2.6, 2.2, 2.5)
-// Size: 16 bytes of program space.
-
-const byte  Fairy_Reaf[] PROGMEM = {
-    0, 184,  1,128,
-  160,   1,193,182,
-  219, 153,227,190,
-  255, 255,255,255};
-
-  // Gradient palette "bhw1_14_gp", originally from
-// http://soliton.vm.bytemark.co.uk/pub/cpt-city/bhw/bhw1/tn/bhw1_14.png.index.html
-// converted for FastLED with gammas (2.6, 2.2, 2.5)
-// Size: 36 bytes of program space.
-
-const byte Semi_Blue[] PROGMEM = {
-    0,   0,  0,  0,
-   12,   1,  1,  3,
-   53,   8,  1, 22,
-   80,   4,  6, 89,
-  119,   2, 25,216,
-  145,   7, 10, 99,
-  186,  15,  2, 31,
-  233,   2,  1,  5,
-  255,   0,  0,  0};
-
-// Gradient palette "bhw1_three_gp", originally from
-// http://soliton.vm.bytemark.co.uk/pub/cpt-city/bhw/bhw1/tn/bhw1_three.png.index.html
-// converted for FastLED with gammas (2.6, 2.2, 2.5)
-// Size: 32 bytes of program space.
-
-const byte Pink_Candy[] PROGMEM = {
-    0, 255,255,255,
-   45,   7, 12,255,
-  112, 227,  1,127,
-  112, 227,  1,127,
-  140, 255,255,255,
-  155, 227,  1,127,
-  196,  45,  1, 99,
-  255, 255,255,255};
-
-// Gradient palette "bhw1_w00t_gp", originally from
-// http://soliton.vm.bytemark.co.uk/pub/cpt-city/bhw/bhw1/tn/bhw1_w00t.png.index.html
-// converted for FastLED with gammas (2.6, 2.2, 2.5)
-// Size: 16 bytes of program space.
-
-const byte Red_Reaf[] PROGMEM = {
-    0,   3, 13, 43,
-  104,  78,141,240,
-  188, 255,  0,  0,
-  255,  28,  1,  1};
-
-
-// Gradient palette "bhw2_23_gp", originally from
-// http://soliton.vm.bytemark.co.uk/pub/cpt-city/bhw/bhw2/tn/bhw2_23.png.index.html
-// converted for FastLED with gammas (2.6, 2.2, 2.5)
-// Size: 28 bytes of program space.
-
-const byte Red_n_Flash[] PROGMEM = {
-    0,   0,  0,  0,
-   66,  57,227,233,
-   96, 255,255,  8,
-  124, 255,255,255,
-  153, 255,255,  8,
-  188,  57,227,233,
-  255,   0,  0,  0};
-
-// Gradient palette "bhw2_xc_gp", originally from
-// http://soliton.vm.bytemark.co.uk/pub/cpt-city/bhw/bhw2/tn/bhw2_xc.png.index.html
-// converted for FastLED with gammas (2.6, 2.2, 2.5)
-// Size: 28 bytes of program space.
-
-const byte YBlue[] PROGMEM = {
-    0,   4,  2,  9,
-   58,  16,  0, 47,
-  122,  24,  0, 16,
-  158, 144,  9,  1,
-  183, 179, 45,  1,
-  219, 220,114,  2,
-  255, 234,237,  1};
-
- // Gradient palette "bhw2_45_gp", originally from
-// http://soliton.vm.bytemark.co.uk/pub/cpt-city/bhw/bhw2/tn/bhw2_45.png.index.html
-// converted for FastLED with gammas (2.6, 2.2, 2.5)
-// Size: 24 bytes of program space.
-
-const byte Lite_Light[] PROGMEM = {
-    0,   0,  0,  0,
-    9,   1,  1,  1,
-   40,   5,  5,  6,
-   66,   5,  5,  6,
-  101,  10,  1, 12,
-  255,   0,  0,  0};
-
-  // Gradient palette "bhw2_22_gp", originally from
-// http://soliton.vm.bytemark.co.uk/pub/cpt-city/bhw/bhw2/tn/bhw2_22.png.index.html
-// converted for FastLED with gammas (2.6, 2.2, 2.5)
-// Size: 20 bytes of program space.
-
-const byte Pink_Plasma[] PROGMEM = {
-    0,   0,  0,  0,
-   99, 227,  1,  1,
-  130, 249,199, 95,
-  155, 227,  1,  1,
-  255,   0,  0,  0};
-
-// Gradient palette "bhw3_40_gp", originally from
-// http://soliton.vm.bytemark.co.uk/pub/cpt-city/bhw/bhw3/tn/bhw3_40.png.index.html
-// converted for FastLED with gammas (2.6, 2.2, 2.5)
-// Size: 32 bytes of program space.
-
-const byte Blink_Red[] PROGMEM = {
-    0,   1,  1,  1,
-   43,   4,  1, 11,
-   76,  10,  1,  3,
-  109, 161,  4, 29,
-  127, 255, 86,123,
-  165, 125, 16,160,
-  204,  35, 13,223,
-  255,  18,  2, 18};
-
-  // Gradient palette "bhw3_52_gp", originally from
-// http://soliton.vm.bytemark.co.uk/pub/cpt-city/bhw/bhw3/tn/bhw3_52.png.index.html
-// converted for FastLED with gammas (2.6, 2.2, 2.5)
-// Size: 28 bytes of program space.
-
-const byte Yellow2Blue[] PROGMEM = {
-    0,  31,  1, 27,
-   45,  34,  1, 16,
-   99, 137,  5,  9,
-  132, 213,128, 10,
-  175, 199, 22,  1,
-  201, 199,  9,  6,
-  255,   1,  0,  1};
-
-  // Gradient palette "bhw4_097_gp", originally from
-// http://soliton.vm.bytemark.co.uk/pub/cpt-city/bhw/bhw4/tn/bhw4_097.png.index.html
-// converted for FastLED with gammas (2.6, 2.2, 2.5)
-// Size: 44 bytes of program space.
-
-const byte Yellow2Red[] PROGMEM = {
-    0, 247,  5,  0,
-   28, 255, 67,  1,
-   43, 234, 88, 11,
-   58, 234,176, 51,
-   84, 229, 28,  1,
-  114, 113, 12,  1,
-  140, 255,225, 44,
-  168, 113, 12,  1,
-  196, 244,209, 88,
-  216, 255, 28,  1,
-  255,  53,  1,  1};
-
-  // Gradient palette "bhw4_017_gp", originally from
-// http://soliton.vm.bytemark.co.uk/pub/cpt-city/bhw/bhw4/tn/bhw4_017.png.index.html
-// converted for FastLED with gammas (2.6, 2.2, 2.5)
-// Size: 40 bytes of program space.
-
-const byte Candy2[] PROGMEM = {
-    0,  39, 33, 34,
-   25,   4,  6, 15,
-   48,  49, 29, 22,
-   73, 224,173,  1,
-   89, 177, 35,  5,
-  130,   4,  6, 15,
-  163, 255,114,  6,
-  186, 224,173,  1,
-  211,  39, 33, 34,
-  255,   1,  1,  1};
-
-
-
-
-=======
-  
+
 // Gradient palette "temperature_gp", originally from
 // http://soliton.vm.bytemark.co.uk/pub/cpt-city/arendal/tn/temperature.png.index.html
 // converted for FastLED with gammas (2.6, 2.2, 2.5)
-// Size: 144 bytes of program space.  
+// Size: 144 bytes of program space.
 
 const byte temperature_gp[] PROGMEM = {
     0,   1, 27,105,
@@ -843,7 +630,212 @@
   226, 171,  2,  2,
   240,  80,  3,  3,
   255,  80,  3,  3};
->>>>>>> aab2e455
+
+// Gradient palette "bhw1_01_gp", originally from
+// http://soliton.vm.bytemark.co.uk/pub/cpt-city/bhw/bhw1/tn/bhw1_01.png.index.html
+// converted for FastLED with gammas (2.6, 2.2, 2.5)
+// Size: 12 bytes of program space.
+
+const byte Retro_Clown[] PROGMEM = {
+    0, 227,101,  3,
+  117, 194, 18, 19,
+  255,  92,  8,192};
+
+// Gradient palette "bhw1_04_gp", originally from
+// http://soliton.vm.bytemark.co.uk/pub/cpt-city/bhw/bhw1/tn/bhw1_04.png.index.html
+// converted for FastLED with gammas (2.6, 2.2, 2.5)
+// Size: 20 bytes of program space.
+
+const byte Candy[] PROGMEM = {
+    0, 229,227,  1,
+   15, 227,101,  3,
+  142,  40,  1, 80,
+  198,  17,  1, 79,
+  255,   0,  0, 45};
+
+// Gradient palette "bhw1_05_gp", originally from
+// http://soliton.vm.bytemark.co.uk/pub/cpt-city/bhw/bhw1/tn/bhw1_05.png.index.html
+// converted for FastLED with gammas (2.6, 2.2, 2.5)
+// Size: 8 bytes of program space.
+
+const byte Toxy_Reaf[] PROGMEM = {
+    0,   1,221, 53,
+  255,  73,  3,178};
+
+// Gradient palette "bhw1_06_gp", originally from
+// http://soliton.vm.bytemark.co.uk/pub/cpt-city/bhw/bhw1/tn/bhw1_06.png.index.html
+// converted for FastLED with gammas (2.6, 2.2, 2.5)
+// Size: 16 bytes of program space.
+
+const byte  Fairy_Reaf[] PROGMEM = {
+    0, 184,  1,128,
+  160,   1,193,182,
+  219, 153,227,190,
+  255, 255,255,255};
+
+// Gradient palette "bhw1_14_gp", originally from
+// http://soliton.vm.bytemark.co.uk/pub/cpt-city/bhw/bhw1/tn/bhw1_14.png.index.html
+// converted for FastLED with gammas (2.6, 2.2, 2.5)
+// Size: 36 bytes of program space.
+
+const byte Semi_Blue[] PROGMEM = {
+    0,   0,  0,  0,
+   12,   1,  1,  3,
+   53,   8,  1, 22,
+   80,   4,  6, 89,
+  119,   2, 25,216,
+  145,   7, 10, 99,
+  186,  15,  2, 31,
+  233,   2,  1,  5,
+  255,   0,  0,  0};
+
+// Gradient palette "bhw1_three_gp", originally from
+// http://soliton.vm.bytemark.co.uk/pub/cpt-city/bhw/bhw1/tn/bhw1_three.png.index.html
+// converted for FastLED with gammas (2.6, 2.2, 2.5)
+// Size: 32 bytes of program space.
+
+const byte Pink_Candy[] PROGMEM = {
+    0, 255,255,255,
+   45,   7, 12,255,
+  112, 227,  1,127,
+  112, 227,  1,127,
+  140, 255,255,255,
+  155, 227,  1,127,
+  196,  45,  1, 99,
+  255, 255,255,255};
+
+// Gradient palette "bhw1_w00t_gp", originally from
+// http://soliton.vm.bytemark.co.uk/pub/cpt-city/bhw/bhw1/tn/bhw1_w00t.png.index.html
+// converted for FastLED with gammas (2.6, 2.2, 2.5)
+// Size: 16 bytes of program space.
+
+const byte Red_Reaf[] PROGMEM = {
+    0,   3, 13, 43,
+  104,  78,141,240,
+  188, 255,  0,  0,
+  255,  28,  1,  1};
+
+
+// Gradient palette "bhw2_23_gp", originally from
+// http://soliton.vm.bytemark.co.uk/pub/cpt-city/bhw/bhw2/tn/bhw2_23.png.index.html
+// converted for FastLED with gammas (2.6, 2.2, 2.5)
+// Size: 28 bytes of program space.
+
+const byte Red_n_Flash[] PROGMEM = {
+    0,   0,  0,  0,
+   66,  57,227,233,
+   96, 255,255,  8,
+  124, 255,255,255,
+  153, 255,255,  8,
+  188,  57,227,233,
+  255,   0,  0,  0};
+
+// Gradient palette "bhw2_xc_gp", originally from
+// http://soliton.vm.bytemark.co.uk/pub/cpt-city/bhw/bhw2/tn/bhw2_xc.png.index.html
+// converted for FastLED with gammas (2.6, 2.2, 2.5)
+// Size: 28 bytes of program space.
+
+const byte YBlue[] PROGMEM = {
+    0,   4,  2,  9,
+   58,  16,  0, 47,
+  122,  24,  0, 16,
+  158, 144,  9,  1,
+  183, 179, 45,  1,
+  219, 220,114,  2,
+  255, 234,237,  1};
+
+ // Gradient palette "bhw2_45_gp", originally from
+// http://soliton.vm.bytemark.co.uk/pub/cpt-city/bhw/bhw2/tn/bhw2_45.png.index.html
+// converted for FastLED with gammas (2.6, 2.2, 2.5)
+// Size: 24 bytes of program space.
+
+const byte Lite_Light[] PROGMEM = {
+    0,   0,  0,  0,
+    9,   1,  1,  1,
+   40,   5,  5,  6,
+   66,   5,  5,  6,
+  101,  10,  1, 12,
+  255,   0,  0,  0};
+
+// Gradient palette "bhw2_22_gp", originally from
+// http://soliton.vm.bytemark.co.uk/pub/cpt-city/bhw/bhw2/tn/bhw2_22.png.index.html
+// converted for FastLED with gammas (2.6, 2.2, 2.5)
+// Size: 20 bytes of program space.
+
+const byte Pink_Plasma[] PROGMEM = {
+    0,   0,  0,  0,
+   99, 227,  1,  1,
+  130, 249,199, 95,
+  155, 227,  1,  1,
+  255,   0,  0,  0};
+
+// Gradient palette "bhw3_40_gp", originally from
+// http://soliton.vm.bytemark.co.uk/pub/cpt-city/bhw/bhw3/tn/bhw3_40.png.index.html
+// converted for FastLED with gammas (2.6, 2.2, 2.5)
+// Size: 32 bytes of program space.
+
+const byte Blink_Red[] PROGMEM = {
+    0,   1,  1,  1,
+   43,   4,  1, 11,
+   76,  10,  1,  3,
+  109, 161,  4, 29,
+  127, 255, 86,123,
+  165, 125, 16,160,
+  204,  35, 13,223,
+  255,  18,  2, 18};
+
+// Gradient palette "bhw3_52_gp", originally from
+// http://soliton.vm.bytemark.co.uk/pub/cpt-city/bhw/bhw3/tn/bhw3_52.png.index.html
+// converted for FastLED with gammas (2.6, 2.2, 2.5)
+// Size: 28 bytes of program space.
+
+const byte Yellow2Blue[] PROGMEM = {
+    0,  31,  1, 27,
+   45,  34,  1, 16,
+   99, 137,  5,  9,
+  132, 213,128, 10,
+  175, 199, 22,  1,
+  201, 199,  9,  6,
+  255,   1,  0,  1};
+
+// Gradient palette "bhw4_097_gp", originally from
+// http://soliton.vm.bytemark.co.uk/pub/cpt-city/bhw/bhw4/tn/bhw4_097.png.index.html
+// converted for FastLED with gammas (2.6, 2.2, 2.5)
+// Size: 44 bytes of program space.
+
+const byte Yellow2Red[] PROGMEM = {
+    0, 247,  5,  0,
+   28, 255, 67,  1,
+   43, 234, 88, 11,
+   58, 234,176, 51,
+   84, 229, 28,  1,
+  114, 113, 12,  1,
+  140, 255,225, 44,
+  168, 113, 12,  1,
+  196, 244,209, 88,
+  216, 255, 28,  1,
+  255,  53,  1,  1};
+
+// Gradient palette "bhw4_017_gp", originally from
+// http://soliton.vm.bytemark.co.uk/pub/cpt-city/bhw/bhw4/tn/bhw4_017.png.index.html
+// converted for FastLED with gammas (2.6, 2.2, 2.5)
+// Size: 40 bytes of program space.
+
+const byte Candy2[] PROGMEM = {
+    0,  39, 33, 34,
+   25,   4,  6, 15,
+   48,  49, 29, 22,
+   73, 224,173,  1,
+   89, 177, 35,  5,
+  130,   4,  6, 15,
+  163, 255,114,  6,
+  186, 224,173,  1,
+  211,  39, 33, 34,
+  255,   1,  1,  1};
+
+
+
+
 
 // Single array of defined cpt-city color palettes.
 // This will let us programmatically choose one based on
@@ -891,7 +883,7 @@
   Atlantica_gp,                 //51-38 Atlantica
   C9_2_gp,                      //52-39 C9 2
   C9_new_gp,                    //53-40 C9 New
-<<<<<<< HEAD
+  temperature_gp,               //54-41 Temperature
   Retro_Clown,
   Candy,
   Toxy_Reaf,
@@ -907,9 +899,6 @@
   Yellow2Blue,
   Yellow2Red,
   Candy2
-=======
-  temperature_gp                //54-41 Temperature
->>>>>>> aab2e455
 };
 
 #endif