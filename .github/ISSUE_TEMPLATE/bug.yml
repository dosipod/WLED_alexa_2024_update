--- conflicted
+++ resolved
@@ -48,11 +48,7 @@
     attributes:
       label: What version/release of MM WLED?
       description: You can find this in by going to Config -> Security & Updates -> Scroll to Bottom. Copy and paste the entire line after "Server message"
-<<<<<<< HEAD
-      placeholder: "e.g. build 2401030, WLEDMM_0.14.0-b29.35_esp32_4MB_M.bin"
-=======
       placeholder: "e.g. build 2401290, WLEDMM_0.14.1-b30.36_esp32_4MB_M.bin"
->>>>>>> 5cf908ea
     validations:
       required: true
   - type: dropdown
