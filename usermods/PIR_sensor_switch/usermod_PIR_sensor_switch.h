<<<<<<< HEAD
#pragma once

#include "wled.h"

#ifndef PIR_SENSOR_PIN
  // compatible with QuinLED-Dig-Uno
  #ifdef ARDUINO_ARCH_ESP32
    #define PIR_SENSOR_PIN 23 // Q4
  #else //ESP8266 boards
    #define PIR_SENSOR_PIN 13 // Q4 (D7 on D1 mini)
  #endif
#endif

/*
 * This usermod handles PIR sensor states.
 * The strip will be switched on and the off timer will be resetted when the sensor goes HIGH. 
 * When the sensor state goes LOW, the off timer is started and when it expires, the strip is switched off. 
 * 
 * 
 * Usermods allow you to add own functionality to WLED more easily
 * See: https://github.com/Aircoookie/WLED/wiki/Add-own-functionality
 * 
 * v2 usermods are class inheritance based and can (but don't have to) implement more functions, each of them is shown in this example.
 * Multiple v2 usermods can be added to one compilation easily.
 * 
 * Creating a usermod:
 * This file serves as an example. If you want to create a usermod, it is recommended to use usermod_v2_empty.h from the usermods folder as a template.
 * Please remember to rename the class and file to a descriptive name.
 * You may also use multiple .h and .cpp files.
 * 
 * Using a usermod:
 * 1. Copy the usermod into the sketch folder (same folder as wled00.ino)
 * 2. Register the usermod by adding #include "usermod_filename.h" in the top and registerUsermod(new MyUsermodClass()) in the bottom of usermods_list.cpp
 */

class PIRsensorSwitch : public Usermod
{
public:
  /**
   * constructor
   */
  PIRsensorSwitch() {}
  /**
   * desctructor
   */
  ~PIRsensorSwitch() {}

  /**
   * Enable/Disable the PIR sensor
   */
  void EnablePIRsensor(bool en) { enabled = en; }
  /**
   * Get PIR sensor enabled/disabled state
   */
  bool PIRsensorEnabled() { return enabled; }

private:
  // PIR sensor pin
  int8_t PIRsensorPin = PIR_SENSOR_PIN;
  // notification mode for colorUpdated()
  const byte NotifyUpdateMode = CALL_MODE_NO_NOTIFY; // CALL_MODE_DIRECT_CHANGE
  // delay before switch off after the sensor state goes LOW
  uint32_t m_switchOffDelay = 600000; // 10min
  // off timer start time
  uint32_t m_offTimerStart = 0;
  // current PIR sensor pin state
  byte sensorPinState = LOW;
  // PIR sensor enabled
  bool enabled = true;
  // status of initialisation
  bool initDone = false;
  // on and off presets
  uint8_t m_onPreset = 0;
  uint8_t m_offPreset = 0;
  // flag to indicate that PIR sensor should activate WLED during nighttime only
  bool m_nightTimeOnly = false;
  // flag to send MQTT message only (assuming it is enabled)
  bool m_mqttOnly = false;
  // flag to enable triggering only if WLED is initially off (LEDs are not on, preventing running effect being overwritten by PIR)
  bool m_offOnly = false;
  bool PIRtriggered = false;

  unsigned long lastLoop = 0;

  // strings to reduce flash memory usage (used more than twice)
  static const char _name[];
  static const char _switchOffDelay[];
  static const char _enabled[];
  static const char _onPreset[];
  static const char _offPreset[];
  static const char _nightTime[];
  static const char _mqttOnly[];
  static const char _offOnly[];

  /**
   * check if it is daytime
   * if sunrise/sunset is not defined (no NTP or lat/lon) default to nighttime
   */
  bool isDayTime() {
    bool isDayTime = false;
    updateLocalTime();
    uint8_t hr = hour(localTime);
    uint8_t mi = minute(localTime);

    if (sunrise && sunset) {
      if (hour(sunrise)<hr && hour(sunset)>hr) {
        isDayTime = true;
      } else {
        if (hour(sunrise)==hr && minute(sunrise)<mi) {
          isDayTime = true;
        }
        if (hour(sunset)==hr && minute(sunset)>mi) {
          isDayTime = true;
        }
      }
    }
    return isDayTime;
  }

  /**
   * switch strip on/off
   */
  void switchStrip(bool switchOn)
  {
    if (m_offOnly && bri && (switchOn || (!PIRtriggered && !switchOn))) return;
    PIRtriggered = switchOn;
    if (switchOn && m_onPreset) {
      applyPreset(m_onPreset);
    } else if (!switchOn && m_offPreset) {
      applyPreset(m_offPreset);
    } else if (switchOn && bri == 0) {
      bri = briLast;
      colorUpdated(NotifyUpdateMode);
    } else if (!switchOn && bri != 0) {
      briLast = bri;
      bri = 0;
      colorUpdated(NotifyUpdateMode);
    }
  }

  void publishMqtt(const char* state)
  {
    //Check if MQTT Connected, otherwise it will crash the 8266
    if (WLED_MQTT_CONNECTED){
      char subuf[64];
      strcpy(subuf, mqttDeviceTopic);
      strcat_P(subuf, PSTR("/motion"));
      mqtt->publish(subuf, 0, false, state);
    }
  }

  /**
   * Read and update PIR sensor state.
   * Initilize/reset switch off timer
   */
  bool updatePIRsensorState()
  {
    bool pinState = digitalRead(PIRsensorPin);
    if (pinState != sensorPinState) {
      sensorPinState = pinState; // change previous state

      if (sensorPinState == HIGH) {
        m_offTimerStart = 0;
        if (!m_mqttOnly && (!m_nightTimeOnly || (m_nightTimeOnly && !isDayTime()))) switchStrip(true);
        publishMqtt("on");
      } else /*if (bri != 0)*/ {
        // start switch off timer
        m_offTimerStart = millis();
      }
      return true;
    }
    return false;
  }

  /**
   * switch off the strip if the delay has elapsed 
   */
  bool handleOffTimer()
  {
    if (m_offTimerStart > 0 && millis() - m_offTimerStart > m_switchOffDelay)
    {
      if (enabled == true)
      {
        if (!m_mqttOnly && (!m_nightTimeOnly || (m_nightTimeOnly && !isDayTime()))) switchStrip(false);
        publishMqtt("off");
      }
      m_offTimerStart = 0;
      return true;
    }
    return false;
  }

public:
  //Functions called by WLED

  /**
   * setup() is called once at boot. WiFi is not yet connected at this point.
   * You can use it to initialize variables, sensors or similar.
   */
  void setup()
  {
    if (enabled) {
      // pin retrieved from cfg.json (readFromConfig()) prior to running setup()
      if (PIRsensorPin >= 0 && pinManager.allocatePin(PIRsensorPin,false)) {
        // PIR Sensor mode INPUT_PULLUP
        pinMode(PIRsensorPin, INPUT_PULLUP);
        sensorPinState = digitalRead(PIRsensorPin);
      } else {
        if (PIRsensorPin >= 0) DEBUG_PRINTLN(F("PIRSensorSwitch pin allocation failed."));
        PIRsensorPin = -1;  // allocation failed
        enabled = false;
      }
    }
    initDone = true;
  }

  /**
   * connected() is called every time the WiFi is (re)connected
   * Use it to initialize network interfaces
   */
  void connected()
  {
  }

  /**
   * loop() is called continuously. Here you can check for events, read sensors, etc.
   */
  void loop()
  {
    // only check sensors 4x/s
    if (!enabled || millis() - lastLoop < 250 || strip.isUpdating()) return;
    lastLoop = millis();

    if (!updatePIRsensorState()) {
      handleOffTimer();
    }
  }

  /**
   * addToJsonInfo() can be used to add custom entries to the /json/info part of the JSON API.
   * 
   * Add PIR sensor state and switch off timer duration to jsoninfo
   */
  void addToJsonInfo(JsonObject &root)
  {
    JsonObject user = root["u"];
    if (user.isNull()) user = root.createNestedObject("u");

    if (enabled)
    {
      // off timer
      String uiDomString = F("PIR <i class=\"icons\">&#xe325;</i>");
      JsonArray infoArr = user.createNestedArray(uiDomString); // timer value
      if (m_offTimerStart > 0)
      {
        uiDomString = "";
        unsigned int offSeconds = (m_switchOffDelay - (millis() - m_offTimerStart)) / 1000;
        if (offSeconds >= 3600)
        {
          uiDomString += (offSeconds / 3600);
          uiDomString += F("h ");
          offSeconds %= 3600;
        }
        if (offSeconds >= 60)
        {
          uiDomString += (offSeconds / 60);
          offSeconds %= 60;
        }
        else if (uiDomString.length() > 0)
        {
          uiDomString += 0;
        }
        if (uiDomString.length() > 0)
        {
          uiDomString += F("min ");
        }
        uiDomString += (offSeconds);
        infoArr.add(uiDomString + F("s"));
      } else {
        infoArr.add(sensorPinState ? F("sensor on") : F("inactive"));
      }
    } else {
      String uiDomString = F("PIR sensor");
      JsonArray infoArr = user.createNestedArray(uiDomString);
      infoArr.add(F("disabled"));
    }
  }

  /**
   * addToJsonState() can be used to add custom entries to the /json/state part of the JSON API (state object).
   * Values in the state object may be modified by connected clients
   */
/*
  void addToJsonState(JsonObject &root)
  {
  }
*/

  /**
   * readFromJsonState() can be used to receive data clients send to the /json/state part of the JSON API (state object).
   * Values in the state object may be modified by connected clients
   */
/*
  void readFromJsonState(JsonObject &root)
  {
  }
*/

  /**
   * provide the changeable values
   */
  void addToConfig(JsonObject &root)
  {
    JsonObject top = root.createNestedObject(FPSTR(_name));
    top[FPSTR(_enabled)]   = enabled;
    top[FPSTR(_switchOffDelay)] = m_switchOffDelay / 1000;
    top["pin"]             = PIRsensorPin;
    top[FPSTR(_onPreset)]  = m_onPreset;
    top[FPSTR(_offPreset)] = m_offPreset;
    top[FPSTR(_nightTime)] = m_nightTimeOnly;
    top[FPSTR(_mqttOnly)]  = m_mqttOnly;
    top[FPSTR(_offOnly)]   = m_offOnly;
    DEBUG_PRINTLN(F("PIR config saved."));
  }

  /**
   * restore the changeable values
   * readFromConfig() is called before setup() to populate properties from values stored in cfg.json
   *
   * The function should return true if configuration was successfully loaded or false if there was no configuration.
   */
  bool readFromConfig(JsonObject &root)
  {
    bool oldEnabled = enabled;
    int8_t oldPin = PIRsensorPin;

    JsonObject top = root[FPSTR(_name)];
    if (top.isNull()) {
      DEBUG_PRINT(FPSTR(_name));
      DEBUG_PRINTLN(F(": No config found. (Using defaults.)"));
      return false;
    }

    PIRsensorPin = top["pin"] | PIRsensorPin;

    enabled = top[FPSTR(_enabled)] | enabled;

    m_switchOffDelay = (top[FPSTR(_switchOffDelay)] | m_switchOffDelay/1000) * 1000;

    m_onPreset = top[FPSTR(_onPreset)] | m_onPreset;
    m_onPreset = max(0,min(250,(int)m_onPreset));

    m_offPreset = top[FPSTR(_offPreset)] | m_offPreset;
    m_offPreset = max(0,min(250,(int)m_offPreset));

    m_nightTimeOnly = top[FPSTR(_nightTime)] | m_nightTimeOnly;
    m_mqttOnly      = top[FPSTR(_mqttOnly)] | m_mqttOnly;
    m_offOnly       = top[FPSTR(_offOnly)] | m_offOnly;

    DEBUG_PRINT(FPSTR(_name));
    if (!initDone) {
      // reading config prior to setup()
      DEBUG_PRINTLN(F(" config loaded."));
    } else {
      if (oldPin != PIRsensorPin || oldEnabled != enabled) {
        // check if pin is OK
        if (oldPin != PIRsensorPin && oldPin >= 0) {
          // if we are changing pin in settings page
          // deallocate old pin
          pinManager.deallocatePin(oldPin);
          if (pinManager.allocatePin(PIRsensorPin,false)) {
            pinMode(PIRsensorPin, INPUT_PULLUP);
          } else {
            // allocation failed
            PIRsensorPin = -1;
            enabled = false;
          }
        }
        if (enabled) {
          sensorPinState = digitalRead(PIRsensorPin);
        }
      }
      DEBUG_PRINTLN(F(" config (re)loaded."));
    }
    // use "return !top["newestParameter"].isNull();" when updating Usermod with new features
    return !top[FPSTR(_offOnly)].isNull();
  }

  /**
   * getId() allows you to optionally give your V2 usermod an unique ID (please define it in const.h!).
   * This could be used in the future for the system to determine whether your usermod is installed.
   */
  uint16_t getId()
  {
    return USERMOD_ID_PIRSWITCH;
  }
};

// strings to reduce flash memory usage (used more than twice)
const char PIRsensorSwitch::_name[]           PROGMEM = "PIRsensorSwitch";
const char PIRsensorSwitch::_enabled[]        PROGMEM = "PIRenabled";
const char PIRsensorSwitch::_switchOffDelay[] PROGMEM = "PIRoffSec";
const char PIRsensorSwitch::_onPreset[]       PROGMEM = "on-preset";
const char PIRsensorSwitch::_offPreset[]      PROGMEM = "off-preset";
const char PIRsensorSwitch::_nightTime[]      PROGMEM = "nighttime-only";
const char PIRsensorSwitch::_mqttOnly[]       PROGMEM = "mqtt-only";
const char PIRsensorSwitch::_offOnly[]        PROGMEM = "off-only";
=======
#pragma once

#include "wled.h"

#ifndef PIR_SENSOR_PIN
  // compatible with QuinLED-Dig-Uno
  #ifdef ARDUINO_ARCH_ESP32
    #define PIR_SENSOR_PIN 23 // Q4
  #else //ESP8266 boards
    #define PIR_SENSOR_PIN 13 // Q4 (D7 on D1 mini)
  #endif
#endif

/*
 * This usermod handles PIR sensor states.
 * The strip will be switched on and the off timer will be resetted when the sensor goes HIGH. 
 * When the sensor state goes LOW, the off timer is started and when it expires, the strip is switched off. 
 * 
 * 
 * Usermods allow you to add own functionality to WLED more easily
 * See: https://github.com/Aircoookie/WLED/wiki/Add-own-functionality
 * 
 * v2 usermods are class inheritance based and can (but don't have to) implement more functions, each of them is shown in this example.
 * Multiple v2 usermods can be added to one compilation easily.
 * 
 * Creating a usermod:
 * This file serves as an example. If you want to create a usermod, it is recommended to use usermod_v2_empty.h from the usermods folder as a template.
 * Please remember to rename the class and file to a descriptive name.
 * You may also use multiple .h and .cpp files.
 * 
 * Using a usermod:
 * 1. Copy the usermod into the sketch folder (same folder as wled00.ino)
 * 2. Register the usermod by adding #include "usermod_filename.h" in the top and registerUsermod(new MyUsermodClass()) in the bottom of usermods_list.cpp
 */

class PIRsensorSwitch : public Usermod
{
public:
  /**
   * constructor
   */
  PIRsensorSwitch() {}
  /**
   * desctructor
   */
  ~PIRsensorSwitch() {}

  /**
   * Enable/Disable the PIR sensor
   */
  void EnablePIRsensor(bool en) { enabled = en; }
  /**
   * Get PIR sensor enabled/disabled state
   */
  bool PIRsensorEnabled() { return enabled; }

private:
  // PIR sensor pin
  int8_t PIRsensorPin = PIR_SENSOR_PIN;
  // notification mode for colorUpdated()
  const byte NotifyUpdateMode = CALL_MODE_NO_NOTIFY; // CALL_MODE_DIRECT_CHANGE
  // delay before switch off after the sensor state goes LOW
  uint32_t m_switchOffDelay = 600000; // 10min
  // off timer start time
  uint32_t m_offTimerStart = 0;
  // current PIR sensor pin state
  byte sensorPinState = LOW;
  // PIR sensor enabled
  bool enabled = true;
  // status of initialisation
  bool initDone = false;
  // on and off presets
  uint8_t m_onPreset = 0;
  uint8_t m_offPreset = 0;
  // flag to indicate that PIR sensor should activate WLED during nighttime only
  bool m_nightTimeOnly = false;
  // flag to send MQTT message only (assuming it is enabled)
  bool m_mqttOnly = false;
  // flag to enable triggering only if WLED is initially off (LEDs are not on, preventing running effect being overwritten by PIR)
  bool m_offOnly = false;
  bool PIRtriggered = false;

  unsigned long lastLoop = 0;

  // strings to reduce flash memory usage (used more than twice)
  static const char _name[];
  static const char _switchOffDelay[];
  static const char _enabled[];
  static const char _onPreset[];
  static const char _offPreset[];
  static const char _nightTime[];
  static const char _mqttOnly[];
  static const char _offOnly[];

  /**
   * check if it is daytime
   * if sunrise/sunset is not defined (no NTP or lat/lon) default to nighttime
   */
  bool isDayTime() {
    bool isDayTime = false;
    updateLocalTime();
    uint8_t hr = hour(localTime);
    uint8_t mi = minute(localTime);

    if (sunrise && sunset) {
      if (hour(sunrise)<hr && hour(sunset)>hr) {
        isDayTime = true;
      } else {
        if (hour(sunrise)==hr && minute(sunrise)<mi) {
          isDayTime = true;
        }
        if (hour(sunset)==hr && minute(sunset)>mi) {
          isDayTime = true;
        }
      }
    }
    return isDayTime;
  }

  /**
   * switch strip on/off
   */
  void switchStrip(bool switchOn)
  {
    if (m_offOnly && bri && (switchOn || (!PIRtriggered && !switchOn))) return;
    PIRtriggered = switchOn;
    if (switchOn && m_onPreset) {
      applyPreset(m_onPreset);
    } else if (!switchOn && m_offPreset) {
      applyPreset(m_offPreset);
    } else if (switchOn && bri == 0) {
      bri = briLast;
      colorUpdated(NotifyUpdateMode);
    } else if (!switchOn && bri != 0) {
      briLast = bri;
      bri = 0;
      colorUpdated(NotifyUpdateMode);
    }
  }

  void publishMqtt(const char* state)
  {
    //Check if MQTT Connected, otherwise it will crash the 8266
    if (WLED_MQTT_CONNECTED){
      char subuf[64];
      strcpy(subuf, mqttDeviceTopic);
      strcat_P(subuf, PSTR("/motion"));
      mqtt->publish(subuf, 0, false, state);
    }
  }

  /**
   * Read and update PIR sensor state.
   * Initilize/reset switch off timer
   */
  bool updatePIRsensorState()
  {
    bool pinState = digitalRead(PIRsensorPin);
    if (pinState != sensorPinState) {
      sensorPinState = pinState; // change previous state

      if (sensorPinState == HIGH) {
        m_offTimerStart = 0;
        if (!m_mqttOnly && (!m_nightTimeOnly || (m_nightTimeOnly && !isDayTime()))) switchStrip(true);
        publishMqtt("on");
      } else /*if (bri != 0)*/ {
        // start switch off timer
        m_offTimerStart = millis();
      }
      return true;
    }
    return false;
  }

  /**
   * switch off the strip if the delay has elapsed 
   */
  bool handleOffTimer()
  {
    if (m_offTimerStart > 0 && millis() - m_offTimerStart > m_switchOffDelay)
    {
      if (enabled == true)
      {
        if (!m_mqttOnly && (!m_nightTimeOnly || (m_nightTimeOnly && !isDayTime()))) switchStrip(false);
        publishMqtt("off");
      }
      m_offTimerStart = 0;
      return true;
    }
    return false;
  }

public:
  //Functions called by WLED

  /**
   * setup() is called once at boot. WiFi is not yet connected at this point.
   * You can use it to initialize variables, sensors or similar.
   */
  void setup()
  {
    if (enabled) {
      // pin retrieved from cfg.json (readFromConfig()) prior to running setup()
      if (PIRsensorPin >= 0 && pinManager.allocatePin(PIRsensorPin, false, PinOwner::UM_PIR)) {
        // PIR Sensor mode INPUT_PULLUP
        pinMode(PIRsensorPin, INPUT_PULLUP);
        sensorPinState = digitalRead(PIRsensorPin);
      } else {
        if (PIRsensorPin >= 0) {
          DEBUG_PRINTLN(F("PIRSensorSwitch pin allocation failed."));
        }
        PIRsensorPin = -1;  // allocation failed
        enabled = false;
      }
    }
    initDone = true;
  }

  /**
   * connected() is called every time the WiFi is (re)connected
   * Use it to initialize network interfaces
   */
  void connected()
  {
  }

  /**
   * loop() is called continuously. Here you can check for events, read sensors, etc.
   */
  void loop()
  {
    // only check sensors 4x/s
    if (!enabled || millis() - lastLoop < 250 || strip.isUpdating()) return;
    lastLoop = millis();

    if (!updatePIRsensorState()) {
      handleOffTimer();
    }
  }

  /**
   * addToJsonInfo() can be used to add custom entries to the /json/info part of the JSON API.
   * 
   * Add PIR sensor state and switch off timer duration to jsoninfo
   */
  void addToJsonInfo(JsonObject &root)
  {
    JsonObject user = root["u"];
    if (user.isNull()) user = root.createNestedObject("u");

    if (enabled)
    {
      // off timer
      String uiDomString = F("PIR <i class=\"icons\">&#xe325;</i>");
      JsonArray infoArr = user.createNestedArray(uiDomString); // timer value
      if (m_offTimerStart > 0)
      {
        uiDomString = "";
        unsigned int offSeconds = (m_switchOffDelay - (millis() - m_offTimerStart)) / 1000;
        if (offSeconds >= 3600)
        {
          uiDomString += (offSeconds / 3600);
          uiDomString += F("h ");
          offSeconds %= 3600;
        }
        if (offSeconds >= 60)
        {
          uiDomString += (offSeconds / 60);
          offSeconds %= 60;
        }
        else if (uiDomString.length() > 0)
        {
          uiDomString += 0;
        }
        if (uiDomString.length() > 0)
        {
          uiDomString += F("min ");
        }
        uiDomString += (offSeconds);
        infoArr.add(uiDomString + F("s"));
      } else {
        infoArr.add(sensorPinState ? F("sensor on") : F("inactive"));
      }
    } else {
      String uiDomString = F("PIR sensor");
      JsonArray infoArr = user.createNestedArray(uiDomString);
      infoArr.add(F("disabled"));
    }
  }

  /**
   * addToJsonState() can be used to add custom entries to the /json/state part of the JSON API (state object).
   * Values in the state object may be modified by connected clients
   */
/*
  void addToJsonState(JsonObject &root)
  {
  }
*/

  /**
   * readFromJsonState() can be used to receive data clients send to the /json/state part of the JSON API (state object).
   * Values in the state object may be modified by connected clients
   */
/*
  void readFromJsonState(JsonObject &root)
  {
  }
*/

  /**
   * provide the changeable values
   */
  void addToConfig(JsonObject &root)
  {
    JsonObject top = root.createNestedObject(FPSTR(_name));
    top[FPSTR(_enabled)]   = enabled;
    top[FPSTR(_switchOffDelay)] = m_switchOffDelay / 1000;
    top["pin"]             = PIRsensorPin;
    top[FPSTR(_onPreset)]  = m_onPreset;
    top[FPSTR(_offPreset)] = m_offPreset;
    top[FPSTR(_nightTime)] = m_nightTimeOnly;
    top[FPSTR(_mqttOnly)]  = m_mqttOnly;
    top[FPSTR(_offOnly)]   = m_offOnly;
    DEBUG_PRINTLN(F("PIR config saved."));
  }

  /**
   * restore the changeable values
   * readFromConfig() is called before setup() to populate properties from values stored in cfg.json
   *
   * The function should return true if configuration was successfully loaded or false if there was no configuration.
   */
  bool readFromConfig(JsonObject &root)
  {
    bool oldEnabled = enabled;
    int8_t oldPin = PIRsensorPin;

    JsonObject top = root[FPSTR(_name)];
    if (top.isNull()) {
      DEBUG_PRINT(FPSTR(_name));
      DEBUG_PRINTLN(F(": No config found. (Using defaults.)"));
      return false;
    }

    PIRsensorPin = top["pin"] | PIRsensorPin;

    enabled = top[FPSTR(_enabled)] | enabled;

    m_switchOffDelay = (top[FPSTR(_switchOffDelay)] | m_switchOffDelay/1000) * 1000;

    m_onPreset = top[FPSTR(_onPreset)] | m_onPreset;
    m_onPreset = max(0,min(250,(int)m_onPreset));

    m_offPreset = top[FPSTR(_offPreset)] | m_offPreset;
    m_offPreset = max(0,min(250,(int)m_offPreset));

    m_nightTimeOnly = top[FPSTR(_nightTime)] | m_nightTimeOnly;
    m_mqttOnly      = top[FPSTR(_mqttOnly)] | m_mqttOnly;
    m_offOnly       = top[FPSTR(_offOnly)] | m_offOnly;

    DEBUG_PRINT(FPSTR(_name));
    if (!initDone) {
      // reading config prior to setup()
      DEBUG_PRINTLN(F(" config loaded."));
    } else {
      if (oldPin != PIRsensorPin || oldEnabled != enabled) {
        // check if pin is OK
        if (oldPin != PIRsensorPin && oldPin >= 0) {
          // if we are changing pin in settings page
          // deallocate old pin
          pinManager.deallocatePin(oldPin, PinOwner::UM_PIR);
          if (pinManager.allocatePin(PIRsensorPin, false, PinOwner::UM_PIR)) {
            pinMode(PIRsensorPin, INPUT_PULLUP);
          } else {
            // allocation failed
            PIRsensorPin = -1;
            enabled = false;
          }
        }
        if (enabled) {
          sensorPinState = digitalRead(PIRsensorPin);
        }
      }
      DEBUG_PRINTLN(F(" config (re)loaded."));
    }
    // use "return !top["newestParameter"].isNull();" when updating Usermod with new features
    return !top[FPSTR(_offOnly)].isNull();
  }

  /**
   * getId() allows you to optionally give your V2 usermod an unique ID (please define it in const.h!).
   * This could be used in the future for the system to determine whether your usermod is installed.
   */
  uint16_t getId()
  {
    return USERMOD_ID_PIRSWITCH;
  }
};

// strings to reduce flash memory usage (used more than twice)
const char PIRsensorSwitch::_name[]           PROGMEM = "PIRsensorSwitch";
const char PIRsensorSwitch::_enabled[]        PROGMEM = "PIRenabled";
const char PIRsensorSwitch::_switchOffDelay[] PROGMEM = "PIRoffSec";
const char PIRsensorSwitch::_onPreset[]       PROGMEM = "on-preset";
const char PIRsensorSwitch::_offPreset[]      PROGMEM = "off-preset";
const char PIRsensorSwitch::_nightTime[]      PROGMEM = "nighttime-only";
const char PIRsensorSwitch::_mqttOnly[]       PROGMEM = "mqtt-only";
const char PIRsensorSwitch::_offOnly[]        PROGMEM = "off-only";
>>>>>>> dbc67e07
<|MERGE_RESOLUTION|>--- conflicted
+++ resolved
@@ -1,4 +1,3 @@
-<<<<<<< HEAD
 #pragma once
 
 #include "wled.h"
@@ -202,414 +201,6 @@
   {
     if (enabled) {
       // pin retrieved from cfg.json (readFromConfig()) prior to running setup()
-      if (PIRsensorPin >= 0 && pinManager.allocatePin(PIRsensorPin,false)) {
-        // PIR Sensor mode INPUT_PULLUP
-        pinMode(PIRsensorPin, INPUT_PULLUP);
-        sensorPinState = digitalRead(PIRsensorPin);
-      } else {
-        if (PIRsensorPin >= 0) DEBUG_PRINTLN(F("PIRSensorSwitch pin allocation failed."));
-        PIRsensorPin = -1;  // allocation failed
-        enabled = false;
-      }
-    }
-    initDone = true;
-  }
-
-  /**
-   * connected() is called every time the WiFi is (re)connected
-   * Use it to initialize network interfaces
-   */
-  void connected()
-  {
-  }
-
-  /**
-   * loop() is called continuously. Here you can check for events, read sensors, etc.
-   */
-  void loop()
-  {
-    // only check sensors 4x/s
-    if (!enabled || millis() - lastLoop < 250 || strip.isUpdating()) return;
-    lastLoop = millis();
-
-    if (!updatePIRsensorState()) {
-      handleOffTimer();
-    }
-  }
-
-  /**
-   * addToJsonInfo() can be used to add custom entries to the /json/info part of the JSON API.
-   * 
-   * Add PIR sensor state and switch off timer duration to jsoninfo
-   */
-  void addToJsonInfo(JsonObject &root)
-  {
-    JsonObject user = root["u"];
-    if (user.isNull()) user = root.createNestedObject("u");
-
-    if (enabled)
-    {
-      // off timer
-      String uiDomString = F("PIR <i class=\"icons\">&#xe325;</i>");
-      JsonArray infoArr = user.createNestedArray(uiDomString); // timer value
-      if (m_offTimerStart > 0)
-      {
-        uiDomString = "";
-        unsigned int offSeconds = (m_switchOffDelay - (millis() - m_offTimerStart)) / 1000;
-        if (offSeconds >= 3600)
-        {
-          uiDomString += (offSeconds / 3600);
-          uiDomString += F("h ");
-          offSeconds %= 3600;
-        }
-        if (offSeconds >= 60)
-        {
-          uiDomString += (offSeconds / 60);
-          offSeconds %= 60;
-        }
-        else if (uiDomString.length() > 0)
-        {
-          uiDomString += 0;
-        }
-        if (uiDomString.length() > 0)
-        {
-          uiDomString += F("min ");
-        }
-        uiDomString += (offSeconds);
-        infoArr.add(uiDomString + F("s"));
-      } else {
-        infoArr.add(sensorPinState ? F("sensor on") : F("inactive"));
-      }
-    } else {
-      String uiDomString = F("PIR sensor");
-      JsonArray infoArr = user.createNestedArray(uiDomString);
-      infoArr.add(F("disabled"));
-    }
-  }
-
-  /**
-   * addToJsonState() can be used to add custom entries to the /json/state part of the JSON API (state object).
-   * Values in the state object may be modified by connected clients
-   */
-/*
-  void addToJsonState(JsonObject &root)
-  {
-  }
-*/
-
-  /**
-   * readFromJsonState() can be used to receive data clients send to the /json/state part of the JSON API (state object).
-   * Values in the state object may be modified by connected clients
-   */
-/*
-  void readFromJsonState(JsonObject &root)
-  {
-  }
-*/
-
-  /**
-   * provide the changeable values
-   */
-  void addToConfig(JsonObject &root)
-  {
-    JsonObject top = root.createNestedObject(FPSTR(_name));
-    top[FPSTR(_enabled)]   = enabled;
-    top[FPSTR(_switchOffDelay)] = m_switchOffDelay / 1000;
-    top["pin"]             = PIRsensorPin;
-    top[FPSTR(_onPreset)]  = m_onPreset;
-    top[FPSTR(_offPreset)] = m_offPreset;
-    top[FPSTR(_nightTime)] = m_nightTimeOnly;
-    top[FPSTR(_mqttOnly)]  = m_mqttOnly;
-    top[FPSTR(_offOnly)]   = m_offOnly;
-    DEBUG_PRINTLN(F("PIR config saved."));
-  }
-
-  /**
-   * restore the changeable values
-   * readFromConfig() is called before setup() to populate properties from values stored in cfg.json
-   *
-   * The function should return true if configuration was successfully loaded or false if there was no configuration.
-   */
-  bool readFromConfig(JsonObject &root)
-  {
-    bool oldEnabled = enabled;
-    int8_t oldPin = PIRsensorPin;
-
-    JsonObject top = root[FPSTR(_name)];
-    if (top.isNull()) {
-      DEBUG_PRINT(FPSTR(_name));
-      DEBUG_PRINTLN(F(": No config found. (Using defaults.)"));
-      return false;
-    }
-
-    PIRsensorPin = top["pin"] | PIRsensorPin;
-
-    enabled = top[FPSTR(_enabled)] | enabled;
-
-    m_switchOffDelay = (top[FPSTR(_switchOffDelay)] | m_switchOffDelay/1000) * 1000;
-
-    m_onPreset = top[FPSTR(_onPreset)] | m_onPreset;
-    m_onPreset = max(0,min(250,(int)m_onPreset));
-
-    m_offPreset = top[FPSTR(_offPreset)] | m_offPreset;
-    m_offPreset = max(0,min(250,(int)m_offPreset));
-
-    m_nightTimeOnly = top[FPSTR(_nightTime)] | m_nightTimeOnly;
-    m_mqttOnly      = top[FPSTR(_mqttOnly)] | m_mqttOnly;
-    m_offOnly       = top[FPSTR(_offOnly)] | m_offOnly;
-
-    DEBUG_PRINT(FPSTR(_name));
-    if (!initDone) {
-      // reading config prior to setup()
-      DEBUG_PRINTLN(F(" config loaded."));
-    } else {
-      if (oldPin != PIRsensorPin || oldEnabled != enabled) {
-        // check if pin is OK
-        if (oldPin != PIRsensorPin && oldPin >= 0) {
-          // if we are changing pin in settings page
-          // deallocate old pin
-          pinManager.deallocatePin(oldPin);
-          if (pinManager.allocatePin(PIRsensorPin,false)) {
-            pinMode(PIRsensorPin, INPUT_PULLUP);
-          } else {
-            // allocation failed
-            PIRsensorPin = -1;
-            enabled = false;
-          }
-        }
-        if (enabled) {
-          sensorPinState = digitalRead(PIRsensorPin);
-        }
-      }
-      DEBUG_PRINTLN(F(" config (re)loaded."));
-    }
-    // use "return !top["newestParameter"].isNull();" when updating Usermod with new features
-    return !top[FPSTR(_offOnly)].isNull();
-  }
-
-  /**
-   * getId() allows you to optionally give your V2 usermod an unique ID (please define it in const.h!).
-   * This could be used in the future for the system to determine whether your usermod is installed.
-   */
-  uint16_t getId()
-  {
-    return USERMOD_ID_PIRSWITCH;
-  }
-};
-
-// strings to reduce flash memory usage (used more than twice)
-const char PIRsensorSwitch::_name[]           PROGMEM = "PIRsensorSwitch";
-const char PIRsensorSwitch::_enabled[]        PROGMEM = "PIRenabled";
-const char PIRsensorSwitch::_switchOffDelay[] PROGMEM = "PIRoffSec";
-const char PIRsensorSwitch::_onPreset[]       PROGMEM = "on-preset";
-const char PIRsensorSwitch::_offPreset[]      PROGMEM = "off-preset";
-const char PIRsensorSwitch::_nightTime[]      PROGMEM = "nighttime-only";
-const char PIRsensorSwitch::_mqttOnly[]       PROGMEM = "mqtt-only";
-const char PIRsensorSwitch::_offOnly[]        PROGMEM = "off-only";
-=======
-#pragma once
-
-#include "wled.h"
-
-#ifndef PIR_SENSOR_PIN
-  // compatible with QuinLED-Dig-Uno
-  #ifdef ARDUINO_ARCH_ESP32
-    #define PIR_SENSOR_PIN 23 // Q4
-  #else //ESP8266 boards
-    #define PIR_SENSOR_PIN 13 // Q4 (D7 on D1 mini)
-  #endif
-#endif
-
-/*
- * This usermod handles PIR sensor states.
- * The strip will be switched on and the off timer will be resetted when the sensor goes HIGH. 
- * When the sensor state goes LOW, the off timer is started and when it expires, the strip is switched off. 
- * 
- * 
- * Usermods allow you to add own functionality to WLED more easily
- * See: https://github.com/Aircoookie/WLED/wiki/Add-own-functionality
- * 
- * v2 usermods are class inheritance based and can (but don't have to) implement more functions, each of them is shown in this example.
- * Multiple v2 usermods can be added to one compilation easily.
- * 
- * Creating a usermod:
- * This file serves as an example. If you want to create a usermod, it is recommended to use usermod_v2_empty.h from the usermods folder as a template.
- * Please remember to rename the class and file to a descriptive name.
- * You may also use multiple .h and .cpp files.
- * 
- * Using a usermod:
- * 1. Copy the usermod into the sketch folder (same folder as wled00.ino)
- * 2. Register the usermod by adding #include "usermod_filename.h" in the top and registerUsermod(new MyUsermodClass()) in the bottom of usermods_list.cpp
- */
-
-class PIRsensorSwitch : public Usermod
-{
-public:
-  /**
-   * constructor
-   */
-  PIRsensorSwitch() {}
-  /**
-   * desctructor
-   */
-  ~PIRsensorSwitch() {}
-
-  /**
-   * Enable/Disable the PIR sensor
-   */
-  void EnablePIRsensor(bool en) { enabled = en; }
-  /**
-   * Get PIR sensor enabled/disabled state
-   */
-  bool PIRsensorEnabled() { return enabled; }
-
-private:
-  // PIR sensor pin
-  int8_t PIRsensorPin = PIR_SENSOR_PIN;
-  // notification mode for colorUpdated()
-  const byte NotifyUpdateMode = CALL_MODE_NO_NOTIFY; // CALL_MODE_DIRECT_CHANGE
-  // delay before switch off after the sensor state goes LOW
-  uint32_t m_switchOffDelay = 600000; // 10min
-  // off timer start time
-  uint32_t m_offTimerStart = 0;
-  // current PIR sensor pin state
-  byte sensorPinState = LOW;
-  // PIR sensor enabled
-  bool enabled = true;
-  // status of initialisation
-  bool initDone = false;
-  // on and off presets
-  uint8_t m_onPreset = 0;
-  uint8_t m_offPreset = 0;
-  // flag to indicate that PIR sensor should activate WLED during nighttime only
-  bool m_nightTimeOnly = false;
-  // flag to send MQTT message only (assuming it is enabled)
-  bool m_mqttOnly = false;
-  // flag to enable triggering only if WLED is initially off (LEDs are not on, preventing running effect being overwritten by PIR)
-  bool m_offOnly = false;
-  bool PIRtriggered = false;
-
-  unsigned long lastLoop = 0;
-
-  // strings to reduce flash memory usage (used more than twice)
-  static const char _name[];
-  static const char _switchOffDelay[];
-  static const char _enabled[];
-  static const char _onPreset[];
-  static const char _offPreset[];
-  static const char _nightTime[];
-  static const char _mqttOnly[];
-  static const char _offOnly[];
-
-  /**
-   * check if it is daytime
-   * if sunrise/sunset is not defined (no NTP or lat/lon) default to nighttime
-   */
-  bool isDayTime() {
-    bool isDayTime = false;
-    updateLocalTime();
-    uint8_t hr = hour(localTime);
-    uint8_t mi = minute(localTime);
-
-    if (sunrise && sunset) {
-      if (hour(sunrise)<hr && hour(sunset)>hr) {
-        isDayTime = true;
-      } else {
-        if (hour(sunrise)==hr && minute(sunrise)<mi) {
-          isDayTime = true;
-        }
-        if (hour(sunset)==hr && minute(sunset)>mi) {
-          isDayTime = true;
-        }
-      }
-    }
-    return isDayTime;
-  }
-
-  /**
-   * switch strip on/off
-   */
-  void switchStrip(bool switchOn)
-  {
-    if (m_offOnly && bri && (switchOn || (!PIRtriggered && !switchOn))) return;
-    PIRtriggered = switchOn;
-    if (switchOn && m_onPreset) {
-      applyPreset(m_onPreset);
-    } else if (!switchOn && m_offPreset) {
-      applyPreset(m_offPreset);
-    } else if (switchOn && bri == 0) {
-      bri = briLast;
-      colorUpdated(NotifyUpdateMode);
-    } else if (!switchOn && bri != 0) {
-      briLast = bri;
-      bri = 0;
-      colorUpdated(NotifyUpdateMode);
-    }
-  }
-
-  void publishMqtt(const char* state)
-  {
-    //Check if MQTT Connected, otherwise it will crash the 8266
-    if (WLED_MQTT_CONNECTED){
-      char subuf[64];
-      strcpy(subuf, mqttDeviceTopic);
-      strcat_P(subuf, PSTR("/motion"));
-      mqtt->publish(subuf, 0, false, state);
-    }
-  }
-
-  /**
-   * Read and update PIR sensor state.
-   * Initilize/reset switch off timer
-   */
-  bool updatePIRsensorState()
-  {
-    bool pinState = digitalRead(PIRsensorPin);
-    if (pinState != sensorPinState) {
-      sensorPinState = pinState; // change previous state
-
-      if (sensorPinState == HIGH) {
-        m_offTimerStart = 0;
-        if (!m_mqttOnly && (!m_nightTimeOnly || (m_nightTimeOnly && !isDayTime()))) switchStrip(true);
-        publishMqtt("on");
-      } else /*if (bri != 0)*/ {
-        // start switch off timer
-        m_offTimerStart = millis();
-      }
-      return true;
-    }
-    return false;
-  }
-
-  /**
-   * switch off the strip if the delay has elapsed 
-   */
-  bool handleOffTimer()
-  {
-    if (m_offTimerStart > 0 && millis() - m_offTimerStart > m_switchOffDelay)
-    {
-      if (enabled == true)
-      {
-        if (!m_mqttOnly && (!m_nightTimeOnly || (m_nightTimeOnly && !isDayTime()))) switchStrip(false);
-        publishMqtt("off");
-      }
-      m_offTimerStart = 0;
-      return true;
-    }
-    return false;
-  }
-
-public:
-  //Functions called by WLED
-
-  /**
-   * setup() is called once at boot. WiFi is not yet connected at this point.
-   * You can use it to initialize variables, sensors or similar.
-   */
-  void setup()
-  {
-    if (enabled) {
-      // pin retrieved from cfg.json (readFromConfig()) prior to running setup()
       if (PIRsensorPin >= 0 && pinManager.allocatePin(PIRsensorPin, false, PinOwner::UM_PIR)) {
         // PIR Sensor mode INPUT_PULLUP
         pinMode(PIRsensorPin, INPUT_PULLUP);
@@ -815,5 +406,4 @@
 const char PIRsensorSwitch::_offPreset[]      PROGMEM = "off-preset";
 const char PIRsensorSwitch::_nightTime[]      PROGMEM = "nighttime-only";
 const char PIRsensorSwitch::_mqttOnly[]       PROGMEM = "mqtt-only";
-const char PIRsensorSwitch::_offOnly[]        PROGMEM = "off-only";
->>>>>>> dbc67e07
+const char PIRsensorSwitch::_offOnly[]        PROGMEM = "off-only";