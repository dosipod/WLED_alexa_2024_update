# Rotary Encoder UI Usermod

First, thanks to the authors of other Rotary Encoder usermods.

This usermod starts to provide a relatively complete on-device
UI when paired with the Four Line Display usermod. I strongly
encourage you to try them together.

[See the pair of usermods in action](https://www.youtube.com/watch?v=tITQY80rIOA)

## Installation

Copy and update the example `platformio_override.ini.sample` to the root directory of your particular build.
This file should be placed in the same directory as `platformio.ini`.

### Define Your Options

<<<<<<< HEAD
* `USERMOD_ROTARY_ENCODER_UI`   - define this to have this user mod included wled00\usermods_list.cpp
* `USERMOD_ROTARY_ENCODER_GPIO` - define the GPIO function (INPUT, INPUT_PULLUP, etc...)
* `USERMOD_FOUR_LINE_DISPLAY`   - define this to have this the Four Line Display mod included wled00\usermods_list.cpp
                                    also tells this usermod that the display is available
                                    (see the Four Line Display usermod `readme.md` for more details)
* `ENCODER_DT_PIN`              - The encoders DT pin, defaults to 12
* `ENCODER_CLK_PIN`             - The encoders CLK pin, defaults to 14
* `ENCODER_SW_PIN`              - The encoders SW pin, defaults to 13
=======
* `USERMOD_ROTARY_ENCODER_UI`       - define this to have this user mod included wled00\usermods_list.cpp
* `USERMOD_ROTARY_ENCODER_GPIO`     - define the GPIO function (INPUT, INPUT_PULLUP, etc...)
* `USERMOD_FOUR_LINE_DISPLAY`       - define this to have this the Four Line Display mod included wled00\usermods_list.cpp
                                        also tells this usermod that the display is available
                                        (see the Four Line Display usermod `readme.md` for more details)
* `ENCODER_DT_PIN`                  - The encoders DT pin, defaults to 12
* `ENCODER_CLK_PIN`                 - The encoders CLK pin, defaults to 14
* `ENCODER_SW_PIN`                  - The encoders SW pin, defaults to 13
* `USERMOD_ROTARY_ENCODER_GPIO`     - The GPIO functionality:
                                        `INPUT_PULLUP` to use internal pull-up
                                        `INPUT` to use pull-up on the PCB
>>>>>>> edbb96bc

### PlatformIO requirements

No special requirements.

Note: the Four Line Display usermod requires the libraries `U8g2` and `Wire`.

## Change Log

2021-02
* First public release<|MERGE_RESOLUTION|>--- conflicted
+++ resolved
@@ -15,16 +15,6 @@
 
 ### Define Your Options
 
-<<<<<<< HEAD
-* `USERMOD_ROTARY_ENCODER_UI`   - define this to have this user mod included wled00\usermods_list.cpp
-* `USERMOD_ROTARY_ENCODER_GPIO` - define the GPIO function (INPUT, INPUT_PULLUP, etc...)
-* `USERMOD_FOUR_LINE_DISPLAY`   - define this to have this the Four Line Display mod included wled00\usermods_list.cpp
-                                    also tells this usermod that the display is available
-                                    (see the Four Line Display usermod `readme.md` for more details)
-* `ENCODER_DT_PIN`              - The encoders DT pin, defaults to 12
-* `ENCODER_CLK_PIN`             - The encoders CLK pin, defaults to 14
-* `ENCODER_SW_PIN`              - The encoders SW pin, defaults to 13
-=======
 * `USERMOD_ROTARY_ENCODER_UI`       - define this to have this user mod included wled00\usermods_list.cpp
 * `USERMOD_ROTARY_ENCODER_GPIO`     - define the GPIO function (INPUT, INPUT_PULLUP, etc...)
 * `USERMOD_FOUR_LINE_DISPLAY`       - define this to have this the Four Line Display mod included wled00\usermods_list.cpp
@@ -36,7 +26,6 @@
 * `USERMOD_ROTARY_ENCODER_GPIO`     - The GPIO functionality:
                                         `INPUT_PULLUP` to use internal pull-up
                                         `INPUT` to use pull-up on the PCB
->>>>>>> edbb96bc
 
 ### PlatformIO requirements
 
