--- conflicted
+++ resolved
@@ -648,13 +648,7 @@
       knownPalette = effectPalette;
       if (overlayUntil == 0) {
         // Find the mode name in JSON
-<<<<<<< HEAD
-        printedChars = extractModeName(inputEffPal, qstring, lineBuffer, MAX_JSON_CHARS-1);
-        
-=======
-        uint8_t printedChars = extractModeName(inputEffPal, qstring, lineBuffer, LINE_BUFFER_SIZE-1);
-
->>>>>>> 1ce325ee
+        uint8_t printedChars = extractModeName(inputEffPal, qstring, lineBuffer, MAX_JSON_CHARS-1);
         if (lineHeight == 2) {                                 // use this code for 8 line display
           char smallBuffer1[MAX_MODE_LINE_SPACE];
           char smallBuffer2[MAX_MODE_LINE_SPACE];
