--- conflicted
+++ resolved
@@ -30,15 +30,9 @@
 
 ## Installation
 
-<<<<<<< HEAD
 Please refer to the original `usermod_v2_rotary_encoder_ui` readme for the main instructions
 Then to activate this alternative usermod add `#define USE_ALT_DISPLAY` to the `usermods_list.cpp` file,
                                         or add `-D USE_ALT_DISPLAY` to the original `platformio_override.ini.sample` file
-=======
-Please refer to the original `usermod_v2_rotary_encoder_ui` readme for the main instructions.<br/>
-To activate this alternative usermod, add `#define USE_ALT_DISPlAY` to the `usermods_list.cpp` file,
-or add `-D USE_ALT_DISPlAY` to the original `platformio_override.ini.sample` file.
->>>>>>> 8619e8fc
 
 
 ### PlatformIO requirements
