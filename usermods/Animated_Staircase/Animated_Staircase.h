/*
 * Usermod for detecting people entering/leaving a staircase and switching the
 * staircase on/off.
 *
 * Edit the Animated_Staircase_config.h file to compile this usermod for your
 * specific configuration.
 * 
 * See the accompanying README.md file for more info.
 */
#pragma once
#include "wled.h"

class Animated_Staircase : public Usermod {
  private:

    /* configuration (available in API and stored in flash) */
    bool enabled = false;                   // Enable this usermod
    unsigned long segment_delay_ms = 150;   // Time between switching each segment
    unsigned long on_time_ms       = 30000; // The time for the light to stay on
    int8_t topPIRorTriggerPin      = -1;    // disabled
    int8_t bottomPIRorTriggerPin   = -1;    // disabled
    int8_t topEchoPin              = -1;    // disabled
    int8_t bottomEchoPin           = -1;    // disabled
    bool useUSSensorTop            = false; // using PIR or UltraSound sensor?
    bool useUSSensorBottom         = false; // using PIR or UltraSound sensor?
    unsigned int topMaxDist        = 50;    // default maximum measured distance in cm, top
    unsigned int bottomMaxDist     = 50;    // default maximum measured distance in cm, bottom

    /* runtime variables */
    bool initDone = false;

    // Time between checking of the sensors
    const unsigned int scanDelay = 100;

    // Lights on or off.
    // Flipping this will start a transition.
    bool on = false;

    // Swipe direction for current transition
  #define SWIPE_UP true
  #define SWIPE_DOWN false
    bool swipe = SWIPE_UP;

    // Indicates which Sensor was seen last (to determine
    // the direction when swiping off)
  #define LOWER false
  #define UPPER true
    bool lastSensor = LOWER;

    // Time of the last transition action
    unsigned long lastTime = 0;

    // Time of the last sensor check
    unsigned long lastScanTime = 0;

    // Last time the lights were switched on or off
    unsigned long lastSwitchTime = 0;

    // segment id between onIndex and offIndex are on.
    // controll the swipe by setting/moving these indices around.
    // onIndex must be less than or equal to offIndex
    byte onIndex = 0;
    byte offIndex = 0;

    // The maximum number of configured segments.
    // Dynamically updated based on user configuration.
    byte maxSegmentId = 1;
    byte mainSegmentId = 0;

    // These values are used by the API to read the
    // last sensor state, or trigger a sensor
    // through the API
    bool topSensorRead     = false;
    bool topSensorWrite    = false;
    bool bottomSensorRead  = false;
    bool bottomSensorWrite = false;
    bool topSensorState    = false;
    bool bottomSensorState = false;

    // strings to reduce flash memory usage (used more than twice)
    static const char _name[];
    static const char _enabled[];
    static const char _segmentDelay[];
    static const char _onTime[];
    static const char _useTopUltrasoundSensor[];
    static const char _topPIRorTrigger_pin[];
    static const char _topEcho_pin[];
    static const char _useBottomUltrasoundSensor[];
    static const char _bottomPIRorTrigger_pin[];
    static const char _bottomEcho_pin[];
    static const char _topEchoCm[];
    static const char _bottomEchoCm[];
    
    void publishMqtt(bool bottom, const char* state)
    {
      //Check if MQTT Connected, otherwise it will crash the 8266
      if (WLED_MQTT_CONNECTED){
        char subuf[64];
        sprintf_P(subuf, PSTR("%s/motion/%d"), mqttDeviceTopic, (int)bottom);
        mqtt->publish(subuf, 0, false, state);
      }
    }

    void updateSegments() {
      mainSegmentId = strip.getMainSegmentId();
      WS2812FX::Segment* segments = strip.getSegments();
      for (int i = 0; i < MAX_NUM_SEGMENTS; i++, segments++) {
        if (!segments->isActive()) {
          maxSegmentId = i - 1;
          break;
        }

        if (i >= onIndex && i < offIndex) {
          segments->setOption(SEG_OPTION_ON, 1, 1);

          // We may need to copy mode and colors from segment 0 to make sure
          // changes are propagated even when the config is changed during a wipe
          // segments->mode = mainsegment.mode;
          // segments->colors[0] = mainsegment.colors[0];
        } else {
          segments->setOption(SEG_OPTION_ON, 0, 1);
        }
        // Always mark segments as "transitional", we are animating the staircase
        segments->setOption(SEG_OPTION_TRANSITIONAL, 1, 1);
      }
      colorUpdated(NOTIFIER_CALL_MODE_DIRECT_CHANGE);
    }

    /*
    * Detects if an object is within ultrasound range.
    * signalPin: The pin where the pulse is sent
    * echoPin:   The pin where the echo is received
    * maxTimeUs: Detection timeout in microseconds. If an echo is
    *            received within this time, an object is detected
    *            and the function will return true.
    *
    * The speed of sound is 343 meters per second at 20 degress Celcius.
    * Since the sound has to travel back and forth, the detection
    * distance for the sensor in cm is (0.0343 * maxTimeUs) / 2.
    *
    * For practical reasons, here are some useful distances:
    *
    * Distance =	maxtime
    *     5 cm =  292 uS
    *    10 cm =  583 uS
    *    20 cm = 1166 uS
    *    30 cm = 1749 uS
    *    50 cm = 2915 uS
    *   100 cm = 5831 uS
    */
    bool ultrasoundRead(int8_t signalPin, int8_t echoPin, unsigned int maxTimeUs) {
      if (signalPin<0 || echoPin<0) return false;
      digitalWrite(signalPin, LOW);
      delayMicroseconds(2);
      digitalWrite(signalPin, HIGH);
      delayMicroseconds(10);
      digitalWrite(signalPin, LOW);
      return pulseIn(echoPin, HIGH, maxTimeUs) > 0;
    }

    bool checkSensors() {
      bool sensorChanged = false;

      if ((millis() - lastScanTime) > scanDelay) {
        lastScanTime = millis();

        bottomSensorRead = bottomSensorWrite ||
          (!useUSSensorBottom ?
            (bottomPIRorTriggerPin<0 ? false : digitalRead(bottomPIRorTriggerPin)) :
            ultrasoundRead(bottomPIRorTriggerPin, bottomEchoPin, bottomMaxDist*59)  // cm to us
          );
        topSensorRead = topSensorWrite ||
          (!useUSSensorTop ?
            (topPIRorTriggerPin<0 ? false : digitalRead(topPIRorTriggerPin)) :
            ultrasoundRead(topPIRorTriggerPin, topEchoPin, topMaxDist*59)   // cm to us
          );

        if (bottomSensorRead != bottomSensorState) {
          bottomSensorState = bottomSensorRead; // change previous state
          sensorChanged = true;
          publishMqtt(true, bottomSensorState ? "on" : "off");
          DEBUG_PRINTLN(F("Bottom sensor changed."));
        }

        if (topSensorRead != topSensorState) {
          topSensorState = topSensorRead; // change previous state
          sensorChanged = true;
          publishMqtt(false, topSensorState ? "on" : "off");
          DEBUG_PRINTLN(F("Top sensor changed."));
        }

        // Values read, reset the flags for next API call
        topSensorWrite = false;
        bottomSensorWrite = false;

        if (topSensorRead != bottomSensorRead) {
          lastSwitchTime = millis();

          if (on) {
            lastSensor = topSensorRead;
          } else {
            // If the bottom sensor triggered, we need to swipe up, ON
            swipe = bottomSensorRead;

            DEBUG_PRINT(F("ON -> Swipe "));
            DEBUG_PRINTLN(swipe ? F("up.") : F("down."));

            if (onIndex == offIndex) {
              // Position the indices for a correct on-swipe
              if (swipe == SWIPE_UP) {
                onIndex = mainSegmentId;
              } else {
                onIndex = maxSegmentId+1;
              }
              offIndex = onIndex;
            }
            on = true;
          }
        }
      }
      return sensorChanged;
    }

    void autoPowerOff() {
      if (on && ((millis() - lastSwitchTime) > on_time_ms)) {
        // if sensors are still on, do nothing
        if (bottomSensorState || topSensorState) return;

        // Swipe OFF in the direction of the last sensor detection
        swipe = lastSensor;
        on = false;

        DEBUG_PRINT(F("OFF -> Swipe "));
        DEBUG_PRINTLN(swipe ? F("up.") : F("down."));
      }
    }

    void updateSwipe() {
      if ((millis() - lastTime) > segment_delay_ms) {
        lastTime = millis();

        if (on) {
          // Turn on all segments
          onIndex = MAX(mainSegmentId, onIndex - 1);
          offIndex = MIN(maxSegmentId + 1, offIndex + 1);
        } else {
          if (swipe == SWIPE_UP) {
            onIndex = MIN(offIndex, onIndex + 1);
          } else {
            offIndex = MAX(onIndex, offIndex - 1);
          }
        }
        updateSegments();
      }
    }

    // send sesnor values to JSON API
    void writeSensorsToJson(JsonObject& staircase) {
      staircase[F("top-sensor")]    = topSensorRead;
      staircase[F("bottom-sensor")] = bottomSensorRead;
    }

    // allow overrides from JSON API
    void readSensorsFromJson(JsonObject& staircase) {
      bottomSensorWrite = bottomSensorState || (staircase[F("bottom-sensor")].as<bool>());
      topSensorWrite    = topSensorState    || (staircase[F("top-sensor")].as<bool>());
    }

    void enable(bool enable) {
      if (enable) {
        DEBUG_PRINTLN(F("Animated Staircase enabled."));
        DEBUG_PRINT(F("Delay between steps: "));
        DEBUG_PRINT(segment_delay_ms);
        DEBUG_PRINT(F(" milliseconds.\nStairs switch off after: "));
        DEBUG_PRINT(on_time_ms / 1000);
        DEBUG_PRINTLN(F(" seconds."));

        if (!useUSSensorBottom)
          pinMode(bottomPIRorTriggerPin, INPUT_PULLUP);
        else {
          pinMode(bottomPIRorTriggerPin, OUTPUT);
          pinMode(bottomEchoPin, INPUT);
        }

        if (!useUSSensorTop)
          pinMode(topPIRorTriggerPin, INPUT_PULLUP);
        else {
          pinMode(topPIRorTriggerPin, OUTPUT);
          pinMode(topEchoPin, INPUT);
        }
      } else {
        // Restore segment options
        WS2812FX::Segment* segments = strip.getSegments();
        for (int i = 0; i < MAX_NUM_SEGMENTS; i++, segments++) {
          if (!segments->isActive()) {
            maxSegmentId = i - 1;
            break;
          }
          segments->setOption(SEG_OPTION_ON, 1, 1);
        }
        colorUpdated(NOTIFIER_CALL_MODE_DIRECT_CHANGE);
        DEBUG_PRINTLN(F("Animated Staircase disabled."));
      }
      enabled = enable;
    }

  public:
    void setup() {
      // allocate pins
      if (topPIRorTriggerPin >= 0) {
        if (!pinManager.allocatePin(topPIRorTriggerPin,useUSSensorTop))
          topPIRorTriggerPin = -1;
      }
      if (topEchoPin >= 0) {
        if (!pinManager.allocatePin(topEchoPin,false))
          topEchoPin = -1;
      }
      if (bottomPIRorTriggerPin >= 0) {
        if (!pinManager.allocatePin(bottomPIRorTriggerPin,useUSSensorBottom))
          bottomPIRorTriggerPin = -1;
      }
      if (bottomEchoPin >= 0) {
        if (!pinManager.allocatePin(bottomEchoPin,false))
          bottomEchoPin = -1;
      }
      enable(enabled);
      initDone = true;
    }

    void loop() {
      if (!enabled || strip.isUpdating()) return;
      checkSensors();
      autoPowerOff();
      updateSwipe();
    }

    uint16_t getId() { return USERMOD_ID_ANIMATED_STAIRCASE; }

    /**
     * handling of MQTT message
     * topic only contains stripped topic (part after /wled/MAC)
     * topic should look like: /swipe with amessage of [up|down]
     */
    bool onMqttMessage(char* topic, char* payload) {
      if (strlen(topic) == 6 && strncmp_P(topic, PSTR("/swipe"), 6) == 0) {
        String action = payload;
        if (action == "up") {
          bottomSensorWrite = true;
          return true;
        } else if (action == "down") {
          topSensorWrite = true;
          return true;
        } else if (action == "on") {
          enable(true);
          return true;
        } else if (action == "off") {
          enable(false);
          return true;
        }
      }
      return false;
    }

    /**
     * subscribe to MQTT topic for controlling usermod
     */
    void onMqttConnect(bool sessionPresent) {
      //(re)subscribe to required topics
      char subuf[64];
      if (mqttDeviceTopic[0] != 0) {
        strcpy(subuf, mqttDeviceTopic);
        strcat_P(subuf, PSTR("/swipe"));
        mqtt->subscribe(subuf, 0);
      }
    }

    void addToJsonState(JsonObject& root) {
      JsonObject staircase = root[FPSTR(_name)];
      if (staircase.isNull()) {
        staircase = root.createNestedObject(FPSTR(_name));
      }
      writeSensorsToJson(staircase);
      DEBUG_PRINTLN(F("Staircase sensor state exposed in API."));
    }

    /*
    * Reads configuration settings from the json API.
    * See void addToJsonState(JsonObject& root)
    */
    void readFromJsonState(JsonObject& root) {
      if (!initDone) return;  // prevent crash on boot applyPreset()
      JsonObject staircase = root[FPSTR(_name)];
      if (!staircase.isNull()) {
        if (staircase[FPSTR(_enabled)].is<bool>()) {
          enabled   = staircase[FPSTR(_enabled)].as<bool>();
        } else {
          String str = staircase[FPSTR(_enabled)]; // checkbox -> off or on
          enabled = (bool)(str!="off"); // off is guaranteed to be present
        }
        readSensorsFromJson(staircase);
        DEBUG_PRINTLN(F("Staircase sensor state read from API."));
      }
    }

    /*
    * Writes the configuration to internal flash memory.
    */
    void addToConfig(JsonObject& root) {
      JsonObject staircase = root[FPSTR(_name)];
      if (staircase.isNull()) {
        staircase = root.createNestedObject(FPSTR(_name));
      }
      staircase[FPSTR(_enabled)]                   = enabled;
      staircase[FPSTR(_segmentDelay)]              = segment_delay_ms;
      staircase[FPSTR(_onTime)]                    = on_time_ms / 1000;
      staircase[FPSTR(_useTopUltrasoundSensor)]    = useUSSensorTop;
      staircase[FPSTR(_topPIRorTrigger_pin)]       = topPIRorTriggerPin;
      staircase[FPSTR(_topEcho_pin)]               = useUSSensorTop ? topEchoPin : -1;
      staircase[FPSTR(_useBottomUltrasoundSensor)] = useUSSensorBottom;
      staircase[FPSTR(_bottomPIRorTrigger_pin)]    = bottomPIRorTriggerPin;
      staircase[FPSTR(_bottomEcho_pin)]            = useUSSensorBottom ? bottomEchoPin : -1;
      staircase[FPSTR(_topEchoCm)]                 = topMaxDist;
      staircase[FPSTR(_bottomEchoCm)]              = bottomMaxDist;
      DEBUG_PRINTLN(F("Staircase config saved."));
    }

    /*
    * Reads the configuration to internal flash memory before setup() is called.
<<<<<<< HEAD
     * 
     * The function should return true if configuration was successfully loaded or false if there was no configuration.
=======
    * 
    * The function should return true if configuration was successfully loaded or false if there was no configuration.
>>>>>>> 20096089
    */
    bool readFromConfig(JsonObject& root) {
      bool oldUseUSSensorTop = useUSSensorTop;
      bool oldUseUSSensorBottom = useUSSensorBottom;
      int8_t oldTopAPin = topPIRorTriggerPin;
      int8_t oldTopBPin = topEchoPin;
      int8_t oldBottomAPin = bottomPIRorTriggerPin;
      int8_t oldBottomBPin = bottomEchoPin;

      JsonObject top = root[FPSTR(_name)];
      if (top.isNull()) {
        DEBUG_PRINT(FPSTR(_name));
        DEBUG_PRINTLN(F(": No config found. (Using defaults.)"));
        return false;
      }

      enabled   = top[FPSTR(_enabled)] | enabled;

      segment_delay_ms = top[FPSTR(_segmentDelay)] | segment_delay_ms;
      segment_delay_ms = (unsigned long) min((unsigned long)10000,max((unsigned long)10,(unsigned long)segment_delay_ms));  // max delay 10s

      on_time_ms = top[FPSTR(_onTime)] | on_time_ms/1000;
      on_time_ms = min(900,max(10,(int)on_time_ms)) * 1000; // min 10s, max 15min

      useUSSensorTop     = top[FPSTR(_useTopUltrasoundSensor)] | useUSSensorTop;
      topPIRorTriggerPin = top[FPSTR(_topPIRorTrigger_pin)] | topPIRorTriggerPin;
<<<<<<< HEAD
//      topPIRorTriggerPin = min(33,max(-1,(int)topPIRorTriggerPin)); // bounds check
      topEchoPin         = top[FPSTR(_topEcho_pin)] | topEchoPin;
//      topEchoPin         = min(39,max(-1,(int)topEchoPin)); // bounds check

      useUSSensorBottom     = top[FPSTR(_useBottomUltrasoundSensor)] | useUSSensorBottom;
      bottomPIRorTriggerPin = top[FPSTR(_bottomPIRorTrigger_pin)] | bottomPIRorTriggerPin;
//      bottomPIRorTriggerPin = min(33,max(-1,(int)bottomPIRorTriggerPin)); // bounds check
      bottomEchoPin         = top[FPSTR(_bottomEcho_pin)] | bottomEchoPin;
//      bottomEchoPin         = min(39,max(-1,(int)bottomEchoPin)); // bounds check
=======
      topEchoPin         = top[FPSTR(_topEcho_pin)] | topEchoPin;

      useUSSensorBottom     = top[FPSTR(_useBottomUltrasoundSensor)] | useUSSensorBottom;
      bottomPIRorTriggerPin = top[FPSTR(_bottomPIRorTrigger_pin)] | bottomPIRorTriggerPin;
      bottomEchoPin         = top[FPSTR(_bottomEcho_pin)] | bottomEchoPin;
>>>>>>> 20096089

      topMaxDist    = top[FPSTR(_topEchoCm)] | topMaxDist;
      topMaxDist    = min(150,max(30,(int)topMaxDist));     // max distnace ~1.5m (a lag of 9ms may be expected)
      bottomMaxDist = top[FPSTR(_bottomEchoCm)] | bottomMaxDist;
      bottomMaxDist = min(150,max(30,(int)bottomMaxDist));  // max distance ~1.5m (a lag of 9ms may be expected)

      DEBUG_PRINT(FPSTR(_name));
      if (!initDone) {
        // first run: reading from cfg.json
        DEBUG_PRINTLN(F(" config loaded."));
      } else {
<<<<<<< HEAD
        // changing paramters from settings page
=======
        // changing parameters from settings page
>>>>>>> 20096089
        DEBUG_PRINTLN(F(" config (re)loaded."));
        bool changed = false;
        if ((oldUseUSSensorTop != useUSSensorTop) ||
            (oldUseUSSensorBottom != useUSSensorBottom) ||
            (oldTopAPin != topPIRorTriggerPin) ||
            (oldTopBPin != topEchoPin) ||
            (oldBottomAPin != bottomPIRorTriggerPin) ||
            (oldBottomBPin != bottomEchoPin)) {
          changed = true;
          pinManager.deallocatePin(oldTopAPin);
          pinManager.deallocatePin(oldTopBPin);
          pinManager.deallocatePin(oldBottomAPin);
          pinManager.deallocatePin(oldBottomBPin);
        }
        if (changed) setup();
      }
      // use "return !top["newestParameter"].isNull();" when updating Usermod with new features
      return true;
    }

    /*
    * Shows the delay between steps and power-off time in the "info"
    * tab of the web-UI.
    */
    void addToJsonInfo(JsonObject& root) {
      JsonObject staircase = root["u"];
      if (staircase.isNull()) {
        staircase = root.createNestedObject("u");
      }

      JsonArray usermodEnabled = staircase.createNestedArray(F("Staircase"));  // name
      String btn = F("<button class=\"btn infobtn\" onclick=\"requestJson({staircase:{enabled:");
      if (enabled) {
        btn += F("false}},false,false);loadInfo();\">");
        btn += F("enabled");
      } else {
        btn += F("true}},false,false);loadInfo();\">");
        btn += F("disabled");
      }
      btn += F("</button>");
      usermodEnabled.add(btn);                             // value
    }
};

// strings to reduce flash memory usage (used more than twice)
const char Animated_Staircase::_name[]                      PROGMEM = "staircase";
const char Animated_Staircase::_enabled[]                   PROGMEM = "enabled";
const char Animated_Staircase::_segmentDelay[]              PROGMEM = "segment-delay-ms";
const char Animated_Staircase::_onTime[]                    PROGMEM = "on-time-s";
const char Animated_Staircase::_useTopUltrasoundSensor[]    PROGMEM = "useTopUltrasoundSensor";
const char Animated_Staircase::_topPIRorTrigger_pin[]       PROGMEM = "topPIRorTrigger_pin";
const char Animated_Staircase::_topEcho_pin[]               PROGMEM = "topEcho_pin";
const char Animated_Staircase::_useBottomUltrasoundSensor[] PROGMEM = "useBottomUltrasoundSensor";
const char Animated_Staircase::_bottomPIRorTrigger_pin[]    PROGMEM = "bottomPIRorTrigger_pin";
const char Animated_Staircase::_bottomEcho_pin[]            PROGMEM = "bottomEcho_pin";
const char Animated_Staircase::_topEchoCm[]                 PROGMEM = "top-dist-cm";
const char Animated_Staircase::_bottomEchoCm[]              PROGMEM = "bottom-dist-cm";<|MERGE_RESOLUTION|>--- conflicted
+++ resolved
@@ -426,13 +426,8 @@
 
     /*
     * Reads the configuration to internal flash memory before setup() is called.
-<<<<<<< HEAD
-     * 
-     * The function should return true if configuration was successfully loaded or false if there was no configuration.
-=======
     * 
     * The function should return true if configuration was successfully loaded or false if there was no configuration.
->>>>>>> 20096089
     */
     bool readFromConfig(JsonObject& root) {
       bool oldUseUSSensorTop = useUSSensorTop;
@@ -459,7 +454,6 @@
 
       useUSSensorTop     = top[FPSTR(_useTopUltrasoundSensor)] | useUSSensorTop;
       topPIRorTriggerPin = top[FPSTR(_topPIRorTrigger_pin)] | topPIRorTriggerPin;
-<<<<<<< HEAD
 //      topPIRorTriggerPin = min(33,max(-1,(int)topPIRorTriggerPin)); // bounds check
       topEchoPin         = top[FPSTR(_topEcho_pin)] | topEchoPin;
 //      topEchoPin         = min(39,max(-1,(int)topEchoPin)); // bounds check
@@ -469,13 +463,6 @@
 //      bottomPIRorTriggerPin = min(33,max(-1,(int)bottomPIRorTriggerPin)); // bounds check
       bottomEchoPin         = top[FPSTR(_bottomEcho_pin)] | bottomEchoPin;
 //      bottomEchoPin         = min(39,max(-1,(int)bottomEchoPin)); // bounds check
-=======
-      topEchoPin         = top[FPSTR(_topEcho_pin)] | topEchoPin;
-
-      useUSSensorBottom     = top[FPSTR(_useBottomUltrasoundSensor)] | useUSSensorBottom;
-      bottomPIRorTriggerPin = top[FPSTR(_bottomPIRorTrigger_pin)] | bottomPIRorTriggerPin;
-      bottomEchoPin         = top[FPSTR(_bottomEcho_pin)] | bottomEchoPin;
->>>>>>> 20096089
 
       topMaxDist    = top[FPSTR(_topEchoCm)] | topMaxDist;
       topMaxDist    = min(150,max(30,(int)topMaxDist));     // max distnace ~1.5m (a lag of 9ms may be expected)
@@ -487,11 +474,7 @@
         // first run: reading from cfg.json
         DEBUG_PRINTLN(F(" config loaded."));
       } else {
-<<<<<<< HEAD
-        // changing paramters from settings page
-=======
         // changing parameters from settings page
->>>>>>> 20096089
         DEBUG_PRINTLN(F(" config (re)loaded."));
         bool changed = false;
         if ((oldUseUSSensorTop != useUSSensorTop) ||
