--- conflicted
+++ resolved
@@ -38,7 +38,6 @@
   #define DEBUGSR_PRINTF(x...)
 #endif
 
-<<<<<<< HEAD
 #if defined(SR_DEBUG)
 #define ERRORSR_PRINT(x) DEBUGSR_PRINT(x)
 #define ERRORSR_PRINTLN(x) DEBUGSR_PRINTLN(x)
@@ -65,18 +64,6 @@
   #define PLOT_PRINTF(x...)
 #endif
 
-=======
-#if defined(MIC_LOGGER) || defined(FFT_SAMPLING_LOG)
-  #define PLOT_PRINT(x) DEBUGOUT.print(x)
-  #define PLOT_PRINTLN(x) DEBUGOUT.println(x)
-  #define PLOT_PRINTF(x...) DEBUGOUT.printf(x)
-#else
-  #define PLOT_PRINT(x)
-  #define PLOT_PRINTLN(x)
-  #define PLOT_PRINTF(x...)
-#endif
-
->>>>>>> e629c90a
 // use audio source class (ESP32 specific)
 #include "audio_source.h"
 constexpr i2s_port_t I2S_PORT = I2S_NUM_0;       // I2S port to use (do not change !)
@@ -139,14 +126,11 @@
 static float    multAgc = 1.0f;                 // sample * multAgc = sampleAgc. Our AGC multiplier
 static float    sampleAvg = 0.0f;               // Smoothed Average sample - sampleAvg < 1 means "quiet" (simple noise gate)
 static float    sampleAgc = 0.0f;               // Smoothed AGC sample
-<<<<<<< HEAD
 
 // variables used in effects
 static float    volumeSmth = 0.0f;   // either sampleAvg or sampleAgc depending on soundAgc; smoothed sample
 //static int16_t  volumeRaw = 0;       // either sampleRaw or rawSampleAgc depending on soundAgc
 //static float my_magnitude =0.0f;     // FFT_Magnitude, scaled by multAgc
-=======
->>>>>>> e629c90a
 
 // peak detection
 static bool samplePeak = false;      // Boolean flag for peak - used in effects. Responding routine may reset this flag. Auto-reset after strip.getMinShowDelay()
@@ -170,7 +154,6 @@
 static void postProcessFFTResults(bool noiseGateOpen, int numberOfChannels); // post-processing and post-amp of GEQ channels
 
 #define NUM_GEQ_CHANNELS 16                                           // number of frequency channels. Don't change !!
-<<<<<<< HEAD
 
 static TaskHandle_t FFT_Task = nullptr;
 
@@ -224,23 +207,12 @@
    * Compile + upload
    * Test your new profile (same procedure as above). Iterate the process to improve results.
    */
-=======
-
-static TaskHandle_t FFT_Task = nullptr;
-
-// Table of multiplication factors so that we can even out the frequency response.
-static float fftResultPink[NUM_GEQ_CHANNELS] = { 1.70f, 1.71f, 1.73f, 1.78f, 1.68f, 1.56f, 1.55f, 1.63f, 1.79f, 1.62f, 1.80f, 2.06f, 2.47f, 3.35f, 6.83f, 9.55f };
->>>>>>> e629c90a
 
 // globals and FFT Output variables shared with animations
 static float FFT_MajorPeak = 1.0f;              // FFT: strongest (peak) frequency
 static float FFT_Magnitude = 0.0f;              // FFT: volume (magnitude) of peak frequency
 static uint8_t fftResult[NUM_GEQ_CHANNELS]= {0};// Our calculated freq. channel result table to be used by effects
-<<<<<<< HEAD
 #if defined(WLED_DEBUG) || defined(SR_DEBUG) || defined(SR_STATS)
-=======
-#if defined(WLED_DEBUG) || defined(SR_DEBUG)
->>>>>>> e629c90a
 static uint64_t fftTime = 0;
 static uint64_t sampleTime = 0;
 #endif
@@ -302,10 +274,7 @@
 }
 
 // compute average of several FFT resut bins
-<<<<<<< HEAD
 #if 1  // linear average
-=======
->>>>>>> e629c90a
 static float fftAddAvg(int from, int to) {
   float result = 0.0f;
   for (int i = from; i <= to; i++) {
@@ -379,17 +348,9 @@
     // early release allows the filters (getSample() and agcAvg()) to work with fresh values - we will have matching gain and noise gate values when we want to process the FFT results.
     micDataReal = maxSample;
 
-<<<<<<< HEAD
     // run FFT (takes 3-5ms on ESP32)
     //if (fabsf(sampleAvg) > 0.25f) { // noise gate open
     if (fabsf(volumeSmth) > 0.25f) { // noise gate open
-=======
-#ifdef SR_DEBUG
-    if (true) {  // this allows measure FFT runtimes, as it disables the "only when needed" optimization 
-#else
-    if (sampleAvg > 0.25f) { // noise gate open means that FFT results will be used. Don't run FFT if results are not needed.
-#endif
->>>>>>> e629c90a
 
       // run FFT (takes 3-5ms on ESP32, ~12ms on ESP32-S2)
 #ifdef UM_AUDIOREACTIVE_USE_NEW_FFT
@@ -438,12 +399,8 @@
     } // for()
 
     // mapping of FFT result bins to frequency channels
-<<<<<<< HEAD
     //if (fabsf(sampleAvg) > 0.25f) { // noise gate open
     if (fabsf(volumeSmth) > 0.25f) { // noise gate open
-=======
-    if (fabsf(sampleAvg) > 0.5f) { // noise gate open
->>>>>>> e629c90a
 #if 0
     /* This FFT post processing is a DIY endeavour. What we really need is someone with sound engineering expertise to do a great job here AND most importantly, that the animations look GREAT as a result.
     *
@@ -509,17 +466,11 @@
     }
 
     // post-processing of frequency channels (pink noise adjustment, AGC, smooting, scaling)
-<<<<<<< HEAD
     if (pinkIndex > MAX_PINK) pinkIndex = MAX_PINK;
     //postProcessFFTResults((fabsf(sampleAvg) > 0.25f)? true : false , NUM_GEQ_CHANNELS);
     postProcessFFTResults((fabsf(volumeSmth)>0.25f)? true : false , NUM_GEQ_CHANNELS);
 
 #if defined(WLED_DEBUG) || defined(SR_DEBUG)|| defined(SR_STATS)
-=======
-    postProcessFFTResults((fabsf(sampleAvg) > 0.25f)? true : false , NUM_GEQ_CHANNELS);
-
-#if defined(WLED_DEBUG) || defined(SR_DEBUG)
->>>>>>> e629c90a
     if (haveDoneFFT && (start < esp_timer_get_time())) { // filter out overflows
       uint64_t fftTimeInMillis = ((esp_timer_get_time() - start) +5ULL) / 10ULL; // "+5" to ensure proper rounding
       fftTime  = (fftTimeInMillis*3 + fftTime*7)/10; // smooth
@@ -668,7 +619,6 @@
     havePeak = true;
   }
 
-<<<<<<< HEAD
 #if 0
   // alternate detection, based on FFT_MajorPeak and FFT_Magnitude. Not much better...
   if ((binNum > 1) && (binNum < 10) && (sampleAgc > 127) && 
@@ -678,8 +628,6 @@
   }
 #endif
 
-=======
->>>>>>> e629c90a
   if (havePeak) {
     samplePeak    = true;
     timeOfPeak    = millis();
@@ -795,10 +743,6 @@
     int16_t  rawSampleAgc = 0;    // not smoothed AGC sample
 
     // variables used in effects
-<<<<<<< HEAD
-=======
-    float   volumeSmth = 0.0f;    // either sampleAvg or sampleAgc depending on soundAgc; smoothed sample
->>>>>>> e629c90a
     int16_t  volumeRaw = 0;       // either sampleRaw or rawSampleAgc depending on soundAgc
     float my_magnitude =0.0f;     // FFT_Magnitude, scaled by multAgc
 
@@ -850,11 +794,7 @@
           PLOT_PRINT("\t");
         }
         PLOT_PRINTLN();
-<<<<<<< HEAD
     #endif
-=======
-      #endif
->>>>>>> e629c90a
 
       // OPTIONS are in the following format: Description \n Option
       //
@@ -1034,16 +974,12 @@
       micIn -= micLev;                                  // Let's center it to 0 now
       // Using an exponential filter to smooth out the signal. We'll add controls for this in a future release.
       float micInNoDC = fabsf(micDataReal - micLev);
-<<<<<<< HEAD
 
       if ((micInNoDC > expAdjF) && (expAdjF > soundSquelch))               // MicIn rising, and above squelch threshold?
         expAdjF = (weighting2 * micInNoDC + (1.0f-weighting2) * expAdjF);  // rise slower
       else
         expAdjF = (weighting * micInNoDC + (1.0f-weighting) * expAdjF);    // fall faster
 
-=======
-      expAdjF = (weighting * micInNoDC + (1.0f-weighting) * expAdjF);
->>>>>>> e629c90a
       expAdjF = fabsf(expAdjF);                         // Now (!) take the absolute value
 
       //expAdjF = (micInNoDC <= soundSquelch) ? 0: expAdjF; // simple noise gate - experimental
@@ -1062,20 +998,14 @@
       // keep "peak" sample, but decay value if current sample is below peak
       if ((sampleMax < sampleReal) && (sampleReal > 0.5f)) {
         sampleMax = sampleMax + 0.5f * (sampleReal - sampleMax);  // new peak - with some filtering
-<<<<<<< HEAD
 #if 1
-=======
->>>>>>> e629c90a
         // another simple way to detect samplePeak
         if ((binNum < 10) && (millis() - timeOfPeak > 80) && (sampleAvg > 1)) {
           samplePeak    = true;
           timeOfPeak    = millis();
           udpSamplePeak = true;
         }
-<<<<<<< HEAD
-#endif
-=======
->>>>>>> e629c90a
+#endif
       } else {
         if ((multAgc*sampleMax > agcZoneStop[AGC_preset]) && (soundAgc > 0))
           sampleMax += 0.5f * (sampleReal - sampleMax);        // over AGC Zone - get back quickly
@@ -1334,13 +1264,9 @@
           break;
         case 4:
           DEBUGSR_PRINT(F("AR: Generic I2S Microphone with Master Clock - ")); DEBUGSR_PRINTLN(F(I2S_MIC_CHANNEL_TEXT));
-<<<<<<< HEAD
           //useBandPassFilter = true;
           audioSource = new I2SSource(SAMPLE_RATE, BLOCK_SIZE, 1.0f/24.0f);
           //audioSource = new I2SSource(SAMPLE_RATE, BLOCK_SIZE, 1.0f/24.0f, false);   // I2S SLAVE mode - does not work, unfortunately
-=======
-          audioSource = new I2SSource(SAMPLE_RATE, BLOCK_SIZE, 1.0f/24.0f);
->>>>>>> e629c90a
           delay(100);
           if (audioSource) audioSource->initialize(i2swsPin, i2ssdPin, i2sckPin, mclkPin);
           break;
@@ -1376,11 +1302,7 @@
       #ifdef WLED_DEBUG
         DEBUG_PRINTLN(F("AR: Failed to initialize sound input driver. Please check input PIN settings."));
       #else
-<<<<<<< HEAD
         USER_PRINTLN(F("AR: Failed to initialize sound input driver. Please check input PIN settings."));
-=======
-        DEBUGSR_PRINTLN(F("AR: Failed to initialize sound input driver. Please check input PIN settings."));
->>>>>>> e629c90a
       #endif
         disableSoundProcessing = true;
       } else {
@@ -1659,15 +1581,12 @@
         if (disableSoundProcessing == false) {                                 // only show slider when audio processing is running
           if (soundAgc > 0) {
             infoArr = user.createNestedArray(F("GEQ Input Level"));           // if AGC is on, this slider only affects fftResult[] frequencies
-<<<<<<< HEAD
             // show slider value as a number
             float post_gain = (float)inputLevel/128.0f;
             if (post_gain < 1.0f) post_gain = ((post_gain -1.0f) * 0.8f) +1.0f;
             post_gain = roundf(post_gain * 100.0f);
             snprintf_P(myStringBuffer, 15, PSTR("%3.0f %%"), post_gain);
             infoArr.add(myStringBuffer);
-=======
->>>>>>> e629c90a
           } else {
             infoArr = user.createNestedArray(F("Audio Input Level"));
           }
